--- conflicted
+++ resolved
@@ -233,10 +233,7 @@
     print("hadoop_classpath:", hadoop_classpath)
     print("sqlline_with_deps_jar:", sqlline_with_deps_jar)
     print("slf4j_backend_jar:", slf4j_backend_jar)
-<<<<<<< HEAD
+    print("logging_jar:", logging_jar)
     print("phoenix_tracing_jar:", phoenix_tracing_jar)
     print("phoenix_traceserver_jar:", phoenix_traceserver_jar)
-    print("opentelemetry_javaagent_jar", opentelemetry_javaagent_jar)
-=======
-    print("logging_jar:", logging_jar)
->>>>>>> 005986de
+    print("opentelemetry_javaagent_jar", opentelemetry_javaagent_jar)