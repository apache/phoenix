#!/usr/bin/env python
############################################################################
#
# Licensed to the Apache Software Foundation (ASF) under one
# or more contributor license agreements.  See the NOTICE file
# distributed with this work for additional information
# regarding copyright ownership.  The ASF licenses this file
# to you under the Apache License, Version 2.0 (the
# "License"); you may not use this file except in compliance
# with the License.  You may obtain a copy of the License at
#
# http://www.apache.org/licenses/LICENSE-2.0
#
# Unless required by applicable law or agreed to in writing, software
# distributed under the License is distributed on an "AS IS" BASIS,
# WITHOUT WARRANTIES OR CONDITIONS OF ANY KIND, either express or implied.
# See the License for the specific language governing permissions and
# limitations under the License.
#
############################################################################

import os
import fnmatch

def find(pattern, classPaths):
    paths = classPaths.split(os.pathsep)

    # for each class path
    for path in paths:
        # remove * if it's at the end of path
        if ((path is not None) and (len(path) > 0) and (path[-1] == '*')) :
            path = path[:-1]
    
        for root, dirs, files in os.walk(path):
            # sort the file names so *-client always precedes *-thin-client
            files.sort()
            for name in files:
                if fnmatch.fnmatch(name, pattern):
                    return os.path.join(root, name)
                
    return ""

def findFileInPathWithoutRecursion(pattern, path):
    if not os.path.exists(path):
        return ""
    files = [f for f in os.listdir(path) if os.path.isfile(os.path.join(path,f))]
    # sort the file names so *-client always precedes *-thin-client
    files.sort()
    for name in files:
        if fnmatch.fnmatch(name, pattern):
            return os.path.join(path, name)

    return ""

def setPath():
<<<<<<< HEAD
 PHOENIX_CLIENT_JAR_PATTERN = "phoenix-*-client.jar"
 PHOENIX_TESTS_JAR_PATTERN = "phoenix-core-*-tests*.jar"
 global current_dir
 current_dir = os.path.dirname(os.path.abspath(__file__))
 global phoenix_jar_path
 phoenix_jar_path = os.path.join(current_dir, "..", "phoenix-assembly", "target","*")
 global phoenix_client_jar
 phoenix_client_jar = find("phoenix-*-client.jar", phoenix_jar_path)
 global phoenix_test_jar_path
 phoenix_test_jar_path = os.path.join(current_dir, "..", "phoenix-core", "target","*")
 global hbase_conf_path
 hbase_conf_path = os.getenv('HBASE_CONF_PATH','.')
 global testjar
 testjar = find(PHOENIX_TESTS_JAR_PATTERN, phoenix_test_jar_path)

 if phoenix_client_jar == "":
     phoenix_client_jar = findFileInPathWithoutRecursion(PHOENIX_CLIENT_JAR_PATTERN, os.path.join(current_dir, ".."))

 if testjar == "":
     testjar = findFileInPathWithoutRecursion(PHOENIX_TESTS_JAR_PATTERN, os.path.join(current_dir, ".."))

 # Backward support old env variable PHOENIX_LIB_DIR replaced by PHOENIX_CLASS_PATH
 global phoenix_class_path
 phoenix_class_path = os.getenv('PHOENIX_LIB_DIR','')
 if phoenix_class_path == "":
     phoenix_class_path = os.getenv('PHOENIX_CLASS_PATH','')

 if phoenix_client_jar == "":
     phoenix_client_jar = find(PHOENIX_CLIENT_JAR_PATTERN, phoenix_class_path)

 if testjar == "":
     testjar = find(PHOENIX_TESTS_JAR_PATTERN, phoenix_class_path)

 return ""
=======
    PHOENIX_CLIENT_JAR_PATTERN = "phoenix-*-client.jar"
    PHOENIX_THIN_CLIENT_JAR_PATTERN = "phoenix-*-thin-client.jar"
    PHOENIX_QUERYSERVER_JAR_PATTERN = "phoenix-server-*-runnable.jar"
    PHOENIX_TRACESERVER_JAR_PATTERN = "phoenix-tracing-webapp-*-runnable.jar"
    PHOENIX_TESTS_JAR_PATTERN = "phoenix-core-*-tests*.jar"

    # Backward support old env variable PHOENIX_LIB_DIR replaced by PHOENIX_CLASS_PATH
    global phoenix_class_path
    phoenix_class_path = os.getenv('PHOENIX_LIB_DIR','')
    if phoenix_class_path == "":
        phoenix_class_path = os.getenv('PHOENIX_CLASS_PATH','')

    global hbase_conf_dir
    # if HBASE_CONF_DIR set explicitly, use that
    hbase_conf_dir = os.getenv('HBASE_CONF_DIR', os.getenv('HBASE_CONF_PATH'))
    if not hbase_conf_dir:
        # else fall back to HBASE_HOME
        if os.getenv('HBASE_HOME'):
            hbase_conf_dir = os.path.join(os.getenv('HBASE_HOME'), "conf")
        else:
            # default to pwd
            hbase_conf_dir = '.'
    global hbase_conf_path # keep conf_path around for backward compatibility
    hbase_conf_path = hbase_conf_dir

    global current_dir
    current_dir = os.path.dirname(os.path.abspath(__file__))

    global phoenix_jar_path
    phoenix_jar_path = os.path.join(current_dir, "..", "phoenix-assembly", "target","*")

    global phoenix_client_jar
    phoenix_client_jar = find("phoenix-*-client.jar", phoenix_jar_path)
    if phoenix_client_jar == "":
        phoenix_client_jar = findFileInPathWithoutRecursion(PHOENIX_CLIENT_JAR_PATTERN, os.path.join(current_dir, ".."))
    if phoenix_client_jar == "":
        phoenix_client_jar = find(PHOENIX_CLIENT_JAR_PATTERN, phoenix_class_path)

    global phoenix_test_jar_path
    phoenix_test_jar_path = os.path.join(current_dir, "..", "phoenix-core", "target","*")

    global hadoop_common_jar_path
    hadoop_common_jar_path = os.path.join(current_dir, "..", "phoenix-assembly", "target","*")

    global hadoop_common_jar
    hadoop_common_jar = find("hadoop-common*.jar", hadoop_common_jar_path)

    global hadoop_hdfs_jar_path
    hadoop_hdfs_jar_path = os.path.join(current_dir, "..", "phoenix-assembly", "target","*")

    global hadoop_hdfs_jar
    hadoop_hdfs_jar = find("hadoop-hdfs*.jar", hadoop_hdfs_jar_path)

    global testjar
    testjar = find(PHOENIX_TESTS_JAR_PATTERN, phoenix_test_jar_path)
    if testjar == "":
        testjar = findFileInPathWithoutRecursion(PHOENIX_TESTS_JAR_PATTERN, os.path.join(current_dir, ".."))
    if testjar == "":
        testjar = find(PHOENIX_TESTS_JAR_PATTERN, phoenix_class_path)

    global phoenix_queryserver_jar
    phoenix_queryserver_jar = find(PHOENIX_QUERYSERVER_JAR_PATTERN, os.path.join(current_dir, "..", "phoenix-server", "target", "*"))
    if phoenix_queryserver_jar == "":
        phoenix_queryserver_jar = findFileInPathWithoutRecursion(PHOENIX_QUERYSERVER_JAR_PATTERN, os.path.join(current_dir, "..", "lib"))
    if phoenix_queryserver_jar == "":
        phoenix_queryserver_jar = findFileInPathWithoutRecursion(PHOENIX_QUERYSERVER_JAR_PATTERN, os.path.join(current_dir, ".."))

    global phoenix_traceserver_jar
    phoenix_traceserver_jar = find(PHOENIX_TRACESERVER_JAR_PATTERN, os.path.join(current_dir, "..", "phoenix-tracing-webapp", "target", "*"))
    if phoenix_traceserver_jar == "":
        phoenix_traceserver_jar = findFileInPathWithoutRecursion(PHOENIX_TRACESERVER_JAR_PATTERN, os.path.join(current_dir, "..", "lib"))
    if phoenix_traceserver_jar == "":
        phoenix_traceserver_jar = findFileInPathWithoutRecursion(PHOENIX_TRACESERVER_JAR_PATTERN, os.path.join(current_dir, ".."))


    global phoenix_thin_client_jar
    phoenix_thin_client_jar = find(PHOENIX_THIN_CLIENT_JAR_PATTERN, os.path.join(current_dir, "..", "phoenix-server-client", "target", "*"))
    if phoenix_thin_client_jar == "":
        phoenix_thin_client_jar = findFileInPathWithoutRecursion(PHOENIX_THIN_CLIENT_JAR_PATTERN, os.path.join(current_dir, ".."))

    return ""

def shell_quote(args):
    """
    Return the platform specific shell quoted string. Handles Windows and *nix platforms.

    :param args: array of shell arguments
    :return: shell quoted string
    """
    if os.name == 'nt':
        import subprocess
        return subprocess.list2cmdline(args)
    else:
        # pipes module isn't available on Windows
        import pipes
        return " ".join([pipes.quote(v) for v in args])

if __name__ == "__main__":
    setPath()
    print "phoenix_class_path:", phoenix_class_path
    print "hbase_conf_dir:", hbase_conf_dir
    print "hbase_conf_path:", hbase_conf_path
    print "current_dir:", current_dir
    print "phoenix_jar_path:", phoenix_jar_path
    print "phoenix_client_jar:", phoenix_client_jar
    print "phoenix_test_jar_path:", phoenix_test_jar_path
    print "hadoop_common_jar_path:", hadoop_common_jar_path
    print "hadoop_common_jar:", hadoop_common_jar
    print "hadoop_hdfs_jar_path:", hadoop_hdfs_jar_path
    print "hadoop_hdfs_jar:", hadoop_hdfs_jar
    print "testjar:", testjar
    print "phoenix_queryserver_jar:", phoenix_queryserver_jar
    print "phoenix_thin_client_jar:", phoenix_thin_client_jar
>>>>>>> 72633b9d
<|MERGE_RESOLUTION|>--- conflicted
+++ resolved
@@ -53,42 +53,6 @@
     return ""
 
 def setPath():
-<<<<<<< HEAD
- PHOENIX_CLIENT_JAR_PATTERN = "phoenix-*-client.jar"
- PHOENIX_TESTS_JAR_PATTERN = "phoenix-core-*-tests*.jar"
- global current_dir
- current_dir = os.path.dirname(os.path.abspath(__file__))
- global phoenix_jar_path
- phoenix_jar_path = os.path.join(current_dir, "..", "phoenix-assembly", "target","*")
- global phoenix_client_jar
- phoenix_client_jar = find("phoenix-*-client.jar", phoenix_jar_path)
- global phoenix_test_jar_path
- phoenix_test_jar_path = os.path.join(current_dir, "..", "phoenix-core", "target","*")
- global hbase_conf_path
- hbase_conf_path = os.getenv('HBASE_CONF_PATH','.')
- global testjar
- testjar = find(PHOENIX_TESTS_JAR_PATTERN, phoenix_test_jar_path)
-
- if phoenix_client_jar == "":
-     phoenix_client_jar = findFileInPathWithoutRecursion(PHOENIX_CLIENT_JAR_PATTERN, os.path.join(current_dir, ".."))
-
- if testjar == "":
-     testjar = findFileInPathWithoutRecursion(PHOENIX_TESTS_JAR_PATTERN, os.path.join(current_dir, ".."))
-
- # Backward support old env variable PHOENIX_LIB_DIR replaced by PHOENIX_CLASS_PATH
- global phoenix_class_path
- phoenix_class_path = os.getenv('PHOENIX_LIB_DIR','')
- if phoenix_class_path == "":
-     phoenix_class_path = os.getenv('PHOENIX_CLASS_PATH','')
-
- if phoenix_client_jar == "":
-     phoenix_client_jar = find(PHOENIX_CLIENT_JAR_PATTERN, phoenix_class_path)
-
- if testjar == "":
-     testjar = find(PHOENIX_TESTS_JAR_PATTERN, phoenix_class_path)
-
- return ""
-=======
     PHOENIX_CLIENT_JAR_PATTERN = "phoenix-*-client.jar"
     PHOENIX_THIN_CLIENT_JAR_PATTERN = "phoenix-*-thin-client.jar"
     PHOENIX_QUERYSERVER_JAR_PATTERN = "phoenix-server-*-runnable.jar"
@@ -201,5 +165,4 @@
     print "hadoop_hdfs_jar:", hadoop_hdfs_jar
     print "testjar:", testjar
     print "phoenix_queryserver_jar:", phoenix_queryserver_jar
-    print "phoenix_thin_client_jar:", phoenix_thin_client_jar
->>>>>>> 72633b9d
+    print "phoenix_thin_client_jar:", phoenix_thin_client_jar