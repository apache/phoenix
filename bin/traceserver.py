#!/usr/bin/env python
############################################################################
#
# Licensed to the Apache Software Foundation (ASF) under one
# or more contributor license agreements.  See the NOTICE file
# distributed with this work for additional information
# regarding copyright ownership.  The ASF licenses this file
# to you under the Apache License, Version 2.0 (the
# "License"); you may not use this file except in compliance
# with the License.  You may obtain a copy of the License at
#
# http://www.apache.org/licenses/LICENSE-2.0
#
# Unless required by applicable law or agreed to in writing, software
# distributed under the License is distributed on an "AS IS" BASIS,
# WITHOUT WARRANTIES OR CONDITIONS OF ANY KIND, either express or implied.
# See the License for the specific language governing permissions and
# limitations under the License.
#
############################################################################

#
# Script to handle launching the trace server process.
#
# usage: traceserver.py [start|stop]
#

from __future__ import print_function
from phoenix_utils import tryDecode
import datetime
import getpass
import os
import os.path
import signal
import subprocess
import sys
import tempfile

try:
    import daemon
    daemon_supported = True
except ImportError:
    # daemon script not supported on some platforms (windows?)
    daemon_supported = False

import phoenix_utils

phoenix_utils.setPath()

command = None
args = sys.argv

if len(args) > 1:
    if tryDecode(args[1]) == 'start':
        command = 'start'
    elif tryDecode(args[1]) == 'stop':
        command = 'stop'
if command:
    args = args[2:]

if os.name == 'nt':
    args = subprocess.list2cmdline(args[1:])
else:
    import pipes    # pipes module isn't available on Windows
    args = " ".join([pipes.quote(tryDecode(v)) for v in args[1:]])

# HBase configuration folder path (where hbase-site.xml reside) for
# HBase/Phoenix client side property override
hbase_config_path = phoenix_utils.hbase_conf_dir

# default paths ## TODO: add windows support
java_home = os.getenv('JAVA_HOME')
hbase_pid_dir = os.path.join(tempfile.gettempdir(), 'phoenix')
phoenix_log_dir = os.path.join(tempfile.gettempdir(), 'phoenix')
phoenix_file_basename = 'phoenix-%s-traceserver' % getpass.getuser()
phoenix_log_file = '%s.log' % phoenix_file_basename
phoenix_out_file = '%s.out' % phoenix_file_basename
phoenix_pid_file = '%s.pid' % phoenix_file_basename
opts = os.getenv('PHOENIX_TRACESERVER_OPTS', '')

# load hbase-env.??? to extract JAVA_HOME, HBASE_PID_DIR, HBASE_LOG_DIR
hbase_env_path = None
hbase_env_cmd  = None
if os.name == 'posix':
    hbase_env_path = os.path.join(hbase_config_path, 'hbase-env.sh')
    hbase_env_cmd = ['bash', '-c', 'source %s && env' % hbase_env_path]
elif os.name == 'nt':
    hbase_env_path = os.path.join(hbase_config_path, 'hbase-env.cmd')
    hbase_env_cmd = ['cmd.exe', '/c', 'call %s & set' % hbase_env_path]
if not hbase_env_path or not hbase_env_cmd:
    sys.stderr.write("hbase-env file unknown on platform {}{}".format(os.name, os.linesep))
    sys.exit(-1)

hbase_env = {}
if os.path.isfile(hbase_env_path):
    p = subprocess.Popen(hbase_env_cmd, stdout = subprocess.PIPE)
    for x in p.stdout:
        (k, _, v) = tryDecode(x).partition('=')
        hbase_env[k.strip()] = v.strip()

if 'JAVA_HOME' in hbase_env:
    java_home = hbase_env['JAVA_HOME']
if 'HBASE_PID_DIR' in hbase_env:
    hbase_pid_dir = hbase_env['HBASE_PID_DIR']
if 'HBASE_LOG_DIR' in hbase_env:
    phoenix_log_dir = hbase_env['HBASE_LOG_DIR']
if 'PHOENIX_TRACESERVER_OPTS' in hbase_env:
    opts = hbase_env['PHOENIX_TRACESERVER_OPTS']

log_file_path = os.path.join(phoenix_log_dir, phoenix_log_file)
out_file_path = os.path.join(phoenix_log_dir, phoenix_out_file)
pid_file_path = os.path.join(hbase_pid_dir, phoenix_pid_file)

if java_home:
    java = os.path.join(java_home, 'bin', 'java')
else:
    java = 'java'

#    " -Xdebug -Xrunjdwp:transport=dt_socket,address=5005,server=y,suspend=n " + \
#    " -XX:+UnlockCommercialFeatures -XX:+FlightRecorder -XX:FlightRecorderOptions=defaultrecording=true,dumponexit=true" + \
java_cmd = '%(java)s  ' + \
    '-cp ' + hbase_config_path + os.pathsep + phoenix_utils.hadoop_conf + os.pathsep + \
    phoenix_utils.phoenix_traceserver_jar + os.pathsep + phoenix_utils.slf4j_backend_jar + os.pathsep + \
<<<<<<< HEAD
    phoenix_utils.phoenix_client_embedded_jar + \
=======
    phoenix_utils.logging_jar + os.pathsep + \
    phoenix_utils.phoenix_client_embedded_jar + os.pathsep + phoenix_utils.phoenix_queryserver_jar + \
    
>>>>>>> 4ddbb244
    " -Dproc_phoenixtraceserver" + \
    " -Dlog4j2.configurationFile=file:" + os.path.join(phoenix_utils.current_dir, "log4j2.properties") + \
    " -Dpsql.root.logger=%(root_logger)s" + \
    " -Dpsql.log.dir=%(log_dir)s" + \
    " -Dpsql.log.file=%(log_file)s" + \
    " " + opts + \
    " org.apache.phoenix.tracingwebapp.http.Main " + args

if command == 'start':
    print("java_cmd:", java_cmd)
    cmd = java_cmd % {'java': java, 'root_logger': 'INFO,DRFA', 'log_dir': phoenix_log_dir, 'log_file': phoenix_log_file}
    print("cmd:", cmd)
    if not daemon_supported:
        sys.stderr.write("daemon mode not supported on this platform{}".format(os.linesep))
        sys.exit(-1)

    # run in the background
    d = os.path.dirname(out_file_path)
    if not os.path.exists(d):
        os.makedirs(d)
    with open(out_file_path, 'a+') as out:
        context = daemon.DaemonContext(
            pidfile = daemon.PidFile(pid_file_path, 'Trace Server already running, PID file found: %s' % pid_file_path),
            stdout = out,
            stderr = out,
        )
        print('starting Trace Server, logging to %s' % log_file_path)
        with context:
            # this block is the main() for the forked daemon process
            child = None
            cmd = java_cmd % {'java': java, 'root_logger': 'INFO,DRFA', 'log_dir': phoenix_log_dir, 'log_file': phoenix_log_file}

            # notify the child when we're killed
            def handler(signum, frame):
                if child:
                    child.send_signal(signum)
                sys.exit(0)
            signal.signal(signal.SIGTERM, handler)

            print('%s launching %s' % (datetime.datetime.now(), cmd))
            child = subprocess.Popen(cmd.split())
            sys.exit(child.wait())

elif command == 'stop':
    if not daemon_supported:
        sys.stderr.write("daemon mode not supported on this platform{}".format(os.linesep))
        sys.exit(-1)

    if not os.path.exists(pid_file_path):
        sys.stderr.write("no Trace Server to stop because PID file not found, {}{}"
                         .format(pid_file_path, os.linesep))
        sys.exit(0)

    if not os.path.isfile(pid_file_path):
        sys.stderr.write("PID path exists but is not a file! {}{}"
                         .format(pid_file_path, os.linesep))
        sys.exit(1)

    pid = None
    with open(pid_file_path, 'r') as p:
        pid = int(p.read())
    if not pid:
        sys.exit("cannot read PID file, %s" % pid_file_path)

    print("stopping Trace Server pid %s" % pid)
    with open(out_file_path, 'a+') as out:
        out.write("%s terminating Trace Server%s" % (datetime.datetime.now(), os.linesep))
    os.kill(pid, signal.SIGTERM)

else:
    # run in the foreground using defaults from log4j.properties
    cmd = java_cmd % {'java': java, 'root_logger': 'INFO,console', 'log_dir': '.', 'log_file': 'psql.log'}
    splitcmd = cmd.split()
    os.execvp(splitcmd[0], splitcmd)<|MERGE_RESOLUTION|>--- conflicted
+++ resolved
@@ -121,13 +121,8 @@
 java_cmd = '%(java)s  ' + \
     '-cp ' + hbase_config_path + os.pathsep + phoenix_utils.hadoop_conf + os.pathsep + \
     phoenix_utils.phoenix_traceserver_jar + os.pathsep + phoenix_utils.slf4j_backend_jar + os.pathsep + \
-<<<<<<< HEAD
-    phoenix_utils.phoenix_client_embedded_jar + \
-=======
     phoenix_utils.logging_jar + os.pathsep + \
     phoenix_utils.phoenix_client_embedded_jar + os.pathsep + phoenix_utils.phoenix_queryserver_jar + \
-    
->>>>>>> 4ddbb244
     " -Dproc_phoenixtraceserver" + \
     " -Dlog4j2.configurationFile=file:" + os.path.join(phoenix_utils.current_dir, "log4j2.properties") + \
     " -Dpsql.root.logger=%(root_logger)s" + \
