--- conflicted
+++ resolved
@@ -310,7 +310,6 @@
             <groupId>org.apache.hbase</groupId>
             <artifactId>hbase-hadoop-compat</artifactId>
             <version>${hbase.version}</version>
-<<<<<<< HEAD
             <type>test-jar</type>
             <scope>test</scope>
         </dependency>
@@ -378,9 +377,7 @@
         <dependency>
             <groupId>org.apache.hadoop</groupId>
             <artifactId>hadoop-minicluster</artifactId>
-=======
-            <scope>test</scope>
->>>>>>> 3c844d3d
+            <scope>test</scope>
         </dependency>
         <dependency>
             <groupId>org.apache.hbase</groupId>
