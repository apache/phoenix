--- conflicted
+++ resolved
@@ -28,6 +28,8 @@
 import org.slf4j.Logger;
 import org.slf4j.LoggerFactory;
 
+import com.jcraft.jsch.IO;
+
 import java.io.IOException;
 import java.sql.SQLException;
 import java.util.ArrayList;
@@ -46,13 +48,9 @@
 
 /**
  * Implementation of HAGroupStoreManager that uses HAGroupStoreClient.
-<<<<<<< HEAD
- * Manages all HAGroupStoreClient instances.
- * Supports multiple instances per ZK URL to handle multiple MiniClusters.
-=======
  * Manages all HAGroupStoreClient instances and provides passthrough
  * functionality for HA group state change notifications.
->>>>>>> 77b679ce
+ * Supports multiple instances per ZK URL to handle multiple MiniClusters.
  */
 public class HAGroupStoreManager {
     private static final Logger LOGGER = LoggerFactory.getLogger(HAGroupStoreManager.class);
@@ -141,15 +139,11 @@
 
     public boolean isHAGroupOnClientStale(String haGroupName) throws IOException, SQLException {
         if (checkStaleCRRForEveryMutation) {
-            HAGroupStoreClient haGroupStoreClient = HAGroupStoreClient.getInstanceForZkUrl(conf,
-                    haGroupName, zkUrl);
-            if (haGroupStoreClient != null) {
-                //If local cluster is not ACTIVE/ACTIVE_TO_STANDBY, it means the Failover CRR is stale on client
-                //As they are trying to write/read from a STANDBY cluster.
-                return haGroupStoreClient.getPolicy() == HighAvailabilityPolicy.FAILOVER && 
+            HAGroupStoreClient haGroupStoreClient = getHAGroupStoreClient(haGroupName);
+            //If local cluster is not ACTIVE/ACTIVE_TO_STANDBY, it means the Failover CRR is stale on client
+            //As they are trying to write/read from a STANDBY cluster.
+            return haGroupStoreClient.getPolicy() == HighAvailabilityPolicy.FAILOVER && 
                     !haGroupStoreClient.getHAGroupStoreRecord().getHAGroupState().getClusterRole().isActive();
-            }
-            throw new IOException("HAGroupStoreClient is not initialized");
         }
         return false;
     }
@@ -325,9 +319,19 @@
      * @throws IOException when HAGroupStoreClient is not healthy.
      */
     public ClusterRoleRecord getClusterRoleRecord(String haGroupName)
-            throws IOException {
-        HAGroupStoreClient haGroupStoreClient = getHAGroupStoreClient(haGroupName);
-        return haGroupStoreClient.getClusterRoleRecord();
+            throws IOException, SQLException {
+        try {
+            HAGroupStoreClient haGroupStoreClient = getHAGroupStoreClient(haGroupName);
+            return haGroupStoreClient.getClusterRoleRecord();
+        } catch (IOException e) {
+            //If haGroupStoreClient is null, it means the HA group is not configured in the local cluster throw
+            //a SQLException with CLUSTER_ROLE_RECORD_NOT_FOUND error code to make client known that CRR for the
+            //given HAGroupName doesn't exist.
+            throw new SQLExceptionInfo.Builder(SQLExceptionCode.CLUSTER_ROLE_RECORD_NOT_FOUND)
+            .setMessage("HAGroupStoreClient is not initialized")
+            .build()
+            .buildException();
+        }
     }
 
     /**
@@ -389,16 +393,6 @@
             throw new IOException("HAGroupStoreClient is not initialized "
                     + "for HA group: " + haGroupName);
         }
-<<<<<<< HEAD
-        //If haGroupStoreClient is null, it means the HA group is not configured in the local cluster throw
-        //a SQLException with CLUSTER_ROLE_RECORD_NOT_FOUND error code to make client known that CRR for the
-        //given HAGroupName doesn't exist.
-        throw new SQLExceptionInfo.Builder(SQLExceptionCode.CLUSTER_ROLE_RECORD_NOT_FOUND)
-                .setMessage("HAGroupStoreClient is not initialized")
-                .build()
-                .buildException();
-=======
         return haGroupStoreClient;
->>>>>>> 77b679ce
     }
 }