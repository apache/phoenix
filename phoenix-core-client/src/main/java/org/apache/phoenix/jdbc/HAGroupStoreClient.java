--- conflicted
+++ resolved
@@ -55,6 +55,7 @@
 import org.apache.phoenix.thirdparty.com.google.common.base.Preconditions;
 import org.apache.phoenix.util.JDBCUtil;
 import org.apache.zookeeper.data.Stat;
+import org.joda.time.DateTime;
 import org.slf4j.Logger;
 import org.slf4j.LoggerFactory;
 
@@ -67,8 +68,7 @@
 import static org.apache.phoenix.jdbc.PhoenixDatabaseMetaData.HA_GROUP_NAME;
 import static org.apache.phoenix.jdbc.PhoenixDatabaseMetaData.POLICY;
 import static org.apache.phoenix.jdbc.PhoenixDatabaseMetaData.SYSTEM_HA_GROUP_NAME;
-import static org.apache.phoenix.jdbc.PhoenixDatabaseMetaData.VERSION_CLUSTER_1;
-import static org.apache.phoenix.jdbc.PhoenixDatabaseMetaData.VERSION_CLUSTER_2;
+import static org.apache.phoenix.jdbc.PhoenixDatabaseMetaData.VERSION;
 import static org.apache.phoenix.jdbc.PhoenixDatabaseMetaData.ZK_URL_1;
 import static org.apache.phoenix.jdbc.PhoenixDatabaseMetaData.ZK_URL_2;
 import static org.apache.phoenix.jdbc.PhoenixHAAdmin.getLocalZkUrl;
@@ -85,18 +85,13 @@
  * Uses {@link PathChildrenCache} from {@link org.apache.curator.framework.CuratorFramework}.
  */
 public class HAGroupStoreClient implements Closeable {
-
-<<<<<<< HEAD
+    
     public static final String ZK_CONSISTENT_HA_GROUP_RECORD_NAMESPACE = "phoenix"
                     + ZKPaths.PATH_SEPARATOR + "consistentHA";
-    private static final long HA_GROUP_STORE_CLIENT_INITIALIZATION_TIMEOUT_MS = 30000L;
-=======
-    public static final String ZK_CONSISTENT_HA_GROUP_STATE_NAMESPACE = "phoenix"
-                    + ZKPaths.PATH_SEPARATOR + "consistentHA"
-                    + ZKPaths.PATH_SEPARATOR + "groupState";
-    public static final String PHOENIX_HA_GROUP_STORE_CLIENT_INITIALIZATION_TIMEOUT_MS = "phoenix.ha.group.store.client.initialization.timeout.ms";
-    private static final long DEFAULT_HA_GROUP_STORE_CLIENT_INITIALIZATION_TIMEOUT_MS = 30000L;
->>>>>>> b4e53319
+    public static final String PHOENIX_HA_GROUP_STORE_CLIENT_INITIALIZATION_TIMEOUT_MS
+            = "phoenix.ha.group.store.client.initialization.timeout.ms";
+    static final long DEFAULT_HA_GROUP_STORE_CLIENT_INITIALIZATION_TIMEOUT_MS
+            = 30000L;
     // Multiplier for ZK session timeout to account for time it will take for HMaster to abort
     // the region server in case ZK connection is lost from the region server.
     @VisibleForTesting
@@ -133,19 +128,8 @@
     // Map key format: "clusterType:targetState" -> Set<Listeners>
     private final ConcurrentHashMap<String, CopyOnWriteArraySet<HAGroupStateListener>>
             targetStateSubscribers = new ConcurrentHashMap<>();
-<<<<<<< HEAD
     // Scheduled executor for periodic sync job
     private ScheduledExecutorService syncExecutor;
-=======
-    // Policy for the HA group
-    private HighAvailabilityPolicy policy;
-    private ClusterRole clusterRole;
-    private ClusterRole peerClusterRole;
-    private String clusterUrl;
-    private String peerClusterUrl;
-    private long localGroupRecordVersion;
-    private long peerGroupRecordVersion;
->>>>>>> b4e53319
 
     public static HAGroupStoreClient getInstance(Configuration conf, String haGroupName) throws SQLException {
         return getInstanceForZkUrl(conf, haGroupName, null);
@@ -175,6 +159,7 @@
                 if (result == null || !result.isHealthy) {
                     result = new HAGroupStoreClient(conf, null, null, haGroupName, zkUrl);
                     if (!result.isHealthy) {
+                        
                         result.close();
                         result = null;
                     } else {
@@ -252,6 +237,9 @@
                 this.isHealthy = true;
                 // Initialize peer cache
                 maybeInitializePeerPathChildrenCache();
+            } else {
+                LOGGER.error("PathChildrenCache is not initialized, HAGroupStoreClient for "
+                        + haGroupName + " is unhealthy");
             }
             // Start periodic sync job
             startPeriodicSyncJob();
@@ -331,8 +319,6 @@
         }
         if (isUpdateNeeded(currentHAGroupStoreRecord.getHAGroupState(),
                 currentHAGroupStoreRecordStat.getMtime(), haGroupState)) {
-                //As we are updating the HAGroupStoreRecord increase the record version
-                long newStateVersion = currentHAGroupStoreRecord.getRecordVersion() + 1;
                 // We maintain last sync time as the last time cluster was in sync state.
                 // If state changes from ACTIVE_IN_SYNC to ACTIVE_NOT_IN_SYNC, record that time
                 // Once state changes back to ACTIVE_IN_SYNC or the role is
@@ -354,21 +340,15 @@
                         currentHAGroupStoreRecord.getProtocolVersion(),
                         currentHAGroupStoreRecord.getHaGroupName(),
                         haGroupState,
-<<<<<<< HEAD
                         lastSyncTimeInMs,
                         currentHAGroupStoreRecord.getPolicy(),
                         currentHAGroupStoreRecord.getPeerZKUrl(),
                         currentHAGroupStoreRecord.getClusterUrl(),
                         currentHAGroupStoreRecord.getPeerClusterUrl(),
                         currentHAGroupStoreRecord.getAdminCRRVersion()
-=======
-                        newStateVersion,
-                        lastSyncTimeInMs
->>>>>>> b4e53319
                 );
                 phoenixHaAdmin.updateHAGroupStoreRecordInZooKeeper(haGroupName,
                         newHAGroupStoreRecord, currentHAGroupStoreRecordStat.getVersion());
-<<<<<<< HEAD
                 // If cluster role is changing, if so, we update,
                 // the system table on best effort basis.
                 // We also have a periodic job which syncs the ZK
@@ -390,10 +370,6 @@
                     );
                     updateSystemTableHAGroupRecordSilently(haGroupName, systemTableRecord);
                 }
-=======
-                this.localGroupRecordVersion = newStateVersion;
-                this.clusterRole = haGroupState.getClusterRole();
->>>>>>> b4e53319
         } else {
             LOGGER.info("Not updating HAGroupStoreRecord for HA group {} with state {}",
                     haGroupName, haGroupState);
@@ -411,34 +387,17 @@
     public ClusterRoleRecord getClusterRoleRecord() throws IOException {
         HAGroupStoreRecord currentHAGroupStoreRecord = getHAGroupStoreRecord();
         HAGroupStoreRecord peerHAGroupStoreRecord = getHAGroupStoreRecordFromPeer();
-        ClusterRoleRecord.ClusterRole peerClusterRole = ClusterRoleRecord.ClusterRole.UNKNOWN;
-        if (peerHAGroupStoreRecord != null) {
-            peerClusterRole = peerHAGroupStoreRecord.getClusterRole();
-            this.peerGroupRecordVersion = peerHAGroupStoreRecord.getRecordVersion();
-        }
-
-        long clusterRoleRecordVersion = combineCanonicalVersions(this.localGroupRecordVersion, this.peerGroupRecordVersion);
-
+        ClusterRoleRecord.ClusterRole peerClusterRole = peerHAGroupStoreRecord != null
+                ? peerHAGroupStoreRecord.getClusterRole()
+                : ClusterRole.UNKNOWN;
         return new ClusterRoleRecord(this.haGroupName,
-                                    HighAvailabilityPolicy.valueOf(
-                                            currentHAGroupStoreRecord.getPolicy()),
-                                    currentHAGroupStoreRecord.getClusterUrl(),
-                                    currentHAGroupStoreRecord.getHAGroupState().getClusterRole(),
-                                    currentHAGroupStoreRecord.getPeerClusterUrl(),
-                                    peerClusterRole,
-<<<<<<< HEAD
-                                    currentHAGroupStoreRecord.getAdminCRRVersion());
-=======
-                                    clusterRoleRecordVersion);
-    }
-
-    /**
-     * Get the policy for a given HA group.
-     * @return HighAvailabilityPolicy for the specified HA group name
-     */
-    public HighAvailabilityPolicy getPolicy() {
-        return this.policy;
->>>>>>> b4e53319
+                HighAvailabilityPolicy.valueOf(
+                        currentHAGroupStoreRecord.getPolicy()),
+                currentHAGroupStoreRecord.getClusterUrl(),
+                currentHAGroupStoreRecord.getHAGroupState().getClusterRole(),
+                currentHAGroupStoreRecord.getPeerClusterUrl(),
+                peerClusterRole,
+                currentHAGroupStoreRecord.getAdminCRRVersion());
     }
 
     /**
@@ -460,9 +419,9 @@
         Pair<HAGroupStoreRecord, Stat> cacheRecordFromZK =
                 phoenixHaAdmin.getHAGroupStoreRecordInZooKeeper(this.haGroupName);
         HAGroupStoreRecord haGroupStoreRecord = cacheRecordFromZK.getLeft();
-<<<<<<< HEAD
         // Only if the ZNode is not present, we need to create it from System Table
         if (haGroupStoreRecord == null) {
+            LOGGER.info("HAGroupStoreRecord is not available in ZK, creating from SystemTable Record");
             SystemTableHAGroupRecord systemTableRecord
                     = getSystemTableHAGroupRecord(this.haGroupName);
             Preconditions.checkNotNull(systemTableRecord,
@@ -485,38 +444,6 @@
                     systemTableRecord.getAdminCRRVersion()
             );
             phoenixHaAdmin.createHAGroupStoreRecordInZooKeeper(newHAGroupStoreRecord);
-=======
-        HAGroupStoreRecord newHAGroupStoreRecord = null;
-        HAGroupState defaultHAGroupState = this.clusterRole.getDefaultHAGroupState();
-        // Initialize lastSyncTimeInMs only if we start in ACTIVE_NOT_IN_SYNC state
-        // and ZNode is not already present
-        Long lastSyncTimeInMs = defaultHAGroupState.equals(HAGroupState.ACTIVE_NOT_IN_SYNC)
-                                    ? System.currentTimeMillis()
-                                    : null;
-        // Only update current ZNode if it doesn't have the same role as present in System Table.
-        // If not exists, then create ZNode
-        // TODO: Discuss if this approach is what reader needs.
-        if (haGroupStoreRecord == null) {
-            newHAGroupStoreRecord = new HAGroupStoreRecord(
-                HAGroupStoreRecord.DEFAULT_PROTOCOL_VERSION,
-                haGroupName,
-                defaultHAGroupState,
-                this.localGroupRecordVersion,
-                lastSyncTimeInMs
-            );
-            phoenixHaAdmin.createHAGroupStoreRecordInZooKeeper(newHAGroupStoreRecord);
-        } else if (!haGroupStoreRecord.getClusterRole().equals(this.clusterRole)) {
-            this.localGroupRecordVersion = haGroupStoreRecord.getRecordVersion() + 1;
-            newHAGroupStoreRecord = new HAGroupStoreRecord(
-                HAGroupStoreRecord.DEFAULT_PROTOCOL_VERSION,
-                haGroupName,
-                defaultHAGroupState,
-                this.localGroupRecordVersion,
-                lastSyncTimeInMs
-            );
-            phoenixHaAdmin.updateHAGroupStoreRecordInZooKeeper(haGroupName,
-                    newHAGroupStoreRecord, cacheRecordFromZK.getRight().getVersion());
->>>>>>> b4e53319
         }
     }
 
@@ -626,7 +553,6 @@
                 String clusterRole2 = rs.getString(CLUSTER_ROLE_2);
                 String clusterUrl1 = rs.getString(CLUSTER_URL_1);
                 String clusterUrl2 = rs.getString(CLUSTER_URL_2);
-<<<<<<< HEAD
                 long adminCRRVersion = rs.getLong(VERSION);
                 String formattedZkUrl1 = null;
                 String formattedZkUrl2 = null;
@@ -636,14 +562,6 @@
                 if (StringUtils.isNotBlank(zkUrl2)) {
                     formattedZkUrl2 = JDBCUtil.formatUrl(zkUrl2, RegistryType.ZK);
                 }
-=======
-                long version1 = rs.getLong(VERSION_CLUSTER_1);
-                long version2 = rs.getLong(VERSION_CLUSTER_2);
-                Preconditions.checkNotNull(zkUrl1, "ZK_URL_1 in System Table cannot be null");
-                Preconditions.checkNotNull(zkUrl2, "ZK_URL_2 in System Table cannot be null");
-                String formattedZkUrl1 = JDBCUtil.formatUrl(zkUrl1, RegistryType.ZK);
-                String formattedZkUrl2 = JDBCUtil.formatUrl(zkUrl2, RegistryType.ZK);
->>>>>>> b4e53319
                 String formattedZkUrl = JDBCUtil.formatUrl(this.zkUrl, RegistryType.ZK);
                 String peerZKUrl;
                 ClusterRoleRecord.ClusterRole clusterRole;
@@ -657,33 +575,19 @@
                             clusterRole1.getBytes(StandardCharsets.UTF_8));
                     peerClusterRole = ClusterRoleRecord.ClusterRole.from(
                             clusterRole2.getBytes(StandardCharsets.UTF_8));
-<<<<<<< HEAD
                     clusterUrl = clusterUrl1;
                     peerClusterUrl = clusterUrl2;
-=======
-                    this.clusterUrl = clusterUrl1;
-                    this.peerClusterUrl = clusterUrl2;
-                    this.localGroupRecordVersion = version1;
-                    this.peerGroupRecordVersion = version2;
->>>>>>> b4e53319
                 } else if (StringUtils.equals(formattedZkUrl2, formattedZkUrl)) {
                     peerZKUrl = JDBCUtil.formatUrl(zkUrl1, RegistryType.ZK);
                     clusterRole = ClusterRoleRecord.ClusterRole.from(
                             clusterRole2.getBytes(StandardCharsets.UTF_8));
                     peerClusterRole = ClusterRoleRecord.ClusterRole.from(
                             clusterRole1.getBytes(StandardCharsets.UTF_8));
-<<<<<<< HEAD
                     clusterUrl = clusterUrl2;
                     peerClusterUrl = clusterUrl1;
                 } else {
                     throw new SQLException("Current zkUrl does not match"
                             + "any zkUrl in System Table for HA group: " + haGroupName);
-=======
-                    this.clusterUrl = clusterUrl2;
-                    this.peerClusterUrl = clusterUrl1;
-                    this.localGroupRecordVersion = version2;
-                    this.peerGroupRecordVersion = version1;
->>>>>>> b4e53319
                 }
 
                 Preconditions.checkNotNull(clusterRole,
@@ -704,23 +608,6 @@
                         haGroupName + " in System Table " + SYSTEM_HA_GROUP_NAME);
             }
         }
-<<<<<<< HEAD
-=======
-        Preconditions.checkNotNull(this.clusterRole,
-                "Cluster role in System Table cannot be null");
-        Preconditions.checkNotNull(this.peerClusterRole,
-                "Peer cluster role in System Table cannot be null");
-        Preconditions.checkNotNull(this.clusterUrl,
-                "Cluster URL in System Table cannot be null");
-        Preconditions.checkNotNull(this.peerZKUrl,
-                "Peer ZK URL in System Table cannot be null");
-        Preconditions.checkNotNull(this.peerClusterUrl,
-                "Peer Cluster URL in System Table cannot be null");
-        Preconditions.checkNotNull(this.localGroupRecordVersion ,
-                "Local group record version in System Table cannot be null");
-        Preconditions.checkNotNull(this.peerGroupRecordVersion,
-                "Peer group record version in System Table cannot be null");
->>>>>>> b4e53319
     }
 
     // Update the system table on best effort basis for HA group
@@ -957,7 +844,11 @@
             boolean initialized = latch.await(conf.getLong(PHOENIX_HA_GROUP_STORE_CLIENT_INITIALIZATION_TIMEOUT_MS,
                             DEFAULT_HA_GROUP_STORE_CLIENT_INITIALIZATION_TIMEOUT_MS),
                     TimeUnit.MILLISECONDS);
-            return initialized ? newPathChildrenCache : null;
+            if (!initialized && customListener == null) {
+                newPathChildrenCache.close();
+                return null;
+            }
+            return newPathChildrenCache;
         } catch (Exception e) {
             if (newPathChildrenCache != null) {
                 try {
@@ -980,12 +871,13 @@
                     = extractHAGroupStoreRecordOrNull(childData);
             HAGroupStoreRecord eventRecord = eventRecordAndStat.getLeft();
             Stat eventStat = eventRecordAndStat.getRight();
-            LOGGER.info("HAGroupStoreClient Cache {} received event {} type {} at {}",
-                    cacheType, eventRecord, event.getType(), System.currentTimeMillis());
+            LOGGER.info("HAGroupStoreClient Cache {} received event {} type {} at {} with ZKUrl {} and PeerZKUrl {} for haGroupName {}",
+                    cacheType, eventRecord, event.getType(), System.currentTimeMillis(), phoenixHaAdmin.getZkUrl(),
+                    peerPhoenixHaAdmin != null ? peerPhoenixHaAdmin.getZkUrl() : "peerPhoenixHaAdmin is null", haGroupName);
             switch (event.getType()) {
                 case CHILD_ADDED:
                 case CHILD_UPDATED:
-                    if (eventRecord != null) {
+                    if (eventRecord != null && Objects.equals(eventRecord.getHaGroupName(), haGroupName)) {
                         handleStateChange(eventRecord, eventStat, cacheType);
                         // Reinitialize peer path children cache if peer url is added or updated.
                         if (cacheType == ClusterType.LOCAL) {
@@ -1159,40 +1051,6 @@
         return ((System.currentTimeMillis() - currentHAGroupStoreRecordMtime) > waitTime);
     }
 
-    /**
-     * Combine two versions into a single long value to be used for comparison and sending back to client
-     * @param version1 HAGroupRecord version for cluster 1
-     * @param version2 HAGroupRecord version for cluster 2
-     * @return combined version
-     */
-
-    private long combineCanonicalVersions(long version1, long version2) {
-        LOGGER.trace("Combining versions: {} and {} with master addresses: {} and {}", version1, version2, this.clusterUrl, this.peerClusterUrl);
-        if (this.clusterUrl.compareTo(this.peerClusterUrl) <= 0){
-            return (version2 << 32) | version1;
-        } else {
-            return (version1 << 32) | version2;
-        }
-    }
-
-    /**
-     * Extract the version for the cluster 1 from the combined version
-     * @param combinedVersion combined version
-     * @return version for the cluster
-     */
-    private long extractVersion1(long combinedVersion) {
-        return combinedVersion >> 32;
-    }
-
-    /**
-     * Extract the version for the cluster 2 from the combined version
-     * @param combinedVersion combined version
-     * @return version for the cluster
-     */
-    private long extractVersion2(long combinedVersion) {
-        return combinedVersion & 0xFFFFFFFFL;
-    }
-
     // ========== HA Group State Change Subscription Methods ==========
 
     /**
