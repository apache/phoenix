--- conflicted
+++ resolved
@@ -80,17 +80,11 @@
  */
 public class HAGroupStoreClient implements Closeable {
 
-<<<<<<< HEAD
-    public static final String ZK_CONSISTENT_HA_NAMESPACE =
-            "phoenix" + ZKPaths.PATH_SEPARATOR + "consistentHA";
-    public static final String PHOENIX_HA_GROUP_STORE_CLIENT_INITIALIZATION_TIMEOUT_MS = "phoenix.ha.group.store.client.initialization.timeout.ms";
-    private static final long DEFAULT_HA_GROUP_STORE_CLIENT_INITIALIZATION_TIMEOUT_MS = 30000L;
-=======
     public static final String ZK_CONSISTENT_HA_GROUP_STATE_NAMESPACE = "phoenix"
                     + ZKPaths.PATH_SEPARATOR + "consistentHA"
                     + ZKPaths.PATH_SEPARATOR + "groupState";
-    private static final long HA_GROUP_STORE_CLIENT_INITIALIZATION_TIMEOUT_MS = 30000L;
->>>>>>> 77b679ce
+    public static final String PHOENIX_HA_GROUP_STORE_CLIENT_INITIALIZATION_TIMEOUT_MS = "phoenix.ha.group.store.client.initialization.timeout.ms";
+    private static final long DEFAULT_HA_GROUP_STORE_CLIENT_INITIALIZATION_TIMEOUT_MS = 30000L;
     // Multiplier for ZK session timeout to account for time it will take for HMaster to abort
     // the region server in case ZK connection is lost from the region server.
     @VisibleForTesting
@@ -314,9 +308,7 @@
         }
         if (isUpdateNeeded(currentHAGroupStoreRecord.getHAGroupState(),
                 currentHAGroupStoreRecordStat.getMtime(), haGroupState)) {
-<<<<<<< HEAD
                 long newStateVersion = currentHAGroupStoreRecord.getRecordVersion() + 1;
-=======
                 // We maintain last sync time as the last time cluster was in sync state.
                 // If state changes from ACTIVE_IN_SYNC to ACTIVE_NOT_IN_SYNC, record that time
                 // Once state changes back to ACTIVE_IN_SYNC or the role is
@@ -335,16 +327,12 @@
                             || ClusterRole.ACTIVE_TO_STANDBY.equals(clusterRole))) {
                     lastSyncTimeInMs = null;
                 }
->>>>>>> 77b679ce
                 HAGroupStoreRecord newHAGroupStoreRecord = new HAGroupStoreRecord(
                         currentHAGroupStoreRecord.getProtocolVersion(),
                         currentHAGroupStoreRecord.getHaGroupName(),
                         haGroupState,
-<<<<<<< HEAD
-                        newStateVersion
-=======
+                        newStateVersion,
                         lastSyncTimeInMs
->>>>>>> 77b679ce
                 );
                 // TODO: Check if cluster role is changing, if so, we need to update
                 // the system table first
@@ -416,44 +404,34 @@
         Pair<HAGroupStoreRecord, Stat> cacheRecordFromZK =
                 phoenixHaAdmin.getHAGroupStoreRecordInZooKeeper(this.haGroupName);
         HAGroupStoreRecord haGroupStoreRecord = cacheRecordFromZK.getLeft();
-<<<<<<< HEAD
         HAGroupStoreRecord newHAGroupStoreRecord = null;
+        HAGroupState defaultHAGroupState = this.clusterRole.getDefaultHAGroupState();
+        // Initialize lastSyncTimeInMs only if we start in ACTIVE_NOT_IN_SYNC state
+        // and ZNode is not already present
+        Long lastSyncTimeInMs = defaultHAGroupState.equals(HAGroupState.ACTIVE_NOT_IN_SYNC)
+                                    ? System.currentTimeMillis()
+                                    : null;
+        // Only update current ZNode if it doesn't have the same role as present in System Table.
+        // If not exists, then create ZNode
+        // TODO: Discuss if this approach is what reader needs.
         if (haGroupStoreRecord == null) {
-            // If not exists, then create ZNode
             newHAGroupStoreRecord = new HAGroupStoreRecord(
                 HAGroupStoreRecord.DEFAULT_PROTOCOL_VERSION,
                 haGroupName,
-                this.clusterRole.getDefaultHAGroupState(),
-                this.localGroupRecordVersion
+                defaultHAGroupState,
+                this.localGroupRecordVersion,
+                lastSyncTimeInMs
             );
             phoenixHaAdmin.createHAGroupStoreRecordInZooKeeper(newHAGroupStoreRecord);
         } else if (haGroupStoreRecord != null &&
-=======
-        HAGroupState defaultHAGroupState = this.clusterRole.getDefaultHAGroupState();
-        // Initialize lastSyncTimeInMs only if we start in ACTIVE_NOT_IN_SYNC state
-        //  and ZNode is not already present
-        Long lastSyncTimeInMs = defaultHAGroupState.equals(HAGroupState.ACTIVE_NOT_IN_SYNC)
-                                    ? System.currentTimeMillis()
-                                    : null;
-        HAGroupStoreRecord newHAGroupStoreRecord = new HAGroupStoreRecord(
-            HAGroupStoreRecord.DEFAULT_PROTOCOL_VERSION,
-            haGroupName,
-            this.clusterRole.getDefaultHAGroupState(),
-            lastSyncTimeInMs
-        );
-        // Only update current ZNode if it doesn't have the same role as present in System Table.
-        // If not exists, then create ZNode
-        // TODO: Discuss if this approach is what reader needs.
-        if (haGroupStoreRecord != null &&
->>>>>>> 77b679ce
                 !haGroupStoreRecord.getClusterRole().equals(this.clusterRole)) {
-            // Only update current ZNode if it doesn't have the same role as present in System Table.
             this.localGroupRecordVersion = haGroupStoreRecord.getRecordVersion() + 1;
             newHAGroupStoreRecord = new HAGroupStoreRecord(
                 HAGroupStoreRecord.DEFAULT_PROTOCOL_VERSION,
                 haGroupName,
-                this.clusterRole.getDefaultHAGroupState(),
-                this.localGroupRecordVersion
+                defaultHAGroupState,
+                this.localGroupRecordVersion,
+                lastSyncTimeInMs
             );
             phoenixHaAdmin.updateHAGroupStoreRecordInZooKeeper(haGroupName,
                     newHAGroupStoreRecord, cacheRecordFromZK.getRight().getVersion());
@@ -749,7 +727,6 @@
         return ((System.currentTimeMillis() - currentHAGroupStoreRecordMtime) > waitTime);
     }
 
-<<<<<<< HEAD
     /**
      * Combine two versions into a single long value to be used for comparision and sending back to client
      * @param version1 HAGroupRecord version for cluster 1  
@@ -783,7 +760,7 @@
     private long extractVersion2(long combinedVersion) {
         return combinedVersion & 0xFFFFFFFFL;
     }
-=======
+
     // ========== HA Group State Change Subscription Methods ==========
 
     /**
@@ -820,7 +797,7 @@
                     targetState, haGroupName, clusterType);
         }
     }
-
+    
     /**
      * Handle state change detection and notify subscribers if a transition occurred.
      *
@@ -907,5 +884,4 @@
         return clusterType + ":" + targetState;
     }
 
->>>>>>> 77b679ce
 }