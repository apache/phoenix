/*
 * Licensed to the Apache Software Foundation (ASF) under one
 * or more contributor license agreements.  See the NOTICE file
 * distributed with this work for additional information
 * regarding copyright ownership.  The ASF licenses this file
 * to you under the Apache License, Version 2.0 (the
 * "License"); you may not use this file except in compliance
 * with the License.  You may obtain a copy of the License at
 *
 * http://www.apache.org/licenses/LICENSE-2.0
 *
 * Unless required by applicable law or agreed to in writing, software
 * distributed under the License is distributed on an "AS IS" BASIS,
 * WITHOUT WARRANTIES OR CONDITIONS OF ANY KIND, either express or implied.
 * See the License for the specific language governing permissions and
 * limitations under the License.
 */

package org.apache.phoenix.jdbc;

import com.fasterxml.jackson.annotation.JsonCreator;
import com.fasterxml.jackson.annotation.JsonIgnore;
import com.fasterxml.jackson.annotation.JsonProperty;
import org.apache.commons.lang3.builder.EqualsBuilder;
import org.apache.commons.lang3.builder.HashCodeBuilder;
import org.apache.phoenix.thirdparty.com.google.common.base.Preconditions;
import org.apache.phoenix.thirdparty.com.google.common.collect.ImmutableSet;
import org.apache.phoenix.util.JacksonUtil;
import org.slf4j.Logger;
import org.slf4j.LoggerFactory;

import java.io.IOException;
import java.nio.charset.StandardCharsets;
import java.util.Arrays;
import java.util.Objects;
import java.util.Optional;
import java.util.Set;

/**
 * Immutable class representing an HA group store record with simplified fields.
 * This is a simplified version of ClusterRoleRecord that contains essential
 * information about an HA group only for a single cluster.
 */
public class HAGroupStoreRecord {

    private static final Logger LOG = LoggerFactory.getLogger(HAGroupStoreRecord.class);
    public static final String DEFAULT_PROTOCOL_VERSION = "1.0";
    public static final long DEFAULT_RECORD_VERSION = 1L;

    /**
     * Enum representing the HA group state with each state having a corresponding ClusterRole.
     */
    public enum HAGroupState {
        ABORT_TO_ACTIVE_IN_SYNC,
        ABORT_TO_ACTIVE_NOT_IN_SYNC,
        ABORT_TO_STANDBY,
        ACTIVE_IN_SYNC,
        ACTIVE_NOT_IN_SYNC,
        ACTIVE_NOT_IN_SYNC_TO_STANDBY,
        ACTIVE_NOT_IN_SYNC_WITH_OFFLINE_PEER,
        ACTIVE_IN_SYNC_TO_STANDBY,
        ACTIVE_WITH_OFFLINE_PEER,
        DEGRADED_STANDBY,
        DEGRADED_STANDBY_FOR_READER,
        DEGRADED_STANDBY_FOR_WRITER,
        OFFLINE,
        STANDBY,
        STANDBY_TO_ACTIVE,
        UNKNOWN;

        private Set<HAGroupState> allowedTransitions;

        /**
         * Gets the corresponding ClusterRole for this HAGroupState.
         * @return the corresponding ClusterRole
         */
        public ClusterRoleRecord.ClusterRole getClusterRole() {
            switch (this) {
                case ABORT_TO_ACTIVE_IN_SYNC:
                case ABORT_TO_ACTIVE_NOT_IN_SYNC:
                case ACTIVE_IN_SYNC:
                case ACTIVE_NOT_IN_SYNC:
                case ACTIVE_NOT_IN_SYNC_WITH_OFFLINE_PEER:
                case ACTIVE_WITH_OFFLINE_PEER:
                    return ClusterRoleRecord.ClusterRole.ACTIVE;
                case ACTIVE_IN_SYNC_TO_STANDBY:
                case ACTIVE_NOT_IN_SYNC_TO_STANDBY:
                    return ClusterRoleRecord.ClusterRole.ACTIVE_TO_STANDBY;
                case ABORT_TO_STANDBY:
                case DEGRADED_STANDBY:
                case DEGRADED_STANDBY_FOR_READER:
                case DEGRADED_STANDBY_FOR_WRITER:
                case STANDBY:
                    return ClusterRoleRecord.ClusterRole.STANDBY;
                case STANDBY_TO_ACTIVE:
                    return ClusterRoleRecord.ClusterRole.STANDBY_TO_ACTIVE;
                case OFFLINE:
                    return ClusterRoleRecord.ClusterRole.OFFLINE;
                case UNKNOWN:
                default:
                    return ClusterRoleRecord.ClusterRole.UNKNOWN;
            }
        }

        static {
            // Initialize allowed transitions
            ACTIVE_NOT_IN_SYNC.allowedTransitions = ImmutableSet.of(
                    ACTIVE_NOT_IN_SYNC, ACTIVE_IN_SYNC,
                    ACTIVE_NOT_IN_SYNC_TO_STANDBY, ACTIVE_NOT_IN_SYNC_WITH_OFFLINE_PEER
            );

            ACTIVE_IN_SYNC.allowedTransitions = ImmutableSet.of(
                    ACTIVE_NOT_IN_SYNC, ACTIVE_WITH_OFFLINE_PEER, ACTIVE_IN_SYNC_TO_STANDBY
            );

            STANDBY.allowedTransitions = ImmutableSet.of(STANDBY_TO_ACTIVE,
                    DEGRADED_STANDBY_FOR_READER, DEGRADED_STANDBY_FOR_WRITER);
            // This needs to be manually recovered by operator
            OFFLINE.allowedTransitions = ImmutableSet.of();
            // This needs to be manually recovered by operator
            UNKNOWN.allowedTransitions = ImmutableSet.of();
            ACTIVE_NOT_IN_SYNC_TO_STANDBY.allowedTransitions
                    = ImmutableSet.of(ABORT_TO_ACTIVE_NOT_IN_SYNC,
                    ACTIVE_IN_SYNC_TO_STANDBY);
            ACTIVE_IN_SYNC_TO_STANDBY.allowedTransitions
                    = ImmutableSet.of(ABORT_TO_ACTIVE_IN_SYNC, STANDBY);
            STANDBY_TO_ACTIVE.allowedTransitions = ImmutableSet.of(ABORT_TO_STANDBY,
                    ACTIVE_IN_SYNC);
            DEGRADED_STANDBY.allowedTransitions
                    = ImmutableSet.of(DEGRADED_STANDBY_FOR_READER, DEGRADED_STANDBY_FOR_WRITER);
            DEGRADED_STANDBY_FOR_WRITER.allowedTransitions = ImmutableSet.of(STANDBY,
                    DEGRADED_STANDBY);
            DEGRADED_STANDBY_FOR_READER.allowedTransitions = ImmutableSet.of(STANDBY,
                    DEGRADED_STANDBY);
            ACTIVE_WITH_OFFLINE_PEER.allowedTransitions = ImmutableSet.of(ACTIVE_NOT_IN_SYNC);
            ABORT_TO_ACTIVE_IN_SYNC.allowedTransitions = ImmutableSet.of(ACTIVE_IN_SYNC);
            ABORT_TO_ACTIVE_NOT_IN_SYNC.allowedTransitions = ImmutableSet.of(ACTIVE_NOT_IN_SYNC);
            ABORT_TO_STANDBY.allowedTransitions = ImmutableSet.of(STANDBY);
            ACTIVE_NOT_IN_SYNC_WITH_OFFLINE_PEER.allowedTransitions =
                    ImmutableSet.of(ACTIVE_NOT_IN_SYNC);
        }

        /**
         * Checks if the transition from this state to the target state is allowed.
         * @param targetState the state to transition to
         * @return true if the transition is allowed, false otherwise
         */
        public boolean isTransitionAllowed(HAGroupState targetState) {
            return allowedTransitions.contains(targetState);
        }

        public static HAGroupState from(byte[] bytes) {
            if (bytes == null) {
                return UNKNOWN;
            }
            String value = new String(bytes, StandardCharsets.UTF_8);
            return Arrays.stream(HAGroupState.values())
                    .filter(r -> r.name().equalsIgnoreCase(value))
                    .findFirst()
                    .orElse(UNKNOWN);
        }
    }

    private final String protocolVersion;
    private final String haGroupName;
    private final HAGroupState haGroupState;
<<<<<<< HEAD
    private final long recordVersion;
=======
    private final Long lastSyncStateTimeInMs;
>>>>>>> 77b679ce

    @JsonCreator
    public HAGroupStoreRecord(@JsonProperty("protocolVersion") String protocolVersion,
                              @JsonProperty("haGroupName") String haGroupName,
                              @JsonProperty("haGroupState") HAGroupState haGroupState,
<<<<<<< HEAD
                              @JsonProperty("recordVersion") Long recordVersion) {
=======
                              @JsonProperty("lastSyncStateTimeInMs") Long lastSyncStateTimeInMs) {
>>>>>>> 77b679ce
        Preconditions.checkNotNull(haGroupName, "HA group name cannot be null!");
        Preconditions.checkNotNull(haGroupState, "HA group state cannot be null!");
        Preconditions.checkNotNull(recordVersion, "Record version cannot be null!");

        this.protocolVersion = Objects.toString(protocolVersion, DEFAULT_PROTOCOL_VERSION);
        this.haGroupName = haGroupName;
        this.haGroupState = haGroupState;
<<<<<<< HEAD
        this.recordVersion = recordVersion != null ? recordVersion : DEFAULT_RECORD_VERSION;
=======
        this.lastSyncStateTimeInMs = lastSyncStateTimeInMs;
    }

    /**
     * Convenience constructor for backward compatibility without lastSyncStateTimeInMs.
     */
    public HAGroupStoreRecord(String protocolVersion,
                              String haGroupName, HAGroupState haGroupState) {
        this(protocolVersion, haGroupName, haGroupState, null);
>>>>>>> 77b679ce
    }

    public static Optional<HAGroupStoreRecord> fromJson(byte[] bytes) {
        if (bytes == null) {
            return Optional.empty();
        }
        try {
            return Optional.of(JacksonUtil.getObjectReader(HAGroupStoreRecord.class)
                    .readValue(bytes));
        } catch (Exception e) {
            LOG.error("Fail to deserialize data to an HA group store record", e);
            return Optional.empty();
        }
    }

    public static byte[] toJson(HAGroupStoreRecord record) throws IOException {
        return JacksonUtil.getObjectWriter().withoutAttribute("clusterRole")
                .writeValueAsBytes(record);
    }

    public boolean hasSameInfo(HAGroupStoreRecord other) {
<<<<<<< HEAD
        return haGroupName.equals(other.haGroupName) &&
                haGroupState.equals(other.haGroupState) &&
                protocolVersion.equals(other.protocolVersion) &&
                recordVersion == other.recordVersion;
=======
        return haGroupName.equals(other.haGroupName)
                && haGroupState.equals(other.haGroupState)
                && protocolVersion.equals(other.protocolVersion)
                && Objects.equals(lastSyncStateTimeInMs, other.lastSyncStateTimeInMs);
>>>>>>> 77b679ce
    }

    public String getProtocolVersion() {
        return protocolVersion;
    }

    public String getHaGroupName() {
        return haGroupName;
    }

    public long getRecordVersion() {
        return recordVersion;
    }

    @JsonProperty("haGroupState")
    public HAGroupState getHAGroupState() {
        return haGroupState;
    }

    public Long getLastSyncStateTimeInMs() {
        return lastSyncStateTimeInMs;
    }

    @JsonIgnore
    public ClusterRoleRecord.ClusterRole getClusterRole() {
        return haGroupState.getClusterRole();
    }

    @Override
    public int hashCode() {
        return new HashCodeBuilder()
                .append(protocolVersion)
                .append(haGroupName)
                .append(haGroupState)
<<<<<<< HEAD
                .append(recordVersion)
=======
                .append(lastSyncStateTimeInMs)
>>>>>>> 77b679ce
                .hashCode();
    }

    @Override
    public boolean equals(Object other) {
        if (other == this) {
            return true;
        } else if (other == null) {
            return false;
        } else if (!(other instanceof HAGroupStoreRecord)) {
            return false;
        } else {
            HAGroupStoreRecord otherRecord = (HAGroupStoreRecord) other;
            return new EqualsBuilder()
                    .append(protocolVersion, otherRecord.protocolVersion)
                    .append(haGroupName, otherRecord.haGroupName)
                    .append(haGroupState, otherRecord.haGroupState)
<<<<<<< HEAD
                    .append(recordVersion, otherRecord.recordVersion)
=======
                    .append(lastSyncStateTimeInMs, otherRecord.lastSyncStateTimeInMs)
>>>>>>> 77b679ce
                    .isEquals();
        }
    }

    @Override
    public String toString() {
        return "HAGroupStoreRecord{"
                + "protocolVersion='" + protocolVersion + '\''
                + ", haGroupName='" + haGroupName + '\''
                + ", haGroupState=" + haGroupState
<<<<<<< HEAD
                + ", recordVersion=" + recordVersion
=======
                + ", lastSyncStateTimeInMs=" + lastSyncStateTimeInMs
>>>>>>> 77b679ce
                + '}';
    }

    public String toPrettyString() {
        try {
            return JacksonUtil.getObjectWriterPretty().writeValueAsString(this);
        } catch (Exception e) {
            LOG.error("Fail to wrap this object as JSON, returning the oneliner "
                    + "using toString", e);
            return toString();
        }
    }
}<|MERGE_RESOLUTION|>--- conflicted
+++ resolved
@@ -164,21 +164,15 @@
     private final String protocolVersion;
     private final String haGroupName;
     private final HAGroupState haGroupState;
-<<<<<<< HEAD
     private final long recordVersion;
-=======
     private final Long lastSyncStateTimeInMs;
->>>>>>> 77b679ce
 
     @JsonCreator
     public HAGroupStoreRecord(@JsonProperty("protocolVersion") String protocolVersion,
                               @JsonProperty("haGroupName") String haGroupName,
                               @JsonProperty("haGroupState") HAGroupState haGroupState,
-<<<<<<< HEAD
-                              @JsonProperty("recordVersion") Long recordVersion) {
-=======
+                              @JsonProperty("recordVersion") Long recordVersion,
                               @JsonProperty("lastSyncStateTimeInMs") Long lastSyncStateTimeInMs) {
->>>>>>> 77b679ce
         Preconditions.checkNotNull(haGroupName, "HA group name cannot be null!");
         Preconditions.checkNotNull(haGroupState, "HA group state cannot be null!");
         Preconditions.checkNotNull(recordVersion, "Record version cannot be null!");
@@ -186,9 +180,7 @@
         this.protocolVersion = Objects.toString(protocolVersion, DEFAULT_PROTOCOL_VERSION);
         this.haGroupName = haGroupName;
         this.haGroupState = haGroupState;
-<<<<<<< HEAD
-        this.recordVersion = recordVersion != null ? recordVersion : DEFAULT_RECORD_VERSION;
-=======
+        this.recordVersion = recordVersion;
         this.lastSyncStateTimeInMs = lastSyncStateTimeInMs;
     }
 
@@ -196,9 +188,16 @@
      * Convenience constructor for backward compatibility without lastSyncStateTimeInMs.
      */
     public HAGroupStoreRecord(String protocolVersion,
+                              String haGroupName, HAGroupState haGroupState, Long recordVersion) {
+        this(protocolVersion, haGroupName, haGroupState, recordVersion, null);
+    }
+
+        /**
+     * Convenience constructor for backward compatibility without recordVersion and lastSyncStateTimeInMs.
+     */
+    public HAGroupStoreRecord(String protocolVersion,
                               String haGroupName, HAGroupState haGroupState) {
-        this(protocolVersion, haGroupName, haGroupState, null);
->>>>>>> 77b679ce
+        this(protocolVersion, haGroupName, haGroupState, DEFAULT_RECORD_VERSION, null);
     }
 
     public static Optional<HAGroupStoreRecord> fromJson(byte[] bytes) {
@@ -220,17 +219,11 @@
     }
 
     public boolean hasSameInfo(HAGroupStoreRecord other) {
-<<<<<<< HEAD
-        return haGroupName.equals(other.haGroupName) &&
-                haGroupState.equals(other.haGroupState) &&
-                protocolVersion.equals(other.protocolVersion) &&
-                recordVersion == other.recordVersion;
-=======
         return haGroupName.equals(other.haGroupName)
                 && haGroupState.equals(other.haGroupState)
                 && protocolVersion.equals(other.protocolVersion)
+                && recordVersion == other.recordVersion
                 && Objects.equals(lastSyncStateTimeInMs, other.lastSyncStateTimeInMs);
->>>>>>> 77b679ce
     }
 
     public String getProtocolVersion() {
@@ -265,11 +258,8 @@
                 .append(protocolVersion)
                 .append(haGroupName)
                 .append(haGroupState)
-<<<<<<< HEAD
                 .append(recordVersion)
-=======
                 .append(lastSyncStateTimeInMs)
->>>>>>> 77b679ce
                 .hashCode();
     }
 
@@ -287,11 +277,8 @@
                     .append(protocolVersion, otherRecord.protocolVersion)
                     .append(haGroupName, otherRecord.haGroupName)
                     .append(haGroupState, otherRecord.haGroupState)
-<<<<<<< HEAD
                     .append(recordVersion, otherRecord.recordVersion)
-=======
                     .append(lastSyncStateTimeInMs, otherRecord.lastSyncStateTimeInMs)
->>>>>>> 77b679ce
                     .isEquals();
         }
     }
@@ -302,11 +289,8 @@
                 + "protocolVersion='" + protocolVersion + '\''
                 + ", haGroupName='" + haGroupName + '\''
                 + ", haGroupState=" + haGroupState
-<<<<<<< HEAD
                 + ", recordVersion=" + recordVersion
-=======
                 + ", lastSyncStateTimeInMs=" + lastSyncStateTimeInMs
->>>>>>> 77b679ce
                 + '}';
     }
 
