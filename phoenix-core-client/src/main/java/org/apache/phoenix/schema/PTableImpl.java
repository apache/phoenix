--- conflicted
+++ resolved
@@ -222,11 +222,8 @@
     private Expression indexWhereExpression;
     private Set<ColumnReference> indexWhereColumns;
     private Long maxLookbackAge;
-<<<<<<< HEAD
     private Map<PTableKey, Long> ancestorLastDDLTimestampMap;
-=======
     private Set<CDCChangeScope> cdcIncludeScopes;
->>>>>>> bd367ccd
 
     public static class Builder {
         private PTableKey key;
@@ -730,15 +727,15 @@
             return this;
         }
 
-<<<<<<< HEAD
         public Builder setAncestorLastDDLTimestampMap(Map<PTableKey, Long> map) {
             this.ancestorLastDDLTimestampMap = map;
-=======
+            return this;
+        }
+
         public Builder setCDCIncludeScopes(Set<CDCChangeScope> cdcIncludeScopes) {
             if (cdcIncludeScopes != null) {
                 this.cdcIncludeScopes = cdcIncludeScopes;
             }
->>>>>>> bd367ccd
             return this;
         }
 
