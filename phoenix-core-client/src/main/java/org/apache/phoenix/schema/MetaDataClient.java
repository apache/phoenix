/*
 * Licensed to the Apache Software Foundation (ASF) under one
 * or more contributor license agreements.  See the NOTICE file
 * distributed with this work for additional information
 * regarding copyright ownership.  The ASF licenses this file
 * to you under the Apache License, Version 2.0 (the
 * "License"); you may not use this file except in compliance
 * with the License.  You may obtain a copy of the License at
 *
 * http://www.apache.org/licenses/LICENSE-2.0
 *
 * Unless required by applicable law or agreed to in writing, software
 * distributed under the License is distributed on an "AS IS" BASIS,
 * WITHOUT WARRANTIES OR CONDITIONS OF ANY KIND, either express or implied.
 * See the License for the specific language governing permissions and
 * limitations under the License.
 */
package org.apache.phoenix.schema;

import static org.apache.phoenix.exception.SQLExceptionCode.CANNOT_TRANSFORM_TRANSACTIONAL_TABLE;
import static org.apache.phoenix.exception.SQLExceptionCode.ERROR_WRITING_TO_SCHEMA_REGISTRY;
import static org.apache.phoenix.exception.SQLExceptionCode.TABLE_ALREADY_EXIST;
import static org.apache.phoenix.jdbc.PhoenixDatabaseMetaData.CDC_INCLUDE_TABLE;
import static org.apache.phoenix.jdbc.PhoenixDatabaseMetaData.TTL_NOT_DEFINED;
import static org.apache.phoenix.jdbc.PhoenixDatabaseMetaData.STREAMING_TOPIC_NAME;
import static org.apache.phoenix.jdbc.PhoenixDatabaseMetaData.SYSTEM_TASK_TABLE;
<<<<<<< HEAD
import static org.apache.phoenix.query.QueryConstants.SPLITS_FILE;
=======
import static org.apache.phoenix.jdbc.PhoenixDatabaseMetaData.TTL;
>>>>>>> 613a6898
import static org.apache.phoenix.query.QueryConstants.SYSTEM_SCHEMA_NAME;
import static org.apache.phoenix.query.QueryServices.INDEX_CREATE_DEFAULT_STATE;
import static org.apache.phoenix.schema.PTableType.CDC;
import static org.apache.phoenix.thirdparty.com.google.common.collect.Sets.newLinkedHashSet;
import static org.apache.phoenix.thirdparty.com.google.common.collect.Sets.newLinkedHashSetWithExpectedSize;
import static org.apache.phoenix.exception.SQLExceptionCode.INSUFFICIENT_MULTI_TENANT_COLUMNS;
import static org.apache.phoenix.exception.SQLExceptionCode.PARENT_TABLE_NOT_FOUND;
import static org.apache.phoenix.jdbc.PhoenixDatabaseMetaData.APPEND_ONLY_SCHEMA;
import static org.apache.phoenix.jdbc.PhoenixDatabaseMetaData.ARG_POSITION;
import static org.apache.phoenix.jdbc.PhoenixDatabaseMetaData.ARRAY_SIZE;
import static org.apache.phoenix.jdbc.PhoenixDatabaseMetaData.ASYNC_CREATED_DATE;
import static org.apache.phoenix.jdbc.PhoenixDatabaseMetaData.ASYNC_REBUILD_TIMESTAMP;
import static org.apache.phoenix.jdbc.PhoenixDatabaseMetaData.AUTO_PARTITION_SEQ;
import static org.apache.phoenix.jdbc.PhoenixDatabaseMetaData.BASE_COLUMN_COUNT;
import static org.apache.phoenix.jdbc.PhoenixDatabaseMetaData.CHANGE_DETECTION_ENABLED;
import static org.apache.phoenix.jdbc.PhoenixDatabaseMetaData.CLASS_NAME;
import static org.apache.phoenix.jdbc.PhoenixDatabaseMetaData.COLUMN_COUNT;
import static org.apache.phoenix.jdbc.PhoenixDatabaseMetaData.COLUMN_DEF;
import static org.apache.phoenix.jdbc.PhoenixDatabaseMetaData.COLUMN_ENCODED_BYTES;
import static org.apache.phoenix.jdbc.PhoenixDatabaseMetaData.COLUMN_FAMILY;
import static org.apache.phoenix.jdbc.PhoenixDatabaseMetaData.COLUMN_NAME;
import static org.apache.phoenix.jdbc.PhoenixDatabaseMetaData.COLUMN_QUALIFIER_COUNTER;
import static org.apache.phoenix.jdbc.PhoenixDatabaseMetaData.COLUMN_SIZE;
import static org.apache.phoenix.jdbc.PhoenixDatabaseMetaData.DATA_TABLE_NAME;
import static org.apache.phoenix.jdbc.PhoenixDatabaseMetaData.DATA_TYPE;
import static org.apache.phoenix.jdbc.PhoenixDatabaseMetaData.DECIMAL_DIGITS;
import static org.apache.phoenix.jdbc.PhoenixDatabaseMetaData.DEFAULT_COLUMN_FAMILY_NAME;
import static org.apache.phoenix.jdbc.PhoenixDatabaseMetaData.DEFAULT_VALUE;
import static org.apache.phoenix.jdbc.PhoenixDatabaseMetaData.DISABLE_WAL;
import static org.apache.phoenix.jdbc.PhoenixDatabaseMetaData.ENCODING_SCHEME;
import static org.apache.phoenix.jdbc.PhoenixDatabaseMetaData.FUNCTION_NAME;
import static org.apache.phoenix.jdbc.PhoenixDatabaseMetaData.GUIDE_POSTS_WIDTH;
import static org.apache.phoenix.jdbc.PhoenixDatabaseMetaData.IMMUTABLE_ROWS;
import static org.apache.phoenix.jdbc.PhoenixDatabaseMetaData.IMMUTABLE_STORAGE_SCHEME;
import static org.apache.phoenix.jdbc.PhoenixDatabaseMetaData.INDEX_DISABLE_TIMESTAMP;
import static org.apache.phoenix.jdbc.PhoenixDatabaseMetaData.INDEX_STATE;
import static org.apache.phoenix.jdbc.PhoenixDatabaseMetaData.INDEX_TYPE;
import static org.apache.phoenix.jdbc.PhoenixDatabaseMetaData.INDEX_WHERE;
import static org.apache.phoenix.jdbc.PhoenixDatabaseMetaData.IS_ARRAY;
import static org.apache.phoenix.jdbc.PhoenixDatabaseMetaData.IS_CONSTANT;
import static org.apache.phoenix.jdbc.PhoenixDatabaseMetaData.IS_NAMESPACE_MAPPED;
import static org.apache.phoenix.jdbc.PhoenixDatabaseMetaData.IS_VIEW_REFERENCED;
import static org.apache.phoenix.jdbc.PhoenixDatabaseMetaData.JAR_PATH;
import static org.apache.phoenix.jdbc.PhoenixDatabaseMetaData.KEY_SEQ;
import static org.apache.phoenix.jdbc.PhoenixDatabaseMetaData.LAST_STATS_UPDATE_TIME;
import static org.apache.phoenix.jdbc.PhoenixDatabaseMetaData.LINK_TYPE;
import static org.apache.phoenix.jdbc.PhoenixDatabaseMetaData.MAX_VALUE;
import static org.apache.phoenix.jdbc.PhoenixDatabaseMetaData.MIN_VALUE;
import static org.apache.phoenix.jdbc.PhoenixDatabaseMetaData.MULTI_TENANT;
import static org.apache.phoenix.jdbc.PhoenixDatabaseMetaData.NULLABLE;
import static org.apache.phoenix.jdbc.PhoenixDatabaseMetaData.NUM_ARGS;
import static org.apache.phoenix.jdbc.PhoenixDatabaseMetaData.ORDINAL_POSITION;
import static org.apache.phoenix.jdbc.PhoenixDatabaseMetaData.PARENT_TENANT_ID;
import static org.apache.phoenix.jdbc.PhoenixDatabaseMetaData.PHYSICAL_NAME;
import static org.apache.phoenix.jdbc.PhoenixDatabaseMetaData.PHYSICAL_TABLE_NAME;
import static org.apache.phoenix.jdbc.PhoenixDatabaseMetaData.PK_NAME;
import static org.apache.phoenix.jdbc.PhoenixDatabaseMetaData.RETURN_TYPE;
import static org.apache.phoenix.jdbc.PhoenixDatabaseMetaData.ROW_KEY_MATCHER;
import static org.apache.phoenix.jdbc.PhoenixDatabaseMetaData.SALT_BUCKETS;
import static org.apache.phoenix.jdbc.PhoenixDatabaseMetaData.SCHEMA_VERSION;
import static org.apache.phoenix.jdbc.PhoenixDatabaseMetaData.SORT_ORDER;
import static org.apache.phoenix.jdbc.PhoenixDatabaseMetaData.STORE_NULLS;
import static org.apache.phoenix.jdbc.PhoenixDatabaseMetaData.SYNC_INDEX_CREATED_DATE;
import static org.apache.phoenix.jdbc.PhoenixDatabaseMetaData.SYSTEM_CATALOG_SCHEMA;
import static org.apache.phoenix.jdbc.PhoenixDatabaseMetaData.SYSTEM_CATALOG_TABLE;
import static org.apache.phoenix.jdbc.PhoenixDatabaseMetaData.SYSTEM_CHILD_LINK_NAMESPACE_BYTES;
import static org.apache.phoenix.jdbc.PhoenixDatabaseMetaData.SYSTEM_CHILD_LINK_NAME_BYTES;
import static org.apache.phoenix.jdbc.PhoenixDatabaseMetaData.SYSTEM_FUNCTION_TABLE;
import static org.apache.phoenix.jdbc.PhoenixDatabaseMetaData.TABLE_NAME;
import static org.apache.phoenix.jdbc.PhoenixDatabaseMetaData.TABLE_SCHEM;
import static org.apache.phoenix.jdbc.PhoenixDatabaseMetaData.TABLE_SEQ_NUM;
import static org.apache.phoenix.jdbc.PhoenixDatabaseMetaData.TABLE_TYPE;
import static org.apache.phoenix.jdbc.PhoenixDatabaseMetaData.TENANT_ID;
import static org.apache.phoenix.jdbc.PhoenixDatabaseMetaData.TRANSACTIONAL;
import static org.apache.phoenix.jdbc.PhoenixDatabaseMetaData.TRANSACTION_PROVIDER;
import static org.apache.phoenix.jdbc.PhoenixDatabaseMetaData.TYPE;
import static org.apache.phoenix.jdbc.PhoenixDatabaseMetaData.UPDATE_CACHE_FREQUENCY;
import static org.apache.phoenix.jdbc.PhoenixDatabaseMetaData.USE_STATS_FOR_PARALLELIZATION;
import static org.apache.phoenix.jdbc.PhoenixDatabaseMetaData.VIEW_CONSTANT;
import static org.apache.phoenix.jdbc.PhoenixDatabaseMetaData.VIEW_INDEX_ID_DATA_TYPE;
import static org.apache.phoenix.jdbc.PhoenixDatabaseMetaData.VIEW_STATEMENT;
import static org.apache.phoenix.jdbc.PhoenixDatabaseMetaData.VIEW_TYPE;
import static org.apache.phoenix.jdbc.PhoenixDatabaseMetaData.MAX_LOOKBACK_AGE;
import static org.apache.phoenix.query.QueryServices.DEFAULT_DISABLE_VIEW_SUBTREE_VALIDATION;
import static org.apache.phoenix.query.QueryServices.DISABLE_VIEW_SUBTREE_VALIDATION;
import static org.apache.phoenix.coprocessorclient.BaseScannerRegionObserverConstants.RUN_UPDATE_STATS_ASYNC_ATTRIB;
import static org.apache.phoenix.coprocessorclient.tasks.IndexRebuildTaskConstants.INDEX_NAME;
import static org.apache.phoenix.coprocessorclient.tasks.IndexRebuildTaskConstants.REBUILD_ALL;
import static org.apache.phoenix.monitoring.MetricType.NUM_METADATA_LOOKUP_FAILURES;
import static org.apache.phoenix.query.QueryConstants.BASE_TABLE_BASE_COLUMN_COUNT;
import static org.apache.phoenix.query.QueryConstants.DEFAULT_COLUMN_FAMILY;
import static org.apache.phoenix.query.QueryConstants.ENCODED_CQ_COUNTER_INITIAL_VALUE;
import static org.apache.phoenix.query.QueryServices.DROP_METADATA_ATTRIB;
import static org.apache.phoenix.query.QueryServicesOptions.DEFAULT_DROP_METADATA;
import static org.apache.phoenix.query.QueryServicesOptions.DEFAULT_RUN_UPDATE_STATS_ASYNC;
import static org.apache.phoenix.schema.ColumnMetaDataOps.addColumnMutation;
import static org.apache.phoenix.schema.ColumnMetaDataOps.newColumn;
import static org.apache.phoenix.schema.PTable.EncodedCQCounter.NULL_COUNTER;
import static org.apache.phoenix.schema.PTable.ImmutableStorageScheme.ONE_CELL_PER_COLUMN;
import static org.apache.phoenix.schema.PTable.ImmutableStorageScheme.SINGLE_CELL_ARRAY_WITH_OFFSETS;
import static org.apache.phoenix.schema.PTable.QualifierEncodingScheme.NON_ENCODED_QUALIFIERS;
import static org.apache.phoenix.schema.PTable.ViewType.MAPPED;
import static org.apache.phoenix.schema.PTable.ViewType.UPDATABLE;
import static org.apache.phoenix.schema.PTableType.INDEX;
import static org.apache.phoenix.schema.PTableType.TABLE;
import static org.apache.phoenix.schema.PTableType.VIEW;
import static org.apache.phoenix.schema.types.PDataType.FALSE_BYTES;
import static org.apache.phoenix.schema.types.PDataType.TRUE_BYTES;

import java.io.BufferedReader;
import java.io.File;
import java.io.IOException;
import java.nio.charset.StandardCharsets;
import java.nio.file.Files;
import java.nio.file.Path;
import java.nio.file.Paths;
import java.sql.Connection;
import java.sql.Date;
import java.sql.PreparedStatement;
import java.sql.ResultSet;
import java.sql.SQLException;
import java.sql.SQLFeatureNotSupportedException;
import java.sql.Timestamp;
import java.sql.Types;
import java.util.ArrayList;
import java.util.BitSet;
import java.util.Collection;
import java.util.Collections;
import java.util.Comparator;
import java.util.HashMap;
import java.util.Iterator;
import java.util.LinkedHashMap;
import java.util.LinkedHashSet;
import java.util.List;
import java.util.Map;
import java.util.Map.Entry;
import java.util.Properties;
import java.util.Set;
import java.util.HashSet;
import java.util.Objects;

import org.apache.commons.lang3.mutable.MutableBoolean;
import org.apache.hadoop.conf.Configuration;
import org.apache.phoenix.expression.function.PhoenixRowTimestampFunction;
import org.apache.phoenix.parse.CreateCDCStatement;
import org.apache.phoenix.parse.DropCDCStatement;
import org.apache.hadoop.hbase.client.Table;
import org.apache.phoenix.coprocessorclient.TableInfo;
import org.apache.phoenix.query.ConnectionlessQueryServicesImpl;
import org.apache.phoenix.query.DelegateQueryServices;
import org.apache.phoenix.query.ConnectionQueryServicesImpl;
import org.apache.phoenix.schema.task.SystemTaskParams;
import org.apache.phoenix.thirdparty.com.google.common.annotations.VisibleForTesting;
import org.apache.hadoop.hbase.HConstants;
import org.apache.hadoop.hbase.client.Admin;
import org.apache.hadoop.hbase.client.ClusterConnection;
import org.apache.hadoop.hbase.client.ColumnFamilyDescriptor;
import org.apache.hadoop.hbase.client.ColumnFamilyDescriptorBuilder;
import org.apache.hadoop.hbase.client.Delete;
import org.apache.hadoop.hbase.client.Mutation;
import org.apache.hadoop.hbase.client.Put;
import org.apache.hadoop.hbase.client.Scan;
import org.apache.hadoop.hbase.client.TableDescriptor;
import org.apache.hadoop.hbase.security.AccessDeniedException;
import org.apache.hadoop.hbase.security.access.AccessControlClient;
import org.apache.hadoop.hbase.security.access.Permission;
import org.apache.hadoop.hbase.util.Bytes;
import org.apache.hadoop.hbase.util.Pair;
import org.apache.hadoop.util.StringUtils;
import org.apache.phoenix.compile.ColumnResolver;
import org.apache.phoenix.compile.FromCompiler;
import org.apache.phoenix.compile.IndexExpressionCompiler;
import org.apache.phoenix.compile.MutationPlan;
import org.apache.phoenix.compile.PostDDLCompiler;
import org.apache.phoenix.compile.PostIndexDDLCompiler;
import org.apache.phoenix.compile.PostLocalIndexDDLCompiler;
import org.apache.phoenix.compile.QueryPlan;
import org.apache.phoenix.compile.ServerBuildIndexCompiler;
import org.apache.phoenix.compile.StatementContext;
import org.apache.phoenix.compile.StatementNormalizer;
import org.apache.phoenix.coprocessorclient.MetaDataProtocol;
import org.apache.phoenix.coprocessorclient.MetaDataProtocol.MetaDataMutationResult;
import org.apache.phoenix.coprocessorclient.MetaDataProtocol.MutationCode;
import org.apache.phoenix.coprocessorclient.MetaDataProtocol.SharedTableState;
import org.apache.phoenix.schema.stats.GuidePostsInfo;
import org.apache.phoenix.schema.transform.TransformClient;
import org.apache.phoenix.util.ClientUtil;
import org.apache.phoenix.util.CDCUtil;
import org.apache.phoenix.util.TaskMetaDataServiceCallBack;
import org.apache.phoenix.util.ValidateLastDDLTimestampUtil;
import org.apache.phoenix.util.ViewUtil;
import org.apache.phoenix.util.JacksonUtil;
import org.apache.phoenix.exception.SQLExceptionCode;
import org.apache.phoenix.exception.SQLExceptionInfo;
import org.apache.phoenix.execute.MutationState;
import org.apache.phoenix.expression.Determinism;
import org.apache.phoenix.expression.Expression;
import org.apache.phoenix.expression.RowKeyColumnExpression;
import org.apache.phoenix.hbase.index.covered.update.ColumnReference;
import org.apache.phoenix.index.IndexMaintainer;
import org.apache.phoenix.jdbc.PhoenixConnection;
import org.apache.phoenix.jdbc.PhoenixDatabaseMetaData;
import org.apache.phoenix.jdbc.PhoenixStatement;
import org.apache.phoenix.monitoring.TableMetricsManager;
import org.apache.phoenix.parse.AddColumnStatement;
import org.apache.phoenix.parse.AlterIndexStatement;
import org.apache.phoenix.parse.ChangePermsStatement;
import org.apache.phoenix.parse.CloseStatement;
import org.apache.phoenix.parse.ColumnDef;
import org.apache.phoenix.parse.ColumnDefInPkConstraint;
import org.apache.phoenix.parse.ColumnName;
import org.apache.phoenix.parse.CreateFunctionStatement;
import org.apache.phoenix.parse.CreateIndexStatement;
import org.apache.phoenix.parse.CreateSchemaStatement;
import org.apache.phoenix.parse.CreateSequenceStatement;
import org.apache.phoenix.parse.CreateTableStatement;
import org.apache.phoenix.parse.DeclareCursorStatement;
import org.apache.phoenix.parse.DropColumnStatement;
import org.apache.phoenix.parse.DropFunctionStatement;
import org.apache.phoenix.parse.DropIndexStatement;
import org.apache.phoenix.parse.DropSchemaStatement;
import org.apache.phoenix.parse.DropSequenceStatement;
import org.apache.phoenix.parse.DropTableStatement;
import org.apache.phoenix.parse.IndexKeyConstraint;
import org.apache.phoenix.parse.NamedNode;
import org.apache.phoenix.parse.NamedTableNode;
import org.apache.phoenix.parse.OpenStatement;
import org.apache.phoenix.parse.PFunction;
import org.apache.phoenix.parse.PFunction.FunctionArgument;
import org.apache.phoenix.parse.PSchema;
import org.apache.phoenix.parse.ParseNode;
import org.apache.phoenix.parse.ParseNodeFactory;
import org.apache.phoenix.parse.PrimaryKeyConstraint;
import org.apache.phoenix.parse.TableName;
import org.apache.phoenix.parse.UpdateStatisticsStatement;
import org.apache.phoenix.parse.UseSchemaStatement;
import org.apache.phoenix.query.ConnectionQueryServices;
import org.apache.phoenix.query.ConnectionQueryServices.Feature;
import org.apache.phoenix.query.QueryConstants;
import org.apache.phoenix.query.QueryServices;
import org.apache.phoenix.query.QueryServicesOptions;
import org.apache.phoenix.schema.PTable.EncodedCQCounter;
import org.apache.phoenix.schema.PTable.ImmutableStorageScheme;
import org.apache.phoenix.schema.PTable.IndexType;
import org.apache.phoenix.schema.PTable.LinkType;
import org.apache.phoenix.schema.PTable.QualifierEncodingScheme;
import org.apache.phoenix.schema.PTable.QualifierEncodingScheme.QualifierOutOfRangeException;
import org.apache.phoenix.schema.PTable.ViewType;
import org.apache.phoenix.schema.stats.GuidePostsKey;
import org.apache.phoenix.schema.stats.StatisticsUtil;
import org.apache.phoenix.schema.task.Task;
import org.apache.phoenix.schema.types.PDataType;
import org.apache.phoenix.schema.types.PDate;
import org.apache.phoenix.schema.types.PLong;
import org.apache.phoenix.schema.types.PTimestamp;
import org.apache.phoenix.schema.types.PUnsignedLong;
import org.apache.phoenix.schema.types.PVarbinary;
import org.apache.phoenix.schema.types.PVarchar;
import org.apache.phoenix.transaction.PhoenixTransactionContext;
import org.apache.phoenix.transaction.PhoenixTransactionProvider;
import org.apache.phoenix.transaction.TransactionFactory;
import org.apache.phoenix.transaction.TransactionFactory.Provider;
import org.apache.phoenix.util.ByteUtil;
import org.apache.phoenix.util.CursorUtil;
import org.apache.phoenix.util.EncodedColumnsUtil;
import org.apache.phoenix.util.EnvironmentEdgeManager;
import org.apache.phoenix.util.IndexUtil;
import org.apache.phoenix.util.LogUtil;
import org.apache.phoenix.util.MetaDataUtil;
import org.apache.phoenix.util.PhoenixRuntime;
import org.apache.phoenix.util.QueryUtil;
import org.apache.phoenix.util.ReadOnlyProps;
import org.apache.phoenix.util.ScanUtil;
import org.apache.phoenix.util.SchemaUtil;
import org.apache.phoenix.util.StringUtil;
import org.apache.phoenix.util.TransactionUtil;
import org.apache.phoenix.util.UpgradeUtil;
import org.slf4j.Logger;
import org.slf4j.LoggerFactory;

import org.apache.phoenix.thirdparty.com.google.common.base.Strings;
import org.apache.phoenix.thirdparty.com.google.common.collect.ImmutableList;
import org.apache.phoenix.thirdparty.com.google.common.collect.ListMultimap;
import org.apache.phoenix.thirdparty.com.google.common.collect.Lists;
import org.apache.phoenix.thirdparty.com.google.common.collect.Maps;
import org.apache.phoenix.thirdparty.com.google.common.collect.Sets;
import org.apache.phoenix.thirdparty.com.google.common.primitives.Ints;

public class MetaDataClient {
    private static final Logger LOGGER = LoggerFactory.getLogger(MetaDataClient.class);

    private static final ParseNodeFactory FACTORY = new ParseNodeFactory();
    private static final String SET_ASYNC_CREATED_DATE =
            "UPSERT INTO " + SYSTEM_CATALOG_SCHEMA + ".\"" + SYSTEM_CATALOG_TABLE + "\"( " +
                    TENANT_ID + "," +
                    TABLE_SCHEM + "," +
                    TABLE_NAME + "," +
                    ASYNC_CREATED_DATE + " " + PDate.INSTANCE.getSqlTypeName() +
                    ") VALUES (?, ?, ?, ?)";

    private static final String SET_INDEX_SYNC_CREATED_DATE =
            "UPSERT INTO " + SYSTEM_CATALOG_SCHEMA + ".\"" + SYSTEM_CATALOG_TABLE + "\"( " +
                    TENANT_ID + "," +
                    TABLE_SCHEM + "," +
                    TABLE_NAME + "," +
                    SYNC_INDEX_CREATED_DATE + " " + PDate.INSTANCE.getSqlTypeName() +
                    ") VALUES (?, ?, ?, ?)";

    private static final String CREATE_TABLE =
            "UPSERT INTO " + SYSTEM_CATALOG_SCHEMA + ".\"" + SYSTEM_CATALOG_TABLE + "\"( " +
                    TENANT_ID + "," +
                    TABLE_SCHEM + "," +
                    TABLE_NAME + "," +
                    TABLE_TYPE + "," +
                    TABLE_SEQ_NUM + "," +
                    COLUMN_COUNT + "," +
                    SALT_BUCKETS + "," +
                    PK_NAME + "," +
                    DATA_TABLE_NAME + "," +
                    INDEX_STATE + "," +
                    IMMUTABLE_ROWS + "," +
                    DEFAULT_COLUMN_FAMILY_NAME + "," +
                    VIEW_STATEMENT + "," +
                    DISABLE_WAL + "," +
                    MULTI_TENANT + "," +
                    VIEW_TYPE + "," +
                    INDEX_TYPE + "," +
                    STORE_NULLS + "," +
                    BASE_COLUMN_COUNT + "," +
                    TRANSACTION_PROVIDER + "," +
                    UPDATE_CACHE_FREQUENCY + "," +
                    IS_NAMESPACE_MAPPED + "," +
                    AUTO_PARTITION_SEQ +  "," +
                    APPEND_ONLY_SCHEMA + "," +
                    GUIDE_POSTS_WIDTH + "," +
                    IMMUTABLE_STORAGE_SCHEME + "," +
                    ENCODING_SCHEME + "," +
                    USE_STATS_FOR_PARALLELIZATION +"," +
                    VIEW_INDEX_ID_DATA_TYPE +"," +
                    CHANGE_DETECTION_ENABLED + "," +
                    PHYSICAL_TABLE_NAME + "," +
                    SCHEMA_VERSION + "," +
                    STREAMING_TOPIC_NAME + "," +
                    INDEX_WHERE + "," +
                    MAX_LOOKBACK_AGE + "," +
                    CDC_INCLUDE_TABLE + "," +
                    TTL + "," +
                    ROW_KEY_MATCHER +
                    ") VALUES (?, ?, ?, ?, ?, ?, ?, ?, ?, ?, ?, ?, ?, ?, ?, ?, ?, ?, ?, ?, ?, ?, " +
                "?, ?, ?, ?, ?, ?, ?, ?, ?, ?, ?, ?, ?, ?, ?, ?)";

    private static final String CREATE_SCHEMA = "UPSERT INTO " + SYSTEM_CATALOG_SCHEMA + ".\"" + SYSTEM_CATALOG_TABLE
            + "\"( " + TABLE_SCHEM + "," + TABLE_NAME + ") VALUES (?,?)";

    public static final String CREATE_LINK =
            "UPSERT INTO " + SYSTEM_CATALOG_SCHEMA + ".\"" + SYSTEM_CATALOG_TABLE + "\"( " +
                    TENANT_ID + "," +
                    TABLE_SCHEM + "," +
                    TABLE_NAME + "," +
                    COLUMN_FAMILY + "," +
                    LINK_TYPE + "," +
                    TABLE_SEQ_NUM +","+ // this is actually set to the parent table's sequence number
                    TABLE_TYPE +
                    ") VALUES (?, ?, ?, ?, ?, ?, ?)";
    
    
    public static final String CREATE_VIEW_LINK =
            "UPSERT INTO " + SYSTEM_CATALOG_SCHEMA + ".\"" + SYSTEM_CATALOG_TABLE + "\"( " +
                    TENANT_ID + "," +
                    TABLE_SCHEM + "," +
                    TABLE_NAME + "," +
                    COLUMN_FAMILY + "," +
                    LINK_TYPE + "," +
                    PARENT_TENANT_ID + " " + PVarchar.INSTANCE.getSqlTypeName() + // Dynamic column for now to prevent schema change
                    ") VALUES (?, ?, ?, ?, ?, ?)";
    
    public static final String UPDATE_ENCODED_COLUMN_COUNTER = 
            "UPSERT INTO " + SYSTEM_CATALOG_SCHEMA + ".\"" + SYSTEM_CATALOG_TABLE + "\"( " +
            TENANT_ID + ", " + 
            TABLE_SCHEM + "," +
            TABLE_NAME + "," +
            COLUMN_FAMILY + "," +
            COLUMN_QUALIFIER_COUNTER + 
            ") VALUES (?, ?, ?, ?, ?)";

    private static final String CREATE_CHILD_LINK =
            "UPSERT INTO " + SYSTEM_CATALOG_SCHEMA + ".\"" + SYSTEM_CATALOG_TABLE + "\"( " +
                    TENANT_ID + "," +
                    TABLE_SCHEM + "," +
                    TABLE_NAME + "," +
                    COLUMN_NAME + "," +
                    COLUMN_FAMILY + "," +
                    LINK_TYPE + 
                    ") VALUES (?, ?, ?, ?, ?, ?)";
    
    private static final String CREATE_VIEW_INDEX_PARENT_LINK =
    		"UPSERT INTO " + SYSTEM_CATALOG_SCHEMA + ".\"" + SYSTEM_CATALOG_TABLE + "\"( " +
                    TENANT_ID + "," +
                    TABLE_SCHEM + "," +
                    TABLE_NAME + "," +
                    COLUMN_FAMILY + "," +
                    LINK_TYPE + 
                    ") VALUES (?, ?, ?, ?, ?)";
    
    private static final String INCREMENT_SEQ_NUM =
            "UPSERT INTO " + SYSTEM_CATALOG_SCHEMA + ".\"" + SYSTEM_CATALOG_TABLE + "\"( " +
                    TENANT_ID + "," +
                    TABLE_SCHEM + "," +
                    TABLE_NAME + "," +
                    TABLE_SEQ_NUM  +
                    ") VALUES (?, ?, ?, ?)";
    public static final String MUTATE_TABLE =
            "UPSERT INTO " + SYSTEM_CATALOG_SCHEMA + ".\"" + SYSTEM_CATALOG_TABLE + "\"( " +
                    TENANT_ID + "," +
                    TABLE_SCHEM + "," +
                    TABLE_NAME + "," +
                    TABLE_TYPE + "," +
                    TABLE_SEQ_NUM + "," +
                    COLUMN_COUNT +
                    ") VALUES (?, ?, ?, ?, ?, ?)";
    public static final String UPDATE_INDEX_STATE =
            "UPSERT INTO " + SYSTEM_CATALOG_SCHEMA + ".\"" + SYSTEM_CATALOG_TABLE + "\"( " +
                    TENANT_ID + "," +
                    TABLE_SCHEM + "," +
                    TABLE_NAME + "," +
                    INDEX_STATE + "," +
                    ASYNC_REBUILD_TIMESTAMP + " " + PLong.INSTANCE.getSqlTypeName() +
                    ") VALUES (?, ?, ?, ?, ?)";
    
    private static final String UPDATE_INDEX_REBUILD_ASYNC_STATE =
            "UPSERT INTO " + SYSTEM_CATALOG_SCHEMA + ".\"" + SYSTEM_CATALOG_TABLE + "\"( " +
                    TENANT_ID + "," +
                    TABLE_SCHEM + "," +
                    TABLE_NAME + "," +
                    ASYNC_REBUILD_TIMESTAMP + " " + PLong.INSTANCE.getSqlTypeName() +
                    ") VALUES (?, ?, ?, ?)";
    
    public static final String UPDATE_INDEX_STATE_TO_ACTIVE =
            "UPSERT INTO " + SYSTEM_CATALOG_SCHEMA + ".\"" + SYSTEM_CATALOG_TABLE + "\"( " +
                    TENANT_ID + "," +
                    TABLE_SCHEM + "," +
                    TABLE_NAME + "," +
                    INDEX_STATE + "," +
                    INDEX_DISABLE_TIMESTAMP +","+
                    ASYNC_REBUILD_TIMESTAMP + " " + PLong.INSTANCE.getSqlTypeName() +
                    ") VALUES (?, ?, ?, ?, ?, ?)";

    /*
     * Custom sql to add a column to SYSTEM.CATALOG table during upgrade.
     * We can't use the regular ColumnMetaDataOps.UPSERT_COLUMN sql because the COLUMN_QUALIFIER column
     * was added in 4.10. And so if upgrading from let's say 4.7, we won't be able to
     * find the COLUMN_QUALIFIER column which the INSERT_COLUMN_ALTER_TABLE sql expects.
     */
    public static final String ALTER_SYSCATALOG_TABLE_UPGRADE =
            "UPSERT INTO " + SYSTEM_CATALOG_SCHEMA + ".\"" + SYSTEM_CATALOG_TABLE + "\"( " +
                    TENANT_ID + "," +
                    TABLE_SCHEM + "," +
                    TABLE_NAME + "," +
                    COLUMN_NAME + "," +
                    COLUMN_FAMILY + "," +
                    DATA_TYPE + "," +
                    NULLABLE + "," +
                    COLUMN_SIZE + "," +
                    DECIMAL_DIGITS + "," +
                    ORDINAL_POSITION + "," +
                    SORT_ORDER + "," +
                    DATA_TABLE_NAME + "," + // write this both in the column and table rows for access by metadata APIs
                    ARRAY_SIZE + "," +
                    VIEW_CONSTANT + "," +
                    IS_VIEW_REFERENCED + "," +
                    PK_NAME + "," +  // write this both in the column and table rows for access by metadata APIs
                    KEY_SEQ + "," +
                    COLUMN_DEF +
                    ") VALUES (?, ?, ?, ?, ?, ?, ?, ?, ?, ?, ?, ?, ?, ?, ?, ?, ?, ?)";

    private static final String UPDATE_COLUMN_POSITION =
            "UPSERT INTO " + SYSTEM_CATALOG_SCHEMA + ".\"" + SYSTEM_CATALOG_TABLE + "\" ( " +
                    TENANT_ID + "," +
                    TABLE_SCHEM + "," +
                    TABLE_NAME + "," +
                    COLUMN_NAME + "," +
                    COLUMN_FAMILY + "," +
                    ORDINAL_POSITION +
                    ") VALUES (?, ?, ?, ?, ?, ?)";
    private static final String CREATE_FUNCTION =
            "UPSERT INTO " + SYSTEM_CATALOG_SCHEMA + ".\"" + SYSTEM_FUNCTION_TABLE + "\" ( " +
                    TENANT_ID +","+
                    FUNCTION_NAME + "," +
                    NUM_ARGS + "," +
                    CLASS_NAME + "," +
                    JAR_PATH + "," +
                    RETURN_TYPE +
                    ") VALUES (?, ?, ?, ?, ?, ?)";
    private static final String INSERT_FUNCTION_ARGUMENT =
            "UPSERT INTO " + SYSTEM_CATALOG_SCHEMA + ".\"" + SYSTEM_FUNCTION_TABLE + "\" ( " +
                    TENANT_ID +","+
                    FUNCTION_NAME + "," +
                    TYPE + "," +
                    ARG_POSITION +","+
                    IS_ARRAY + "," +
                    IS_CONSTANT  + "," +
                    DEFAULT_VALUE + "," +
                    MIN_VALUE + "," +
                    MAX_VALUE +
                    ") VALUES (?, ?, ?, ?, ?, ?, ?, ?, ?)";

    public static final String EMPTY_TABLE = " ";

    private final PhoenixConnection connection;

    public MetaDataClient(PhoenixConnection connection) {
        this.connection = connection;
    }

    public PhoenixConnection getConnection() {
        return connection;
    }

    public long getCurrentTime(String schemaName, String tableName) throws SQLException {
        MetaDataMutationResult result = updateCache(schemaName, tableName, true);
        return result.getMutationTime();
    }

    /**
     * Update the cache with the latest as of the connection scn.
     * @param schemaName
     * @param tableName
     * @return the timestamp from the server, negative if the table was added to the cache and positive otherwise
     * @throws SQLException
     */
    public MetaDataMutationResult updateCache(String schemaName, String tableName) throws SQLException {
        return updateCache(schemaName, tableName, false);
    }

    public MetaDataMutationResult updateCache(String schemaName, String tableName,
            boolean alwaysHitServer) throws SQLException {
        return updateCache(connection.getTenantId(), schemaName, tableName, alwaysHitServer);
    }

    public MetaDataMutationResult updateCache(PName tenantId, String schemaName, String tableName, boolean alwaysHitServer) throws SQLException {
        return updateCache(tenantId, schemaName, tableName, alwaysHitServer, null);
    }

    /**
     * Update the cache with the latest as of the connection scn.
     * @param functionNames
     * @return the timestamp from the server, negative if the function was added to the cache and positive otherwise
     * @throws SQLException
     */
    public MetaDataMutationResult updateCache(List<String> functionNames) throws SQLException {
        return updateCache(functionNames, false);
    }

    private MetaDataMutationResult updateCache(List<String> functionNames, boolean alwaysHitServer) throws SQLException {
        return updateCache(connection.getTenantId(), functionNames, alwaysHitServer);
    }

    public MetaDataMutationResult updateCache(PName tenantId, List<String> functionNames) throws SQLException {
        return updateCache(tenantId, functionNames, false);
    }

    private long getClientTimeStamp() {
        Long scn = connection.getSCN();
        long clientTimeStamp = scn == null ? HConstants.LATEST_TIMESTAMP : scn;
        return clientTimeStamp;
    }

    private long getCurrentScn() {
        Long scn = connection.getSCN();
        long currentScn = scn == null ? HConstants.LATEST_TIMESTAMP : scn;
        return currentScn;
    }

    public MetaDataMutationResult updateCache(PName origTenantId, String schemaName, String tableName,
            boolean alwaysHitServer, Long resolvedTimestamp) throws SQLException { // TODO: pass byte[] herez
        boolean systemTable = SYSTEM_CATALOG_SCHEMA.equals(schemaName);
        // System tables must always have a null tenantId
        PName tenantId = systemTable ? null : origTenantId;
        PTable table = null;
        PTableRef tableRef = null;
        String fullTableName = SchemaUtil.getTableName(schemaName, tableName);
        long tableTimestamp = HConstants.LATEST_TIMESTAMP;
        long tableResolvedTimestamp = HConstants.LATEST_TIMESTAMP;
        int tryCount = 0;
        // for tenant specific connection, look up the global table without using tenantId
        int maxTryCount = tenantId == null ? 1 : 2;
        do {
            try {
                tableRef = connection.getTableRef(new PTableKey(tenantId, fullTableName));
                table = tableRef.getTable();
                tableTimestamp = table.getTimeStamp();
                tableResolvedTimestamp = table.getTimeStamp();
                break;
            } catch (TableNotFoundException e) {
                tenantId = null;
            }
        } while (++tryCount < maxTryCount);
        // reset the tenantId if the global table isn't found in the cache
        if (table==null) {
            tenantId = systemTable ? null : origTenantId;
        }

        // start a txn if all table are transactional by default or if we found the table in the cache and it is transactional
        // TODO if system tables become transactional remove the check
        boolean isTransactional = (table!=null && table.isTransactional());
        if (isTransactional) {
            connection.getMutationState().startTransaction(table.getTransactionProvider());
        }
        // this is to allow the connection to see SYSTEM tables during an upgrade since they are not cached at the connection level
        if (connection.isRunningUpgrade() && systemTable && connection.getSCN() != null && connection.getSCN() <= MetaDataProtocol.MIN_SYSTEM_TABLE_TIMESTAMP) {
            resolvedTimestamp = HConstants.LATEST_TIMESTAMP;
        }
        else {
            resolvedTimestamp = resolvedTimestamp==null ? TransactionUtil.getResolvedTimestamp(connection, isTransactional, HConstants.LATEST_TIMESTAMP) : resolvedTimestamp;
        }

        if (avoidRpcToGetTable(alwaysHitServer, resolvedTimestamp, systemTable, table, tableRef,
                tableResolvedTimestamp)) {
            return new MetaDataMutationResult(MutationCode.TABLE_ALREADY_EXISTS,
                    QueryConstants.UNSET_TIMESTAMP, table);
        }

        MetaDataMutationResult result;
        // if we are looking up an index on a child view that is inherited from its
        // parent, then we need to resolve the parent of the child view which will also
        // load any of its indexes instead of trying to load the inherited view index
        // which doesn't exist in SYSTEM.CATALOG
        if (tableName.contains(QueryConstants.CHILD_VIEW_INDEX_NAME_SEPARATOR)) {
            String parentViewName =
                    SchemaUtil.getSchemaNameFromFullName(tableName,
                        QueryConstants.CHILD_VIEW_INDEX_NAME_SEPARATOR);
            // recursively look up the parent view as we could have inherited this index from an ancestor
            // view(V) with Index (VIndex) -> child view (V1) -> grand child view (V2)
            // the view index name will be V2#V1#VIndex
            result =
                    updateCache(origTenantId, SchemaUtil.getSchemaNameFromFullName(parentViewName),
                        SchemaUtil.getTableNameFromFullName(parentViewName), alwaysHitServer,
                        resolvedTimestamp);
            if (result.getTable() != null) {
                try {
                    tableRef = connection.getTableRef(new PTableKey(tenantId, fullTableName));
                    table = tableRef.getTable();
                    return new MetaDataMutationResult(MutationCode.TABLE_ALREADY_EXISTS,
                            tableRef.getResolvedTimeStamp(), table);
                } catch (TableNotFoundException e) {
                    // reset the result as we looked up the parent view 
                    return new MetaDataMutationResult(MutationCode.TABLE_NOT_FOUND,
                        QueryConstants.UNSET_TIMESTAMP, null);
                }
            }
        }
        else {
            tryCount = 0;
            do {
                final byte[] schemaBytes = PVarchar.INSTANCE.toBytes(schemaName);
                final byte[] tableBytes = PVarchar.INSTANCE.toBytes(tableName);
                ConnectionQueryServices queryServices = connection.getQueryServices();
                result =
                        queryServices.getTable(tenantId, schemaBytes, tableBytes, tableTimestamp, resolvedTimestamp);
                // if the table was assumed to be non transactional, but is actually transactional
                // then re-resolve as of the right timestamp
                if (result.getTable() != null
                        && result.getTable().isTransactional()
                        && !isTransactional) {
                    long resolveTimestamp = TransactionUtil.getResolvedTimestamp(connection,
                            result.getTable().isTransactional(),
                            HConstants.LATEST_TIMESTAMP);
                    // Reresolve if table timestamp is past timestamp as of which we should see data
                    if (result.getTable().getTimeStamp() >= resolveTimestamp) {
                        result = queryServices.getTable(tenantId, schemaBytes,
                                tableBytes, tableTimestamp, resolveTimestamp);
                    }
                }

                if (SYSTEM_CATALOG_SCHEMA.equals(schemaName)) {
                    if (result.getMutationCode() == MutationCode.TABLE_ALREADY_EXISTS
                            && result.getTable() == null) {
                        result.setTable(table);
                    }
                    if (result.getTable()!=null) {
                        addTableToCache(result, alwaysHitServer);
                    }
                    return result;
                }
                MutationCode code = result.getMutationCode();
                PTable resultTable = result.getTable();
                // We found an updated table, so update our cache
                if (resultTable != null) {
                    // Cache table, even if multi-tenant table found for null tenant_id
                    // These may be accessed by tenant-specific connections, as the
                    // tenant_id will always be added to mask other tenants data.
                    // Otherwise, a tenant would be required to create a VIEW first
                    // which is not really necessary unless you want to filter or add
                    // columns
                    addTableToCache(result, alwaysHitServer);
                    return result;
                } else {
                    // if (result.getMutationCode() == MutationCode.NEWER_TABLE_FOUND) {
                    // TODO: No table exists at the clientTimestamp, but a newer one exists.
                    // Since we disallow creation or modification of a table earlier than the latest
                    // timestamp, we can handle this such that we don't ask the
                    // server again.
                    if (table != null) {
                        // Ensures that table in result is set to table found in our cache.
                        if (code == MutationCode.TABLE_ALREADY_EXISTS) {
                            result.setTable(table);
                            // Although this table is up-to-date, the parent table may not be.
                            // In this case, we update the parent table which may in turn pull
                            // in indexes to add to this table.
                            long resolvedTime = TransactionUtil.getResolvedTime(connection, result);
                            if (addColumnsIndexesAndLastDDLTimestampsFromAncestors(result,
                                    resolvedTimestamp, true, false)) {
                                updateIndexesWithAncestorMap(result);
                                connection.addTable(result.getTable(), resolvedTime);
                            } else {
                                // if we aren't adding the table, we still need to update the
                                // resolved time of the table
                                connection.updateResolvedTimestamp(table, resolvedTime);
                            }
                            return result;
                        }
                        // If table was not found at the current time stamp and we have one cached,
                        // remove it.
                        // Otherwise, we're up to date, so there's nothing to do.
                        if (code == MutationCode.TABLE_NOT_FOUND && tryCount + 1 == maxTryCount) {
                            connection
                                    .removeTable(origTenantId, fullTableName,
                                        table.getParentName() == null ? null
                                                : table.getParentName().getString(),
                                        table.getTimeStamp());
                        }
                        TableMetricsManager.updateMetricsForSystemCatalogTableMethod(
                                null, NUM_METADATA_LOOKUP_FAILURES, 1);
                    }
                }
                tenantId = null; // Try again with global tenantId
            } while (++tryCount < maxTryCount);
        }

        return result;
    }

    // Do not make rpc to getTable if
    // 1. table is a system table that does not have a ROW_TIMESTAMP column OR
    // 2. table was already resolved as of that timestamp OR
    // 3. table does not have a ROW_TIMESTAMP column and age is less then UPDATE_CACHE_FREQUENCY
    // 3a. Get the effective UPDATE_CACHE_FREQUENCY for checking the age in the following precedence order:
    // Table-level property > Connection-level property > Default value.
    private boolean avoidRpcToGetTable(boolean alwaysHitServer, Long resolvedTimestamp,
            boolean systemTable, PTable table, PTableRef tableRef, long tableResolvedTimestamp) {
        if (table != null && !alwaysHitServer) {
            if (systemTable && table.getRowTimestampColPos() == -1 ||
                    resolvedTimestamp == tableResolvedTimestamp) {
                return true;
            }

            final long effectiveUpdateCacheFreq;
            final String ucfInfoForLogging; // Only used for logging purposes

            // What if the table is created with UPDATE_CACHE_FREQUENCY explicitly set to ALWAYS?
            // i.e. explicitly set to 0. We should ideally be checking for something like
            // hasUpdateCacheFrequency().

            //always fetch an Index in PENDING_DISABLE state to retrieve server timestamp
            //QueryOptimizer needs that to decide whether the index can be used
            if (PIndexState.PENDING_DISABLE.equals(table.getIndexState())) {
                effectiveUpdateCacheFreq =
                        (Long) ConnectionProperty.UPDATE_CACHE_FREQUENCY.getValue(
                            connection.getQueryServices().getProps().get(
                  QueryServices.UPDATE_CACHE_FREQUENCY_FOR_PENDING_DISABLED_INDEX,
                  QueryServicesOptions.DEFAULT_UPDATE_CACHE_FREQUENCY_FOR_PENDING_DISABLED_INDEX));
                ucfInfoForLogging = "pending-disable-index-level";
            } else if (table.getUpdateCacheFrequency()
                    != QueryServicesOptions.DEFAULT_UPDATE_CACHE_FREQUENCY) {
                effectiveUpdateCacheFreq = table.getUpdateCacheFrequency();
                ucfInfoForLogging = "table-level";
            } else {
                effectiveUpdateCacheFreq =
                        (Long) ConnectionProperty.UPDATE_CACHE_FREQUENCY.getValue(
                                connection.getQueryServices().getProps().get(
                                        QueryServices.DEFAULT_UPDATE_CACHE_FREQUENCY_ATRRIB));
                ucfInfoForLogging = connection.getQueryServices().getProps().get(
                        QueryServices.DEFAULT_UPDATE_CACHE_FREQUENCY_ATRRIB) != null ?
                        "connection-level" : "default";
            }

            if (LOGGER.isDebugEnabled()) {
                LOGGER.debug("Using " + ucfInfoForLogging + " Update Cache Frequency (value = " +
                        effectiveUpdateCacheFreq + "ms) for " + table.getName() +
                        (table.getTenantId() != null ? ", Tenant ID: " + table.getTenantId() : ""));
            }

            return (table.getRowTimestampColPos() == -1 &&
                    connection.getMetaDataCache().getAge(tableRef) <
                            effectiveUpdateCacheFreq);
        }
        return false;
    }

    public MetaDataMutationResult updateCache(String schemaName) throws SQLException {
        return updateCache(schemaName, false);
    }

    public MetaDataMutationResult updateCache(String schemaName, boolean alwaysHitServer) throws SQLException {
        long clientTimeStamp = getClientTimeStamp();
        PSchema schema = null;
        try {
            schema = connection.getMetaDataCache().getSchema(new PTableKey(null, schemaName));
            if (schema != null
                    && !alwaysHitServer) { return new MetaDataMutationResult(MutationCode.SCHEMA_ALREADY_EXISTS, schema,
                            QueryConstants.UNSET_TIMESTAMP); }
        } catch (SchemaNotFoundException e) {

        }
        MetaDataMutationResult result;

        result = connection.getQueryServices().getSchema(schemaName, clientTimeStamp);
        return result;
    }

    public MetaDataMutationResult updateCache(PName tenantId, List<String> functionNames,
            boolean alwaysHitServer) throws SQLException { // TODO: pass byte[] herez
        long clientTimeStamp = getClientTimeStamp();
        List<PFunction> functions = new ArrayList<PFunction>(functionNames.size());
        List<Long> functionTimeStamps = new ArrayList<Long>(functionNames.size());
        Iterator<String> iterator = functionNames.iterator();
        while (iterator.hasNext()) {
            PFunction function = null;
            try {
                String functionName = iterator.next();
                function =
                        connection.getMetaDataCache().getFunction(
                                new PTableKey(tenantId, functionName));
                if (function != null && !alwaysHitServer
                        && function.getTimeStamp() == clientTimeStamp - 1) {
                    functions.add(function);
                    iterator.remove();
                    continue;
                }
                if (function != null && function.getTimeStamp() != clientTimeStamp - 1) {
                    functionTimeStamps.add(function.getTimeStamp());
                } else {
                    functionTimeStamps.add(HConstants.LATEST_TIMESTAMP);
                }
            } catch (FunctionNotFoundException e) {
                functionTimeStamps.add(HConstants.LATEST_TIMESTAMP);
            }
        }
        // Don't bother with server call: we can't possibly find a newer function
        if (functionNames.isEmpty()) {
            return new MetaDataMutationResult(MutationCode.FUNCTION_ALREADY_EXISTS,QueryConstants.UNSET_TIMESTAMP,functions, true);
        }

        int maxTryCount = tenantId == null ? 1 : 2;
        int tryCount = 0;
        MetaDataMutationResult result;

        do {
            List<Pair<byte[], Long>> functionsToFecth = new ArrayList<Pair<byte[], Long>>(functionNames.size());
            for (int i = 0; i< functionNames.size(); i++) {
                functionsToFecth.add(new Pair<byte[], Long>(PVarchar.INSTANCE.toBytes(functionNames.get(i)), functionTimeStamps.get(i)));
            }
            result = connection.getQueryServices().getFunctions(tenantId, functionsToFecth, clientTimeStamp);

            MutationCode code = result.getMutationCode();
            // We found an updated table, so update our cache
            if (result.getFunctions() != null && !result.getFunctions().isEmpty()) {
                result.getFunctions().addAll(functions);
                addFunctionToCache(result);
                return result;
            } else {
                if (code == MutationCode.FUNCTION_ALREADY_EXISTS) {
                    result.getFunctions().addAll(functions);
                    addFunctionToCache(result);
                    return result;
                }
                if (code == MutationCode.FUNCTION_NOT_FOUND && tryCount + 1 == maxTryCount) {
                    for (Pair<byte[], Long> f : functionsToFecth) {
                        connection.removeFunction(tenantId, Bytes.toString(f.getFirst()),
                                f.getSecond());
                    }
                    // TODO removeFunctions all together from cache when
                    throw new FunctionNotFoundException(functionNames.toString() + " not found");
                }
            }
            tenantId = null; // Try again with global tenantId
        } while (++tryCount < maxTryCount);

        return result;
    }

    /**
     * Looks up the ancestors of views and view indexes and adds inherited columns and
     * also any indexes of the ancestors that can be used
     *
     * @param result the result from updating the cache for the current table.
     * @param resolvedTimestamp timestamp at which child table was resolved
     * @param alwaysAddAncestorColumnsAndIndexes flag that determines whether we should recalculate
     *        all inherited columns and indexes that can be used in the view and
     * @param alwaysHitServerForAncestors flag that determines whether we should fetch latest
     *        metadata for ancestors from the server
     * @return true if the PTable contained by result was modified and false otherwise
     * @throws SQLException if the physical table cannot be found
     */
    private boolean addColumnsIndexesAndLastDDLTimestampsFromAncestors(
                                            MetaDataMutationResult result, Long resolvedTimestamp,
                                            boolean alwaysAddAncestorColumnsAndIndexes,
                                            boolean alwaysHitServerForAncestors)
            throws SQLException {
        PTable table = result.getTable();
        boolean hasIndexId = table.getViewIndexId() != null;
        if (table.getType() == PTableType.INDEX
                || (table.getType() == PTableType.VIEW && table.getViewType() != ViewType.MAPPED)) {
            String tableName = null;
            try {
                String parentName = table.getParentName().getString();
                String parentSchemaName = SchemaUtil.getSchemaNameFromFullName(parentName);
                tableName = SchemaUtil.getTableNameFromFullName(parentName);
                MetaDataMutationResult parentResult = updateCache(connection.getTenantId(), parentSchemaName, tableName,
                        alwaysHitServerForAncestors, resolvedTimestamp);
                PTable parentTable = parentResult.getTable();
                if (parentResult.getMutationCode() == MutationCode.TABLE_NOT_FOUND || parentTable == null) {
                    // Try once more with different tenant id (connection can be global but view could be tenant
                    parentResult =
                            updateCache(table.getTenantId(), parentSchemaName, tableName, false,
                                    resolvedTimestamp);
                    parentTable = parentResult.getTable();
                }
                if (LOGGER.isTraceEnabled()) {
                    LOGGER.trace("addColumnsAndIndexesFromAncestors parent logical name " + table.getBaseTableLogicalName().getString() + " parent name " + table.getParentName().getString() + " tableName=" + table.getName());
                }
                if (parentResult.getMutationCode() == MutationCode.TABLE_NOT_FOUND || parentTable == null) {
                    // this mean the parent table was dropped and the child views have not yet been
                    // dropped by the TaskRegionObserver
                    String schemaName = table.getSchemaName() != null ? table.getSchemaName().getString() : null;
                    throw new TableNotFoundException(schemaName, parentName);
                }
                // only inherit columns view indexes (and not local indexes on regular tables which also have a viewIndexId)
                if (hasIndexId && parentTable.getType() != PTableType.VIEW) {
                    return false;
                }
                // if alwaysAddAncestorColumnsAndIndexes is false we only recalculate if the ancestor table or table
                // was updated from the server
                if (!alwaysAddAncestorColumnsAndIndexes && !result.wasUpdated() && !parentResult.wasUpdated()) {
                    return false;
                }

                // only need to inherit columns and indexes for view indexes and views
                if (!table.getType().equals(PTableType.INDEX) || hasIndexId) {
                    PTable pTableWithDerivedColumnsAndIndexes
                            = ViewUtil.addDerivedColumnsAndIndexesFromParent(connection,
                            table, parentTable);
                    result.setTable(getPTableWithAncestorLastDDLTimestampMap(
                                        pTableWithDerivedColumnsAndIndexes, parentTable));
                } else {
                    result.setTable(getPTableWithAncestorLastDDLTimestampMap(
                                                    table, parentTable));
                }
                return true;
            } catch (Throwable e) {
                TableMetricsManager.updateMetricsForSystemCatalogTableMethod(tableName, NUM_METADATA_LOOKUP_FAILURES, 1);
                throw e;
            }
        }
        return false;
    }

    /**
     * Update the indexes within this result's table with ancestor->last_ddl_timestamp map.
     */
    private void updateIndexesWithAncestorMap(MetaDataMutationResult result) throws SQLException {
        PTable table = result.getTable();
        if (table.getIndexes().isEmpty()) {
            return;
        }
        List<PTable> newIndexes = new ArrayList<>(table.getIndexes().size());
        for (PTable index : table.getIndexes()) {
            newIndexes.add(getPTableWithAncestorLastDDLTimestampMap(index, table));
        }
        result.setTable(PTableImpl.builderWithColumns(table, PTableImpl.getColumnsToClone(table))
                .setIndexes(newIndexes).build());
    }

    /**
     * Creates a new PTable object from the provided pTable and with the ancestorLastDDLTimestampMap
     * Copy the map of the parent and add the last_ddl_timestamp of the parent in the map.
     * @param pTable
     * @param parentTable
     */
    private PTable getPTableWithAncestorLastDDLTimestampMap(PTable pTable, PTable parentTable)
            throws SQLException {
        Map<PTableKey, Long> ancestorMap
                = new HashMap<>(parentTable.getAncestorLastDDLTimestampMap());
        // this method can be called for an index and a view which inherited this index
        // from its ancestors, skip adding the view as an ancestor of the index.
        if (pTable.getParentName().equals(parentTable.getName())) {
            ancestorMap.put(parentTable.getKey(), parentTable.getLastDDLTimestamp());
        }
        return PTableImpl.builderWithColumns(pTable, PTableImpl.getColumnsToClone(pTable))
                .setAncestorLastDDLTimestampMap(ancestorMap)
                .build();
    }

	private void addFunctionArgMutation(String functionName, FunctionArgument arg, PreparedStatement argUpsert, int position) throws SQLException {
        argUpsert.setString(1, connection.getTenantId() == null ? null : connection.getTenantId().getString());
        argUpsert.setString(2, functionName);
        argUpsert.setString(3, arg.getArgumentType());
        byte[] bytes = Bytes.toBytes((short)position);
        argUpsert.setBytes(4, bytes);
        argUpsert.setBoolean(5, arg.isArrayType());
        argUpsert.setBoolean(6, arg.isConstant());
        argUpsert.setString(7, arg.getDefaultValue() == null? null: arg.getDefaultValue().toString());
        argUpsert.setString(8, arg.getMinValue() == null? null: arg.getMinValue().toString());
        argUpsert.setString(9, arg.getMaxValue() == null? null: arg.getMaxValue().toString());
        argUpsert.execute();
    }

<<<<<<< HEAD
    public MutationState createTable(CreateTableStatement statement, byte[][] splits, PTable parent,
            String viewStatement, ViewType viewType, PDataType viewIndexIdType,
            byte[][] viewColumnConstants, BitSet isViewColumnReferenced) throws SQLException {
=======
    public MutationState createTable(
            CreateTableStatement statement,
            byte[][] splits,
            PTable parent,
            String viewStatement,
            ViewType viewType,
            PDataType viewIndexIdType,
            byte[] rowKeyMatcher,
            byte[][] viewColumnConstants,
            BitSet isViewColumnReferenced
    ) throws SQLException {
>>>>>>> 613a6898
        TableName tableName = statement.getTableName();
        Map<String,Object> tableProps = Maps.newHashMapWithExpectedSize(statement.getProps().size());
        Map<String,Object> commonFamilyProps = Maps.newHashMapWithExpectedSize(statement.getProps().size() + 1);
        populatePropertyMaps(statement.getProps(), tableProps, commonFamilyProps, statement.getTableType());

        splits = processSplits(tableProps, splits);
        boolean isAppendOnlySchema = false;
        long updateCacheFrequency = (Long) ConnectionProperty.UPDATE_CACHE_FREQUENCY.getValue(
                connection.getQueryServices().getProps().get(
                        QueryServices.DEFAULT_UPDATE_CACHE_FREQUENCY_ATRRIB));
        Long updateCacheFrequencyProp = (Long) TableProperty.UPDATE_CACHE_FREQUENCY.getValue(tableProps);
        if (parent==null) {
	        Boolean appendOnlySchemaProp = (Boolean) TableProperty.APPEND_ONLY_SCHEMA.getValue(tableProps);
	        if (appendOnlySchemaProp != null) {
	            isAppendOnlySchema = appendOnlySchemaProp;
	        }
	        if (updateCacheFrequencyProp != null) {
	            updateCacheFrequency = updateCacheFrequencyProp;
	        }
        }
        else {
        	isAppendOnlySchema = parent.isAppendOnlySchema();
        	updateCacheFrequency = (updateCacheFrequencyProp != null) ?
                    updateCacheFrequencyProp : parent.getUpdateCacheFrequency();
        }
        // updateCacheFrequency cannot be set to ALWAYS if isAppendOnlySchema is true
        if (isAppendOnlySchema && updateCacheFrequency==0) {
            throw new SQLExceptionInfo.Builder(SQLExceptionCode.UPDATE_CACHE_FREQUENCY_INVALID)
            .setSchemaName(tableName.getSchemaName()).setTableName(tableName.getTableName())
            .build().buildException();
        }
        Boolean immutableProp = (Boolean) TableProperty.IMMUTABLE_ROWS.getValue(tableProps);
        if (statement.immutableRows()!=null && immutableProp!=null) {
            throw new SQLExceptionInfo.Builder(SQLExceptionCode.IMMUTABLE_TABLE_PROPERTY_INVALID)
            .setSchemaName(tableName.getSchemaName()).setTableName(tableName.getTableName())
            .build().buildException();
        }

        PTable table = null;
        // if the APPEND_ONLY_SCHEMA attribute is true first check if the table is present in the cache
        // if it is add columns that are not already present
        if (isAppendOnlySchema) {
            // look up the table in the cache
            MetaDataMutationResult result = updateCache(tableName.getSchemaName(), tableName.getTableName());
            if (result.getMutationCode()==MutationCode.TABLE_ALREADY_EXISTS) {
                table = result.getTable();
                if (!statement.ifNotExists()) {
                    TableMetricsManager.updateMetricsForSystemCatalogTableMethod(
                            tableName.toString(), NUM_METADATA_LOOKUP_FAILURES, 1);
                    throw new NewerTableAlreadyExistsException(tableName.getSchemaName(), tableName.getTableName(), table);
                }

                List<ColumnDef> columnDefs = statement.getColumnDefs();
                PrimaryKeyConstraint pkConstraint = statement.getPrimaryKeyConstraint();
                // get the list of columns to add
                for (ColumnDef columnDef : columnDefs) {
                    if (pkConstraint.contains(columnDef.getColumnDefName())) {
                        columnDef.setIsPK(true);
                    }
                }
                // if there are new columns to add
                return addColumn(table, columnDefs, statement.getProps(), statement.ifNotExists(),
                        true, NamedTableNode.create(statement.getTableName()), statement.getTableType(), false, null);
            }
        }
        table = createTableInternal(
                statement,
                splits,
                parent,
                viewStatement,
                viewType,
                viewIndexIdType,
                rowKeyMatcher,
                viewColumnConstants,
                isViewColumnReferenced,
                false,
                null,
                null,
                null,
                tableProps,
                commonFamilyProps
        );

        if (table == null || table.getType() == PTableType.VIEW
                || statement.isNoVerify() /*|| table.isTransactional()*/) {
            return new MutationState(0, 0, connection);
        }
        // Hack to get around the case when an SCN is specified on the connection.
        // In this case, we won't see the table we just created yet, so we hack
        // around it by forcing the compiler to not resolve anything.
        PostDDLCompiler compiler = new PostDDLCompiler(connection);
        //connection.setAutoCommit(true);
        // Execute any necessary data updates
        Long scn = connection.getSCN();
        long ts = (scn == null ? table.getTimeStamp() : scn);
        // Getting the schema through the current connection doesn't work when the connection has an scn specified
        // Since the table won't be added to the current connection.
        TableRef tableRef = new TableRef(null, table, ts, false);
        byte[] emptyCF = SchemaUtil.getEmptyColumnFamily(table);
        MutationPlan plan = compiler.compile(Collections.singletonList(tableRef), emptyCF, null, null, ts);
        return connection.getQueryServices().updateData(plan);
    }

    /*
      Create splits either from the provided splits or reading from SPLITS_FILE.
     */
    private byte[][] processSplits(Map<String, Object> tableProperties, byte[][] splits)
            throws SQLException {
        String splitFilesLocation = (String) tableProperties.get(SPLITS_FILE);
        if (splitFilesLocation == null || splitFilesLocation.isEmpty()) {
            splitFilesLocation = null;
        }

        // Both splits and split file location are not passed, so return empty split.
        if (splits.length == 0 && splitFilesLocation == null) {
            return splits;
        }

        // Both splits[] and splitFileLocation are provided. Throw an exception in this case.
        if (splits.length != 0 && splitFilesLocation != null) {
            throw new SQLExceptionInfo.Builder(SQLExceptionCode.SPLITS_AND_SPLIT_FILE_EXISTS)
                    .build().buildException();
        }

        // This means we only have splits[] and no split file location is specified
        if (splitFilesLocation == null) {
            return splits;
        }
        // This means splits[] is empty and split file location is not null.
        File splitFile = new File(splitFilesLocation);
        // Check if file exists and is a file not a directory.
        if (!splitFile.exists() || !splitFile.isFile()) {
            throw new SQLExceptionInfo.Builder(SQLExceptionCode.SPLIT_FILE_DONT_EXIST)
                    .build().buildException();
        }
        List<byte[]> splitsListFromFile = new ArrayList<>();
        Path path = Paths.get(splitFilesLocation);
        try (BufferedReader reader = Files.newBufferedReader(path)) {
            String line;
            while ((line = reader.readLine()) != null) {
                splitsListFromFile.add(Bytes.toBytes(line));
            }
        } catch (IOException ioe) {
            LOGGER.warn("Exception while reading splits file", ioe);
            throw new SQLExceptionInfo.Builder(SQLExceptionCode.UNABLE_TO_OPEN_SPLIT_FILE)
                    .build().buildException();
        }
        return splitsListFromFile.toArray(new byte[splitsListFromFile.size()][]);
    }

    /**
     * Populate properties for the table and common properties for all column families of the table
     * @param statementProps Properties specified in SQL statement
     * @param tableProps Properties for an HTableDescriptor and Phoenix Table Properties
     * @param commonFamilyProps Properties common to all column families
     * @param tableType Used to distinguish between index creation vs. base table creation paths
     * @throws SQLException
     */
    private void populatePropertyMaps(ListMultimap<String,Pair<String,Object>> statementProps, Map<String, Object> tableProps,
            Map<String, Object> commonFamilyProps, PTableType tableType) throws SQLException {
        // Somewhat hacky way of determining if property is for HColumnDescriptor or HTableDescriptor
        ColumnFamilyDescriptor defaultDescriptor = ColumnFamilyDescriptorBuilder.of(QueryConstants.DEFAULT_COLUMN_FAMILY_BYTES);
        if (!statementProps.isEmpty()) {
            Collection<Pair<String,Object>> propsList = statementProps.get(QueryConstants.ALL_FAMILY_PROPERTIES_KEY);
            for (Pair<String,Object> prop : propsList) {
                if (tableType == PTableType.INDEX && MetaDataUtil.propertyNotAllowedToBeOutOfSync(prop.getFirst())) {
                    throw new SQLExceptionInfo.Builder(SQLExceptionCode.CANNOT_SET_OR_ALTER_PROPERTY_FOR_INDEX)
                            .setMessage("Property: " + prop.getFirst()).build()
                            .buildException();
                }
                //Keeping TTL value as Phoenix Table property irrespective of PhoenixTTLEnabled or
                //not to store the value in SYSCAT. To keep PTableImpl.getTTL() consistent
                //for client side.
                if (prop.getFirst().equalsIgnoreCase(TTL) && tableType != PTableType.SYSTEM) {
                    tableProps.put(prop.getFirst(), prop.getSecond());
                    if (!isPhoenixTTLEnabled()) {
                        //Handling FOREVER and NONE case for TTL when phoenix.table.ttl.enable is false.
                        Object value = ConnectionQueryServicesImpl.convertForeverAndNoneTTLValue(prop.getSecond(), false);
                        commonFamilyProps.put(prop.getFirst(), value);
                    }
                    //If phoenix.table.ttl.enabled is true doesn't store TTL as columnFamilyProp
                    continue;
                }

                // HTableDescriptor property or Phoenix Table Property
                if (defaultDescriptor.getValue(Bytes.toBytes(prop.getFirst())) == null) {
                    // See PHOENIX-4891
                    if (tableType == PTableType.INDEX && UPDATE_CACHE_FREQUENCY.equals(prop.getFirst())) {
                        throw new SQLExceptionInfo.Builder(
                                SQLExceptionCode.CANNOT_SET_OR_ALTER_UPDATE_CACHE_FREQ_FOR_INDEX)
                                .build()
                                .buildException();
                    }
                    tableProps.put(prop.getFirst(), prop.getSecond());
                } else { // HColumnDescriptor property
                    commonFamilyProps.put(prop.getFirst(), prop.getSecond());
                }
            }
        }
    }

    private boolean isPhoenixTTLEnabled() {
        return connection.getQueryServices().getConfiguration().
                getBoolean(QueryServices.PHOENIX_TABLE_TTL_ENABLED,
                QueryServicesOptions.DEFAULT_PHOENIX_TABLE_TTL_ENABLED);
    }

    private boolean isViewTTLEnabled() {
        return connection.getQueryServices().getConfiguration().
                getBoolean(QueryServices.PHOENIX_VIEW_TTL_ENABLED,
                        QueryServicesOptions.DEFAULT_PHOENIX_VIEW_TTL_ENABLED);
    }

    public MutationState updateStatistics(UpdateStatisticsStatement updateStatisticsStmt)
            throws SQLException {
        // Don't mistakenly commit pending rows
        connection.rollback();
        // Check before updating the stats if we have reached the configured time to reupdate the stats once again
        ColumnResolver resolver = FromCompiler.getResolver(updateStatisticsStmt, connection);
        PTable table = resolver.getTables().get(0).getTable();
        long rowCount = 0;
        if (updateStatisticsStmt.updateColumns()) {
            rowCount += updateStatisticsInternal(table.getPhysicalName(), table, updateStatisticsStmt.getProps(), true);
        }
        if (updateStatisticsStmt.updateIndex()) {
            // TODO: If our table is a VIEW with multiple indexes or a TABLE with local indexes,
            // we may be doing more work that we have to here. We should union the scan ranges
            // across all indexes in that case so that we don't re-calculate the same stats
            // multiple times.
            for (PTable index : table.getIndexes()) {
                // If the table is a view, then we will end up calling update stats
                // here for all the view indexes on it. We take care of local indexes later.
                if (index.getIndexType() != IndexType.LOCAL) {
                    if (table.getType() != PTableType.VIEW) {
                        rowCount += updateStatisticsInternal(index.getPhysicalName(), index,
                                updateStatisticsStmt.getProps(), true);
                    } else {
                        rowCount += updateStatisticsInternal(table.getPhysicalName(), index,
                                updateStatisticsStmt.getProps(), true);
                    }
                }
            }
            /*
             * Update stats for local indexes. This takes care of local indexes on the the table
             * as well as local indexes on any views on it.
             */
            PName physicalName = table.getPhysicalName();
            List<byte[]> localCFs = MetaDataUtil.getLocalIndexColumnFamilies(connection, physicalName.getBytes());
            if (!localCFs.isEmpty()) {
                /*
                 * We need to pass checkLastStatsUpdateTime as false here. Local indexes are on the
                 * same table as the physical table. So when the user has requested to update stats
                 * for both table and indexes on it, we need to make sure that we don't re-check
                 * LAST_UPDATE_STATS time. If we don't do that then we will end up *not* collecting
                 * stats for local indexes which would be bad.
                 *
                 * Note, that this also means we don't have a way of controlling how often update
                 * stats can run for local indexes. Consider the case when the user calls UPDATE STATS TABLE
                 * followed by UPDATE STATS TABLE INDEX. When the second statement is being executed,
                 * this causes us to skip the check and execute stats collection possibly a bit too frequently.
                 */
                rowCount += updateStatisticsInternal(physicalName, table, updateStatisticsStmt.getProps(), localCFs, false);
            }
            // If analyzing the indexes of a multi-tenant table or a table with view indexes
            // then analyze all of those indexes too.
            if (table.getType() != PTableType.VIEW) {
                if (table.isMultiTenant() || MetaDataUtil.hasViewIndexTable(connection, table.getPhysicalName())) {
                    final PName viewIndexPhysicalTableName = PNameFactory.newName(MetaDataUtil.getViewIndexPhysicalName(table.getPhysicalName().getBytes()));
                    PTable indexLogicalTable = new DelegateTable(table) {
                        @Override
                        public PName getPhysicalName() {
                            return viewIndexPhysicalTableName;
                        }
                    };
                    /*
                     * Note for future maintainers: local indexes whether on a table or on a view,
                     * reside on the same physical table as the base table and not the view index
                     * table. So below call is collecting stats only for non-local view indexes.
                     */
                    rowCount += updateStatisticsInternal(viewIndexPhysicalTableName, indexLogicalTable, updateStatisticsStmt.getProps(), true);
                }
            }
        }
        final long count = rowCount;
        return new MutationState(1, 1000, connection) {
            @Override
            public long getUpdateCount() {
                return count;
            }
        };
    }

    private long updateStatisticsInternal(PName physicalName, PTable logicalTable, Map<String, Object> statsProps, boolean checkLastStatsUpdateTime) throws SQLException {
        return updateStatisticsInternal(physicalName, logicalTable, statsProps, null, checkLastStatsUpdateTime);
    }
    
    private long updateStatisticsInternal(PName physicalName, PTable logicalTable, Map<String, Object> statsProps, List<byte[]> cfs, boolean checkLastStatsUpdateTime) throws SQLException {
        ReadOnlyProps props = connection.getQueryServices().getProps();
        final long msMinBetweenUpdates = props
            .getLong(QueryServices.MIN_STATS_UPDATE_FREQ_MS_ATTRIB,
                QueryServicesOptions.DEFAULT_MIN_STATS_UPDATE_FREQ_MS);
        Long scn = connection.getSCN();
        // Always invalidate the cache
        long clientTimeStamp = connection.getSCN() == null ? HConstants.LATEST_TIMESTAMP : scn;
        long msSinceLastUpdate = Long.MAX_VALUE;
        if (checkLastStatsUpdateTime) {
            String query = "SELECT CURRENT_DATE()," + LAST_STATS_UPDATE_TIME + " FROM "
                + PhoenixDatabaseMetaData.SYSTEM_STATS_NAME
                + " WHERE " + PHYSICAL_NAME + "= ?  AND " + COLUMN_FAMILY
                + " IS NULL AND " + LAST_STATS_UPDATE_TIME + " IS NOT NULL";
            try (PreparedStatement selectStatsStmt = connection.prepareStatement(query)) {
                selectStatsStmt.setString(1, physicalName.getString());
                try (ResultSet rs = selectStatsStmt.executeQuery(query)) {
                    if (rs.next()) {
                        msSinceLastUpdate = rs.getLong(1) - rs.getLong(2);
                    }
                }
            }
        }
        long rowCount = 0;
        if (msSinceLastUpdate >= msMinBetweenUpdates) {
            /*
             * Execute a COUNT(*) through PostDDLCompiler as we need to use the logicalTable passed through,
             * since it may not represent a "real" table in the case of the view indexes of a base table.
             */
            PostDDLCompiler compiler = new PostDDLCompiler(connection);
            //even if table is transactional, while calculating stats we scan the table non-transactionally to
            //view all the data belonging to the table
            PTable nonTxnLogicalTable = new DelegateTable(logicalTable) {
                @Override
                public TransactionFactory.Provider getTransactionProvider() {
                    return null;
                }
            };
            TableRef tableRef = new TableRef(null, nonTxnLogicalTable, clientTimeStamp, false);
            MutationPlan plan = compiler.compile(Collections.singletonList(tableRef), null, cfs, null, clientTimeStamp);
            Scan scan = plan.getContext().getScan();
            StatisticsUtil.setScanAttributes(scan, statsProps);
            boolean runUpdateStatsAsync = props.getBoolean(QueryServices.RUN_UPDATE_STATS_ASYNC, DEFAULT_RUN_UPDATE_STATS_ASYNC);
            scan.setAttribute(RUN_UPDATE_STATS_ASYNC_ATTRIB, runUpdateStatsAsync ? TRUE_BYTES : FALSE_BYTES);
            MutationState mutationState = plan.execute();
            rowCount = mutationState.getUpdateCount();
        }

        /*
         *  Update the stats table so that client will pull the new one with the updated stats.
         *  Even if we don't run the command due to the last update time, invalidate the cache.
         *  This supports scenarios in which a major compaction was manually initiated and the
         *  client wants the modified stats to be reflected immediately.
         */
        if (cfs == null) {
            List<PColumnFamily> families = logicalTable.getColumnFamilies();
            if (families.isEmpty()) {
                connection.getQueryServices().invalidateStats(new GuidePostsKey(physicalName.getBytes(), SchemaUtil.getEmptyColumnFamily(logicalTable)));
            } else {
                for (PColumnFamily family : families) {
                    connection.getQueryServices().invalidateStats(new GuidePostsKey(physicalName.getBytes(), family.getName().getBytes()));
                }
            }
        } else {
            for (byte[] cf : cfs) {
                connection.getQueryServices().invalidateStats(new GuidePostsKey(physicalName.getBytes(), cf));
            }
        }
        return rowCount;
    }

    private MutationState buildIndexAtTimeStamp(PTable index, NamedTableNode dataTableNode) throws SQLException {
        // If our connection is at a fixed point-in-time, we need to open a new
        // connection so that our new index table is visible.
        Properties props = new Properties(connection.getClientInfo());
        props.setProperty(PhoenixRuntime.BUILD_INDEX_AT_ATTRIB, Long.toString(connection.getSCN()+1));
        PhoenixConnection conn = new PhoenixConnection(connection, connection.getQueryServices(), props);
        MetaDataClient newClientAtNextTimeStamp = new MetaDataClient(conn);

        // Re-resolve the tableRef from the now newer connection
        conn.setAutoCommit(true);
        ColumnResolver resolver = FromCompiler.getResolver(dataTableNode, conn);
        TableRef tableRef = resolver.getTables().get(0);
        boolean success = false;
        SQLException sqlException = null;
        try {
            MutationState state = newClientAtNextTimeStamp.buildIndex(index, tableRef);
            success = true;
            return state;
        } catch (SQLException e) {
            sqlException = e;
        } finally {
            try {
                conn.close();
            } catch (SQLException e) {
                if (sqlException == null) {
                    // If we're not in the middle of throwing another exception
                    // then throw the exception we got on close.
                    if (success) {
                        sqlException = e;
                    }
                } else {
                    sqlException.setNextException(e);
                }
            }
            if (sqlException != null) {
                throw sqlException;
            }
        }
        throw new IllegalStateException(); // impossible
    }
    
    private MutationPlan getMutationPlanForBuildingIndex(PTable index, TableRef dataTableRef) throws SQLException {
        if (index.getIndexType() == IndexType.LOCAL) {
            PostLocalIndexDDLCompiler compiler =
                    new PostLocalIndexDDLCompiler(connection, getFullTableName(dataTableRef));
            return compiler.compile(index);
        } else if (dataTableRef.getTable().isTransactional()){
            PostIndexDDLCompiler compiler = new PostIndexDDLCompiler(connection, dataTableRef);
            return compiler.compile(index);
        } else {
            ServerBuildIndexCompiler compiler = new ServerBuildIndexCompiler(connection, getFullTableName(dataTableRef));
            return compiler.compile(index);
        }
    }

    private MutationState buildIndex(PTable index, TableRef dataTableRef) throws SQLException {
        AlterIndexStatement indexStatement = null;
        boolean wasAutoCommit = connection.getAutoCommit();
        try {
            connection.setAutoCommit(true);
            MutationPlan mutationPlan = getMutationPlanForBuildingIndex(index, dataTableRef);
            Scan scan = mutationPlan.getContext().getScan();
            Long scn = connection.getSCN();
            try {
                if (ScanUtil.isDefaultTimeRange(scan.getTimeRange())) {
                    if (scn == null) {
                        scn = mutationPlan.getContext().getCurrentTime();
                    }
                    scan.setTimeRange(dataTableRef.getLowerBoundTimeStamp(), scn);
                }
            } catch (IOException e) {
                throw new SQLException(e);
            }

            // execute index population upsert select
            long startTime = EnvironmentEdgeManager.currentTimeMillis();
            MutationState state = connection.getQueryServices().updateData(mutationPlan);
            long firstUpsertSelectTime = EnvironmentEdgeManager.currentTimeMillis() - startTime;

            // for global indexes on non transactional tables we might have to
            // run a second index population upsert select to handle data rows
            // that were being written on the server while the index was created.
            // TODO: this sleep time is really arbitrary. If any query is in progress
            // while the index is being built, we're depending on this sleep
            // waiting them out. Instead we should have a means of waiting until
            // all in progress queries are complete (though I'm not sure that's
            // feasible). See PHOENIX-4092.
            long sleepTime =
                    connection
                    .getQueryServices()
                    .getProps()
                    .getLong(QueryServices.INDEX_POPULATION_SLEEP_TIME,
                        QueryServicesOptions.DEFAULT_INDEX_POPULATION_SLEEP_TIME);
            if (!dataTableRef.getTable().isTransactional() && sleepTime > 0) {
                long delta = sleepTime - firstUpsertSelectTime;
                if (delta > 0) {
                    try {
                        Thread.sleep(delta);
                    } catch (InterruptedException e) {
                        Thread.currentThread().interrupt();
                        throw new SQLExceptionInfo.Builder(SQLExceptionCode.INTERRUPTED_EXCEPTION)
                        .setRootCause(e).build().buildException();
                    }
                }
                // set the min timestamp of second index upsert select some time before the index
                // was created
                long minTimestamp = index.getTimeStamp() - firstUpsertSelectTime;
                try {
                    // TODO: Use scn or LATEST_TIMESTAMP here? It's possible that a DML statement
                    // ran and ended up with timestamps later than this time. If we use a later
                    // timestamp, we'll need to run the partial index rebuilder here as it's
                    // possible that the updates to the table were made (such as deletes) after
                    // the scn which would not be properly reflected correctly this mechanism.
                    // See PHOENIX-4092.
                    mutationPlan.getContext().getScan().setTimeRange(minTimestamp, scn);
                } catch (IOException e) {
                    throw new SQLException(e);
                }
                MutationState newMutationState =
                        connection.getQueryServices().updateData(mutationPlan);
                state.join(newMutationState);
            }

            indexStatement = FACTORY.alterIndex(FACTORY.namedTable(null,
            		    TableName.create(index.getSchemaName().getString(), index.getTableName().getString())),
            		    dataTableRef.getTable().getTableName().getString(), false, PIndexState.ACTIVE);
            alterIndex(indexStatement);

            return state;
        } finally {
            connection.setAutoCommit(wasAutoCommit);
        }
    }

    private String getFullTableName(TableRef dataTableRef) {
        String schemaName = dataTableRef.getTable().getSchemaName().getString();
        String tableName = dataTableRef.getTable().getTableName().getString();
        String fullName =
                schemaName == null ? ("\"" + tableName + "\"") : ("\"" + schemaName + "\""
                        + QueryConstants.NAME_SEPARATOR + "\"" + tableName + "\"");
        return fullName;
    }

    public MutationState declareCursor(DeclareCursorStatement statement, QueryPlan queryPlan) throws SQLException {
        CursorUtil.declareCursor(statement, queryPlan);
        return new MutationState(0, 0, connection);
    }

    public MutationState open(OpenStatement statement) throws SQLException {
        CursorUtil.openCursor(statement, connection);
        return new MutationState(0, 0, connection);
    }

    public MutationState close(CloseStatement statement) throws SQLException {
        CursorUtil.closeCursor(statement);
        return new MutationState(0, 0, connection);
    }

    /**
     * Supprort long viewIndexId only if client has explicitly set
     * the QueryServices.LONG_VIEW_INDEX_ENABLED_ATTRIB connection property to 'true'.
     * @return
     */
    private PDataType getViewIndexDataType() throws SQLException {
        boolean supportsLongViewIndexId = connection.getQueryServices().getProps().getBoolean(
                                QueryServices.LONG_VIEW_INDEX_ENABLED_ATTRIB,
                                QueryServicesOptions.DEFAULT_LONG_VIEW_INDEX_ENABLED);
        return supportsLongViewIndexId ? MetaDataUtil.getViewIndexIdDataType() : MetaDataUtil.getLegacyViewIndexIdDataType();
    }

    /**
     * Create an index table by morphing the CreateIndexStatement into a CreateTableStatement and calling
     * MetaDataClient.createTable. In doing so, we perform the following translations:
     * 1) Change the type of any columns being indexed to types that support null if the column is nullable.
     *    For example, a BIGINT type would be coerced to a DECIMAL type, since a DECIMAL type supports null
     *    when it's in the row key while a BIGINT does not.
     * 2) Append any row key column from the data table that is not in the indexed column list. Our indexes
     *    rely on having a 1:1 correspondence between the index and data rows.
     * 3) Change the name of the columns to include the column family. For example, if you have a column
     *    named "B" in a column family named "A", the indexed column name will be "A:B". This makes it easy
     *    to translate the column references in a query to the correct column references in an index table
     *    regardless of whether the column reference is prefixed with the column family name or not. It also
     *    has the side benefit of allowing the same named column in different column families to both be
     *    listed as an index column.
     * @param statement
     * @param splits
     * @return MutationState from population of index table from data table
     * @throws SQLException
     */
    public MutationState createIndex(CreateIndexStatement statement, byte[][] splits) throws SQLException {
        IndexKeyConstraint ik = statement.getIndexConstraint();
        TableName indexTableName = statement.getIndexTableName();

        Map<String,Object> tableProps = Maps.newHashMapWithExpectedSize(statement.getProps().size());
        Map<String,Object> commonFamilyProps = Maps.newHashMapWithExpectedSize(statement.getProps().size() + 1);
        populatePropertyMaps(statement.getProps(), tableProps, commonFamilyProps, PTableType.INDEX);
        List<Pair<ParseNode, SortOrder>> indexParseNodeAndSortOrderList = ik.getParseNodeAndSortOrderList();
        List<ColumnName> includedColumns = statement.getIncludeColumns();
        TableRef tableRef = null;
        PTable table = null;
        boolean allocateIndexId = false;
        boolean isLocalIndex = statement.getIndexType() == IndexType.LOCAL;
        int hbaseVersion = connection.getQueryServices().getLowestClusterHBaseVersion();
        if (isLocalIndex) {
            if (!connection.getQueryServices().getProps().getBoolean(QueryServices.ALLOW_LOCAL_INDEX_ATTRIB, QueryServicesOptions.DEFAULT_ALLOW_LOCAL_INDEX)) {
                throw new SQLExceptionInfo.Builder(SQLExceptionCode.UNALLOWED_LOCAL_INDEXES).setTableName(indexTableName.getTableName()).build().buildException();
            }
            if (!connection.getQueryServices().supportsFeature(Feature.LOCAL_INDEX)) {
                throw new SQLExceptionInfo.Builder(SQLExceptionCode.NO_LOCAL_INDEXES).setTableName(indexTableName.getTableName()).build().buildException();
            }
        }
        Set<String> acquiredColumnMutexSet = Sets.newHashSetWithExpectedSize(3);
        String physicalSchemaName = null;
        String physicalTableName = null;
        PTable dataTable = null;
        try {
            ColumnResolver resolver
                    = FromCompiler.getResolverForCreateIndex(
                            statement, connection, statement.getUdfParseNodes());
            tableRef = resolver.getTables().get(0);
            Date asyncCreatedDate = null;
            if (statement.isAsync()) {
                asyncCreatedDate = new Date(tableRef.getCurrentTime());
            }
            dataTable = tableRef.getTable();
            boolean isTenantConnection = connection.getTenantId() != null;
            if (isTenantConnection) {
                if (dataTable.getType() != PTableType.VIEW) {
                    throw new SQLFeatureNotSupportedException("An index may only be created for a VIEW through a tenant-specific connection");
                }
            }
            if (!dataTable.isImmutableRows()) {
                if (hbaseVersion < MetaDataProtocol.MUTABLE_SI_VERSION_THRESHOLD) {
                    throw new SQLExceptionInfo.Builder(SQLExceptionCode.NO_MUTABLE_INDEXES).setTableName(indexTableName.getTableName()).build().buildException();
                }
                if (!connection.getQueryServices().hasIndexWALCodec() && !dataTable.isTransactional()) {
                    throw new SQLExceptionInfo.Builder(SQLExceptionCode.INVALID_MUTABLE_INDEX_CONFIG).setTableName(indexTableName.getTableName()).build().buildException();
                }
                boolean tableWithRowTimestampCol = dataTable.getRowTimestampColPos() != -1;
                if (tableWithRowTimestampCol) {
                    throw new SQLExceptionInfo.Builder(SQLExceptionCode.CANNOT_CREATE_INDEX_ON_MUTABLE_TABLE_WITH_ROWTIMESTAMP).setTableName(indexTableName.getTableName()).build().buildException();
                }
            }
            if (dataTable.isTransactional()
                    && isLocalIndex
                    && dataTable.getTransactionProvider().getTransactionProvider().isUnsupported(PhoenixTransactionProvider.Feature.ALLOW_LOCAL_INDEX)) {
                throw new SQLExceptionInfo.Builder(SQLExceptionCode.CANNOT_CREATE_LOCAL_INDEX_FOR_TXN_TABLE).setMessage(dataTable.getTransactionProvider().name()).setTableName(indexTableName.getTableName()).build().buildException();
            }
            int posOffset = 0;
            List<PColumn> pkColumns = dataTable.getPKColumns();
            Set<RowKeyColumnExpression> unusedPkColumns;
            if (dataTable.getBucketNum() != null) { // Ignore SALT column
                unusedPkColumns = Sets.newLinkedHashSetWithExpectedSize(pkColumns.size()-1);
                posOffset++;
            } else {
                unusedPkColumns = Sets.newLinkedHashSetWithExpectedSize(pkColumns.size());
            }
            for (int i = posOffset; i < pkColumns.size(); i++) {
                PColumn column = pkColumns.get(i);
                unusedPkColumns.add(new RowKeyColumnExpression(column, new RowKeyValueAccessor(pkColumns, i), "\""+column.getName().getString()+"\""));
            }
            List<ColumnDefInPkConstraint> allPkColumns = Lists.newArrayListWithExpectedSize(unusedPkColumns.size());
            List<ColumnDef> columnDefs = Lists.newArrayListWithExpectedSize(includedColumns.size() + indexParseNodeAndSortOrderList.size());

            /*
             * Allocate an index ID in two circumstances:
             * 1) for a local index, as all local indexes will reside in the same HBase table
             * 2) for a view on an index.
             */
            if (isLocalIndex || (dataTable.getType() == PTableType.VIEW && dataTable.getViewType() != ViewType.MAPPED)) {
                allocateIndexId = true;
                PDataType dataType = getViewIndexDataType();
                ColumnName colName = ColumnName.caseSensitiveColumnName(MetaDataUtil.getViewIndexIdColumnName());
                allPkColumns.add(new ColumnDefInPkConstraint(colName, SortOrder.getDefault(), false));
                columnDefs.add(FACTORY.columnDef(colName, dataType.getSqlTypeName(), false, null, null, false, SortOrder.getDefault(), null, false));
            }

            if (dataTable.isMultiTenant()) {
                PColumn col = dataTable.getPKColumns().get(posOffset);
                RowKeyColumnExpression columnExpression = new RowKeyColumnExpression(col, new RowKeyValueAccessor(pkColumns, posOffset), col.getName().getString());
                unusedPkColumns.remove(columnExpression);
                PDataType dataType = IndexUtil.getIndexColumnDataType(col);
                ColumnName colName = ColumnName.caseSensitiveColumnName(IndexUtil.getIndexColumnName(col));
                allPkColumns.add(new ColumnDefInPkConstraint(colName, col.getSortOrder(), false));
                columnDefs.add(FACTORY.columnDef(colName, dataType.getSqlTypeName(), col.isNullable(), col.getMaxLength(), col.getScale(), false, SortOrder.getDefault(), col.getName().getString(), col.isRowTimestamp()));
            }

            PhoenixStatement phoenixStatment = new PhoenixStatement(connection);
            StatementContext context = new StatementContext(phoenixStatment, resolver);
            IndexExpressionCompiler expressionIndexCompiler = new IndexExpressionCompiler(context);
            Set<ColumnName> indexedColumnNames = Sets.newHashSetWithExpectedSize(indexParseNodeAndSortOrderList.size());
            for (Pair<ParseNode, SortOrder> pair : indexParseNodeAndSortOrderList) {
                ParseNode parseNode = pair.getFirst();
                // normalize the parse node
                parseNode = StatementNormalizer.normalize(parseNode, resolver);
                // compile the parseNode to get an expression
                expressionIndexCompiler.reset();
                Expression expression = parseNode.accept(expressionIndexCompiler);
                if (expressionIndexCompiler.isAggregate()) {
                    throw new SQLExceptionInfo.Builder(SQLExceptionCode.AGGREGATE_EXPRESSION_NOT_ALLOWED_IN_INDEX).build().buildException();
                }
                if (expressionIndexCompiler.isJsonFragment()) {
                    throw new SQLExceptionInfo.Builder(
                            SQLExceptionCode.JSON_FRAGMENT_NOT_ALLOWED_IN_INDEX_EXPRESSION).build()
                            .buildException();
                }
                if (!(expression.getDeterminism() == Determinism.ALWAYS || expression.getDeterminism() == Determinism.PER_ROW)) {
                    throw new SQLExceptionInfo.Builder(SQLExceptionCode.NON_DETERMINISTIC_EXPRESSION_NOT_ALLOWED_IN_INDEX).build().buildException();
                }
                if (expression.isStateless()) {
                    throw new SQLExceptionInfo.Builder(SQLExceptionCode.STATELESS_EXPRESSION_NOT_ALLOWED_IN_INDEX).build().buildException();
                }
                unusedPkColumns.remove(expression);

                // Go through parse node to get string as otherwise we
                // can lose information during compilation
                StringBuilder buf = new StringBuilder();
                parseNode.toSQL(resolver, buf);
                // need to escape backslash as this expression will be re-parsed later
                String expressionStr = StringUtil.escapeBackslash(buf.toString());

                ColumnName colName = null;
                ColumnRef colRef = expressionIndexCompiler.getColumnRef();
                boolean isRowTimestamp = false;
                if (colRef!=null) {
                    // if this is a regular column
                    PColumn column = colRef.getColumn();
                    String columnFamilyName = column.getFamilyName()!=null ? column.getFamilyName().getString() : null;
                    colName = ColumnName.caseSensitiveColumnName(IndexUtil.getIndexColumnName(columnFamilyName, column.getName().getString()));
                    isRowTimestamp = column.isRowTimestamp();
                }
                else {
                    // if this is an expression
                    // TODO column names cannot have double quotes, remove this once this PHOENIX-1621 is fixed
                    String name = expressionStr.replaceAll("\"", "'");
                    colName = ColumnName.caseSensitiveColumnName(IndexUtil.getIndexColumnName(null, name));
                }
                indexedColumnNames.add(colName);
                PDataType dataType = IndexUtil.getIndexColumnDataType(expression.isNullable(), expression.getDataType());
                allPkColumns.add(new ColumnDefInPkConstraint(colName, pair.getSecond(), isRowTimestamp));
                columnDefs.add(FACTORY.columnDef(colName, dataType.getSqlTypeName(), expression.isNullable(), expression.getMaxLength(), expression.getScale(), false, pair.getSecond(), expressionStr, isRowTimestamp));
            }

            // Next all the PK columns from the data table that aren't indexed
            if (!unusedPkColumns.isEmpty()) {
                for (RowKeyColumnExpression colExpression : unusedPkColumns) {
                    PColumn col = dataTable.getPKColumns().get(colExpression.getPosition());
                    // Don't add columns with constant values from updatable views, as
                    // we don't need these in the index
                    if (col.getViewConstant() == null) {
                        ColumnName colName = ColumnName.caseSensitiveColumnName(IndexUtil.getIndexColumnName(col));
                        allPkColumns.add(new ColumnDefInPkConstraint(colName, colExpression.getSortOrder(), col.isRowTimestamp()));
                        PDataType dataType = IndexUtil.getIndexColumnDataType(colExpression.isNullable(), colExpression.getDataType());
                        columnDefs.add(FACTORY.columnDef(colName, dataType.getSqlTypeName(),
                                colExpression.isNullable(), colExpression.getMaxLength(), colExpression.getScale(),
                                false, colExpression.getSortOrder(), colExpression.toString(), col.isRowTimestamp()));
                    }
                }
            }

            // Last all the included columns (minus any PK columns)
            for (ColumnName colName : includedColumns) {
                PColumn col = resolver.resolveColumn(null, colName.getFamilyName(), colName.getColumnName()).getColumn();
                colName = ColumnName.caseSensitiveColumnName(IndexUtil.getIndexColumnName(col));
                // Check for duplicates between indexed and included columns
                if (indexedColumnNames.contains(colName)) {
                    throw new SQLExceptionInfo.Builder(SQLExceptionCode.COLUMN_EXIST_IN_DEF).build().buildException();
                }
                if (!SchemaUtil.isPKColumn(col) && col.getViewConstant() == null) {
                    // Need to re-create ColumnName, since the above one won't have the column family name
                    colName = ColumnName.caseSensitiveColumnName(isLocalIndex?IndexUtil.getLocalIndexColumnFamily(col.getFamilyName().getString()):col.getFamilyName().getString(), IndexUtil.getIndexColumnName(col));
                    columnDefs.add(FACTORY.columnDef(colName, col.getDataType().getSqlTypeName(), col.isNullable(), col.getMaxLength(), col.getScale(), false, col.getSortOrder(), col.getExpressionStr(), col.isRowTimestamp()));
                }
            }

            Configuration config = connection.getQueryServices().getConfiguration();
            if (!connection.getQueryServices().getProps()
                .getBoolean(DISABLE_VIEW_SUBTREE_VALIDATION,
                    DEFAULT_DISABLE_VIEW_SUBTREE_VALIDATION)) {
                verifyIfDescendentViewsExtendPk(dataTable, config);
            }
            // for view indexes
            if (dataTable.getType() == PTableType.VIEW) {
                String physicalName = dataTable.getPhysicalName().getString();
                physicalSchemaName = SchemaUtil.getSchemaNameFromFullName(physicalName);
                physicalTableName = SchemaUtil.getTableNameFromFullName(physicalName);
                List<ColumnName> requiredCols = Lists.newArrayList(indexedColumnNames);
                requiredCols.addAll(includedColumns);
                for (ColumnName colName : requiredCols) {
                    // acquire the mutex using the global physical table name to
                    // prevent this column from being dropped while the view is being created
                    String colNameSeparatedByDot = colName.getColumnName()
                            .replace(QueryConstants.NAMESPACE_SEPARATOR,
                                     QueryConstants.NAME_SEPARATOR);
                    // indexed column name have a ':' between the column family and column name
                    // We would like to have '.' like in other column names
                    boolean acquiredMutex = writeCell(null, physicalSchemaName, physicalTableName,
                            colNameSeparatedByDot);
                    if (!acquiredMutex) {
                        throw new ConcurrentTableMutationException(physicalSchemaName, physicalTableName);
                    }
                    acquiredColumnMutexSet.add(colNameSeparatedByDot);
                }
            }

            long threshold = Long.parseLong(config.get(QueryServices.CLIENT_INDEX_ASYNC_THRESHOLD));

            if (threshold > 0 && !statement.isAsync()) {
                Set<String> columnFamilies = new HashSet<>();
                for (ColumnDef column : columnDefs){
                    try {
                        String columnFamily = IndexUtil
                                .getDataColumnFamilyName(column.getColumnDefName().getColumnName());
                        columnFamilies.add(!columnFamily.equals("") ? columnFamily
                                : dataTable.getDefaultFamilyName()!= null ?
                                        dataTable.getDefaultFamilyName().toString()
                                        : QueryConstants.DEFAULT_COLUMN_FAMILY);
                    } catch (Exception ignored){
                        ; // We ignore any exception during this phase
                    }
                }
                long estimatedBytes = 0;
                for (String colFamily : columnFamilies) {
                    GuidePostsInfo gps = connection.getQueryServices().getTableStats(
                            new GuidePostsKey(Bytes.toBytes(tableRef.getTable().toString()),
                                    Bytes.toBytes(colFamily)));
                    long[] byteCounts = gps.getByteCounts();
                    for (long byteCount : byteCounts) {
                        estimatedBytes += byteCount;
                    }

                    if (threshold < estimatedBytes) {
                        throw new SQLExceptionInfo
                                .Builder(SQLExceptionCode.ABOVE_INDEX_NON_ASYNC_THRESHOLD)
                                .build().buildException();
                    }
                }
            }

            // Set DEFAULT_COLUMN_FAMILY_NAME of index to match data table
            // We need this in the props so that the correct column family is created
            if (dataTable.getDefaultFamilyName() != null && dataTable.getType() != PTableType.VIEW && !allocateIndexId) {
                statement.getProps().put("", new Pair<String,Object>(DEFAULT_COLUMN_FAMILY_NAME,dataTable.getDefaultFamilyName().getString()));
            }
            PrimaryKeyConstraint pk = FACTORY.primaryKey(null, allPkColumns);

            tableProps.put(MetaDataUtil.DATA_TABLE_NAME_PROP_NAME, dataTable.getPhysicalName().getString());
            CreateTableStatement tableStatement = FACTORY.createTable(
                    indexTableName,
                    statement.getProps(),
                    columnDefs,
                    pk,
                    statement.getSplitNodes(),
                    PTableType.INDEX,
                    statement.ifNotExists(),
                    null,
                    statement.getWhere(),
                    statement.getBindCount(),
                    null
            );
            table = createTableInternal(
                    tableStatement,
                    splits,
                    dataTable,
                    null,
                    null,
                    getViewIndexDataType(),
                    null,
                    null,
                    null,
                    allocateIndexId,
                    statement.getIndexType(),
                    asyncCreatedDate,
                    null,
                    tableProps,
                    commonFamilyProps
            );
        }
        finally {
            deleteMutexCells(physicalSchemaName, physicalTableName, acquiredColumnMutexSet);
        }
        if (table == null) {
            return new MutationState(0, 0, connection);
        }

        if (LOGGER.isInfoEnabled()) LOGGER.info("Created index " + table.getName().getString() + " at " + table.getTimeStamp());
        boolean asyncIndexBuildEnabled = connection.getQueryServices().getProps().getBoolean(
                QueryServices.INDEX_ASYNC_BUILD_ENABLED,
                QueryServicesOptions.DEFAULT_INDEX_ASYNC_BUILD_ENABLED);
        // In async process, we return immediately as the MR job needs to be triggered .
        if (statement.isAsync() && asyncIndexBuildEnabled) {
            return new MutationState(0, 0, connection);
        }

        // If we create index in create_disabled state, we will build them later
        if (table.getIndexState() == PIndexState.CREATE_DISABLE) {
            return new MutationState(0, 0, connection);
        }

        // If our connection is at a fixed point-in-time, we need to open a new
        // connection so that our new index table is visible.
        if (connection.getSCN() != null) {
            return buildIndexAtTimeStamp(table, statement.getTable());
        }

        MutationState state = buildIndex(table, tableRef);
        // If client is validating LAST_DDL_TIMESTAMPS, parent's last_ddl_timestamp changed
        // so remove it from client's cache. It will be refreshed when table is accessed next time.
        if (ValidateLastDDLTimestampUtil.getValidateLastDdlTimestampEnabled(connection)) {
            connection.removeTable(connection.getTenantId(), dataTable.getName().getString(),
                    null, dataTable.getTimeStamp());
        }
        return state;
    }

    public MutationState createCDC(CreateCDCStatement statement) throws SQLException {
        ColumnResolver resolver = FromCompiler.getResolver(NamedTableNode.create(statement.getDataTable()), connection);
        TableRef tableRef = resolver.getTables().get(0);
        PTable dataTable = tableRef.getTable();

        Map<String, Object> tableProps = Maps.newHashMapWithExpectedSize(
                statement.getProps().size());
        Map<String, Object> commonFamilyProps = Maps.newHashMapWithExpectedSize(
                statement.getProps().size() + 1);
        populatePropertyMaps(statement.getProps(), tableProps, commonFamilyProps, PTableType.CDC);

        PhoenixStatement pstmt = new PhoenixStatement(connection);
        String dataTableFullName = SchemaUtil.getTableName(statement.getDataTable().getSchemaName(),
                statement.getDataTable().getTableName());
        String createIndexSql = "CREATE UNCOVERED INDEX " +
                (statement.isIfNotExists() ? "IF NOT EXISTS " : "") +
                "\"" + CDCUtil.getCDCIndexName(statement.getCdcObjName().getName()) + "\"" +
                " ON " + dataTableFullName + " (" + PhoenixRowTimestampFunction.NAME + "()) ASYNC";
        List<String> indexProps = new ArrayList<>();
        Object saltBucketNum = TableProperty.SALT_BUCKETS.getValue(tableProps);
        if (saltBucketNum != null) {
            indexProps.add("SALT_BUCKETS=" + saltBucketNum);
        }
        Object columnEncodedBytes = TableProperty.COLUMN_ENCODED_BYTES.getValue(tableProps);
        if (columnEncodedBytes != null) {
            indexProps.add("COLUMN_ENCODED_BYTES=" + columnEncodedBytes);
        }
        createIndexSql = createIndexSql + " " + String.join(", ", indexProps);
        try {
            pstmt.execute(createIndexSql);
        } catch (SQLException e) {
            if (e.getErrorCode() == TABLE_ALREADY_EXIST.getErrorCode()) {
                throw new SQLExceptionInfo.Builder(TABLE_ALREADY_EXIST).setTableName(
                        statement.getCdcObjName().getName()).setRootCause(
                                e).build().buildException();
            }
            throw e;
        }

        List<PColumn> pkColumns = dataTable.getPKColumns();
        List<ColumnDef> columnDefs = new ArrayList<>();
        List<ColumnDefInPkConstraint> pkColumnDefs = new ArrayList<>();
        int pkOffset = dataTable.getBucketNum() != null ? 1 : 0;
        for (int i = pkOffset; i < pkColumns.size(); ++i) {
            PColumn pcol = pkColumns.get(i);
            columnDefs.add(FACTORY.columnDef(FACTORY.columnName(pcol.getName().getString()),
                    pcol.getDataType().getSqlTypeName(), false, null, false, pcol.getMaxLength(),
                    pcol.getScale(), false, pcol.getSortOrder(), "", null, false));
            pkColumnDefs.add(FACTORY.columnDefInPkConstraint(FACTORY.columnName(
                    pcol.getName().getString()), pcol.getSortOrder(), pcol.isRowTimestamp()));
        }
        columnDefs.add(FACTORY.columnDef(FACTORY.columnName(QueryConstants.CDC_JSON_COL_NAME),
                PVarchar.INSTANCE.getSqlTypeName(), false, null, true, null,
                null, false, SortOrder.getDefault(), "", null, false));
        tableProps = new HashMap<>();
        if (dataTable.getImmutableStorageScheme() == SINGLE_CELL_ARRAY_WITH_OFFSETS) {
            // CDC table doesn't need SINGLE_CELL_ARRAY_WITH_OFFSETS encoding, so override it.
            tableProps.put(TableProperty.IMMUTABLE_STORAGE_SCHEME.getPropertyName(),
                    ONE_CELL_PER_COLUMN.name());
        }
        if (dataTable.isMultiTenant()) {
            tableProps.put(TableProperty.MULTI_TENANT.getPropertyName(), Boolean.TRUE);
        }
        CreateTableStatement tableStatement = FACTORY.createTable(
                FACTORY.table(dataTable.getSchemaName().getString(), statement.getCdcObjName().getName()),
                null, columnDefs, FACTORY.primaryKey(null, pkColumnDefs),
                Collections.emptyList(), PTableType.CDC, statement.isIfNotExists(), null, null,
                statement.getBindCount(), null);
        createTableInternal(tableStatement, null, dataTable, null, null, null, null,
                null, null, false, null,
                null, statement.getIncludeScopes(), tableProps, commonFamilyProps);
        return new MutationState(0, 0, connection);
    }

    /**
     * Go through all the descendent views from the child view hierarchy and find if any of the
     * descendent views extends the primary key, throw error.
     *
     * @param tableOrView view or table on which the index is being created.
     * @param config the configuration.
     * @throws SQLException if any of the descendent views extends pk or if something goes wrong
     * while querying descendent view hierarchy.
     */
    private void verifyIfDescendentViewsExtendPk(PTable tableOrView, Configuration config)
        throws SQLException {
        if (connection.getQueryServices() instanceof ConnectionlessQueryServicesImpl) {
            return;
        }
        if (connection.getQueryServices() instanceof DelegateQueryServices) {
            DelegateQueryServices services = (DelegateQueryServices) connection.getQueryServices();
            if (services.getDelegate() instanceof ConnectionlessQueryServicesImpl) {
                return;
            }
        }
        byte[] systemChildLinkTable = SchemaUtil.isNamespaceMappingEnabled(null, config) ?
            SYSTEM_CHILD_LINK_NAMESPACE_BYTES :
            SYSTEM_CHILD_LINK_NAME_BYTES;
        try (Table childLinkTable =
                     connection.getQueryServices().getTable(systemChildLinkTable)) {
            byte[] tenantId = connection.getTenantId() == null ? null
                    : connection.getTenantId().getBytes();
            byte[] schemaNameBytes = tableOrView.getSchemaName().getBytes();
            byte[] viewOrTableName = tableOrView.getTableName().getBytes();
            Pair<List<PTable>, List<TableInfo>> descViews =
                    ViewUtil.findAllDescendantViews(
                            childLinkTable,
                            config,
                            tenantId,
                            schemaNameBytes,
                            viewOrTableName,
                            HConstants.LATEST_TIMESTAMP,
                            false);
            List<PTable> legitimateChildViews = descViews.getFirst();
            int dataTableOrViewPkCols = tableOrView.getPKColumns().size();
            if (legitimateChildViews != null && legitimateChildViews.size() > 0) {
                for (PTable childView : legitimateChildViews) {
                    if (childView.getPKColumns().size() > dataTableOrViewPkCols) {
                        LOGGER.error("Creation of view index not allowed as child view {}"
                                + " extends pk", childView.getName());
                        throw new SQLExceptionInfo.Builder(
                                SQLExceptionCode
                                        .CANNOT_CREATE_INDEX_CHILD_VIEWS_EXTEND_PK)
                                .build()
                                .buildException();
                    }
                }
            }
        } catch (IOException e) {
            LOGGER.error("Error while retrieving descendent views", e);
            throw new SQLException(e);
        }
    }

    public MutationState dropSequence(DropSequenceStatement statement) throws SQLException {
        Long scn = connection.getSCN();
        long timestamp = scn == null ? HConstants.LATEST_TIMESTAMP : scn;
        String schemaName = connection.getSchema() != null && statement.getSequenceName().getSchemaName() == null
                ? connection.getSchema() : statement.getSequenceName().getSchemaName();
        String sequenceName = statement.getSequenceName().getTableName();
        String tenantId = connection.getTenantId() == null ? null : connection.getTenantId().getString();
        try {
            connection.getQueryServices().dropSequence(tenantId, schemaName, sequenceName, timestamp);
        } catch (SequenceNotFoundException e) {
            if (statement.ifExists()) {
                return new MutationState(0, 0, connection);
            }
            throw e;
        }
        return new MutationState(1, 1000, connection);
    }

    public MutationState createSequence(CreateSequenceStatement statement, long startWith,
            long incrementBy, long cacheSize, long minValue, long maxValue) throws SQLException {
        Long scn = connection.getSCN();
        long timestamp = scn == null ? HConstants.LATEST_TIMESTAMP : scn;
        String tenantId =
                connection.getTenantId() == null ? null : connection.getTenantId().getString();
        String schemaName=statement.getSequenceName().getSchemaName();
        if (SchemaUtil.isNamespaceMappingEnabled(null, connection.getQueryServices().getProps())) {
            if (schemaName == null || schemaName.equals(StringUtil.EMPTY_STRING)) {
                schemaName = connection.getSchema();
            }
            if (schemaName != null) {
                FromCompiler.getResolverForSchema(schemaName, connection);
            }
        }
        return createSequence(tenantId, schemaName, statement
                .getSequenceName().getTableName(), statement.ifNotExists(), startWith, incrementBy,
                cacheSize, statement.getCycle(), minValue, maxValue, timestamp);
    }

    private MutationState createSequence(String tenantId, String schemaName, String sequenceName,
            boolean ifNotExists, long startWith, long incrementBy, long cacheSize, boolean cycle,
            long minValue, long maxValue, long timestamp) throws SQLException {
        try {
            connection.getQueryServices().createSequence(tenantId, schemaName, sequenceName,
                    startWith, incrementBy, cacheSize, minValue, maxValue, cycle, timestamp);
        } catch (SequenceAlreadyExistsException e) {
            if (ifNotExists) {
                return new MutationState(0, 0, connection);
            }
            throw e;
        }
        return new MutationState(1, 1000, connection);
    }

    public MutationState createFunction(CreateFunctionStatement stmt) throws SQLException {
        boolean wasAutoCommit = connection.getAutoCommit();
        connection.rollback();
        try {
            PFunction function = new PFunction(stmt.getFunctionInfo(), stmt.isTemporary(), stmt.isReplace());
            connection.setAutoCommit(false);
            String tenantIdStr = connection.getTenantId() == null ? null : connection.getTenantId().getString();
            List<Mutation> functionData = Lists.newArrayListWithExpectedSize(function.getFunctionArguments().size() + 1);

            List<FunctionArgument> args = function.getFunctionArguments();
            try (PreparedStatement argUpsert = connection.prepareStatement(INSERT_FUNCTION_ARGUMENT)) {
                for (int i = 0; i < args.size(); i++) {
                    FunctionArgument arg = args.get(i);
                    addFunctionArgMutation(function.getFunctionName(), arg, argUpsert, i);
                }
                functionData.addAll(connection.getMutationState().toMutations().next().getSecond());
                connection.rollback();
            }

            try (PreparedStatement functionUpsert = connection.prepareStatement(CREATE_FUNCTION)) {
                functionUpsert.setString(1, tenantIdStr);
                functionUpsert.setString(2, function.getFunctionName());
                functionUpsert.setInt(3, function.getFunctionArguments().size());
                functionUpsert.setString(4, function.getClassName());
                functionUpsert.setString(5, function.getJarPath());
                functionUpsert.setString(6, function.getReturnType());
                functionUpsert.execute();
                functionData.addAll(connection.getMutationState().toMutations(null).next().getSecond());
                connection.rollback();
            }
            MetaDataMutationResult result = connection.getQueryServices().createFunction(functionData, function, stmt.isTemporary());
            MutationCode code = result.getMutationCode();
            switch(code) {
            case FUNCTION_ALREADY_EXISTS:
                if (!function.isReplace()) {
                    throw new FunctionAlreadyExistsException(function.getFunctionName(), result
                            .getFunctions().get(0));
                } else {
                    connection.removeFunction(function.getTenantId(), function.getFunctionName(),
                            result.getMutationTime());
                    addFunctionToCache(result);
                }
            case NEWER_FUNCTION_FOUND:
                // Add function to ConnectionQueryServices so it's cached, but don't add
                // it to this connection as we can't see it.
                throw new NewerFunctionAlreadyExistsException(function.getFunctionName(), result.getFunctions().get(0));
            default:
                List<PFunction> functions = new ArrayList<PFunction>(1);
                functions.add(function);
                result = new MetaDataMutationResult(code, result.getMutationTime(), functions, true);
                if (function.isReplace()) {
                    connection.removeFunction(function.getTenantId(), function.getFunctionName(),
                            result.getMutationTime());
                }
                addFunctionToCache(result);
            }
        } finally {
            connection.setAutoCommit(wasAutoCommit);
        }
        return new MutationState(1, 1000, connection);
    }

    private static ColumnDef findColumnDefOrNull(List<ColumnDef> colDefs, ColumnName colName) {
        for (ColumnDef colDef : colDefs) {
            if (colDef.getColumnDefName().getColumnName().equals(colName.getColumnName())) {
                return colDef;
            }
        }
        return null;
    }

    private static boolean checkAndValidateRowTimestampCol(ColumnDef colDef, PrimaryKeyConstraint pkConstraint,
            boolean rowTimeStampColAlreadyFound, PTableType tableType) throws SQLException {

        ColumnName columnDefName = colDef.getColumnDefName();
        if (tableType == VIEW && (pkConstraint.getNumColumnsWithRowTimestamp() > 0 || colDef.isRowTimestamp())) {
            throw new SQLExceptionInfo.Builder(SQLExceptionCode.ROWTIMESTAMP_NOT_ALLOWED_ON_VIEW)
            .setColumnName(columnDefName.getColumnName()).build().buildException();
        }
        /*
         * For indexes we have already validated that the data table has the right kind and number of row_timestamp
         * columns. So we don't need to perform any extra validations for them.
         */
        if (tableType == TABLE) {
            boolean isColumnDeclaredRowTimestamp = colDef.isRowTimestamp() || pkConstraint.isColumnRowTimestamp(columnDefName);
            if (isColumnDeclaredRowTimestamp) {
                boolean isColumnPartOfPk = colDef.isPK() || pkConstraint.contains(columnDefName);
                // A column can be declared as ROW_TIMESTAMP only if it is part of the primary key
                if (isColumnDeclaredRowTimestamp && !isColumnPartOfPk) {
                    throw new SQLExceptionInfo.Builder(SQLExceptionCode.ROWTIMESTAMP_PK_COL_ONLY)
                    .setColumnName(columnDefName.getColumnName()).build().buildException();
                }

                // A column can be declared as ROW_TIMESTAMP only if it can be represented as a long
                PDataType dataType = colDef.getDataType();
                if (isColumnDeclaredRowTimestamp && (dataType != PLong.INSTANCE && dataType != PUnsignedLong.INSTANCE && !dataType.isCoercibleTo(PTimestamp.INSTANCE))) {
                    throw new SQLExceptionInfo.Builder(SQLExceptionCode.ROWTIMESTAMP_COL_INVALID_TYPE)
                    .setColumnName(columnDefName.getColumnName()).build().buildException();
                }

                // Only one column can be declared as a ROW_TIMESTAMP column
                if (rowTimeStampColAlreadyFound && isColumnDeclaredRowTimestamp) {
                    throw new SQLExceptionInfo.Builder(SQLExceptionCode.ROWTIMESTAMP_ONE_PK_COL_ONLY)
                    .setColumnName(columnDefName.getColumnName()).build().buildException();
                }
                return true;
            }
        }
        return false;
    }

    /**
     * While adding or dropping columns we write a cell to the SYSTEM.MUTEX table with the rowkey of the
     * physical table to prevent conflicting concurrent modifications. For eg two client adding a column
     * with the same name but different datatype, or once client dropping a column on a base table
     * while another client creating a view or view index that requires the dropped column
     */
    private boolean writeCell(String tenantId, String schemaName, String tableName, String columnName)
            throws SQLException {
        return connection.getQueryServices().writeMutexCell(tenantId, schemaName, tableName, columnName, null);
    }

    /**
     * Remove the cell that was written to to the SYSTEM.MUTEX table with the rowkey of the physical table
     */
    private void deleteCell(String tenantId, String schemaName, String tableName, String columnName)
            throws SQLException {
        connection.getQueryServices().deleteMutexCell(tenantId, schemaName, tableName, columnName, null);
    }

    /**
     *
     * Populate the properties for each column family referenced in the create table statement
     * @param familyNames column families referenced in the create table statement
     * @param commonFamilyProps properties common to all column families
     * @param statement create table statement
     * @param defaultFamilyName the default column family name
     * @param isLocalIndex true if in the create local index path
     * @param familyPropList list containing pairs of column families and their corresponding properties
     * @throws SQLException
     */
    private void populateFamilyPropsList(Map<String, PName> familyNames, Map<String,Object> commonFamilyProps,
            CreateTableStatement statement, String defaultFamilyName, boolean isLocalIndex,
            final List<Pair<byte[],Map<String,Object>>> familyPropList) throws SQLException {
        for (PName familyName : familyNames.values()) {
            String fam = familyName.getString();
            Collection<Pair<String, Object>> propsForCF =
                    statement.getProps().get(IndexUtil.getActualColumnFamilyName(fam));
            // No specific properties for this column family, so add the common family properties
            if (propsForCF.isEmpty()) {
                familyPropList.add(new Pair<>(familyName.getBytes(),commonFamilyProps));
            } else {
                Map<String,Object> combinedFamilyProps = Maps.newHashMapWithExpectedSize(propsForCF.size() + commonFamilyProps.size());
                combinedFamilyProps.putAll(commonFamilyProps);
                for (Pair<String,Object> prop : propsForCF) {
                    // Don't allow specifying column families for TTL, KEEP_DELETED_CELLS and REPLICATION_SCOPE.
                    // These properties can only be applied for all column families of a table and can't be column family specific.
                    // See PHOENIX-3955
                    if (!fam.equals(QueryConstants.ALL_FAMILY_PROPERTIES_KEY) && MetaDataUtil.propertyNotAllowedToBeOutOfSync(prop.getFirst())) {
                        throw new SQLExceptionInfo.Builder(SQLExceptionCode.COLUMN_FAMILY_NOT_ALLOWED_FOR_PROPERTY)
                                .setMessage("Property: " + prop.getFirst())
                                .build()
                                .buildException();
                    }
                    combinedFamilyProps.put(prop.getFirst(), prop.getSecond());
                }
                familyPropList.add(new Pair<>(familyName.getBytes(),combinedFamilyProps));
            }
        }

        if (familyNames.isEmpty()) {
            // If there are no family names, use the default column family name. This also takes care of the case when
            // the table ddl has only PK cols present (which means familyNames is empty).
            byte[] cf =
                    defaultFamilyName == null ? (!isLocalIndex? QueryConstants.DEFAULT_COLUMN_FAMILY_BYTES
                            : QueryConstants.DEFAULT_LOCAL_INDEX_COLUMN_FAMILY_BYTES)
                            : Bytes.toBytes(defaultFamilyName);
            familyPropList.add(new Pair<>(cf, commonFamilyProps));
        }
    }


    /***
     * Get TTL defined for given entity (Index, View or Table) in hierarchy
     * * For an index it will return TTL defined either from parent table
     *      or from parent view's hierarchy if it is defined.
     * * For view it will return TTL defined from its parent table or from parent view's hierarchy
     *      if it is defined
     * * For table it will just return TTL_NOT_DEFINED as it has no parent.
     * @param parent entity's parent
     * @return TTL from hierarchy if defined otherwise TTL_NOT_DEFINED.
     * @throws TableNotFoundException if not able ot find any table in hierarchy
     */
    private Integer checkAndGetTTLFromHierarchy(PTable parent) throws SQLException {
        return parent != null ? (parent.getType() == TABLE ? parent.getTTL()
                : (parent.getType() == VIEW && parent.getViewType() != MAPPED ? getTTLFromViewHierarchy(parent) : TTL_NOT_DEFINED))
                : TTL_NOT_DEFINED;
    }

    /**
     * Get TTL defined for the given View if it is defined in hierarchy.
     * @param view
     * @return appropriate TTL from Views defined above for the entity calling.
     * @throws TableNotFoundException if not able to find any table in hierarchy
     */
    private Integer getTTLFromViewHierarchy(PTable view) throws SQLException {
            return view.getTTL() != TTL_NOT_DEFINED
                    ? Integer.valueOf(view.getTTL()) : (checkIfParentIsTable(view)
                    ? PhoenixRuntime.getTable(connection, view.getPhysicalNames().get(0).toString()).getTTL()
                    : getTTLFromViewHierarchy(PhoenixRuntime.getTable(connection, view.getParentName().toString())));
    }

    private boolean checkIfParentIsTable(PTable view) {
        PName parentName = view.getParentName();
        if (parentName == null) {
            //means this is a view on dataTable
            return true;
        }
        return parentName.getString().equals(view.getPhysicalName().getString());
    }

    private PTable createTableInternal(
            CreateTableStatement statement,
            byte[][] splits,
            final PTable parent,
            String viewStatement,
            ViewType viewType,
            PDataType viewIndexIdType,
            final byte[] rowKeyMatcher,
            final byte[][] viewColumnConstants,
            final BitSet isViewColumnReferenced,
            boolean allocateIndexId,
            IndexType indexType,
            Date asyncCreatedDate,
            Set<PTable.CDCChangeScope> cdcIncludeScopes,
            Map<String, Object> tableProps,
            Map<String, Object> commonFamilyProps) throws SQLException {
        final PTableType tableType = statement.getTableType();
        boolean wasAutoCommit = connection.getAutoCommit();
        TableName tableNameNode = null;
        boolean allowSystemCatalogRollback =
                connection.getQueryServices().getProps().getBoolean(
                    QueryServices.ALLOW_SPLITTABLE_SYSTEM_CATALOG_ROLLBACK,
                    QueryServicesOptions.DEFAULT_ALLOW_SPLITTABLE_SYSTEM_CATALOG_ROLLBACK);
        Set<String> acquiredColumnMutexSet = Sets.newHashSetWithExpectedSize(3);
        String parentPhysicalName =
                (parent!=null &&  parent.getPhysicalName()!=null) ? parent.getPhysicalName().getString() : null;
        String parentPhysicalSchemaName = parentPhysicalName!=null ?
                SchemaUtil.getSchemaNameFromFullName(parentPhysicalName) : null;
        String parentPhysicalTableName = parentPhysicalName!=null ?
                SchemaUtil.getTableNameFromFullName(parentPhysicalName) : null;
        connection.rollback();
        try {
            connection.setAutoCommit(false);
            List<Mutation> tableMetaData = Lists.newArrayListWithExpectedSize(statement.getColumnDefs().size() + 3);

            tableNameNode = statement.getTableName();
            final String schemaName = connection.getSchema() != null && tableNameNode.getSchemaName() == null ? connection.getSchema() : tableNameNode.getSchemaName();
            final String tableName = tableNameNode.getTableName();
            String parentTableName = null;
            PName tenantId = connection.getTenantId();
            String tenantIdStr = tenantId == null ? null : tenantId.getString();
            Long scn = connection.getSCN();
            long clientTimeStamp = scn == null ? HConstants.LATEST_TIMESTAMP : scn;
            boolean multiTenant = false;
            boolean storeNulls = false;
            TransactionFactory.Provider transactionProvider = (parent!= null) ? parent.getTransactionProvider() : null;
            Integer saltBucketNum = null;
            String defaultFamilyName = null;
            boolean isImmutableRows = false;
            boolean isAppendOnlySchema = false;
            List<PName> physicalNames = Collections.emptyList();
            boolean addSaltColumn = false;
            boolean rowKeyOrderOptimizable = true;
            Long timestamp = null;
            boolean isNamespaceMapped = parent == null
                    ? SchemaUtil.isNamespaceMappingEnabled(tableType, connection.getQueryServices().getProps())
                    : parent.isNamespaceMapped();
            boolean isLocalIndex = indexType == IndexType.LOCAL;
            QualifierEncodingScheme encodingScheme = NON_ENCODED_QUALIFIERS;
            ImmutableStorageScheme immutableStorageScheme = ONE_CELL_PER_COLUMN;
            int baseTableColumnCount =
                    tableType == PTableType.VIEW ? parent.getColumns().size()
                            : QueryConstants.BASE_TABLE_BASE_COLUMN_COUNT;

            Integer ttl = TTL_NOT_DEFINED;
            Integer ttlFromHierarchy = TTL_NOT_DEFINED;
            Integer ttlProp = (Integer) TableProperty.TTL.getValue(tableProps);

            // Validate TTL prop value if set
            if (ttlProp != null) {
                if (ttlProp < 0) {
                    throw new SQLExceptionInfo.Builder(SQLExceptionCode.ILLEGAL_DATA)
                            .setMessage(String.format("entity = %s, TTL value should be > 0",
                                    tableName))
                            .build()
                            .buildException();
                }
                if (!isViewTTLEnabled() && tableType == VIEW) {
                    throw new SQLExceptionInfo.Builder(SQLExceptionCode.
                            VIEW_TTL_NOT_ENABLED)
                            .setSchemaName(schemaName)
                            .setTableName(tableName)
                            .build()
                            .buildException();
                }

                if (tableType != TABLE && (tableType != VIEW || viewType != UPDATABLE)) {
                    throw new SQLExceptionInfo.Builder(SQLExceptionCode.
                            TTL_SUPPORTED_FOR_TABLES_AND_VIEWS_ONLY)
                            .setSchemaName(schemaName)
                            .setTableName(tableName)
                            .build()
                            .buildException();
                }
                ttlFromHierarchy = checkAndGetTTLFromHierarchy(parent);
                if (ttlFromHierarchy != TTL_NOT_DEFINED) {
                    throw new SQLExceptionInfo.Builder(SQLExceptionCode.
                            TTL_ALREADY_DEFINED_IN_HIERARCHY)
                            .setSchemaName(schemaName)
                            .setTableName(tableName)
                            .build()
                            .buildException();
                }

                ttl = ttlProp;
            } else {
                ttlFromHierarchy = checkAndGetTTLFromHierarchy(parent);
            }

            Boolean isChangeDetectionEnabledProp =
                (Boolean) TableProperty.CHANGE_DETECTION_ENABLED.getValue(tableProps);
            verifyChangeDetectionTableType(tableType, isChangeDetectionEnabledProp);

            String schemaVersion = (String) TableProperty.SCHEMA_VERSION.getValue(tableProps);
            String streamingTopicName = (String) TableProperty.STREAMING_TOPIC_NAME.getValue(tableProps);
            Long maxLookbackAge = (Long) TableProperty.MAX_LOOKBACK_AGE.getValue(tableProps);

            if (maxLookbackAge != null && tableType != TABLE) {
                throw new SQLExceptionInfo.Builder(SQLExceptionCode.
                        MAX_LOOKBACK_AGE_SUPPORTED_FOR_TABLES_ONLY)
                        .setSchemaName(schemaName)
                        .setTableName(tableName)
                        .build()
                        .buildException();
            }
            String cdcIncludeScopesStr = cdcIncludeScopes == null ? null :
                    CDCUtil.makeChangeScopeStringFromEnums(cdcIncludeScopes);

            if (parent != null && tableType == PTableType.INDEX) {
                timestamp = TransactionUtil.getTableTimestamp(connection, transactionProvider != null, transactionProvider);
                isImmutableRows = parent.isImmutableRows();
                isAppendOnlySchema = parent.isAppendOnlySchema();

                // Index on view
                // TODO: Can we support a multi-tenant index directly on a multi-tenant
                // table instead of only a view? We don't have anywhere to put the link
                // from the table to the index, though.
                if (isLocalIndex || (parent.getType() == PTableType.VIEW && parent.getViewType() != ViewType.MAPPED)) {
                    PName physicalName = parent.getPhysicalName();

                    saltBucketNum = parent.getBucketNum();
                    addSaltColumn = (saltBucketNum != null && !isLocalIndex);
                    defaultFamilyName = parent.getDefaultFamilyName() == null ? null : parent.getDefaultFamilyName().getString();
                    if (isLocalIndex) {
                        defaultFamilyName =
                                parent.getDefaultFamilyName() == null ? QueryConstants.DEFAULT_LOCAL_INDEX_COLUMN_FAMILY
                                        : IndexUtil.getLocalIndexColumnFamily(parent.getDefaultFamilyName().getString());
                        saltBucketNum = null;
                        // Set physical name of local index table
                        physicalNames = Collections.singletonList(PNameFactory.newName(physicalName.getBytes()));
                    } else {
                        defaultFamilyName = parent.getDefaultFamilyName() == null ? QueryConstants.DEFAULT_COLUMN_FAMILY : parent.getDefaultFamilyName().getString();
                        // Set physical name of view index table
                        // Parent is a view and this is an index so we need to get _IDX_+logical name of base table.
                        // parent.getPhysicalName is Schema.Physical of base and we can't use it since the _IDX_ table is logical name of the base.
                        // parent.getName is the view name. parent.getBaseTableLogicalName is the logical name of the base table
                        PName parentName = parent.getBaseTableLogicalName();
                        physicalNames = Collections.singletonList(PNameFactory.newName(MetaDataUtil.getViewIndexPhysicalName(parentName, isNamespaceMapped)));
                    }
                }

                multiTenant = parent.isMultiTenant();
                storeNulls = parent.getStoreNulls();
                parentTableName = parent.getTableName().getString();
                // Pass through data table sequence number so we can check it hasn't changed
                try (PreparedStatement incrementStatement = connection.prepareStatement(INCREMENT_SEQ_NUM)) {
                    incrementStatement.setString(1, tenantIdStr);
                    incrementStatement.setString(2, schemaName);
                    incrementStatement.setString(3, parentTableName);
                    incrementStatement.setLong(4, parent.getSequenceNumber());
                    incrementStatement.execute();
                    // Get list of mutations and add to table meta data that will be passed to server
                    // to guarantee order. This row will always end up last
                    tableMetaData.addAll(connection.getMutationState().toMutations(timestamp).next().getSecond());
                    connection.rollback();
                }

                // Add row linking from data table row to index table row
                try (PreparedStatement linkStatement = connection.prepareStatement(CREATE_LINK)) {
                    linkStatement.setString(1, tenantIdStr);
                    linkStatement.setString(2, schemaName);
                    linkStatement.setString(3, parentTableName);
                    linkStatement.setString(4, tableName);
                    linkStatement.setByte(5, LinkType.INDEX_TABLE.getSerializedValue());
                    linkStatement.setLong(6, parent.getSequenceNumber());
                    linkStatement.setString(7, PTableType.INDEX.getSerializedValue());
                    linkStatement.execute();
                }

                // Add row linking index table to parent table for indexes on views
                if (parent.getType() == PTableType.VIEW) {
                    try (PreparedStatement linkStatement = connection.prepareStatement(CREATE_VIEW_INDEX_PARENT_LINK)) {
                        linkStatement.setString(1, tenantIdStr);
                        linkStatement.setString(2, schemaName);
                        linkStatement.setString(3, tableName);
                        linkStatement.setString(4, parent.getName().getString());
                        linkStatement.setByte(5, LinkType.VIEW_INDEX_PARENT_TABLE.getSerializedValue());
                        linkStatement.execute();
                    }
                }
            }

            PrimaryKeyConstraint pkConstraint = statement.getPrimaryKeyConstraint();
            String pkName = null;
            List<Pair<ColumnName,SortOrder>> pkColumnsNames = Collections.<Pair<ColumnName,SortOrder>>emptyList();
            Iterator<Pair<ColumnName,SortOrder>> pkColumnsIterator = Collections.emptyIterator();
            if (pkConstraint != null) {
                pkColumnsNames = pkConstraint.getColumnNames();
                pkColumnsIterator = pkColumnsNames.iterator();
                pkName = pkConstraint.getName();
            }

            // Although unusual, it's possible to set a mapped VIEW as having immutable rows.
            // This tells Phoenix that you're managing the index maintenance yourself.
            if (tableType != PTableType.INDEX && (tableType != PTableType.VIEW || viewType == ViewType.MAPPED)) {
            	// TODO remove TableProperty.IMMUTABLE_ROWS at the next major release
            	Boolean isImmutableRowsProp = statement.immutableRows()!=null? statement.immutableRows() :
            		(Boolean) TableProperty.IMMUTABLE_ROWS.getValue(tableProps);
                if (isImmutableRowsProp == null) {
                    isImmutableRows = connection.getQueryServices().getProps().getBoolean(QueryServices.IMMUTABLE_ROWS_ATTRIB, QueryServicesOptions.DEFAULT_IMMUTABLE_ROWS);
                } else {
                    isImmutableRows = isImmutableRowsProp;
                }
            }
            if (tableType == PTableType.TABLE) {
                Boolean isAppendOnlySchemaProp = (Boolean) TableProperty.APPEND_ONLY_SCHEMA.getValue(tableProps);
                isAppendOnlySchema = isAppendOnlySchemaProp!=null ? isAppendOnlySchemaProp : false;
            }

            // Can't set any of these on views or shared indexes on views
            if (tableType != PTableType.VIEW && tableType != PTableType.CDC && !allocateIndexId) {
                saltBucketNum = (Integer) TableProperty.SALT_BUCKETS.getValue(tableProps);
                if (saltBucketNum != null) {
                    if (saltBucketNum < 0 || saltBucketNum > SaltingUtil.MAX_BUCKET_NUM) {
                        throw new SQLExceptionInfo.Builder(SQLExceptionCode.INVALID_BUCKET_NUM).build().buildException();
                    }
                }
                // Salt the index table if the data table is salted
                if (saltBucketNum == null) {
                    if (parent != null) {
                        saltBucketNum = parent.getBucketNum();
                    }
                } else if (saltBucketNum.intValue() == 0) {
                    saltBucketNum = null; // Provides a way for an index to not be salted if its data table is salted
                }
                addSaltColumn = (saltBucketNum != null);
            }

            // Can't set MULTI_TENANT or DEFAULT_COLUMN_FAMILY_NAME on an INDEX or a non mapped VIEW
            if (tableType != PTableType.INDEX && (tableType != PTableType.VIEW || viewType == ViewType.MAPPED)) {
                Boolean multiTenantProp = (Boolean) tableProps.get(PhoenixDatabaseMetaData.MULTI_TENANT);
                multiTenant = Boolean.TRUE.equals(multiTenantProp);
                defaultFamilyName = (String)TableProperty.DEFAULT_COLUMN_FAMILY.getValue(tableProps);
            }

            boolean disableWAL = false;
            Boolean disableWALProp = (Boolean) TableProperty.DISABLE_WAL.getValue(tableProps);
            if (disableWALProp != null) {
                disableWAL = disableWALProp;
            }
            long updateCacheFrequency = (Long) ConnectionProperty.UPDATE_CACHE_FREQUENCY.getValue(
                    connection.getQueryServices().getProps().get(
                            QueryServices.DEFAULT_UPDATE_CACHE_FREQUENCY_ATRRIB));
            if (tableType == PTableType.INDEX && parent != null) {
                updateCacheFrequency = parent.getUpdateCacheFrequency();
            }
            Long updateCacheFrequencyProp = (Long) TableProperty.UPDATE_CACHE_FREQUENCY.getValue(tableProps);
            if (tableType != PTableType.INDEX && updateCacheFrequencyProp != null) {
                updateCacheFrequency = updateCacheFrequencyProp;
            }

            String physicalTableName = (String) TableProperty.PHYSICAL_TABLE_NAME.getValue(tableProps);
            String autoPartitionSeq = (String) TableProperty.AUTO_PARTITION_SEQ.getValue(tableProps);
            Long guidePostsWidth = (Long) TableProperty.GUIDE_POSTS_WIDTH.getValue(tableProps);

            // We only allow setting guide post width for a base table
            if (guidePostsWidth != null && tableType != PTableType.TABLE) {
                throw new SQLExceptionInfo.Builder(SQLExceptionCode.CANNOT_SET_GUIDE_POST_WIDTH)
                        .setSchemaName(schemaName).setTableName(tableName).build().buildException();
            }

            Boolean storeNullsProp = (Boolean) TableProperty.STORE_NULLS.getValue(tableProps);
            if (storeNullsProp == null) {
                if (parent == null) {
                    storeNulls = connection.getQueryServices().getProps().getBoolean(
                                    QueryServices.DEFAULT_STORE_NULLS_ATTRIB,
                                    QueryServicesOptions.DEFAULT_STORE_NULLS);
                    tableProps.put(PhoenixDatabaseMetaData.STORE_NULLS, Boolean.valueOf(storeNulls));
                }
            } else {
                storeNulls = storeNullsProp;
            }
            Boolean transactionalProp = (Boolean) TableProperty.TRANSACTIONAL.getValue(tableProps);
            TransactionFactory.Provider transactionProviderProp = (TransactionFactory.Provider) TableProperty.TRANSACTION_PROVIDER.getValue(tableProps);
            if ((transactionalProp != null || transactionProviderProp != null) && parent != null) {
                throw new SQLExceptionInfo.Builder(SQLExceptionCode.ONLY_TABLE_MAY_BE_DECLARED_TRANSACTIONAL)
                .setSchemaName(schemaName).setTableName(tableName)
                .build().buildException();
            }
            if (parent == null) {
                boolean transactional;
                if (transactionProviderProp != null) {
                    transactional = true;
                } else if (transactionalProp == null) {
                    transactional = connection.getQueryServices().getProps().getBoolean(
                                    QueryServices.DEFAULT_TABLE_ISTRANSACTIONAL_ATTRIB,
                                    QueryServicesOptions.DEFAULT_TABLE_ISTRANSACTIONAL);
                } else {
                    transactional = transactionalProp;
                }
                if (transactional) {
                    if (transactionProviderProp == null) {
                        transactionProvider = (TransactionFactory.Provider)TableProperty.TRANSACTION_PROVIDER.getValue(
                                connection.getQueryServices().getProps().get(
                                        QueryServices.DEFAULT_TRANSACTION_PROVIDER_ATTRIB,
                                        QueryServicesOptions.DEFAULT_TRANSACTION_PROVIDER));
                    } else {
                        transactionProvider = transactionProviderProp;
                    }
                }
            }
            boolean transactionsEnabled = connection.getQueryServices().getProps().getBoolean(
                                            QueryServices.TRANSACTIONS_ENABLED,
                                            QueryServicesOptions.DEFAULT_TRANSACTIONS_ENABLED);
            // can't create a transactional table if transactions are not enabled
            if (!transactionsEnabled && transactionProvider != null) {
                throw new SQLExceptionInfo.Builder(SQLExceptionCode.CANNOT_CREATE_TXN_TABLE_IF_TXNS_DISABLED)
                .setSchemaName(schemaName).setTableName(tableName)
                .build().buildException();
            }
            // can't create a transactional table if it has a row timestamp column
            if (pkConstraint.getNumColumnsWithRowTimestamp() > 0 && transactionProvider != null) {
                throw new SQLExceptionInfo.Builder(SQLExceptionCode.CANNOT_CREATE_TXN_TABLE_WITH_ROW_TIMESTAMP)
                .setSchemaName(schemaName).setTableName(tableName)
                .build().buildException();
            }
            if ((isPhoenixTTLEnabled() ? ttlProp != null
                    : TableProperty.TTL.getValue(commonFamilyProps) != null)
                    && transactionProvider != null 
                    && transactionProvider.getTransactionProvider().isUnsupported(PhoenixTransactionProvider.Feature.SET_TTL)) {
                throw new SQLExceptionInfo.Builder(PhoenixTransactionProvider.Feature.SET_TTL.getCode())
                .setMessage(transactionProvider.name())
                .setSchemaName(schemaName)
                .setTableName(tableName)
                .build()
                .buildException();
            }

            // Put potentially inferred value into tableProps as it's used by the createTable call below
            // to determine which coprocessors to install on the new table.
            tableProps.put(PhoenixDatabaseMetaData.TRANSACTION_PROVIDER, transactionProvider);
            if (transactionProvider != null) {
                // If TTL set, use transaction context TTL property name instead
                // Note: After PHOENIX-6627, is PhoenixTransactionContext.PROPERTY_TTL still useful?
                Object transactionTTL = commonFamilyProps.remove(ColumnFamilyDescriptorBuilder.TTL);
                if (transactionTTL != null) {
                    commonFamilyProps.put(PhoenixTransactionContext.PROPERTY_TTL, transactionTTL);
                }
            }

            Boolean useStatsForParallelizationProp =
                    (Boolean) TableProperty.USE_STATS_FOR_PARALLELIZATION.getValue(tableProps);

            boolean sharedTable = statement.getTableType() == PTableType.VIEW || allocateIndexId;
            if (transactionProvider != null) {
                // We turn on storeNulls for transactional tables for compatibility. This was required
                // when Tephra was a supported txn engine option. After PHOENIX-6627, this may no longer
                // be necessary.
                // Tephra would have converted normal delete markers on the server which could mess up
                // our secondary index code as the changes get committed prior to the
                // maintenance code being able to see the prior state to update the rows correctly.
                // A future tnx engine might do the same?
                if (Boolean.FALSE.equals(storeNullsProp)) {
                    throw new SQLExceptionInfo.Builder(SQLExceptionCode.STORE_NULLS_MUST_BE_TRUE_FOR_TRANSACTIONAL)
                    .setSchemaName(schemaName).setTableName(tableName)
                    .build().buildException();
                }
                storeNulls = true;
                tableProps.put(PhoenixDatabaseMetaData.STORE_NULLS, Boolean.TRUE);

                if (!sharedTable) {
                    Integer maxVersionsProp = (Integer) commonFamilyProps.get(HConstants.VERSIONS);
                    if (maxVersionsProp == null) {
                        if (parent != null) {
                            TableDescriptor desc = connection.getQueryServices().getTableDescriptor(parent.getPhysicalName().getBytes());
                            if (desc != null) {
                                maxVersionsProp = desc.getColumnFamily(SchemaUtil.getEmptyColumnFamily(parent)).getMaxVersions();
                            }
                        }
                        if (maxVersionsProp == null) {
                            maxVersionsProp = connection.getQueryServices().getProps().getInt(
                                    QueryServices.MAX_VERSIONS_TRANSACTIONAL_ATTRIB,
                                    QueryServicesOptions.DEFAULT_MAX_VERSIONS_TRANSACTIONAL);
                        }
                        commonFamilyProps.put(HConstants.VERSIONS, maxVersionsProp);
                    }
                }
            }
            timestamp = timestamp==null ? TransactionUtil.getTableTimestamp(connection, transactionProvider != null, transactionProvider) : timestamp;

            // Delay this check as it is supported to have IMMUTABLE_ROWS and SALT_BUCKETS defined on views
            if (sharedTable) {
                if (tableProps.get(PhoenixDatabaseMetaData.DEFAULT_COLUMN_FAMILY_NAME) != null) {
                    throw new SQLExceptionInfo.Builder(SQLExceptionCode.DEFAULT_COLUMN_FAMILY_ON_SHARED_TABLE)
                    .setSchemaName(schemaName).setTableName(tableName)
                    .build().buildException();
                }
                if (SchemaUtil.hasHTableDescriptorProps(tableProps)) {
                    throw new SQLExceptionInfo.Builder(SQLExceptionCode.VIEW_WITH_PROPERTIES).build()
                            .buildException();
                }
            }

            List<ColumnDef> colDefs = statement.getColumnDefs();
            LinkedHashMap<PColumn,PColumn> columns;
            LinkedHashSet<PColumn> pkColumns;

            if (tenantId != null && !sharedTable) {
                throw new SQLExceptionInfo.Builder(SQLExceptionCode.CANNOT_CREATE_TENANT_SPECIFIC_TABLE)
                    .setSchemaName(schemaName).setTableName(tableName).build().buildException();
            }
            if (autoPartitionSeq!=null) {
                int autoPartitionColIndex = multiTenant ? 1 : 0;
                PDataType dataType = colDefs.get(autoPartitionColIndex).getDataType();
                if (!PLong.INSTANCE.isCastableTo(dataType)) {
                    throw new SQLExceptionInfo.Builder(SQLExceptionCode.SEQUENCE_NOT_CASTABLE_TO_AUTO_PARTITION_ID_COLUMN)
                    .setSchemaName(schemaName).setTableName(tableName).build().buildException();
                }
            }

            if (tableType == PTableType.VIEW) {
                physicalNames = Collections.singletonList(PNameFactory.newName(parent.getPhysicalName().getString()));
                if (viewType == ViewType.MAPPED) {
                    columns = Maps.newLinkedHashMap();
                    pkColumns = newLinkedHashSetWithExpectedSize(colDefs.size());
                } else {
                    // Propagate property values to VIEW.
                    // TODO: formalize the known set of these properties
                    // Manually transfer the ROW_KEY_ORDER_OPTIMIZABLE_BYTES from parent as we don't
                    // want to add this hacky flag to the schema (see PHOENIX-2067).
                    rowKeyOrderOptimizable = parent.rowKeyOrderOptimizable();
                    if (rowKeyOrderOptimizable) {
                        UpgradeUtil.addRowKeyOrderOptimizableCell(tableMetaData, SchemaUtil.getTableKey(tenantIdStr, schemaName, tableName), clientTimeStamp);
                    }
                    multiTenant = parent.isMultiTenant();
                    saltBucketNum = parent.getBucketNum();
                    isAppendOnlySchema = parent.isAppendOnlySchema();
                    isImmutableRows = parent.isImmutableRows();
                    if (updateCacheFrequencyProp == null) {
                        // set to the parent value if the property is not set on the view
                        updateCacheFrequency = parent.getUpdateCacheFrequency();
                    }
                    disableWAL = (disableWALProp == null ? parent.isWALDisabled() : disableWALProp);
                    defaultFamilyName = parent.getDefaultFamilyName() == null ? null : parent.getDefaultFamilyName().getString();
                    // TODO PHOENIX-4766 Add an options to stop sending parent metadata when creating views
                    List<PColumn> allColumns = parent.getColumns();
                    if (saltBucketNum != null) { // Don't include salt column in columns, as it should not have it when created
                        allColumns = allColumns.subList(1, allColumns.size());
                    }
                    columns = new LinkedHashMap<PColumn,PColumn>(allColumns.size() + colDefs.size());
                    for (PColumn column : allColumns) {
                        columns.put(column, column);
                    }
                    pkColumns = newLinkedHashSet(parent.getPKColumns());

                    // Add row linking view to its parent
                    try (PreparedStatement linkStatement = connection.prepareStatement(CREATE_VIEW_LINK)) {
                        linkStatement.setString(1, tenantIdStr);
                        linkStatement.setString(2, schemaName);
                        linkStatement.setString(3, tableName);
                        linkStatement.setString(4, parent.getName().getString());
                        linkStatement.setByte(5, LinkType.PARENT_TABLE.getSerializedValue());
                        linkStatement.setString(6, parent.getTenantId() == null ? null : parent.getTenantId().getString());
                        linkStatement.execute();
                    }
                    // Add row linking parent to view
                    // TODO From 4.16 write the child links to SYSTEM.CHILD_LINK directly
                    try (PreparedStatement linkStatement = connection.prepareStatement(CREATE_CHILD_LINK)) {
                        linkStatement.setString(1, parent.getTenantId() == null ? null : parent.getTenantId().getString());
                        linkStatement.setString(2, parent.getSchemaName() == null ? null : parent.getSchemaName().getString());
                        linkStatement.setString(3, parent.getTableName().getString());
                        linkStatement.setString(4, tenantIdStr);
                        linkStatement.setString(5, SchemaUtil.getTableName(schemaName, tableName));
                        linkStatement.setByte(6, LinkType.CHILD_TABLE.getSerializedValue());
                        linkStatement.execute();
                    }
                }
            } else {
                columns = new LinkedHashMap<PColumn,PColumn>(colDefs.size());
                pkColumns = newLinkedHashSetWithExpectedSize(colDefs.size() + 1); // in case salted
            }

            if (tableType == PTableType.CDC) {
                if (parent.getType() == VIEW) {
                    physicalNames = Collections.singletonList(
                            PNameFactory.newName(MetaDataUtil.getViewIndexPhysicalName(
                                    parent.getBaseTableLogicalName(), isNamespaceMapped)));
                }
                else {
                    physicalNames = Collections.singletonList(
                            PNameFactory.newName(SchemaUtil.getTableName(schemaName,
                                    CDCUtil.getCDCIndexName(tableName))));
                }
            }

            // Don't add link for mapped view, as it just points back to itself and causes the drop to
            // fail because it looks like there's always a view associated with it.
            if (!physicalNames.isEmpty()) {
                // Upsert physical name for mapped view only if the full physical table name is different than the full table name
                // Otherwise, we end up with a self-referencing link and then cannot ever drop the view.
                if (viewType != ViewType.MAPPED
                    || (!physicalNames.get(0).getString().equals(SchemaUtil.getTableName(schemaName, tableName))
                    && !physicalNames.get(0).getString().equals(SchemaUtil.getPhysicalHBaseTableName(
                        schemaName, tableName, isNamespaceMapped).getString()))) {
                    // Add row linking from data table row to physical table row
                    try (PreparedStatement linkStatement = connection.prepareStatement(CREATE_LINK)) {
                        for (PName physicalName : physicalNames) {
                            linkStatement.setString(1, tenantIdStr);
                            linkStatement.setString(2, schemaName);
                            linkStatement.setString(3, tableName);
                            linkStatement.setString(4, physicalName.getString());
                            linkStatement.setByte(5, LinkType.PHYSICAL_TABLE.getSerializedValue());
                            if (tableType == PTableType.VIEW) {
                                if (parent.getType() == PTableType.TABLE) {
                                    linkStatement.setString(4, SchemaUtil.getTableName(parent.getSchemaName().getString(), parent.getTableName().getString()));
                                    linkStatement.setLong(6, parent.getSequenceNumber());
                                } else { //This is a grandchild view, find the physical base table
                                    PTable logicalTable = connection.getTable(new PTableKey(null, SchemaUtil.replaceNamespaceSeparator(physicalName)));
                                    linkStatement.setString(4, SchemaUtil.getTableName(logicalTable.getSchemaName().getString(), logicalTable.getTableName().getString()));
                                    linkStatement.setLong(6, logicalTable.getSequenceNumber());
                                }
                                // Set link to logical name
                                linkStatement.setString(7, null);
                            } else {
                                linkStatement.setLong(6, parent.getSequenceNumber());
                                linkStatement.setString(7, PTableType.INDEX.getSerializedValue());
                            }
                            linkStatement.execute();
                        }
                    }
                    tableMetaData.addAll(connection.getMutationState().toMutations(timestamp).next().getSecond());
                    connection.rollback();
                }
            }

            Map<String, PName> familyNames = Maps.newLinkedHashMap();
            boolean rowTimeStampColumnAlreadyFound = false;
            int positionOffset = columns.size();
            if (saltBucketNum != null) {
                positionOffset++;
                if (addSaltColumn) {
                    pkColumns.add(SaltingUtil.SALTING_COLUMN);
                }
            }
            int pkPositionOffset = pkColumns.size();
            int position = positionOffset;
            EncodedCQCounter cqCounter = NULL_COUNTER;
            Map<String, Integer> changedCqCounters = new HashMap<>(colDefs.size());
            // Check for duplicate column qualifiers
            Map<String, Set<Integer>> inputCqCounters = new HashMap<>();
            PTable viewPhysicalTable = null;
            if (tableType == PTableType.VIEW) {
                /*
                 * We can't control what column qualifiers are used in HTable mapped to Phoenix views. So we are not
                 * able to encode column names.
                 */
                if (viewType != MAPPED) {
                    /*
                     * For regular phoenix views, use the storage scheme of the physical table since they all share the
                     * the same HTable. Views always use the base table's column qualifier counter for doling out
                     * encoded column qualifier.
                     */
                    viewPhysicalTable = connection.getTable(physicalNames.get(0).getString());
                    immutableStorageScheme = viewPhysicalTable.getImmutableStorageScheme();
                    encodingScheme = viewPhysicalTable.getEncodingScheme();
					if (EncodedColumnsUtil.usesEncodedColumnNames(viewPhysicalTable)) {
                        cqCounter  = viewPhysicalTable.getEncodedCQCounter();
                    }
                }
            }
            // System tables have hard-coded column qualifiers. So we can't use column encoding for them.
            else if (!SchemaUtil.isSystemTable(Bytes.toBytes(SchemaUtil.getTableName(schemaName, tableName)))|| SchemaUtil.isLogTable(schemaName, tableName)) {
                /*
                 * Indexes inherit the storage scheme of the parent data tables. Otherwise, we always attempt to
                 * create tables with encoded column names.
                 *
                 * Also of note is the case with shared indexes i.e. local indexes and view indexes. In these cases,
                 * column qualifiers for covered columns don't have to be unique because rows of the logical indexes are
                 * partitioned by the virtue of indexId present in the row key. As such, different shared indexes can use
                 * potentially overlapping column qualifiers.
                 *
                 */
                if (parent != null) {
                    Byte encodingSchemeSerializedByte = (Byte) TableProperty.COLUMN_ENCODED_BYTES.getValue(tableProps);
                    // Table has encoding scheme defined
                    if (encodingSchemeSerializedByte != null) {
                        encodingScheme = getEncodingScheme(tableProps, schemaName, tableName, transactionProvider);
                    } else {
                        encodingScheme = parent.getEncodingScheme();
                    }

                    ImmutableStorageScheme immutableStorageSchemeProp = (ImmutableStorageScheme) TableProperty.IMMUTABLE_STORAGE_SCHEME.getValue(tableProps);
                    if (immutableStorageSchemeProp == null) {
                        immutableStorageScheme = parent.getImmutableStorageScheme();
                    } else {
                        checkImmutableStorageSchemeForIndex(immutableStorageSchemeProp, schemaName, tableName, transactionProvider);
                        immutableStorageScheme = immutableStorageSchemeProp;
                    }

                    if (immutableStorageScheme == SINGLE_CELL_ARRAY_WITH_OFFSETS) {
                        if (encodingScheme == NON_ENCODED_QUALIFIERS) {
                            if (encodingSchemeSerializedByte != null) {
                                // encoding scheme is set as non-encoded on purpose, so we should fail
                                throw new SQLExceptionInfo.Builder(SQLExceptionCode.INVALID_IMMUTABLE_STORAGE_SCHEME_AND_COLUMN_QUALIFIER_BYTES)
                                        .setSchemaName(schemaName).setTableName(tableName).build().buildException();
                            } else {
                                // encoding scheme is inherited from parent but it is not compatible with Single Cell.
                                encodingScheme =
                                        QualifierEncodingScheme.fromSerializedValue(
                                                (byte) QueryServicesOptions.DEFAULT_COLUMN_ENCODED_BYTES);
                            }
                        }
                    }

                    if (tableType != CDC &&
                            parent.getImmutableStorageScheme() == SINGLE_CELL_ARRAY_WITH_OFFSETS &&
                            immutableStorageScheme == ONE_CELL_PER_COLUMN) {
                        throw new SQLExceptionInfo.Builder(
                                SQLExceptionCode.INVALID_IMMUTABLE_STORAGE_SCHEME_CHANGE)
                                .setSchemaName(schemaName).setTableName(tableName).build()
                                .buildException();
                    }
                    LOGGER.info(String.format("STORAGE--ENCODING: %s--%s", immutableStorageScheme, encodingScheme));
                } else {
                    encodingScheme = getEncodingScheme(tableProps, schemaName, tableName, transactionProvider);

                    ImmutableStorageScheme immutableStorageSchemeProp =
                            (ImmutableStorageScheme) TableProperty.IMMUTABLE_STORAGE_SCHEME
                                    .getValue(tableProps);
                    if (immutableStorageSchemeProp == null) {
                        // Ignore default if transactional and column encoding is not supported
                        if (transactionProvider == null ||
                                !transactionProvider.getTransactionProvider().isUnsupported(
                                        PhoenixTransactionProvider.Feature.COLUMN_ENCODING)) {
                            if (multiTenant) {
                                immutableStorageScheme =
                                        ImmutableStorageScheme
                                                .valueOf(connection
                                                        .getQueryServices()
                                                        .getProps()
                                                        .get(
                                                                QueryServices.DEFAULT_MULTITENANT_IMMUTABLE_STORAGE_SCHEME_ATTRIB,
                                                                QueryServicesOptions.DEFAULT_MULTITENANT_IMMUTABLE_STORAGE_SCHEME));
                            } else {
                                if (isImmutableRows) {
                                    immutableStorageScheme =
                                            ImmutableStorageScheme
                                                    .valueOf(connection
                                                            .getQueryServices()
                                                            .getProps()
                                                            .get(
                                                                    QueryServices.DEFAULT_IMMUTABLE_STORAGE_SCHEME_ATTRIB,
                                                                    QueryServicesOptions.DEFAULT_IMMUTABLE_STORAGE_SCHEME));
                                } else {
                                    immutableStorageScheme = ONE_CELL_PER_COLUMN;
                                }
                            }
                        }
                    } else {
                        immutableStorageScheme = isImmutableRows ? immutableStorageSchemeProp : ONE_CELL_PER_COLUMN;
                        checkImmutableStorageSchemeForIndex(immutableStorageScheme, schemaName, tableName, transactionProvider);
                    }
                    if (immutableStorageScheme != ONE_CELL_PER_COLUMN
                            && encodingScheme == NON_ENCODED_QUALIFIERS) {
                        throw new SQLExceptionInfo.Builder(
                                SQLExceptionCode.INVALID_IMMUTABLE_STORAGE_SCHEME_AND_COLUMN_QUALIFIER_BYTES)
                                .setSchemaName(schemaName).setTableName(tableName).build()
                                .buildException();
                    }
                }
                cqCounter = encodingScheme != NON_ENCODED_QUALIFIERS ? new EncodedCQCounter() : NULL_COUNTER;
                if (encodingScheme != NON_ENCODED_QUALIFIERS && statement.getFamilyCQCounters() != null)
                {
                    for (Map.Entry<String, Integer> cq : statement.getFamilyCQCounters().entrySet()) {
                        if (cq.getValue() < QueryConstants.ENCODED_CQ_COUNTER_INITIAL_VALUE) {
                            throw new SQLExceptionInfo.Builder(SQLExceptionCode.INVALID_CQ)
                                    .setSchemaName(schemaName)
                                    .setTableName(tableName).build().buildException();
                        }
                        cqCounter.setValue(cq.getKey(), cq.getValue());
                        changedCqCounters.put(cq.getKey(), cqCounter.getNextQualifier(cq.getKey()));
                        inputCqCounters.putIfAbsent(cq.getKey(), new HashSet<Integer>());
                    }
                }
            }

            boolean wasPKDefined = false;
            // Keep track of all columns that are newly added to a view
            Set<Integer> viewNewColumnPositions =
                    Sets.newHashSetWithExpectedSize(colDefs.size());
            Set<String> pkColumnNames = new HashSet<>();
            for (PColumn pColumn : pkColumns) {
                pkColumnNames.add(pColumn.getName().toString());
            }
            for (ColumnDef colDef : colDefs) {
                rowTimeStampColumnAlreadyFound = checkAndValidateRowTimestampCol(colDef, pkConstraint, rowTimeStampColumnAlreadyFound, tableType);
                if (colDef.isPK()) { // i.e. the column is declared as CREATE TABLE COLNAME DATATYPE PRIMARY KEY...
                    if (wasPKDefined) {
                        throw new SQLExceptionInfo.Builder(SQLExceptionCode.PRIMARY_KEY_ALREADY_EXISTS)
                            .setColumnName(colDef.getColumnDefName().getColumnName()).build().buildException();
                    }
                    wasPKDefined = true;
                } else {
                    // do not allow setting NOT-NULL constraint on non-primary columns.
                    if (  !colDef.isNull() && !isImmutableRows &&
                        ( wasPKDefined || !isPkColumn(pkConstraint, colDef))) {
                            throw new SQLExceptionInfo.Builder(SQLExceptionCode.KEY_VALUE_NOT_NULL)
                                .setSchemaName(schemaName)
                                .setTableName(tableName)
                                .setColumnName(colDef.getColumnDefName().getColumnName()).build().buildException();
                    }
                }
                ColumnName columnDefName = colDef.getColumnDefName();
                String colDefFamily = columnDefName.getFamilyName();
                boolean isPkColumn = isPkColumn(pkConstraint, colDef);
                String cqCounterFamily = null;
                if (!isPkColumn) {
                    if (immutableStorageScheme == SINGLE_CELL_ARRAY_WITH_OFFSETS && encodingScheme != NON_ENCODED_QUALIFIERS) {
                        // For this scheme we track column qualifier counters at the column family level.
                        cqCounterFamily = colDefFamily != null ? colDefFamily : (defaultFamilyName != null ? defaultFamilyName : DEFAULT_COLUMN_FAMILY);
                    } else {
                        // For other schemes, column qualifier counters are tracked using the default column family.
                        cqCounterFamily = defaultFamilyName != null ? defaultFamilyName : DEFAULT_COLUMN_FAMILY;
                    }
                }
                // Use position as column qualifier if APPEND_ONLY_SCHEMA to prevent gaps in
                // the column encoding (PHOENIX-4737).
                Integer encodedCQ = null;
                if (!isPkColumn) {
                    if (colDef.getEncodedQualifier() != null && encodingScheme != NON_ENCODED_QUALIFIERS) {
                        if (cqCounter.getNextQualifier(cqCounterFamily) > ENCODED_CQ_COUNTER_INITIAL_VALUE &&
                                !inputCqCounters.containsKey(cqCounterFamily)) {
                            throw new SQLExceptionInfo.Builder(SQLExceptionCode.MISSING_CQ)
                                    .setSchemaName(schemaName)
                                    .setTableName(tableName).build().buildException();
                        }

                        if (statement.getFamilyCQCounters() == null ||
                                statement.getFamilyCQCounters().get(cqCounterFamily) == null) {
                            if (colDef.getEncodedQualifier() >= cqCounter.getNextQualifier(cqCounterFamily)) {
                                cqCounter.setValue(cqCounterFamily, colDef.getEncodedQualifier());
                                cqCounter.increment(cqCounterFamily);
                            }
                            changedCqCounters.put(cqCounterFamily, cqCounter.getNextQualifier(cqCounterFamily));
                        }

                        encodedCQ = colDef.getEncodedQualifier();
                        if (encodedCQ < QueryConstants.ENCODED_CQ_COUNTER_INITIAL_VALUE ||
                                encodedCQ >= cqCounter.getNextQualifier(cqCounterFamily)) {
                            throw new SQLExceptionInfo.Builder(SQLExceptionCode.INVALID_CQ)
                                    .setSchemaName(schemaName)
                                    .setTableName(tableName).build().buildException();
                        }

                        inputCqCounters.putIfAbsent(cqCounterFamily, new HashSet<Integer>());
                        Set<Integer> familyCounters = inputCqCounters.get(cqCounterFamily);
                        if (!familyCounters.add(encodedCQ)) {
                            throw new SQLExceptionInfo.Builder(SQLExceptionCode.DUPLICATE_CQ)
                                    .setSchemaName(schemaName)
                                    .setTableName(tableName).build().buildException();
                        }
                    } else {
                        if (inputCqCounters.containsKey(cqCounterFamily)) {
                            throw new SQLExceptionInfo.Builder(SQLExceptionCode.MISSING_CQ)
                                    .setSchemaName(schemaName)
                                    .setTableName(tableName).build().buildException();
                        }

                        if (isAppendOnlySchema) {
                            encodedCQ = Integer.valueOf(ENCODED_CQ_COUNTER_INITIAL_VALUE + position);
                        } else {
                            encodedCQ = cqCounter.getNextQualifier(cqCounterFamily);
                        }
                    }
                }
                byte[] columnQualifierBytes = null;
                try {
                    columnQualifierBytes = EncodedColumnsUtil.getColumnQualifierBytes(columnDefName.getColumnName(), encodedCQ, encodingScheme, isPkColumn);
                }
                catch (QualifierOutOfRangeException e) {
                    throw new SQLExceptionInfo.Builder(SQLExceptionCode.MAX_COLUMNS_EXCEEDED)
                    .setSchemaName(schemaName)
                    .setTableName(tableName).build().buildException();
                }
                PColumn column = newColumn(position++, colDef, pkConstraint, defaultFamilyName, false, columnQualifierBytes, isImmutableRows);
                if (!isAppendOnlySchema && colDef.getEncodedQualifier() == null
                        && cqCounter.increment(cqCounterFamily)) {
                    changedCqCounters.put(cqCounterFamily, cqCounter.getNextQualifier(cqCounterFamily));
                }
                if (SchemaUtil.isPKColumn(column)) {
                    // TODO: remove this constraint?
                    if (pkColumnsIterator.hasNext() && !column.getName().getString().equals(pkColumnsIterator.next().getFirst().getColumnName())) {
                        throw new SQLExceptionInfo.Builder(SQLExceptionCode.PRIMARY_KEY_OUT_OF_ORDER)
                            .setSchemaName(schemaName)
                            .setTableName(tableName)
                            .setColumnName(column.getName().getString())
                            .build().buildException();
                    }
                    if (tableType == PTableType.VIEW && viewType != ViewType.MAPPED) {
                        throwIfLastPKOfParentIsVariableLength(parent, schemaName, tableName, colDef);
                    }
                    if (!pkColumns.add(column)) {
                        throw new ColumnAlreadyExistsException(schemaName, tableName, column.getName().getString());
                    }
                }
                // check for duplicate column
                if (isDuplicateColumn(columns, pkColumnNames, column)) {
                    throw new ColumnAlreadyExistsException(schemaName, tableName,
                            column.getName().getString());
                } else if (tableType == VIEW) {
                    viewNewColumnPositions.add(column.getPosition());
                }
                if (isPkColumn) {
                    pkColumnNames.add(column.getName().toString());
                }
                if ((colDef.getDataType() == PVarbinary.INSTANCE || colDef.getDataType().isArrayType())
                        && SchemaUtil.isPKColumn(column)
                        && pkColumnsIterator.hasNext()) {
                    throw new SQLExceptionInfo.Builder(SQLExceptionCode.VARBINARY_IN_ROW_KEY)
                        .setSchemaName(schemaName)
                        .setTableName(tableName)
                        .setColumnName(column.getName().getString())
                        .build().buildException();
                }
                if (column.getFamilyName() != null) {
                    familyNames.put(
                        IndexUtil.getActualColumnFamilyName(column.getFamilyName().getString()),
                        column.getFamilyName());
                }
            }

            // We need a PK definition for a TABLE or mapped VIEW
            if (!wasPKDefined && pkColumnsNames.isEmpty() && tableType != PTableType.VIEW && viewType != ViewType.MAPPED) {
                throw new SQLExceptionInfo.Builder(SQLExceptionCode.PRIMARY_KEY_MISSING)
                    .setSchemaName(schemaName)
                    .setTableName(tableName)
                    .build().buildException();
            }
            if (!pkColumnsNames.isEmpty() && pkColumnsNames.size() != pkColumns.size() - pkPositionOffset) { // Then a column name in the primary key constraint wasn't resolved
                Iterator<Pair<ColumnName,SortOrder>> pkColumnNamesIterator = pkColumnsNames.iterator();
                while (pkColumnNamesIterator.hasNext()) {
                    ColumnName colName = pkColumnNamesIterator.next().getFirst();
                    ColumnDef colDef = findColumnDefOrNull(colDefs, colName);
                    if (colDef == null) {
                        throw new ColumnNotFoundException(schemaName, tableName, null, colName.getColumnName());
                    }
                    if (colDef.getColumnDefName().getFamilyName() != null) {
                        throw new SQLExceptionInfo.Builder(SQLExceptionCode.PRIMARY_KEY_WITH_FAMILY_NAME)
                        .setSchemaName(schemaName)
                        .setTableName(tableName)
                        .setColumnName(colDef.getColumnDefName().getColumnName() )
                        .setFamilyName(colDef.getColumnDefName().getFamilyName())
                        .build().buildException();
                    }
                }
                // The above should actually find the specific one, but just in case...
                throw new SQLExceptionInfo.Builder(SQLExceptionCode.INVALID_PRIMARY_KEY_CONSTRAINT)
                    .setSchemaName(schemaName)
                    .setTableName(tableName)
                    .build().buildException();
            }

            if (!statement.getProps().isEmpty()) {
                for (String familyName : statement.getProps().keySet()) {
                    if (!familyName.equals(QueryConstants.ALL_FAMILY_PROPERTIES_KEY)) {
                        if (familyNames.get(familyName) == null) {
                            throw new SQLExceptionInfo.Builder(SQLExceptionCode.PROPERTIES_FOR_FAMILY)
                                .setFamilyName(familyName).build().buildException();
                        } else if (statement.getTableType() == PTableType.VIEW) {
                            throw new SQLExceptionInfo.Builder(SQLExceptionCode.VIEW_WITH_PROPERTIES).build().buildException();
                        }
                    }
                }
            }
            throwIfInsufficientColumns(schemaName, tableName, pkColumns, saltBucketNum!=null, multiTenant);

            List<Pair<byte[],Map<String,Object>>> familyPropList = Lists.newArrayListWithExpectedSize(familyNames.size());
            populateFamilyPropsList(familyNames, commonFamilyProps, statement, defaultFamilyName, isLocalIndex, familyPropList);

            // Bootstrapping for our SYSTEM.TABLE that creates itself before it exists
            if (SchemaUtil.isMetaTable(schemaName,tableName)) {
                // TODO: what about stats for system catalog?
                PName newSchemaName = PNameFactory.newName(schemaName);
                // Column names and qualifiers and hardcoded for system tables.
                PTable table = new PTableImpl.Builder()
                        .setType(tableType)
                        .setTimeStamp(MetaDataProtocol.MIN_TABLE_TIMESTAMP)
                        .setIndexDisableTimestamp(0L)
                        .setSequenceNumber(PTable.INITIAL_SEQ_NUM)
                        .setImmutableRows(isImmutableRows)
                        .setDisableWAL(Boolean.TRUE.equals(disableWAL))
                        .setMultiTenant(false)
                        .setStoreNulls(false)
                        .setViewIndexIdType(viewIndexIdType)
                        .setIndexType(indexType)
                        .setUpdateCacheFrequency(0)
                        .setNamespaceMapped(isNamespaceMapped)
                        .setAutoPartitionSeqName(autoPartitionSeq)
                        .setAppendOnlySchema(isAppendOnlySchema)
                        .setImmutableStorageScheme(ONE_CELL_PER_COLUMN)
                        .setQualifierEncodingScheme(NON_ENCODED_QUALIFIERS)
                        .setBaseColumnCount(QueryConstants.BASE_TABLE_BASE_COLUMN_COUNT)
                        .setEncodedCQCounter(PTable.EncodedCQCounter.NULL_COUNTER)
                        .setUseStatsForParallelization(true)
                        .setExcludedColumns(ImmutableList.<PColumn>of())
                        .setTenantId(tenantId)
                        .setSchemaName(newSchemaName)
                        .setTableName(PNameFactory.newName(tableName))
                        .setPkName(PNameFactory.newName(QueryConstants.SYSTEM_TABLE_PK_NAME))
                        .setDefaultFamilyName(defaultFamilyName == null ? null :
                                PNameFactory.newName(defaultFamilyName))
                        .setRowKeyOrderOptimizable(true)
                        .setIndexes(Collections.<PTable>emptyList())
                        .setPhysicalNames(ImmutableList.<PName>of())
                        .setColumns(columns.values())
                        .setLastDDLTimestamp(0L)
                        .setIndexWhere(statement.getWhereClause() == null ? null
                                : statement.getWhereClause().toString())
                        .setRowKeyMatcher(rowKeyMatcher)
                        .setTTL(TTL_NOT_DEFINED)
                        .build();
                connection.addTable(table, MetaDataProtocol.MIN_TABLE_TIMESTAMP);
            }

            // Update column qualifier counters
            if (EncodedColumnsUtil.usesEncodedColumnNames(encodingScheme)) {
                // Store the encoded column counter for phoenix entities that have their own hbase
                // tables i.e. base tables and indexes.
                String schemaNameToUse = tableType == VIEW ? viewPhysicalTable.getSchemaName().getString() : schemaName;
                String tableNameToUse = tableType == VIEW ? viewPhysicalTable.getTableName().getString() : tableName;
                boolean sharedIndex = tableType == PTableType.INDEX && (indexType == IndexType.LOCAL || parent.getType() == PTableType.VIEW);
                // For local indexes and indexes on views, pass on the the tenant id since all their meta-data rows have
                // tenant ids in there.
                String tenantIdToUse = connection.getTenantId() != null && sharedIndex ? connection.getTenantId().getString() : null;
                // When a view adds its own columns, then we need to increase the sequence number of the base table
                // too since we want clients to get the latest PTable of the base table.
                for (Entry<String, Integer> entry : changedCqCounters.entrySet()) {
                    try (PreparedStatement linkStatement = connection.prepareStatement(UPDATE_ENCODED_COLUMN_COUNTER)) {
                        linkStatement.setString(1, tenantIdToUse);
                        linkStatement.setString(2, schemaNameToUse);
                        linkStatement.setString(3, tableNameToUse);
                        linkStatement.setString(4, entry.getKey());
                        linkStatement.setInt(5, entry.getValue());
                        linkStatement.execute();
                    }
                }
                if (tableType == VIEW && !changedCqCounters.isEmpty()) {
                    try (PreparedStatement incrementStatement = connection.prepareStatement(INCREMENT_SEQ_NUM)) {
                        incrementStatement.setString(1, null);
                        incrementStatement.setString(2, viewPhysicalTable.getSchemaName().getString());
                        incrementStatement.setString(3, viewPhysicalTable.getTableName().getString());
                        incrementStatement.setLong(4, viewPhysicalTable.getSequenceNumber() + 1);
                        incrementStatement.execute();
                    }
                }
                if (connection.getMutationState().toMutations(timestamp).hasNext()) {
                    tableMetaData.addAll(connection.getMutationState().toMutations(timestamp).next().getSecond());
                    connection.rollback();
                }
            }

            short nextKeySeq = 0;

            List<Mutation> columnMetadata = Lists.newArrayListWithExpectedSize(columns.size());
            boolean isRegularView = (tableType == PTableType.VIEW && viewType!=ViewType.MAPPED);
            for (Map.Entry<PColumn, PColumn> entry : columns.entrySet()) {
                PColumn column = entry.getValue();
                final int columnPosition = column.getPosition();
                // For client-side cache, we need to update the column
                // set the autoPartition column attributes
                if (parent != null && parent.getAutoPartitionSeqName() != null
                        && parent.getPKColumns().get(MetaDataUtil.getAutoPartitionColIndex(parent)).equals(column)) {
                    entry.setValue(column = new DelegateColumn(column) {
                        @Override
                        public byte[] getViewConstant() {
                            // set to non-null value so that we will generate a Put that
                            // will be set correctly on the server
                            return QueryConstants.EMPTY_COLUMN_VALUE_BYTES;
                        }

                        @Override
                        public boolean isViewReferenced() {
                            return true;
                        }
                    });
                } else if (isViewColumnReferenced != null) {
                    if (viewColumnConstants != null && columnPosition < viewColumnConstants.length) {
                        entry.setValue(column = new DelegateColumn(column) {
                            @Override
                            public byte[] getViewConstant() {
                                return viewColumnConstants[columnPosition];
                            }

                            @Override
                            public boolean isViewReferenced() {
                                return isViewColumnReferenced.get(columnPosition);
                            }
                        });
                    } else {
                        entry.setValue(column = new DelegateColumn(column) {
                            @Override
                            public boolean isViewReferenced() {
                                return isViewColumnReferenced.get(columnPosition);
                            }
                        });
                    }

                    // if the base table column is referenced in the view
                    // or if we are adding a new column during view creation
                    if (isViewColumnReferenced.get(columnPosition) ||
                            viewNewColumnPositions.contains(
                                    columnPosition)) {
                        // acquire the mutex using the global physical table
                        // name to prevent this column from being dropped
                        // while the view is being created or to prevent
                        // a conflicting column from being added to a parent
                        // in case the view creation adds new columns
                        boolean acquiredMutex = writeCell(
                                null,
                                parentPhysicalSchemaName,
                                parentPhysicalTableName,
                                column.toString());
                        if (!acquiredMutex) {
                            throw new ConcurrentTableMutationException(
                                    parentPhysicalSchemaName,
                                    parentPhysicalTableName);
                        }
                        acquiredColumnMutexSet.add(column.toString());
                    }
                }
                Short keySeq = SchemaUtil.isPKColumn(column) ? ++nextKeySeq : null;
                // Prior to PHOENIX-3534 we were sending the parent table column metadata while creating a
                // child view, now that we combine columns by resolving the parent table hierarchy we
                // don't need to include the parent table columns while creating a view
                // If QueryServices.ALLOW_SPLITTABLE_SYSTEM_CATALOG_ROLLBACK is true we continue
                // to store the parent table column metadata along with the child view metadata
                // so that we can rollback the upgrade if required.
                if (allowSystemCatalogRollback || !isRegularView
                        || columnPosition >= baseTableColumnCount) {
                    addColumnMutation(connection, schemaName, tableName, column, parentTableName,
                            pkName, keySeq, saltBucketNum != null);
                    columnMetadata.addAll(connection.getMutationState().toMutations(timestamp).next().getSecond());
                    connection.rollback();
                }
            }

            // add the columns in reverse order since we reverse the list later
            Collections.reverse(columnMetadata);
            tableMetaData.addAll(columnMetadata);
            String dataTableName = parent == null || tableType == PTableType.VIEW ? null : parent.getTableName().getString();
            PIndexState defaultCreateState;
            String defaultCreateStateString = connection.getClientInfo(INDEX_CREATE_DEFAULT_STATE);
            if (defaultCreateStateString == null)  {
                defaultCreateStateString = connection.getQueryServices().getConfiguration().get(
                     INDEX_CREATE_DEFAULT_STATE, QueryServicesOptions.DEFAULT_CREATE_INDEX_STATE);
            }
            defaultCreateState = PIndexState.valueOf(defaultCreateStateString);
            if (defaultCreateState == PIndexState.CREATE_DISABLE) {
                if  (indexType == IndexType.LOCAL || sharedTable) {
                    defaultCreateState = PIndexState.BUILDING;
                }
            }
            PIndexState indexState = parent == null ||
                    (tableType == PTableType.VIEW || tableType == PTableType.CDC) ?
                    null : defaultCreateState;
            if (indexState == null && tableProps.containsKey(INDEX_STATE)) {
                indexState = PIndexState.fromSerializedValue(tableProps.get(INDEX_STATE).toString());
            }
            PreparedStatement tableUpsert = connection.prepareStatement(CREATE_TABLE);
            tableUpsert.setString(1, tenantIdStr);
            tableUpsert.setString(2, schemaName);
            tableUpsert.setString(3, tableName);
            tableUpsert.setString(4, tableType.getSerializedValue());
            tableUpsert.setLong(5, PTable.INITIAL_SEQ_NUM);
            tableUpsert.setInt(6, position);
            if (saltBucketNum != null) {
                tableUpsert.setInt(7, saltBucketNum);
            } else {
                tableUpsert.setNull(7, Types.INTEGER);
            }
            tableUpsert.setString(8, pkName);
            tableUpsert.setString(9, dataTableName);
            tableUpsert.setString(10, indexState == null ? null : indexState.getSerializedValue());
            tableUpsert.setBoolean(11, isImmutableRows);
            tableUpsert.setString(12, defaultFamilyName);
            if (parent != null && parent.getAutoPartitionSeqName() != null && viewStatement==null) {
                // set to non-null value so that we will generate a Put that
                // will be set correctly on the server
                tableUpsert.setString(13, QueryConstants.EMPTY_COLUMN_VALUE);
            }
            else {
                tableUpsert.setString(13, viewStatement);
            }
            tableUpsert.setBoolean(14, disableWAL);
            tableUpsert.setBoolean(15, multiTenant);
            if (viewType == null) {
                tableUpsert.setNull(16, Types.TINYINT);
            } else {
                tableUpsert.setByte(16, viewType.getSerializedValue());
            }
            if (indexType == null) {
                tableUpsert.setNull(17, Types.TINYINT);
            } else {
                tableUpsert.setByte(17, indexType.getSerializedValue());
            }
            tableUpsert.setBoolean(18, storeNulls);
            if (parent != null && tableType == PTableType.VIEW) {
                tableUpsert.setInt(19, parent.getColumns().size());
            } else {
                tableUpsert.setInt(19, BASE_TABLE_BASE_COLUMN_COUNT);
            }
            if (transactionProvider == null) {
                tableUpsert.setNull(20, Types.TINYINT);
            } else {
                tableUpsert.setByte(20, transactionProvider.getCode());
            }
            tableUpsert.setLong(21, updateCacheFrequency);
            tableUpsert.setBoolean(22, isNamespaceMapped);
            if (autoPartitionSeq == null) {
                tableUpsert.setNull(23, Types.VARCHAR);
            } else {
                tableUpsert.setString(23, autoPartitionSeq);
            }
            tableUpsert.setBoolean(24, isAppendOnlySchema);
            if (guidePostsWidth == null) {
                tableUpsert.setNull(25, Types.BIGINT);
            } else {
                tableUpsert.setLong(25, guidePostsWidth);
            }
            tableUpsert.setByte(26, immutableStorageScheme.getSerializedMetadataValue());
            tableUpsert.setByte(27, encodingScheme.getSerializedMetadataValue());
            if (useStatsForParallelizationProp == null) {
                tableUpsert.setNull(28, Types.BOOLEAN);
            } else {
                tableUpsert.setBoolean(28, useStatsForParallelizationProp);
            }
            if (indexType == IndexType.LOCAL ||
                    (parent != null && parent.getType() == PTableType.VIEW
                            && tableType == PTableType.INDEX)) {
                tableUpsert.setInt(29, viewIndexIdType.getSqlType());
            } else {
                tableUpsert.setNull(29, Types.NULL);
            }

            if (isChangeDetectionEnabledProp == null) {
                tableUpsert.setNull(30, Types.BOOLEAN);
            } else {
                tableUpsert.setBoolean(30, isChangeDetectionEnabledProp);
            }

            if (physicalTableName == null){
                tableUpsert.setNull(31, Types.VARCHAR);
            } else {
                tableUpsert.setString(31, physicalTableName);
            }

            if (schemaVersion == null) {
                tableUpsert.setNull(32, Types.VARCHAR);
            } else {
                tableUpsert.setString(32, schemaVersion);
            }

            if (streamingTopicName == null) {
                tableUpsert.setNull(33, Types.VARCHAR);
            } else {
                tableUpsert.setString(33, streamingTopicName);
            }

            if (tableType == INDEX && statement.getWhereClause() != null) {
                tableUpsert.setString(34, statement.getWhereClause().toString());
            } else {
                tableUpsert.setNull(34, Types.VARCHAR);
            }
            if (maxLookbackAge == null) {
                tableUpsert.setNull(35, Types.BIGINT);
            }
            else {
                tableUpsert.setLong(35, maxLookbackAge);
            }

            if (cdcIncludeScopesStr == null) {
                tableUpsert.setNull(36, Types.VARCHAR);
            } else {
                tableUpsert.setString(36, cdcIncludeScopesStr);
            }

            if (ttl == null || ttl == TTL_NOT_DEFINED) {
                tableUpsert.setNull(37, Types.VARCHAR);
            } else {
                tableUpsert.setString(37, String.valueOf(ttl));
            }

            if ((rowKeyMatcher == null) ||
                    Bytes.compareTo(rowKeyMatcher, HConstants.EMPTY_BYTE_ARRAY) == 0) {
                tableUpsert.setNull(38, Types.VARBINARY);
            } else {
                tableUpsert.setBytes(38, rowKeyMatcher);
            }

            tableUpsert.execute();

            if (asyncCreatedDate != null) {
                try (PreparedStatement setAsync = connection.prepareStatement(SET_ASYNC_CREATED_DATE)) {
                    setAsync.setString(1, tenantIdStr);
                    setAsync.setString(2, schemaName);
                    setAsync.setString(3, tableName);
                    setAsync.setDate(4, asyncCreatedDate);
                    setAsync.execute();
                }
            } else {
                Date syncCreatedDate = new Date(EnvironmentEdgeManager.currentTimeMillis());
                try (PreparedStatement setSync = connection.prepareStatement(SET_INDEX_SYNC_CREATED_DATE)) {
                    setSync.setString(1, tenantIdStr);
                    setSync.setString(2, schemaName);
                    setSync.setString(3, tableName);
                    setSync.setDate(4, syncCreatedDate);
                    setSync.execute();
                }
            }
            tableMetaData.addAll(connection.getMutationState().toMutations(timestamp).next().getSecond());
            connection.rollback();

            /*
             * The table metadata must be in the following order:
             * 1) table header row
             * 2) ordered column rows
             * 3) parent table header row
             */
            Collections.reverse(tableMetaData);
            
			if (indexType != IndexType.LOCAL) {
                splits = SchemaUtil.processSplits(splits, pkColumns, saltBucketNum, connection.getQueryServices().getProps().getBoolean(
                        QueryServices.FORCE_ROW_KEY_ORDER_ATTRIB, QueryServicesOptions.DEFAULT_FORCE_ROW_KEY_ORDER));
            }

			// Modularized this code for unit testing
            PName parentName = physicalNames !=null && physicalNames.size() > 0 ? physicalNames.get(0) : null;
            if (LOGGER.isTraceEnabled()) {
                LOGGER.trace("createTable tableName=" + tableName + " parent=" + (parent == null ? "" : parent.getTableName() + "-" + parent.getPhysicalName()) + " parent physical=" + parentName + "-" + (physicalNames.size() > 0 ? physicalNames.get(0) : "null") + " viewType " + viewType + allocateIndexId);
            }
            MetaDataMutationResult result = connection.getQueryServices().createTable(tableMetaData
                ,viewType == ViewType.MAPPED || allocateIndexId ? physicalNames.get(0).getBytes()
                : null, tableType, tableProps, familyPropList, splits, isNamespaceMapped,
                allocateIndexId, UpgradeUtil.isNoUpgradeSet(connection.getClientInfo()), parent);
            MutationCode code = result.getMutationCode();
            try {
                if (code != MutationCode.TABLE_NOT_FOUND) {
                    boolean tableAlreadyExists = handleCreateTableMutationCode(result, code, statement,
                            schemaName, tableName, parent);
                    if (tableAlreadyExists) {
                        return null;
                    }
                }
                // If the parent table of the view has the auto partition sequence name attribute,
                // set the view statement and relevant partition column attributes correctly
                if (parent != null && parent.getAutoPartitionSeqName() != null) {
                    final PColumn autoPartitionCol = parent.getPKColumns().get(MetaDataUtil
                            .getAutoPartitionColIndex(parent));
                    final Long autoPartitionNum = Long.valueOf(result.getAutoPartitionNum());
                    columns.put(autoPartitionCol, new DelegateColumn(autoPartitionCol) {
                        @Override
                        public byte[] getViewConstant() {
                            PDataType dataType = autoPartitionCol.getDataType();
                            Object val = dataType.toObject(autoPartitionNum, PLong.INSTANCE);
                            byte[] bytes = new byte[dataType.getByteSize() + 1];
                            dataType.toBytes(val, bytes, 0);
                            return bytes;
                        }

                        @Override
                        public boolean isViewReferenced() {
                            return true;
                        }
                    });
                    String viewPartitionClause = QueryUtil.getViewPartitionClause(MetaDataUtil
                            .getAutoPartitionColumnName(parent), autoPartitionNum);
                    if (viewStatement != null) {
                        viewStatement = viewStatement + " AND " + viewPartitionClause;
                    } else {
                        viewStatement = QueryUtil.getViewStatement(parent.getSchemaName().getString(),
                                parent.getTableName().getString(), viewPartitionClause);
                    }
                }
                PName newSchemaName = PNameFactory.newName(schemaName);
                /*
                 * It doesn't hurt for the PTable of views to have the cqCounter. However, views always
                 * rely on the parent table's counter to dole out encoded column qualifiers. So setting
                 * the counter as NULL_COUNTER for extra safety.
                 */
                EncodedCQCounter cqCounterToBe = tableType == PTableType.VIEW ? NULL_COUNTER : cqCounter;
                PTable table = new PTableImpl.Builder()
                        .setType(tableType)
                        .setState(indexState)
                        .setTimeStamp(timestamp != null ? timestamp : result.getMutationTime())
                        .setIndexDisableTimestamp(0L)
                        .setSequenceNumber(PTable.INITIAL_SEQ_NUM)
                        .setImmutableRows(isImmutableRows)
                        .setViewStatement(viewStatement)
                        .setDisableWAL(Boolean.TRUE.equals(disableWAL))
                        .setMultiTenant(multiTenant)
                        .setStoreNulls(storeNulls)
                        .setViewType(viewType)
                        .setViewIndexIdType(viewIndexIdType)
                        .setViewIndexId(result.getViewIndexId())
                        .setIndexType(indexType)
                        .setTransactionProvider(transactionProvider)
                        .setUpdateCacheFrequency(updateCacheFrequency)
                        .setNamespaceMapped(isNamespaceMapped)
                        .setAutoPartitionSeqName(autoPartitionSeq)
                        .setAppendOnlySchema(isAppendOnlySchema)
                        .setImmutableStorageScheme(immutableStorageScheme)
                        .setQualifierEncodingScheme(encodingScheme)
                        .setBaseColumnCount(baseTableColumnCount)
                        .setEncodedCQCounter(cqCounterToBe)
                        .setUseStatsForParallelization(useStatsForParallelizationProp)
                        .setExcludedColumns(ImmutableList.<PColumn>of())
                        .setTenantId(tenantId)
                        .setSchemaName(newSchemaName)
                        .setTableName(PNameFactory.newName(tableName))
                        .setPkName(pkName == null ? null : PNameFactory.newName(pkName))
                        .setDefaultFamilyName(defaultFamilyName == null ?
                                null : PNameFactory.newName(defaultFamilyName))
                        .setRowKeyOrderOptimizable(rowKeyOrderOptimizable)
                        .setBucketNum(saltBucketNum)
                        .setIndexes(Collections.<PTable>emptyList())
                        .setParentSchemaName((parent == null) ? null : parent.getSchemaName())
                        .setParentTableName((parent == null) ? null : parent.getTableName())
                        .setPhysicalNames(ImmutableList.copyOf(physicalNames))
                        .setColumns(columns.values())
                        .setViewModifiedUpdateCacheFrequency(tableType == PTableType.VIEW &&
                                parent != null &&
                                parent.getUpdateCacheFrequency() != updateCacheFrequency)
                        .setViewModifiedUseStatsForParallelization(tableType == PTableType.VIEW &&
                                parent != null &&
                                parent.useStatsForParallelization()
                                        != useStatsForParallelizationProp)
                        .setLastDDLTimestamp(result.getTable() != null ?
                                result.getTable().getLastDDLTimestamp() : null)
                        .setIsChangeDetectionEnabled(isChangeDetectionEnabledProp)
                        .setSchemaVersion(schemaVersion)
                        .setExternalSchemaId(result.getTable() != null ?
                        result.getTable().getExternalSchemaId() : null)
                        .setStreamingTopicName(streamingTopicName)
                        .setIndexWhere(statement.getWhereClause() == null ? null
                                : statement.getWhereClause().toString())
                        .setMaxLookbackAge(maxLookbackAge)
                        .setCDCIncludeScopes(cdcIncludeScopes)
                        .setTTL(ttl == null || ttl == TTL_NOT_DEFINED ? ttlFromHierarchy : ttl)
                        .setRowKeyMatcher(rowKeyMatcher)
                        .build();
                result = new MetaDataMutationResult(code, result.getMutationTime(), table, true);
                addTableToCache(result, false);
                return table;
            } catch (Throwable e) {
                TableMetricsManager.updateMetricsForSystemCatalogTableMethod(tableNameNode.toString(),
                        NUM_METADATA_LOOKUP_FAILURES, 1);
                throw e;
            }
        } finally {
            connection.setAutoCommit(wasAutoCommit);
            deleteMutexCells(parentPhysicalSchemaName, parentPhysicalTableName,
                    acquiredColumnMutexSet);
        }
    }

    private boolean isDuplicateColumn(LinkedHashMap<PColumn, PColumn> columns,
            Set<String> pkColumnNames, PColumn column) {
        // either column name is same within same CF or column name within
        // default CF is same as any of PK column
        return columns.put(column, column) != null
                || (column.getFamilyName() != null
                && DEFAULT_COLUMN_FAMILY.equals(column.getFamilyName().toString())
                && pkColumnNames.contains(column.getName().toString()));
    }

    private void verifyChangeDetectionTableType(PTableType tableType, Boolean isChangeDetectionEnabledProp) throws SQLException {
        if (isChangeDetectionEnabledProp != null && isChangeDetectionEnabledProp) {
            if (tableType != TABLE && tableType != VIEW) {
                throw new SQLExceptionInfo.Builder(SQLExceptionCode.CHANGE_DETECTION_SUPPORTED_FOR_TABLES_AND_VIEWS_ONLY)
                        .build().buildException();
            }
        }
    }

    private QualifierEncodingScheme getEncodingScheme(Map<String, Object> tableProps, String schemaName, String tableName, TransactionFactory.Provider transactionProvider)
            throws SQLException {
        QualifierEncodingScheme encodingScheme = null;
        Byte encodingSchemeSerializedByte = (Byte) TableProperty.COLUMN_ENCODED_BYTES.getValue(tableProps);
        if (encodingSchemeSerializedByte == null) {
            if (tableProps.containsKey(ENCODING_SCHEME)) {
                encodingSchemeSerializedByte = QualifierEncodingScheme.valueOf(((String) tableProps.get(ENCODING_SCHEME))).getSerializedMetadataValue();
            }
        }
        if (encodingSchemeSerializedByte == null) {
            // Ignore default if transactional and column encoding is not supported (as with OMID)
            if (transactionProvider == null || !transactionProvider.getTransactionProvider().isUnsupported(PhoenixTransactionProvider.Feature.COLUMN_ENCODING) ) {
                encodingSchemeSerializedByte = (byte)connection.getQueryServices().getProps().getInt(QueryServices.DEFAULT_COLUMN_ENCODED_BYTES_ATRRIB,
                        QueryServicesOptions.DEFAULT_COLUMN_ENCODED_BYTES);
                encodingScheme =  QualifierEncodingScheme.fromSerializedValue(encodingSchemeSerializedByte);
            } else {
                encodingScheme = NON_ENCODED_QUALIFIERS;
            }
        } else {
            encodingScheme = QualifierEncodingScheme.fromSerializedValue(encodingSchemeSerializedByte);
            if (encodingScheme != NON_ENCODED_QUALIFIERS && transactionProvider != null && transactionProvider.getTransactionProvider()
                    .isUnsupported(PhoenixTransactionProvider.Feature.COLUMN_ENCODING)) {
                throw new SQLExceptionInfo.Builder(SQLExceptionCode.UNSUPPORTED_COLUMN_ENCODING_FOR_TXN_PROVIDER)
                        .setSchemaName(schemaName).setTableName(tableName).setMessage(transactionProvider.name()).build().buildException();
            }
        }

        return encodingScheme;
    }

    private void checkImmutableStorageSchemeForIndex(ImmutableStorageScheme immutableStorageSchemeProp, String schemaName, String tableName, TransactionFactory.Provider transactionProvider)
            throws SQLException {
        if (immutableStorageSchemeProp != ONE_CELL_PER_COLUMN && transactionProvider != null && transactionProvider.getTransactionProvider().isUnsupported(PhoenixTransactionProvider.Feature.COLUMN_ENCODING) ) {
            throw new SQLExceptionInfo.Builder(
                    SQLExceptionCode.UNSUPPORTED_STORAGE_FORMAT_FOR_TXN_PROVIDER)
                    .setSchemaName(schemaName).setTableName(tableName)
                    .setMessage(transactionProvider.name())
                    .build()
                    .buildException();
        }
    }

    /* This method handles mutation codes sent by phoenix server, except for TABLE_NOT_FOUND which
    * is considered to be a success code. If TABLE_ALREADY_EXISTS in hbase, we don't need to add
    * it in ConnectionQueryServices and we return result as true. However if code is
    * NEWER_TABLE_FOUND and it does not exists in statement then we return false because we need to
    * add it ConnectionQueryServices. For other mutation codes it throws related SQLException.
    * If server is throwing new mutation code which is not being handled by client then it throws
    * SQLException stating the server side Mutation code.
    */
    @VisibleForTesting
    public boolean handleCreateTableMutationCode(MetaDataMutationResult result, MutationCode code,
                 CreateTableStatement statement, String schemaName, String tableName,
                 PTable parent) throws SQLException {
        switch(code) {
            case TABLE_ALREADY_EXISTS:
                if (result.getTable() != null) {
                    addTableToCache(result, false);
                }
                if (!statement.ifNotExists()) {
                    throw new TableAlreadyExistsException(schemaName, tableName, result.getTable());
                }
                return true;
            case NEWER_TABLE_FOUND:
                // Add table to ConnectionQueryServices so it's cached, but don't add
                // it to this connection as we can't see it.
                if (!statement.ifNotExists()) {
                    throw new NewerTableAlreadyExistsException(schemaName, tableName,
                            result.getTable());
                }
                return false;
            case UNALLOWED_TABLE_MUTATION:
                throwsSQLExceptionUtil("CANNOT_MUTATE_TABLE",schemaName,tableName);
            case CONCURRENT_TABLE_MUTATION:
                addTableToCache(result, false);
                throw new ConcurrentTableMutationException(schemaName, tableName);
            case AUTO_PARTITION_SEQUENCE_NOT_FOUND:
                throw new SQLExceptionInfo.Builder(SQLExceptionCode.AUTO_PARTITION_SEQUENCE_UNDEFINED)
                       .setSchemaName(schemaName).setTableName(tableName).build().buildException();
            case CANNOT_COERCE_AUTO_PARTITION_ID:
            case UNABLE_TO_CREATE_CHILD_LINK:
            case PARENT_TABLE_NOT_FOUND:
            case TABLE_NOT_IN_REGION:
                throwsSQLExceptionUtil(String.valueOf(code), schemaName, tableName);
            case TOO_MANY_INDEXES:
            case UNABLE_TO_UPDATE_PARENT_TABLE:
                throwsSQLExceptionUtil(String.valueOf(code), SchemaUtil.getSchemaNameFromFullName(
                parent.getPhysicalName().getString()),SchemaUtil.getTableNameFromFullName(
                parent.getPhysicalName().getString()));
            case ERROR_WRITING_TO_SCHEMA_REGISTRY:
                throw new SQLExceptionInfo.Builder(ERROR_WRITING_TO_SCHEMA_REGISTRY)
                    .setSchemaName(schemaName).setTableName(tableName).build().buildException();
            default:
                // Cannot use SQLExecptionInfo here since not all mutation codes have their
                // corresponding codes in the enum SQLExceptionCode
                throw new SQLExceptionInfo.Builder(SQLExceptionCode.UNEXPECTED_MUTATION_CODE)
                .setSchemaName(schemaName).setTableName(tableName).setMessage("mutation code: "
                + code).build().buildException();
        }
    }

    private void throwsSQLExceptionUtil(String code,String schemaName, String tableName)
            throws SQLException {
        throw new SQLExceptionInfo.Builder(SQLExceptionCode.valueOf(code))
                .setSchemaName(schemaName).setTableName(tableName).build().buildException();
    }

    private static boolean isPkColumn(PrimaryKeyConstraint pkConstraint, ColumnDef colDef) {
        return colDef.isPK() || (pkConstraint != null && pkConstraint.contains(colDef.getColumnDefName()));
    }
    
    /**
     * A table can be a parent table to tenant-specific tables if all of the following conditions are true:
     * <p>
     * FOR TENANT-SPECIFIC TABLES WITH TENANT_TYPE_ID SPECIFIED:
     * <ol>
     * <li>It has 3 or more PK columns AND
     * <li>First PK (tenant id) column is not nullible AND
     * <li>Firsts PK column's data type is either VARCHAR or CHAR AND
     * <li>Second PK (tenant type id) column is not nullible AND
     * <li>Second PK column data type is either VARCHAR or CHAR
     * </ol>
     * FOR TENANT-SPECIFIC TABLES WITH NO TENANT_TYPE_ID SPECIFIED:
     * <ol>
     * <li>It has 2 or more PK columns AND
     * <li>First PK (tenant id) column is not nullible AND
     * <li>Firsts PK column's data type is either VARCHAR or CHAR
     * </ol>
     */
    private static void throwIfInsufficientColumns(String schemaName, String tableName, Collection<PColumn> columns, boolean isSalted, boolean isMultiTenant) throws SQLException {
        if (!isMultiTenant) {
            return;
        }
        int nPKColumns = columns.size() - (isSalted ? 1 : 0);
        if (nPKColumns < 2) {
            throw new SQLExceptionInfo.Builder(INSUFFICIENT_MULTI_TENANT_COLUMNS).setSchemaName(schemaName).setTableName(tableName).build().buildException();
        }
        Iterator<PColumn> iterator = columns.iterator();
        if (isSalted) {
            iterator.next();
        }
        // Tenant ID must be VARCHAR or CHAR and be NOT NULL
        // NOT NULL is a requirement, since otherwise the table key would conflict
        // potentially with the global table definition.
        PColumn tenantIdCol = iterator.next();
        if ( tenantIdCol.isNullable()) {
            throw new SQLExceptionInfo.Builder(INSUFFICIENT_MULTI_TENANT_COLUMNS).setSchemaName(schemaName).setTableName(tableName).build().buildException();
        }
    }

    public MutationState dropTable(DropTableStatement statement) throws SQLException {
        String schemaName = connection.getSchema() != null && statement.getTableName().getSchemaName() == null
                ? connection.getSchema() : statement.getTableName().getSchemaName();
        String tableName = statement.getTableName().getTableName();
		return dropTable(schemaName, tableName, null, statement.getTableType(), statement.ifExists(),
				statement.cascade(), statement.getSkipAddingParentColumns());
    }

    public MutationState dropFunction(DropFunctionStatement statement) throws SQLException {
        return dropFunction(statement.getFunctionName(), statement.ifExists());
    }

    public MutationState dropIndex(DropIndexStatement statement) throws SQLException {
        String schemaName = statement.getTableName().getSchemaName();
        String tableName = statement.getIndexName().getName();
        String parentTableName = statement.getTableName().getTableName();
		return dropTable(schemaName, tableName, parentTableName, PTableType.INDEX, statement.ifExists(), false, false);
    }

    public MutationState dropCDC(DropCDCStatement statement) throws SQLException {
        String schemaName = statement.getTableName().getSchemaName();
        String cdcTableName = statement.getCdcObjName().getName();
        String parentTableName = statement.getTableName().getTableName();
        // Dropping the virtual CDC Table
        dropTable(schemaName, cdcTableName, parentTableName, PTableType.CDC, statement.ifExists(),
                false, false);

        String indexName = CDCUtil.getCDCIndexName(statement.getCdcObjName().getName());
        // Dropping the uncovered index associated with the CDC Table
        try {
            return dropTable(schemaName, indexName, parentTableName, PTableType.INDEX,
                    statement.ifExists(), false, false);
        } catch (SQLException e) {
            throw new SQLExceptionInfo.Builder(SQLExceptionCode.fromErrorCode(e.getErrorCode()))
                    .setTableName(statement.getCdcObjName().getName()).setRootCause(e.getCause())
                    .build().buildException();
        }
    }

    private MutationState dropFunction(String functionName,
            boolean ifExists) throws SQLException {
        connection.rollback();
        boolean wasAutoCommit = connection.getAutoCommit();
        try {
            PName tenantId = connection.getTenantId();
            byte[] key =
                    SchemaUtil.getFunctionKey(tenantId == null ? ByteUtil.EMPTY_BYTE_ARRAY
                            : tenantId.getBytes(), Bytes.toBytes(functionName));
            Long scn = connection.getSCN();
            long clientTimeStamp = scn == null ? HConstants.LATEST_TIMESTAMP : scn;
            try {
                PFunction function = connection.getMetaDataCache().getFunction(new PTableKey(tenantId, functionName));
                if (function.isTemporaryFunction()) {
                    connection.removeFunction(tenantId, functionName, clientTimeStamp);
                    return new MutationState(0, 0, connection);
                }
            } catch(FunctionNotFoundException e) {

            }
            List<Mutation> functionMetaData = Lists.newArrayListWithExpectedSize(2);
            Delete functionDelete = new Delete(key, clientTimeStamp);
            functionMetaData.add(functionDelete);
            MetaDataMutationResult result = connection.getQueryServices().dropFunction(functionMetaData, ifExists);
            MutationCode code = result.getMutationCode();
            switch (code) {
            case FUNCTION_NOT_FOUND:
                if (!ifExists) {
                    throw new FunctionNotFoundException(functionName);
                }
                break;
            default:
                connection.removeFunction(tenantId, functionName, result.getMutationTime());
                break;
            }
            return new MutationState(0, 0, connection);
        } finally {
            connection.setAutoCommit(wasAutoCommit);
        }
    }

    MutationState dropTable(String schemaName, String tableName, String parentTableName, PTableType tableType,
            boolean ifExists, boolean cascade, boolean skipAddingParentColumns) throws SQLException {
        // Checking the parent table whether exists
        String fullTableName = SchemaUtil.getTableName(schemaName, tableName);
        try {
            PTable ptable = connection.getTable(fullTableName);
            if (parentTableName != null &&!parentTableName.equals(ptable.getParentTableName().getString())) {
                throw new SQLExceptionInfo.Builder(PARENT_TABLE_NOT_FOUND)
                        .setSchemaName(schemaName).setTableName(tableName).build().buildException();
            }
        } catch (TableNotFoundException e) {
            if (!ifExists && !e.isThrownToForceReReadForTransformingTable()) {
                if (tableType == PTableType.INDEX)
                    throw new IndexNotFoundException(e.getSchemaName(),
                            e.getTableName(), e.getTimeStamp());
                throw e;
            }
        }

        connection.rollback();
        boolean wasAutoCommit = connection.getAutoCommit();
        PName tenantId = connection.getTenantId();
        String tenantIdStr = tenantId == null ? null : tenantId.getString();
        try {
            byte[] key = SchemaUtil.getTableKey(tenantIdStr, schemaName, tableName);
            Long scn = connection.getSCN();
            long clientTimeStamp = scn == null ? HConstants.LATEST_TIMESTAMP : scn;
            List<Mutation> tableMetaData = Lists.newArrayListWithExpectedSize(2);
            Delete tableDelete = new Delete(key, clientTimeStamp);
            tableMetaData.add(tableDelete);
            boolean hasViewIndexTable = false;
            if (parentTableName != null) {
                byte[] linkKey = MetaDataUtil.getParentLinkKey(tenantIdStr, schemaName, parentTableName, tableName);
                Delete linkDelete = new Delete(linkKey, clientTimeStamp);
                tableMetaData.add(linkDelete);
            }
            MetaDataMutationResult result = connection.getQueryServices().dropTable(tableMetaData, tableType, cascade);
            MutationCode code = result.getMutationCode();
            PTable table = result.getTable();
            switch (code) {
            case TABLE_NOT_FOUND:
                if (!ifExists) { throw new TableNotFoundException(schemaName, tableName); }
                break;
            case NEWER_TABLE_FOUND:
                throw new NewerTableAlreadyExistsException(schemaName, tableName, result.getTable());
            case UNALLOWED_TABLE_MUTATION:
                throw new SQLExceptionInfo.Builder(SQLExceptionCode.CANNOT_MUTATE_TABLE)
                        .setSchemaName(schemaName).setTableName(tableName).build().buildException();
            case UNABLE_TO_DELETE_CHILD_LINK:
                throw new SQLExceptionInfo.Builder(SQLExceptionCode.UNABLE_TO_DELETE_CHILD_LINK)
                        .setSchemaName(schemaName).setTableName(tableName).build().buildException();
            default:
                connection.removeTable(tenantId, SchemaUtil.getTableName(schemaName, tableName), parentTableName, result.getMutationTime());

                if (table != null) {
                    boolean dropMetaData = connection.getQueryServices().getProps()
                            .getBoolean(DROP_METADATA_ATTRIB, DEFAULT_DROP_METADATA);
                    long ts = (scn == null ? result.getMutationTime() : scn);
                    List<TableRef> tableRefs = Lists.newArrayListWithExpectedSize(2 + table.getIndexes().size());
                    connection.setAutoCommit(true);
                    if (tableType == PTableType.VIEW) {
                        for (PTable index : table.getIndexes()) {
                            tableRefs.add(new TableRef(null, index, ts, false));
                        }
                    } else {
                        dropMetaData = result.getTable().getViewIndexId() == null &&
                                connection.getQueryServices().getProps().getBoolean(DROP_METADATA_ATTRIB, DEFAULT_DROP_METADATA);
                        // Create empty table and schema - they're only used to get the name from
                        // PName name, PTableType type, long timeStamp, long sequenceNumber, List<PColumn> columns
                        // All multi-tenant tables have a view index table, so no need to check in that case
                        if (parentTableName == null) {
                            hasViewIndexTable = true;// keeping always true for deletion of stats if view index present
                            // or not
                            MetaDataUtil.deleteViewIndexSequences(connection, table.getPhysicalName(),
                                    table.isNamespaceMapped());
                            byte[] viewIndexPhysicalName = MetaDataUtil
                                    .getViewIndexPhysicalName(table.getPhysicalName().getBytes());
                            if (!dropMetaData) {
                                // we need to drop rows only when actually view index exists
                                try (Admin admin = connection.getQueryServices().getAdmin()) {
                                    hasViewIndexTable = admin.tableExists(org.apache.hadoop.hbase.TableName.valueOf(viewIndexPhysicalName));
                                } catch (IOException e1) {
                                    // absorbing as it is not critical check
                                }
                            }
                        }
                        if (tableType == PTableType.TABLE
                                && (table.isMultiTenant() || hasViewIndexTable)) {
                            if (hasViewIndexTable) {
                                byte[] viewIndexPhysicalName = MetaDataUtil.getViewIndexPhysicalName(table.getPhysicalName().getBytes());
                                String viewIndexSchemaName = SchemaUtil.getSchemaNameFromFullName(viewIndexPhysicalName);
                                String viewIndexTableName = SchemaUtil.getTableNameFromFullName(viewIndexPhysicalName);
                                PName viewIndexName = PNameFactory.newName(SchemaUtil.getTableName(viewIndexSchemaName, viewIndexTableName));

                                PTable viewIndexTable = new PTableImpl.Builder()
                                        .setName(viewIndexName)
                                        .setKey(new PTableKey(tenantId, viewIndexName.getString()))
                                        .setSchemaName(PNameFactory.newName(viewIndexSchemaName))
                                        .setTableName(PNameFactory.newName(viewIndexTableName))
                                        .setType(PTableType.VIEW)
                                        .setViewType(ViewType.MAPPED)
                                        .setTimeStamp(ts)
                                        .setPkColumns(Collections.<PColumn>emptyList())
                                        .setAllColumns(Collections.<PColumn>emptyList())
                                        .setRowKeySchema(RowKeySchema.EMPTY_SCHEMA)
                                        .setIndexes(Collections.<PTable>emptyList())
                                        .setFamilyAttributes(table.getColumnFamilies())
                                        .setPhysicalNames(Collections.<PName>emptyList())
                                        .setNamespaceMapped(table.isNamespaceMapped())
                                        .setImmutableStorageScheme(table.getImmutableStorageScheme())
                                        .setQualifierEncodingScheme(table.getEncodingScheme())
                                        .setUseStatsForParallelization(table.useStatsForParallelization())
                                        .build();
                                tableRefs.add(new TableRef(null, viewIndexTable, ts, false));
                            }
                        }
                        tableRefs.add(new TableRef(null, table, ts, false));
                        // TODO: Let the standard mutable secondary index maintenance handle this?
                        for (PTable index : table.getIndexes()) {
                            tableRefs.add(new TableRef(null, index, ts, false));
                        }
                    }
                    if (!dropMetaData) {
                        MutationPlan plan = new PostDDLCompiler(connection).compile(tableRefs, null, null,
                                Collections.<PColumn> emptyList(), ts);
                        // Delete everything in the column. You'll still be able to do queries at earlier timestamps
                        return connection.getQueryServices().updateData(plan);
                    }
                }
                break;
            }
            return new MutationState(0, 0, connection);
        } finally {
            connection.setAutoCommit(wasAutoCommit);
        }
    }

    private MutationCode processMutationResult(String schemaName, String tableName, MetaDataMutationResult result) throws SQLException {
        final MutationCode mutationCode = result.getMutationCode();
        PName tenantId = connection.getTenantId();
        switch (mutationCode) {
        case TABLE_NOT_FOUND:
            // Only called for add/remove column so parentTableName will always be null
            connection.removeTable(tenantId, SchemaUtil.getTableName(schemaName, tableName), null, HConstants.LATEST_TIMESTAMP);
            throw new TableNotFoundException(schemaName, tableName);
        case UNALLOWED_TABLE_MUTATION:
            String columnName = null;
            String familyName = null;
            String msg = null;
            // TODO: better to return error code
            if (result.getColumnName() != null) {
                familyName = result.getFamilyName() == null ? null : Bytes.toString(result.getFamilyName());
                columnName = Bytes.toString(result.getColumnName());
                msg = "Cannot add/drop column referenced by VIEW";
            }
            throw new SQLExceptionInfo.Builder(SQLExceptionCode.CANNOT_MUTATE_TABLE)
            .setSchemaName(schemaName).setTableName(tableName).setFamilyName(familyName).setColumnName(columnName).setMessage(msg).build().buildException();
        case UNALLOWED_SCHEMA_MUTATION:
            throw new SQLExceptionInfo.Builder(
                    SQLExceptionCode.CANNOT_SET_OR_ALTER_TTL)
                    .setSchemaName(schemaName).setTableName(tableName).build().buildException();
        case NO_OP:
        case COLUMN_ALREADY_EXISTS:
        case COLUMN_NOT_FOUND:
            break;
        case CONCURRENT_TABLE_MUTATION:
            addTableToCache(result, false);
            if (LOGGER.isDebugEnabled()) {
                LOGGER.debug(LogUtil.addCustomAnnotations("CONCURRENT_TABLE_MUTATION for table " + SchemaUtil.getTableName(schemaName, tableName), connection));
            }
            throw new ConcurrentTableMutationException(schemaName, tableName);
        case NEWER_TABLE_FOUND:
            // TODO: update cache?
            //            if (result.getTable() != null) {
            //                connection.addTable(result.getTable());
            //            }
            throw new NewerTableAlreadyExistsException(schemaName, tableName, result.getTable());
        case NO_PK_COLUMNS:
            throw new SQLExceptionInfo.Builder(SQLExceptionCode.PRIMARY_KEY_MISSING)
            .setSchemaName(schemaName).setTableName(tableName).build().buildException();
        case TABLE_ALREADY_EXISTS:
            break;
        case ERROR_WRITING_TO_SCHEMA_REGISTRY:
            throw new SQLExceptionInfo.Builder(ERROR_WRITING_TO_SCHEMA_REGISTRY).
                    setSchemaName(schemaName).setTableName(tableName).build().buildException();
        default:
            throw new SQLExceptionInfo.Builder(SQLExceptionCode.UNEXPECTED_MUTATION_CODE).setSchemaName(schemaName)
            .setTableName(tableName).setMessage("mutation code: " + mutationCode).build().buildException();
        }
        return mutationCode;
    }

    private long incrementTableSeqNum(PTable table, PTableType expectedType, int columnCountDelta,
                                      MetaPropertiesEvaluated metaPropertiesEvaluated)
            throws SQLException {
        return incrementTableSeqNum(table, expectedType, columnCountDelta,
                metaPropertiesEvaluated.getIsTransactional(),
                metaPropertiesEvaluated.getTransactionProvider(),
                metaPropertiesEvaluated.getUpdateCacheFrequency(),
                metaPropertiesEvaluated.getIsImmutableRows(),
                metaPropertiesEvaluated.getDisableWAL(),
                metaPropertiesEvaluated.getMultiTenant(),
                metaPropertiesEvaluated.getStoreNulls(),
                metaPropertiesEvaluated.getGuidePostWidth(),
                metaPropertiesEvaluated.getAppendOnlySchema(),
                metaPropertiesEvaluated.getImmutableStorageScheme(),
                metaPropertiesEvaluated.getUseStatsForParallelization(),
                metaPropertiesEvaluated.getTTL(),
                metaPropertiesEvaluated.isChangeDetectionEnabled(),
                metaPropertiesEvaluated.getPhysicalTableName(),
                metaPropertiesEvaluated.getSchemaVersion(),
                metaPropertiesEvaluated.getColumnEncodedBytes(),
                metaPropertiesEvaluated.getStreamingTopicName(),
                metaPropertiesEvaluated.getMaxLookbackAge());
    }

    private  long incrementTableSeqNum(PTable table, PTableType expectedType, int columnCountDelta, Boolean isTransactional,
                                       Long updateCacheFrequency, String physicalTableName,
                                       String schemaVersion, QualifierEncodingScheme columnEncodedBytes) throws SQLException {
        return incrementTableSeqNum(table, expectedType, columnCountDelta, isTransactional, null,
            updateCacheFrequency, null, null, null, null, -1L, null, null, null,null, false, physicalTableName,
                schemaVersion, columnEncodedBytes, null, null);
    }

    private long incrementTableSeqNum(PTable table, PTableType expectedType, int columnCountDelta,
            Boolean isTransactional, TransactionFactory.Provider transactionProvider,
            Long updateCacheFrequency, Boolean isImmutableRows, Boolean disableWAL,
            Boolean isMultiTenant, Boolean storeNulls, Long guidePostWidth, Boolean appendOnlySchema,
            ImmutableStorageScheme immutableStorageScheme, Boolean useStatsForParallelization,
            Integer ttl, Boolean isChangeDetectionEnabled, String physicalTableName, String schemaVersion,
                                      QualifierEncodingScheme columnEncodedBytes, String streamingTopicName, Long maxLookbackAge)
            throws SQLException {
        String schemaName = table.getSchemaName().getString();
        String tableName = table.getTableName().getString();
        // Ordinal position is 1-based and we don't count SALT column in ordinal position
        int totalColumnCount = table.getColumns().size() + (table.getBucketNum() == null ? 0 : -1);
        final long seqNum = table.getSequenceNumber() + 1;
        String tenantId = connection.getTenantId() == null ? null : connection.getTenantId().getString();
        PreparedStatement tableUpsert = connection.prepareStatement(MUTATE_TABLE);
        try {
            tableUpsert.setString(1, tenantId);
            tableUpsert.setString(2, schemaName);
            tableUpsert.setString(3, tableName);
            tableUpsert.setString(4, expectedType.getSerializedValue());
            tableUpsert.setLong(5, seqNum);
            tableUpsert.setInt(6, totalColumnCount + columnCountDelta);
            tableUpsert.execute();
        } finally {
            tableUpsert.close();
        }
        if (isImmutableRows != null) {
            mutateBooleanProperty(connection, tenantId, schemaName, tableName, IMMUTABLE_ROWS, isImmutableRows);
        }
        if (disableWAL != null) {
            mutateBooleanProperty(connection,tenantId, schemaName, tableName, DISABLE_WAL, disableWAL);
        }
        if (isMultiTenant != null) {
            mutateBooleanProperty(connection,tenantId, schemaName, tableName, MULTI_TENANT, isMultiTenant);
        }
        if (storeNulls != null) {
            mutateBooleanProperty(connection,tenantId, schemaName, tableName, STORE_NULLS, storeNulls);
        }
        if (isTransactional != null) {
            mutateBooleanProperty(connection,tenantId, schemaName, tableName, TRANSACTIONAL, isTransactional);
        }
        if (transactionProvider !=null) {
            mutateByteProperty(connection, tenantId, schemaName, tableName, TRANSACTION_PROVIDER, transactionProvider.getCode());
        }
        if (updateCacheFrequency != null) {
            mutateLongProperty(connection,tenantId, schemaName, tableName, UPDATE_CACHE_FREQUENCY, updateCacheFrequency);
        }
        if (guidePostWidth == null || guidePostWidth >= 0) {
            mutateLongProperty(connection, tenantId, schemaName, tableName, GUIDE_POSTS_WIDTH, guidePostWidth);
        }
        if (appendOnlySchema !=null) {
            mutateBooleanProperty(connection, tenantId, schemaName, tableName, APPEND_ONLY_SCHEMA, appendOnlySchema);
        }
        if (columnEncodedBytes !=null) {
            mutateByteProperty(connection, tenantId, schemaName, tableName, ENCODING_SCHEME, columnEncodedBytes.getSerializedMetadataValue());
        }
        if (immutableStorageScheme !=null) {
            mutateStringProperty(connection, tenantId, schemaName, tableName, IMMUTABLE_STORAGE_SCHEME, immutableStorageScheme.name());
        }
        if (useStatsForParallelization != null) {
            mutateBooleanProperty(connection, tenantId, schemaName, tableName, USE_STATS_FOR_PARALLELIZATION, useStatsForParallelization);
        }
        if (ttl != null) {
            mutateStringProperty(connection, tenantId, schemaName, tableName, TTL,
                    ttl == TTL_NOT_DEFINED ? null : String.valueOf(ttl));
        }
        if (isChangeDetectionEnabled != null) {
            mutateBooleanProperty(connection, tenantId, schemaName, tableName, CHANGE_DETECTION_ENABLED, isChangeDetectionEnabled);
        }
        if (!Strings.isNullOrEmpty(physicalTableName)) {
            mutateStringProperty(connection, tenantId, schemaName, tableName, PHYSICAL_TABLE_NAME, physicalTableName);
        }
        if (!Strings.isNullOrEmpty(schemaVersion)) {
            mutateStringProperty(connection, tenantId, schemaName, tableName, SCHEMA_VERSION, schemaVersion);
        }
        if (!Strings.isNullOrEmpty(streamingTopicName)) {
            mutateStringProperty(connection, tenantId, schemaName, tableName, STREAMING_TOPIC_NAME, streamingTopicName);
        }
        if (maxLookbackAge != null) {
            mutateLongProperty(connection, tenantId, schemaName, tableName, MAX_LOOKBACK_AGE, maxLookbackAge);
        }
        return seqNum;
    }

    public static void mutateTransformProperties(Connection connection, String tenantId, String schemaName, String tableName,
                                                 String physicalTableName,
                                                 ImmutableStorageScheme immutableStorageScheme,
                                                 QualifierEncodingScheme columnEncodedBytes) throws SQLException {
        if (columnEncodedBytes !=null) {
            mutateByteProperty(connection, tenantId, schemaName, tableName, ENCODING_SCHEME, columnEncodedBytes.getSerializedMetadataValue());
        }
        if (immutableStorageScheme !=null) {
            mutateByteProperty(connection, tenantId, schemaName, tableName, IMMUTABLE_STORAGE_SCHEME, immutableStorageScheme.getSerializedMetadataValue());
        }
        if (!Strings.isNullOrEmpty(physicalTableName)) {
            mutateStringProperty(connection, tenantId, schemaName, tableName, PHYSICAL_TABLE_NAME, physicalTableName);
        }
    }

    private static void mutateBooleanProperty(Connection connection, String tenantId, String schemaName, String tableName,
            String propertyName, boolean propertyValue) throws SQLException {
        String updatePropertySql = "UPSERT INTO " + SYSTEM_CATALOG_SCHEMA + ".\"" + SYSTEM_CATALOG_TABLE + "\"( " +
                TENANT_ID + "," +
                TABLE_SCHEM + "," +
                TABLE_NAME + "," +
                propertyName +
                ") VALUES (?, ?, ?, ?)";
        try (PreparedStatement tableBoolUpsert = connection.prepareStatement(updatePropertySql)) {
            tableBoolUpsert.setString(1, tenantId);
            tableBoolUpsert.setString(2, schemaName);
            tableBoolUpsert.setString(3, tableName);
            tableBoolUpsert.setBoolean(4, propertyValue);
            tableBoolUpsert.execute();
        }
    }

    private static void mutateLongProperty(Connection connection, String tenantId, String schemaName, String tableName,
            String propertyName, Long propertyValue) throws SQLException {
        String updatePropertySql = "UPSERT INTO " + SYSTEM_CATALOG_SCHEMA + ".\"" + SYSTEM_CATALOG_TABLE + "\"( " +
                TENANT_ID + "," +
                TABLE_SCHEM + "," +
                TABLE_NAME + "," +
                propertyName +
                ") VALUES (?, ?, ?, ?)";
        try (PreparedStatement tableBoolUpsert = connection.prepareStatement(updatePropertySql)) {
            tableBoolUpsert.setString(1, tenantId);
            tableBoolUpsert.setString(2, schemaName);
            tableBoolUpsert.setString(3, tableName);
            if (propertyValue == null) {
                tableBoolUpsert.setNull(4, Types.BIGINT);
            } else {
                tableBoolUpsert.setLong(4, propertyValue);
            }
            tableBoolUpsert.execute();
        }
    }

    private static void mutateIntegerProperty(Connection connection, String tenantId,
            String schemaName, String tableName, String propertyName, Integer propertyValue)
            throws SQLException {
        String updatePropertySql = "UPSERT INTO " + SYSTEM_CATALOG_SCHEMA + ".\""
                + SYSTEM_CATALOG_TABLE + "\"( "
                + TENANT_ID + ","
                + TABLE_SCHEM + ","
                + TABLE_NAME + ","
                + propertyName
                + ") VALUES (?, ?, ?, ?)";
        try (PreparedStatement tableBoolUpsert = connection.prepareStatement(updatePropertySql)) {
            tableBoolUpsert.setString(1, tenantId);
            tableBoolUpsert.setString(2, schemaName);
            tableBoolUpsert.setString(3, tableName);
            if (propertyValue == null) {
                tableBoolUpsert.setNull(4, Types.INTEGER);
            } else {
                tableBoolUpsert.setInt(4, propertyValue);
            }
            tableBoolUpsert.execute();
        }
    }
    
    private static void mutateByteProperty(Connection connection, String tenantId, String schemaName, String tableName,
            String propertyName, Byte propertyValue) throws SQLException {
        String updatePropertySql = "UPSERT INTO " + SYSTEM_CATALOG_SCHEMA + ".\"" + SYSTEM_CATALOG_TABLE + "\"( " +
                TENANT_ID + "," +
                TABLE_SCHEM + "," +
                TABLE_NAME + "," +
                propertyName +
                ") VALUES (?, ?, ?, ?)";
        try (PreparedStatement tableBoolUpsert = connection.prepareStatement(updatePropertySql)) {
            tableBoolUpsert.setString(1, tenantId);
            tableBoolUpsert.setString(2, schemaName);
            tableBoolUpsert.setString(3, tableName);
            if (propertyValue == null) {
                tableBoolUpsert.setNull(4, Types.TINYINT);
            } else {
                tableBoolUpsert.setByte(4, propertyValue);
            }
            tableBoolUpsert.execute();
        }
    }
    
    private static void mutateStringProperty(Connection connection, String tenantId, String schemaName, String tableName,
            String propertyName, String propertyValue) throws SQLException {
        String updatePropertySql = "UPSERT INTO " + SYSTEM_CATALOG_SCHEMA + ".\"" + SYSTEM_CATALOG_TABLE + "\"( " +
                TENANT_ID + "," +
                TABLE_SCHEM + "," +
                TABLE_NAME + "," +
                propertyName +
                ") VALUES (?, ?, ?, ?)";
        try (PreparedStatement tableBoolUpsert = connection.prepareStatement(updatePropertySql)) {
            tableBoolUpsert.setString(1, tenantId);
            tableBoolUpsert.setString(2, schemaName);
            tableBoolUpsert.setString(3, tableName);
            tableBoolUpsert.setString(4, propertyValue);
            tableBoolUpsert.execute();
        }
    }

    public MutationState addColumn(AddColumnStatement statement) throws SQLException {
        PTable table = FromCompiler.getResolver(statement, connection).getTables().get(0).getTable();
        return addColumn(table, statement.getColumnDefs(), statement.getProps(), statement.ifNotExists(), false, statement.getTable(), statement.getTableType(), statement.isCascade(), statement.getIndexes());
    }

    public MutationState addColumn(PTable table, List<ColumnDef> origColumnDefs,
            ListMultimap<String, Pair<String, Object>> stmtProperties, boolean ifNotExists,
            boolean removeTableProps, NamedTableNode namedTableNode, PTableType tableType, boolean cascade, List<NamedNode> indexes)
                    throws SQLException {
        connection.rollback();
        List<PTable> indexesPTable = Lists.newArrayListWithExpectedSize(indexes != null ?
                indexes.size() : table.getIndexes().size());
        Map<PTable, Integer> indexToColumnSizeMap = new HashMap<>();

        // if cascade keyword is passed and indexes are provided either implicitly or explicitly
        if (cascade && (indexes == null || !indexes.isEmpty())) {
            indexesPTable = getIndexesPTableForCascade(indexes, table);
            if (indexesPTable.size() == 0) {
                // go back to regular behavior of altering the table/view
                cascade = false;
            } else {
                for (PTable index : indexesPTable) {
                    indexToColumnSizeMap.put(index, index.getColumns().size());
                }
            }
        }
        boolean wasAutoCommit = connection.getAutoCommit();
        List<PColumn> columns = Lists.newArrayListWithExpectedSize(origColumnDefs != null ?
            origColumnDefs.size() : 0);
        PName tenantId = connection.getTenantId();
        boolean sharedIndex = tableType == PTableType.INDEX && (table.getIndexType() == IndexType.LOCAL || table.getViewIndexId() != null);
        String tenantIdToUse = connection.getTenantId() != null && sharedIndex ? connection.getTenantId().getString() : null;
        String schemaName = table.getSchemaName().getString();
        String tableName = table.getTableName().getString();
        PName physicalName = table.getPhysicalName();
        String physicalSchemaName =
                SchemaUtil.getSchemaNameFromFullName(physicalName.getString());
        String physicalTableName =
                SchemaUtil.getTableNameFromFullName(physicalName.getString());
        Set<String> acquiredColumnMutexSet = Sets.newHashSetWithExpectedSize(3);
        boolean acquiredBaseTableMutex = false;
        try {
            connection.setAutoCommit(false);

            List<ColumnDef> columnDefs;
            if ((table.isAppendOnlySchema() || ifNotExists) && origColumnDefs != null) {
                // only make the rpc if we are adding new columns
                columnDefs = Lists.newArrayList();
                for (ColumnDef columnDef : origColumnDefs) {
                    String familyName = columnDef.getColumnDefName().getFamilyName();
                    String columnName = columnDef.getColumnDefName().getColumnName();
                    if (familyName != null) {
                        try {
                            PColumnFamily columnFamily = table.getColumnFamily(familyName);
                            columnFamily.getPColumnForColumnName(columnName);
                            if (!ifNotExists) {
                                throw new ColumnAlreadyExistsException(schemaName, tableName,
                                  columnName);
                            }
                        } catch (ColumnFamilyNotFoundException | ColumnNotFoundException e) {
                            columnDefs.add(columnDef);
                        }
                    } else {
                        try {
                            table.getColumnForColumnName(columnName);
                            if (!ifNotExists) {
                                throw new ColumnAlreadyExistsException(schemaName, tableName,
                                  columnName);
                            }
                        } catch (ColumnNotFoundException e) {
                            columnDefs.add(columnDef);
                        }
                    }
                }
            } else {
                columnDefs = origColumnDefs == null ? Collections.<ColumnDef>emptyList() : origColumnDefs;
            }

            boolean retried = false;
            boolean changingPhoenixTableProperty = false;
            MutableBoolean areWeIntroducingTTLAtThisLevel = new MutableBoolean(false);
            MetaProperties metaProperties = new MetaProperties();
            while (true) {
                Map<String, List<Pair<String, Object>>> properties=new HashMap<>(stmtProperties.size());;
                metaProperties = loadStmtProperties(stmtProperties,properties,table,removeTableProps);

                ColumnResolver resolver = FromCompiler.getResolver(namedTableNode, connection);
                table = resolver.getTables().get(0).getTable();
                int nIndexes = table.getIndexes().size();
                int numCols = columnDefs.size();
                int nNewColumns = numCols;
                List<Mutation> tableMetaData = Lists.newArrayListWithExpectedSize((1 + nNewColumns) * (nIndexes + 1));
                List<Mutation> columnMetaData = Lists.newArrayListWithExpectedSize(nNewColumns * (nIndexes + 1));
                if (LOGGER.isDebugEnabled()) {
                    LOGGER.debug(LogUtil.addCustomAnnotations("Resolved table to " + table.getName().getString() + " with seqNum " + table.getSequenceNumber() + " at timestamp " + table.getTimeStamp() + " with " + table.getColumns().size() + " columns: " + table.getColumns(), connection));
                }

                int position = table.getColumns().size();

                boolean addPKColumns = columnDefs.stream().anyMatch(ColumnDef::isPK);
                if (addPKColumns) {
                    List<PColumn> currentPKs = table.getPKColumns();
                    PColumn lastPK = currentPKs.get(currentPKs.size()-1);
                    // Disallow adding columns if the last column in the primary key is VARBIANRY
                    // or ARRAY.
                    if (lastPK.getDataType() == PVarbinary.INSTANCE || lastPK.getDataType().isArrayType()) {
                        throw new SQLExceptionInfo.Builder(SQLExceptionCode.VARBINARY_LAST_PK)
                        .setColumnName(lastPK.getName().getString()).build().buildException();
                    }
                    // Disallow adding columns if last column in the primary key is fixed width
                    // and nullable.
                    if (lastPK.isNullable() && lastPK.getDataType().isFixedWidth()) {
                        throw new SQLExceptionInfo.Builder(SQLExceptionCode.NULLABLE_FIXED_WIDTH_LAST_PK)
                        .setColumnName(lastPK.getName().getString()).build().buildException();
                    }
                }

                MetaPropertiesEvaluated metaPropertiesEvaluated = new MetaPropertiesEvaluated();
                changingPhoenixTableProperty = evaluateStmtProperties(metaProperties,metaPropertiesEvaluated,table,schemaName,tableName,areWeIntroducingTTLAtThisLevel);
                if (areWeIntroducingTTLAtThisLevel.booleanValue()) {
                    //As we are introducing TTL for the first time at this level, we need to check
                    //if TTL is already defined up or down in the hierarchy.
                    Integer ttlAlreadyDefined = TTL_NOT_DEFINED;
                    //Check up the hierarchy
                    if (table.getType() != PTableType.TABLE) {
                        ttlAlreadyDefined = checkAndGetTTLFromHierarchy(PhoenixRuntime.getTableNoCache(connection, table.getParentName().toString()));
                    }
                    if (ttlAlreadyDefined != TTL_NOT_DEFINED) {
                        throw new SQLExceptionInfo.Builder(SQLExceptionCode.
                                TTL_ALREADY_DEFINED_IN_HIERARCHY)
                                .setSchemaName(schemaName)
                                .setTableName(tableName)
                                .build()
                                .buildException();
                    }

                    /**
                     * To check if TTL is defined at any of the child below we are checking it at
                     * {@link org.apache.phoenix.coprocessor.MetaDataEndpointImpl#mutateColumn(List,
                     * ColumnMutator, int, PTable, PTable, boolean)} level where in function
                     * {@link org.apache.phoenix.coprocessor.MetaDataEndpointImpl#
                     * validateIfMutationAllowedOnParent(PTable, List, PTableType, long, byte[],
                     * byte[], byte[], List, int)} we are already traversing through
                     * allDescendantViews.
                     */



                }

                boolean isTransformNeeded = TransformClient.checkIsTransformNeeded(metaProperties, schemaName, table, tableName, null, tenantIdToUse, connection);
                if (isTransformNeeded) {
                    // We can add a support for these later. For now, not supported.
                    if (MetaDataUtil.hasLocalIndexTable(connection, physicalTableName.getBytes())) {
                        throw new SQLExceptionInfo.Builder(SQLExceptionCode.CANNOT_TRANSFORM_TABLE_WITH_LOCAL_INDEX)
                                .setSchemaName(schemaName).setTableName(tableName).build().buildException();
                    }
                    if (table.isAppendOnlySchema()) {
                        throw new SQLExceptionInfo.Builder(SQLExceptionCode.CANNOT_TRANSFORM_TABLE_WITH_APPEND_ONLY_SCHEMA)
                                .setSchemaName(schemaName).setTableName(tableName).build().buildException();
                    }
                    if (table.isTransactional()) {
                        throw new SQLExceptionInfo.Builder(CANNOT_TRANSFORM_TRANSACTIONAL_TABLE)
                                .setSchemaName(schemaName).setTableName(tableName).build().buildException();
                    }
                }

                // If changing isImmutableRows to true or it's not being changed and is already true
                boolean willBeImmutableRows = Boolean.TRUE.equals(metaPropertiesEvaluated.getIsImmutableRows()) || (metaPropertiesEvaluated.getIsImmutableRows() == null && table.isImmutableRows());
                boolean willBeTxnl = metaProperties.getNonTxToTx();
                Long timeStamp = TransactionUtil.getTableTimestamp(connection, table.isTransactional() || willBeTxnl, table.isTransactional() ? table.getTransactionProvider() : metaPropertiesEvaluated.getTransactionProvider());
                int numPkColumnsAdded = 0;
                Set<String> colFamiliesForPColumnsToBeAdded = new LinkedHashSet<>();
                Set<String> families = new LinkedHashSet<>();
                PTable tableForCQCounters = tableType == PTableType.VIEW
                        ? connection.getTable(table.getPhysicalName().getString())
                        : table;
                EncodedCQCounter cqCounterToUse = tableForCQCounters.getEncodedCQCounter();
                Map<String, Integer> changedCqCounters = new HashMap<>(numCols);
                if (numCols > 0 ) {
                    StatementContext context = new StatementContext(new PhoenixStatement(connection), resolver);
                    short nextKeySeq = SchemaUtil.getMaxKeySeq(table);
                    for ( ColumnDef colDef : columnDefs) {
                        if (colDef != null && !colDef.isNull()) {
                            if (colDef.isPK()) {
                                throw new SQLExceptionInfo.Builder(SQLExceptionCode.NOT_NULLABLE_COLUMN_IN_ROW_KEY)
                                .setColumnName(colDef.getColumnDefName().getColumnName()).build().buildException();
                            } else if (!willBeImmutableRows) {
                                throw new SQLExceptionInfo.Builder(SQLExceptionCode.KEY_VALUE_NOT_NULL)
                                .setColumnName(colDef.getColumnDefName().getColumnName()).build().buildException();
                            }
                        }
                        if (colDef != null && colDef.isPK() && table.getType() == VIEW && table.getViewType() != MAPPED) {
                            throwIfLastPKOfParentIsVariableLength(getParentOfView(table), schemaName, tableName, colDef);
                        }
                        if (colDef != null && colDef.isRowTimestamp()) {
                            throw new SQLExceptionInfo.Builder(SQLExceptionCode.ROWTIMESTAMP_CREATE_ONLY)
                            .setColumnName(colDef.getColumnDefName().getColumnName()).build().buildException();
                        }
                        if (!colDef.validateDefault(context, null)) {
                            colDef = new ColumnDef(colDef, null); // Remove DEFAULT as it's not necessary
                        }
                        String familyName = null;
                        Integer encodedCQ = null;
                        if (!colDef.isPK()) {
                            String colDefFamily = colDef.getColumnDefName().getFamilyName();
                            ImmutableStorageScheme storageScheme = table.getImmutableStorageScheme();
                            String defaultColumnFamily = tableForCQCounters.getDefaultFamilyName() != null && !Strings.isNullOrEmpty(tableForCQCounters.getDefaultFamilyName().getString()) ?
                                    tableForCQCounters.getDefaultFamilyName().getString() : DEFAULT_COLUMN_FAMILY;
                                if (table.getType() == PTableType.INDEX && table.getIndexType() == IndexType.LOCAL) {
                                    defaultColumnFamily = QueryConstants.LOCAL_INDEX_COLUMN_FAMILY_PREFIX + defaultColumnFamily;
                                }
                            if (storageScheme == SINGLE_CELL_ARRAY_WITH_OFFSETS) {
                                familyName = colDefFamily != null ? colDefFamily : defaultColumnFamily;
                            } else {
                                familyName = defaultColumnFamily;
                            }
                            encodedCQ = table.isAppendOnlySchema() ? Integer.valueOf(ENCODED_CQ_COUNTER_INITIAL_VALUE + position) : cqCounterToUse.getNextQualifier(familyName);
                            if (!table.isAppendOnlySchema() && cqCounterToUse.increment(familyName)) {
                                changedCqCounters.put(familyName,
                                    cqCounterToUse.getNextQualifier(familyName));
                            }
                        }
                        byte[] columnQualifierBytes = null;
                        try {
                            columnQualifierBytes = EncodedColumnsUtil.getColumnQualifierBytes(colDef.getColumnDefName().getColumnName(), encodedCQ, table, colDef.isPK());
                        }
                        catch (QualifierOutOfRangeException e) {
                            throw new SQLExceptionInfo.Builder(SQLExceptionCode.MAX_COLUMNS_EXCEEDED)
                            .setSchemaName(schemaName)
                            .setTableName(tableName).build().buildException();
                        }
                        PColumn column = newColumn(position++, colDef, PrimaryKeyConstraint.EMPTY, table.getDefaultFamilyName() == null ? null : table.getDefaultFamilyName().getString(), true, columnQualifierBytes, willBeImmutableRows);
                        HashMap<PTable, PColumn> indexToIndexColumnMap = null;
                        if (cascade) {
                            indexToIndexColumnMap = getPTablePColumnHashMapForCascade(indexesPTable, willBeImmutableRows,
                                            colDef, familyName, indexToColumnSizeMap);
                        }

                        columns.add(column);
                        String pkName = null;
                        Short keySeq = null;

                        // TODO: support setting properties on other families?
                        if (column.getFamilyName() == null) {
                            ++numPkColumnsAdded;
                            pkName = table.getPKName() == null ? null : table.getPKName().getString();
                            keySeq = ++nextKeySeq;
                        } else {
                            families.add(column.getFamilyName().getString());
                        }
                        colFamiliesForPColumnsToBeAdded.add(column.getFamilyName() == null ? null : column.getFamilyName().getString());
                        addColumnMutation(connection, schemaName, tableName, column, null, pkName, keySeq, table.getBucketNum() != null);
                        // add new columns for given indexes one by one
                        if (cascade) {
                            for (PTable index: indexesPTable) {
                                LOGGER.info("Adding column "+column.getName().getString()+" to "+index.getTableName().toString());
                                addColumnMutation(connection, schemaName, index.getTableName().getString(), indexToIndexColumnMap.get(index), null, "", keySeq, index.getBucketNum() != null);
                            }
                        }
                    }

                    // Add any new PK columns to end of index PK
                    if (numPkColumnsAdded > 0) {
                        // create PK column list that includes the newly created columns
                        List<PColumn> pkColumns = Lists.newArrayListWithExpectedSize(table.getPKColumns().size()+numPkColumnsAdded);
                        pkColumns.addAll(table.getPKColumns());
                        for (int i=0; i<numCols; ++i) {
                            if (columnDefs.get(i).isPK()) {
                                pkColumns.add(columns.get(i));
                            }
                        }
                        int pkSlotPosition = table.getPKColumns().size()-1;
                        for (PTable index : table.getIndexes()) {
                            short nextIndexKeySeq = SchemaUtil.getMaxKeySeq(index);
                            int indexPosition = index.getColumns().size();
                            for (int i=0; i<numCols; ++i) {
                                ColumnDef colDef = columnDefs.get(i);
                                if (colDef.isPK()) {
                                    PDataType indexColDataType = IndexUtil.getIndexColumnDataType(colDef.isNull(), colDef.getDataType());
                                    ColumnName indexColName = ColumnName.caseSensitiveColumnName(IndexUtil.getIndexColumnName(null, colDef.getColumnDefName().getColumnName()));
                                    Expression expression = new RowKeyColumnExpression(columns.get(i), new RowKeyValueAccessor(pkColumns, pkSlotPosition));
                                    ColumnDef indexColDef = FACTORY.columnDef(indexColName, indexColDataType.getSqlTypeName(), colDef.isNull(), colDef.getMaxLength(), colDef.getScale(), true, colDef.getSortOrder(), expression.toString(), colDef.isRowTimestamp());
                                    PColumn indexColumn = newColumn(indexPosition++, indexColDef, PrimaryKeyConstraint.EMPTY, null, true, null, willBeImmutableRows);
                                    addColumnMutation(connection, schemaName, index.getTableName().getString(), indexColumn, index.getParentTableName().getString(), index.getPKName() == null ? null : index.getPKName().getString(), ++nextIndexKeySeq, index.getBucketNum() != null);
                                }
                            }
                        }
                        ++pkSlotPosition;
                    }
                    columnMetaData.addAll(connection.getMutationState().toMutations(timeStamp).next().getSecond());
                    connection.rollback();
                } else {
                    // Check that HBase configured properly for mutable secondary indexing
                    // if we're changing from an immutable table to a mutable table and we
                    // have existing indexes.
                    if (Boolean.FALSE.equals(metaPropertiesEvaluated.getIsImmutableRows()) && !table.getIndexes().isEmpty()) {
                        int hbaseVersion = connection.getQueryServices().getLowestClusterHBaseVersion();
                        if (hbaseVersion < MetaDataProtocol.MUTABLE_SI_VERSION_THRESHOLD) {
                            throw new SQLExceptionInfo.Builder(SQLExceptionCode.NO_MUTABLE_INDEXES)
                            .setSchemaName(schemaName).setTableName(tableName).build().buildException();
                        }
                        if (!connection.getQueryServices().hasIndexWALCodec() && !table.isTransactional()) {
                            throw new SQLExceptionInfo.Builder(SQLExceptionCode.INVALID_MUTABLE_INDEX_CONFIG)
                            .setSchemaName(schemaName).setTableName(tableName).build().buildException();
                        }
                    }
                    if (Boolean.TRUE.equals(metaPropertiesEvaluated.getMultiTenant())) {
                        throwIfInsufficientColumns(schemaName, tableName, table.getPKColumns(), table.getBucketNum()!=null, metaPropertiesEvaluated.getMultiTenant());
                    }
                }

                if (!table.getIndexes().isEmpty() &&
                        (numPkColumnsAdded>0 || metaProperties.getNonTxToTx() ||
                                metaPropertiesEvaluated.getUpdateCacheFrequency() != null)) {
                    for (PTable index : table.getIndexes()) {
                        incrementTableSeqNum(index, index.getType(), numPkColumnsAdded,
                                metaProperties.getNonTxToTx() ? Boolean.TRUE : null,
                                metaPropertiesEvaluated.getUpdateCacheFrequency(),
                                metaPropertiesEvaluated.getPhysicalTableName(),
                                metaPropertiesEvaluated.getSchemaVersion(),
                                metaProperties.getColumnEncodedBytesProp());
                    }
                    tableMetaData.addAll(connection.getMutationState().toMutations(timeStamp).next().getSecond());
                    connection.rollback();
                }

                if (cascade) {
                    for (PTable index : indexesPTable) {
                        incrementTableSeqNum(index, index.getType(), columnDefs.size(),
                                Boolean.FALSE,
                                metaPropertiesEvaluated.getUpdateCacheFrequency(),
                                metaPropertiesEvaluated.getPhysicalTableName(),
                                metaPropertiesEvaluated.getSchemaVersion(),
                                metaPropertiesEvaluated.getColumnEncodedBytes());
                    }
                    tableMetaData.addAll(connection.getMutationState().toMutations(timeStamp).next().getSecond());
                    connection.rollback();
                }

                long seqNum = 0;
                if (changingPhoenixTableProperty || columnDefs.size() > 0) {
                    seqNum = incrementTableSeqNum(table, tableType, columnDefs.size(), metaPropertiesEvaluated);

                    tableMetaData.addAll(connection.getMutationState().toMutations(timeStamp).next().getSecond());
                    connection.rollback();
                }

                PTable transformingNewTable = null;
                if (isTransformNeeded) {
                   try {
                       transformingNewTable = TransformClient.addTransform(connection, tenantIdToUse, table, metaProperties, seqNum, PTable.TransformType.METADATA_TRANSFORM);
                    } catch (SQLException ex) {
                       connection.rollback();
                       throw ex;
                   }
                }

                // Force the table header row to be first
                Collections.reverse(tableMetaData);
                // Add column metadata afterwards, maintaining the order so columns have more predictable ordinal position
                tableMetaData.addAll(columnMetaData);
                if (!changedCqCounters.isEmpty()) {
                    try (PreparedStatement linkStatement = connection.prepareStatement(UPDATE_ENCODED_COLUMN_COUNTER)) {
                        for (Entry<String, Integer> entry : changedCqCounters.entrySet()) {
                            linkStatement.setString(1, tenantIdToUse);
                            linkStatement.setString(2, tableForCQCounters.getSchemaName().getString());
                            linkStatement.setString(3, tableForCQCounters.getTableName().getString());
                            linkStatement.setString(4, entry.getKey());
                            linkStatement.setInt(5, entry.getValue());
                            linkStatement.execute();
                        }
                    }

                    // When a view adds its own columns, then we need to increase the sequence number of the base table
                    // too since we want clients to get the latest PTable of the base table.
                    if (tableType == VIEW) {
                        try (PreparedStatement incrementStatement = connection.prepareStatement(INCREMENT_SEQ_NUM)) {
                            incrementStatement.setString(1, null);
                            incrementStatement.setString(2, tableForCQCounters.getSchemaName().getString());
                            incrementStatement.setString(3, tableForCQCounters.getTableName().getString());
                            incrementStatement.setLong(4, tableForCQCounters.getSequenceNumber() + 1);
                            incrementStatement.execute();
                        }
                    }
                    tableMetaData.addAll(connection.getMutationState().toMutations(timeStamp).next().getSecond());
                    connection.rollback();
                }

                byte[] family = families.size() > 0 ?
                        families.iterator().next().getBytes(StandardCharsets.UTF_8) : null;

                // Figure out if the empty column family is changing as a result of adding the new column
                byte[] emptyCF = null;
                byte[] projectCF = null;
                if (table.getType() != PTableType.VIEW && family != null) {
                    if (table.getColumnFamilies().isEmpty()) {
                        emptyCF = family;
                    } else {
                        try {
                            table.getColumnFamily(family);
                        } catch (ColumnFamilyNotFoundException e) {
                            projectCF = family;
                            emptyCF = SchemaUtil.getEmptyColumnFamily(table);
                        }
                    }
                }

                if (EncodedColumnsUtil.usesEncodedColumnNames(table)
                        && stmtProperties.isEmpty() && !acquiredBaseTableMutex) {
                    // For tables that use column encoding acquire a mutex on
                    // the base table as we need to update the encoded column
                    // qualifier counter on the base table. Not applicable to
                    // ALTER TABLE/VIEW SET <property> statements because
                    // we don't update the column qualifier counter while
                    // setting property, hence the check: stmtProperties.isEmpty()
                    acquiredBaseTableMutex = writeCell(null, physicalSchemaName,
                        physicalTableName, null);
                    if (!acquiredBaseTableMutex) {
                        throw new ConcurrentTableMutationException(
                            physicalSchemaName, physicalTableName);
                    }
                }
                for (PColumn pColumn : columns) {
                    // acquire the mutex using the global physical table name to
                    // prevent creating the same column on a table or view with
                    // a conflicting type etc
                    boolean acquiredMutex = writeCell(null, physicalSchemaName, physicalTableName,
                        pColumn.toString());
                    if (!acquiredMutex && !acquiredColumnMutexSet.contains(pColumn.toString())) {
                        throw new ConcurrentTableMutationException(physicalSchemaName, physicalTableName);
                    }
                    acquiredColumnMutexSet.add(pColumn.toString());
                }
                MetaDataMutationResult result = connection.getQueryServices().addColumn(tableMetaData, table,
                        getParentTable(table), transformingNewTable, properties, colFamiliesForPColumnsToBeAdded, columns);

                try {
                    MutationCode code = processMutationResult(schemaName, tableName, result);
                    if (code == MutationCode.COLUMN_ALREADY_EXISTS) {
                        addTableToCache(result, false);
                        if (!ifNotExists) {
                            throw new ColumnAlreadyExistsException(schemaName, tableName, SchemaUtil.findExistingColumn(result.getTable(), columns));
                        }
                        return new MutationState(0, 0, connection);
                    }
                    // Only update client side cache if we aren't adding a PK column to a table with indexes or
                    // transitioning a table from non transactional to transactional.
                    // We could update the cache manually then too, it'd just be a pain.
                    String fullTableName = SchemaUtil.getTableName(schemaName, tableName);
                    long resolvedTimeStamp = TransactionUtil.getResolvedTime(connection, result);
                    if (table.getIndexes().isEmpty() || (numPkColumnsAdded==0 && ! metaProperties.getNonTxToTx())) {
                        addTableToCache(result, false, resolvedTimeStamp);
                        table = result.getTable();
                    } else  {
                        // remove the table from the cache, it will be fetched from the server the
                        // next time it is resolved
                        connection.removeTable(tenantId, fullTableName, null, resolvedTimeStamp);
                    }
                    // Delete rows in view index if we haven't dropped it already
                    // We only need to do this if the multiTenant transitioned to false
                    if (table.getType() == PTableType.TABLE
                            && Boolean.FALSE.equals(metaPropertiesEvaluated.getMultiTenant())
                            && MetaDataUtil.hasViewIndexTable(connection, table.getPhysicalName())) {
                        connection.setAutoCommit(true);
                        MetaDataUtil.deleteViewIndexSequences(connection, table.getPhysicalName(), table.isNamespaceMapped());
                        // If we're not dropping metadata, then make sure no rows are left in
                        // our view index physical table.
                        // TODO: remove this, as the DROP INDEX commands run when the DROP VIEW
                        // commands are run would remove all rows already.
                        if (!connection.getQueryServices().getProps().getBoolean(DROP_METADATA_ATTRIB, DEFAULT_DROP_METADATA)) {
                            Long scn = connection.getSCN();
                            long ts = (scn == null ? result.getMutationTime() : scn);
                            byte[] viewIndexPhysicalName = MetaDataUtil
                                    .getViewIndexPhysicalName(table.getPhysicalName().getBytes());
                            String viewIndexSchemaName = SchemaUtil.getSchemaNameFromFullName(viewIndexPhysicalName);
                            String viewIndexTableName = SchemaUtil.getTableNameFromFullName(viewIndexPhysicalName);
                            PName viewIndexName = PNameFactory.newName(SchemaUtil.getTableName(viewIndexSchemaName, viewIndexTableName));

                            PTable viewIndexTable = new PTableImpl.Builder()
                                    .setName(viewIndexName)
                                    .setKey(new PTableKey(tenantId, viewIndexName.getString()))
                                    .setSchemaName(PNameFactory.newName(viewIndexSchemaName))
                                    .setTableName(PNameFactory.newName(viewIndexTableName))
                                    .setType(PTableType.VIEW)
                                    .setViewType(ViewType.MAPPED)
                                    .setTimeStamp(ts)
                                    .setPkColumns(Collections.<PColumn>emptyList())
                                    .setAllColumns(Collections.<PColumn>emptyList())
                                    .setRowKeySchema(RowKeySchema.EMPTY_SCHEMA)
                                    .setIndexes(Collections.<PTable>emptyList())
                                    .setFamilyAttributes(table.getColumnFamilies())
                                    .setPhysicalNames(Collections.<PName>emptyList())
                                    .setNamespaceMapped(table.isNamespaceMapped())
                                    .setImmutableStorageScheme(table.getImmutableStorageScheme())
                                    .setQualifierEncodingScheme(table.getEncodingScheme())
                                    .setUseStatsForParallelization(table.useStatsForParallelization())
                                    .build();
                            List<TableRef> tableRefs = Collections.singletonList(new TableRef(null, viewIndexTable, ts, false));
                            MutationPlan plan = new PostDDLCompiler(connection).compile(tableRefs, null, null,
                                    Collections.<PColumn>emptyList(), ts);
                            connection.getQueryServices().updateData(plan);
                        }
                    }
                    if (transformingNewTable != null) {
                        connection.removeTable(tenantId, fullTableName, null, resolvedTimeStamp);
                        connection.getQueryServices().clearCache();
                    }
                    if (emptyCF != null) {
                        Long scn = connection.getSCN();
                        connection.setAutoCommit(true);
                        // Delete everything in the column. You'll still be able to do queries at earlier timestamps
                        long ts = (scn == null ? result.getMutationTime() : scn);
                        MutationPlan plan = new PostDDLCompiler(connection).compile(Collections.singletonList(new TableRef(null, table, ts, false)), emptyCF, projectCF == null ? null : Collections.singletonList(projectCF), null, ts);
                        return connection.getQueryServices().updateData(plan);
                    }
                    return new MutationState(0, 0, connection);
                } catch (ConcurrentTableMutationException e) {
                    if (retried) {
                        throw e;
                    }
                    if (LOGGER.isDebugEnabled()) {
                        LOGGER.debug(LogUtil.addCustomAnnotations("Caught ConcurrentTableMutationException for table " + SchemaUtil.getTableName(schemaName, tableName) + ". Will try again...", connection));
                    }
                    retried = true;
                } catch(Throwable e) {
                    TableMetricsManager.updateMetricsForSystemCatalogTableMethod(tableName,
                            NUM_METADATA_LOOKUP_FAILURES, 1);
                    throw e;
                }
            }
        } finally {
            connection.setAutoCommit(wasAutoCommit);
            if (acquiredBaseTableMutex) {
                // release the mutex on the physical table (used to prevent concurrent conflicting
                // add column changes)
                deleteCell(null, physicalSchemaName, physicalTableName, null);
            }
            deleteMutexCells(physicalSchemaName, physicalTableName, acquiredColumnMutexSet);
        }
    }

    private List<PTable> getIndexesPTableForCascade(List<NamedNode> indexes, PTable table) throws SQLException {
        boolean isView = table.getType().equals(PTableType.VIEW);
        List<PTable> indexesPTable = new ArrayList<>();

        // when indexes is null, that means ALL keyword is passed and
        // we ll collect all global indexes for cascading
        if (indexes == null) {
            indexesPTable.addAll(table.getIndexes());
            for (PTable index : table.getIndexes()) {
                // a child view has access to its parents indexes,
                // this if clause ensures we only get the indexes that
                // are only created on the view itself.
                if (index.getIndexType().equals(IndexType.LOCAL)
                        || (isView && index.getTableName().toString().contains(
                        QueryConstants.CHILD_VIEW_INDEX_NAME_SEPARATOR))) {
                    indexesPTable.remove(index);
                }
            }
        } else {
            List<String> indexesParam = Lists.newArrayListWithExpectedSize(indexes.size());
            for (NamedNode index : indexes) {
                indexesParam.add(index.getName());
            }
            // gets the PTable for list of indexes passed in the function
            // if all the names in parameter list are correct, indexesParam list should be empty
            // by end of the loop
            for (PTable index : table.getIndexes()) {
                if (index.getIndexType().equals(IndexType.LOCAL)) {
                    throw new SQLExceptionInfo
                            .Builder(SQLExceptionCode.NOT_SUPPORTED_CASCADE_FEATURE_LOCAL_INDEX)
                            .setTableName(index.getName().getString())
                            .build()
                            .buildException();
                }
                if (indexesParam.remove(index.getTableName().getString())) {
                    indexesPTable.add(index);
                }
            }
            // indexesParam has index names that are not correct
            if (!indexesParam.isEmpty()) {
                throw new SQLExceptionInfo
                        .Builder(SQLExceptionCode.INCORRECT_INDEX_NAME)
                        .setTableName(StringUtils.join(",", indexesParam))
                        .build()
                        .buildException();
            }
        }
        return indexesPTable;
    }

    private HashMap<PTable, PColumn> getPTablePColumnHashMapForCascade(List<PTable> indexesPTable,
            boolean willBeImmutableRows, ColumnDef colDef, String familyName, Map<PTable, Integer> indexToColumnSizeMap) throws SQLException {
        HashMap<PTable, PColumn> indexColumn;
        if (colDef.isPK()) {
            //only supported for non pk column
            throw new SQLExceptionInfo.Builder(
                    SQLExceptionCode.NOT_SUPPORTED_CASCADE_FEATURE_PK)
                    .build()
                    .buildException();
        }
        indexColumn = new HashMap(indexesPTable.size());
        PDataType indexColDataType = IndexUtil.getIndexColumnDataType(colDef.isNull(), colDef.getDataType());
        ColumnName
                indexColName = ColumnName.caseSensitiveColumnName(IndexUtil.getIndexColumnName(familyName, colDef.getColumnDefName().getColumnName()));
        ColumnDef indexColDef = FACTORY.columnDef(indexColName, indexColDataType.getSqlTypeName(), colDef.isNull(), colDef.getMaxLength(), colDef.getScale(), false, colDef.getSortOrder(), colDef.getExpression(), colDef.isRowTimestamp());
        // TODO: add support to specify tenant owned indexes in the DDL statement with CASCADE executed with Global connection
        for (PTable index : indexesPTable) {
            int iPos = indexToColumnSizeMap.get(index);
            EncodedCQCounter cqCounterToUse = index.getEncodedCQCounter();
            int baseCount = 0;
            baseCount = (cqCounterToUse != null && cqCounterToUse.getNextQualifier(familyName)!=null) ? cqCounterToUse.getNextQualifier(familyName) : 0 ;
            Integer encodedCQ = index.isAppendOnlySchema() ? Integer.valueOf(ENCODED_CQ_COUNTER_INITIAL_VALUE + iPos) : baseCount + iPos;
            byte[] columnQualifierBytes = EncodedColumnsUtil.getColumnQualifierBytes(indexColDef.getColumnDefName().getColumnName(), encodedCQ, index, indexColDef.isPK());
            PColumn iColumn = newColumn(iPos, indexColDef, null, index.getDefaultFamilyName() == null ? null : index.getDefaultFamilyName().getString(), false, columnQualifierBytes, willBeImmutableRows);
            indexColumn.put(index, iColumn);
            indexToColumnSizeMap.put(index, iPos+1);
        }
        return indexColumn;
    }

    private void deleteMutexCells(String physicalSchemaName, String physicalTableName, Set<String> acquiredColumnMutexSet) throws SQLException {
        if (!acquiredColumnMutexSet.isEmpty()) {
            for (String columnName : acquiredColumnMutexSet) {
                // release the mutex (used to prevent concurrent conflicting add column changes)
                deleteCell(null, physicalSchemaName, physicalTableName, columnName);
            }
        }
    }

    private String dropColumnMutations(PTable table, List<PColumn> columnsToDrop) throws SQLException {
        String tenantId = connection.getTenantId() == null ? "" : connection.getTenantId().getString();
        String schemaName = table.getSchemaName().getString();
        String tableName = table.getTableName().getString();
        String familyName = null;
        /*
         * Generate a fully qualified RVC with an IN clause, since that's what our optimizer can
         * handle currently. If/when the optimizer handles (A and ((B AND C) OR (D AND E))) we
         * can factor out the tenant ID, schema name, and table name columns
         */
        StringBuilder buf = new StringBuilder("DELETE FROM " + SYSTEM_CATALOG_SCHEMA + ".\"" + SYSTEM_CATALOG_TABLE + "\" WHERE ");
        buf.append("(" +
                TENANT_ID + "," + TABLE_SCHEM + "," + TABLE_NAME + "," +
                COLUMN_NAME + ", " + COLUMN_FAMILY + ") IN (");
        for (PColumn columnToDrop : columnsToDrop) {
            buf.append("('" + tenantId + "'");
            buf.append(",'" + schemaName + "'");
            buf.append(",'" + tableName + "'");
            buf.append(",'" + columnToDrop.getName().getString() + "'");
            buf.append(",'" + (columnToDrop.getFamilyName() == null ? "" : columnToDrop.getFamilyName().getString()) + "'),");
        }
        buf.setCharAt(buf.length()-1, ')');

        try (PreparedStatement delCol = connection.prepareStatement(buf.toString())) {
            delCol.execute();
        }
        Collections.sort(columnsToDrop,new Comparator<PColumn> () {
            @Override
            public int compare(PColumn left, PColumn right) {
                return Ints.compare(left.getPosition(), right.getPosition());
            }
        });

        boolean isSalted = table.getBucketNum() != null;
        int columnsToDropIndex = 0;
        try (PreparedStatement colUpdate = connection.prepareStatement(UPDATE_COLUMN_POSITION)) {
            colUpdate.setString(1, tenantId);
            colUpdate.setString(2, schemaName);
            colUpdate.setString(3, tableName);
            for (int i = columnsToDrop.get(columnsToDropIndex).getPosition() + 1;
                i < table.getColumns().size(); i++) {
                PColumn column = table.getColumns().get(i);
                if (columnsToDrop.contains(column)) {
                    columnsToDropIndex++;
                    continue;
                }
                colUpdate.setString(4, column.getName().getString());
                colUpdate.setString(5, column.getFamilyName() == null
                    ? null : column.getFamilyName().getString());
                // Adjust position to not include the salt column
                colUpdate.setInt(6,
                    column.getPosition() - columnsToDropIndex - (isSalted ? 1 : 0));
                colUpdate.execute();
            }
        }
        return familyName;
    }

    /**
     * Calculate what the new column family will be after the column is dropped, returning null
     * if unchanged.
     * @param table table containing column to drop
     * @param columnToDrop column being dropped
     * @return the new column family or null if unchanged.
     */
    private static byte[] getNewEmptyColumnFamilyOrNull (PTable table, PColumn columnToDrop) {
        if (table.getType() != PTableType.VIEW && !SchemaUtil.isPKColumn(columnToDrop) && table.getColumnFamilies().get(0).getName().equals(columnToDrop.getFamilyName()) && table.getColumnFamilies().get(0).getColumns().size() == 1) {
            return SchemaUtil.getEmptyColumnFamily(table.getDefaultFamilyName(), table.getColumnFamilies().subList(1, table.getColumnFamilies().size()), table.getIndexType() == IndexType.LOCAL);
        }
        // If unchanged, return null
        return null;
    }

    private PTable getParentTable(PTable table) throws SQLException {
        PTable parentTable = null;
        boolean hasIndexId = table.getViewIndexId() != null;
        if ( (table.getType()==PTableType.INDEX && hasIndexId)
                || (table.getType() == PTableType.VIEW && table.getViewType() != ViewType.MAPPED)) {
            parentTable = connection.getTable(table.getParentName().getString());
            if (parentTable==null) {
                String schemaName = table.getSchemaName()!=null ? table.getSchemaName().getString() : null;
                throw new TableNotFoundException(schemaName, table.getTableName().getString());
            }
            // only inherit columns view indexes (and not local indexes
            // on regular tables which also have a viewIndexId)
            if (hasIndexId && parentTable.getType() != PTableType.VIEW) {
                return null;
            }
        }
        return parentTable;
    }

    public MutationState dropColumn(DropColumnStatement statement) throws SQLException {
        connection.rollback();
        boolean wasAutoCommit = connection.getAutoCommit();
        Set<String> acquiredColumnMutexSet = Sets.newHashSetWithExpectedSize(3);
        String physicalSchemaName = null;
        String physicalTableName  = null;
        try {
            connection.setAutoCommit(false);
            PName tenantId = connection.getTenantId();
            TableName tableNameNode = statement.getTable().getName();
            String schemaName = tableNameNode.getSchemaName();
            String tableName = tableNameNode.getTableName();
            String fullTableName = SchemaUtil.getTableName(schemaName, tableName);
            boolean retried = false;
            while (true) {
                final ColumnResolver resolver = FromCompiler.getResolver(statement, connection);
                TableRef tableRef = resolver.getTables().get(0);
                PTable table = tableRef.getTable();
                PName physicalName = table.getPhysicalName();
                physicalSchemaName = SchemaUtil.getSchemaNameFromFullName(physicalName.getString());
                physicalTableName = SchemaUtil.getTableNameFromFullName(physicalName.getString());

                List<ColumnName> columnRefs = statement.getColumnRefs();
                if (columnRefs == null) {
                    columnRefs = Lists.newArrayListWithCapacity(0);
                }
                List<ColumnRef> columnsToDrop = Lists.newArrayListWithExpectedSize(columnRefs.size() + table.getIndexes().size());
                List<TableRef> indexesToDrop = Lists.newArrayListWithExpectedSize(table.getIndexes().size());
                List<Mutation> tableMetaData = Lists.newArrayListWithExpectedSize((table.getIndexes().size() + 1) * (1 + table.getColumns().size() - columnRefs.size()));
                List<PColumn>  tableColumnsToDrop = Lists.newArrayListWithExpectedSize(columnRefs.size());

                for (ColumnName column : columnRefs) {
                    ColumnRef columnRef = null;
                    try {
                        columnRef = resolver.resolveColumn(null, column.getFamilyName(), column.getColumnName());
                    } catch (ColumnNotFoundException e) {
                        if (statement.ifExists()) {
                            return new MutationState(0, 0, connection);
                        }
                        throw e;
                    }
                    PColumn columnToDrop = columnRef.getColumn();
                    tableColumnsToDrop.add(columnToDrop);
                    if (SchemaUtil.isPKColumn(columnToDrop)) {
                        throw new SQLExceptionInfo.Builder(SQLExceptionCode.CANNOT_DROP_PK)
                        .setColumnName(columnToDrop.getName().getString()).build().buildException();
                    }
                    else if (table.isAppendOnlySchema()) {
                        throw new SQLExceptionInfo.Builder(SQLExceptionCode.CANNOT_DROP_COL_APPEND_ONLY_SCHEMA)
                        .setColumnName(columnToDrop.getName().getString()).build().buildException();
                    }
                    else if (columnToDrop.isViewReferenced()) {
                        throw new SQLExceptionInfo.Builder(SQLExceptionCode.CANNOT_DROP_VIEW_REFERENCED_COL)
                                .setColumnName(columnToDrop.getName().getString()).build().buildException();
                    }
                    columnsToDrop.add(new ColumnRef(columnRef.getTableRef(), columnToDrop.getPosition()));
                    // check if client is already holding a mutex from previous retry
                    if (!acquiredColumnMutexSet.contains(columnToDrop.toString())) {
                        boolean acquiredMutex = writeCell(null, physicalSchemaName,
                                physicalTableName, columnToDrop.toString());
                        if (!acquiredMutex) {
                            throw new ConcurrentTableMutationException(physicalSchemaName,
                                                                        physicalTableName);
                        }
                        acquiredColumnMutexSet.add(columnToDrop.toString());
                    }
                }

                dropColumnMutations(table, tableColumnsToDrop);
                boolean removedIndexTableOrColumn=false;
                Long timeStamp = table.isTransactional() ? tableRef.getTimeStamp() : null;
                for (PTable index : table.getIndexes()) {
                    IndexMaintainer indexMaintainer = index.getIndexMaintainer(table, connection);
                    // get the covered columns 
                    List<PColumn> indexColumnsToDrop = Lists.newArrayListWithExpectedSize(columnRefs.size());
                    Set<Pair<String, String>> indexedColsInfo = indexMaintainer.getIndexedColumnInfo();
                    Set<ColumnReference> coveredCols = indexMaintainer.getCoveredColumns();
                    for (PColumn columnToDrop : tableColumnsToDrop) {
                        Pair<String, String> columnToDropInfo = new Pair<>(columnToDrop.getFamilyName().getString(), columnToDrop.getName().getString());
                        ColumnReference colDropRef = new ColumnReference(columnToDrop.getFamilyName() == null ? null
                                : columnToDrop.getFamilyName().getBytes(), columnToDrop.getColumnQualifierBytes());
                        boolean isColumnIndexed = indexedColsInfo.contains(columnToDropInfo);
                        if (isColumnIndexed) {
                            if (index.getViewIndexId() == null) { 
                                indexesToDrop.add(new TableRef(index));
                            }
                            connection.removeTable(tenantId, SchemaUtil.getTableName(schemaName, index.getName().getString()), index.getParentName() == null ? null : index.getParentName().getString(), index.getTimeStamp());
                            removedIndexTableOrColumn = true;
                        } else if (coveredCols.contains(colDropRef)) {
                            String indexColumnName = IndexUtil.getIndexColumnName(columnToDrop);
                            PColumn indexColumn = index.getColumnForColumnName(indexColumnName);
                            indexColumnsToDrop.add(indexColumn);
                            // add the index column to be dropped so that we actually delete the column values
                            columnsToDrop.add(new ColumnRef(new TableRef(index), indexColumn.getPosition()));
                            removedIndexTableOrColumn = true;
                        }
                    }
                    if (!indexColumnsToDrop.isEmpty()) {
                        long indexTableSeqNum = incrementTableSeqNum(index, index.getType(), -indexColumnsToDrop.size(),
                                null, null, null, null, null);
                        dropColumnMutations(index, indexColumnsToDrop);
                        long clientTimestamp = MutationState.getTableTimestamp(timeStamp, connection.getSCN());
                        connection.removeColumn(tenantId, index.getName().getString(),
                                indexColumnsToDrop, clientTimestamp, indexTableSeqNum,
                                TransactionUtil.getResolvedTimestamp(connection, index.isTransactional(), clientTimestamp));
                    }
                }
                tableMetaData.addAll(connection.getMutationState().toMutations(timeStamp).next().getSecond());
                connection.rollback();

                long seqNum = incrementTableSeqNum(table, statement.getTableType(), -tableColumnsToDrop.size(),
                        null, null, null, null, null);
                tableMetaData.addAll(connection.getMutationState().toMutations(timeStamp).next().getSecond());
                connection.rollback();
                // Force table header to be first in list
                Collections.reverse(tableMetaData);

                /*
                 * Ensure our "empty column family to be" exists. Somewhat of an edge case, but can occur if we drop the last column
                 * in a column family that was the empty column family. In that case, we have to pick another one. If there are no other
                 * ones, then we need to create our default empty column family. Note that this may no longer be necessary once we
                 * support declaring what the empty column family is on a table, as:
                 * - If you declare it, we'd just ensure it's created at DDL time and never switch what it is unless you change it
                 * - If you don't declare it, we can just continue to use the old empty column family in this case, dynamically updating
                 *    the empty column family name on the PTable.
                 */
                for (ColumnRef columnRefToDrop : columnsToDrop) {
                    PTable tableContainingColumnToDrop = columnRefToDrop.getTable();
                    byte[] emptyCF = getNewEmptyColumnFamilyOrNull(tableContainingColumnToDrop, columnRefToDrop.getColumn());
                    if (emptyCF != null) {
                        try {
                            tableContainingColumnToDrop.getColumnFamily(emptyCF);
                        } catch (ColumnFamilyNotFoundException e) {
                            // Only if it's not already a column family do we need to ensure it's created
                            Map<String, List<Pair<String,Object>>> family = new HashMap<>(1);
                            family.put(Bytes.toString(emptyCF), Collections.<Pair<String, Object>>emptyList());
                            // Just use a Put without any key values as the Mutation, as addColumn will treat this specially
                            // TODO: pass through schema name and table name instead to these methods as it's cleaner
                            byte[] tenantIdBytes = connection.getTenantId() == null ? null : connection.getTenantId().getBytes();
                            if (tenantIdBytes == null) tenantIdBytes = ByteUtil.EMPTY_BYTE_ARRAY;
                            connection.getQueryServices().addColumn(
                                    Collections.<Mutation>singletonList(new Put(SchemaUtil.getTableKey
                                            (tenantIdBytes, tableContainingColumnToDrop.getSchemaName().getBytes(),
                                                    tableContainingColumnToDrop.getTableName().getBytes()))),
                                                    tableContainingColumnToDrop, null, null,family, Sets.newHashSet(Bytes.toString(emptyCF)), Collections.<PColumn>emptyList());

                        }
                    }
                }

                MetaDataMutationResult result = connection.getQueryServices().dropColumn(tableMetaData,
                        statement.getTableType(), getParentTable(table));
                try {
                    MutationCode code = processMutationResult(schemaName, tableName, result);
                    if (code == MutationCode.COLUMN_NOT_FOUND) {
                        addTableToCache(result, false);
                        if (!statement.ifExists()) {
                            throw new ColumnNotFoundException(schemaName, tableName, Bytes.toString(result.getFamilyName()), Bytes.toString(result.getColumnName()));
                        }
                        return new MutationState(0, 0, connection);
                    }
                    // If we've done any index metadata updates, don't bother trying to update
                    // client-side cache as it would be too painful. Just let it pull it over from
                    // the server when needed.
                    if (tableColumnsToDrop.size() > 0) {
                        //need to remove the cached table because the DDL timestamp changed. We
                        // also need to remove it if we dropped an indexed column
                        connection.removeTable(tenantId, tableName, table.getParentName() == null ? null : table.getParentName().getString(), table.getTimeStamp());
                    }
                    // If we have a VIEW, then only delete the metadata, and leave the table data alone
                    if (table.getType() != PTableType.VIEW) {
                        MutationState state = null;
                        connection.setAutoCommit(true);
                        Long scn = connection.getSCN();
                        // Delete everything in the column. You'll still be able to do queries at earlier timestamps
                        long ts = (scn == null ? result.getMutationTime() : scn);
                        PostDDLCompiler compiler = new PostDDLCompiler(connection);

                        boolean dropMetaData = connection.getQueryServices().getProps().getBoolean(DROP_METADATA_ATTRIB, DEFAULT_DROP_METADATA);
                        // if the index is a local index or view index it uses a shared physical table
                        // so we need to issue deletes markers for all the rows of the index
                        final List<TableRef> tableRefsToDrop = Lists.newArrayList();
                        Map<String, List<TableRef>> tenantIdTableRefMap = Maps.newHashMap();
                        if (result.getSharedTablesToDelete() != null) {
                            for (SharedTableState sharedTableState : result.getSharedTablesToDelete()) {
                                ImmutableStorageScheme storageScheme = table.getImmutableStorageScheme();
                                QualifierEncodingScheme qualifierEncodingScheme = table.getEncodingScheme();
                                List<PColumn> columns = sharedTableState.getColumns();
                                if (table.getBucketNum() != null) {
                                    columns = columns.subList(1, columns.size());
                                }

                                PTableImpl viewIndexTable = new PTableImpl.Builder()
                                        .setPkColumns(Collections.<PColumn>emptyList())
                                        .setAllColumns(Collections.<PColumn>emptyList())
                                        .setRowKeySchema(RowKeySchema.EMPTY_SCHEMA)
                                        .setIndexes(Collections.<PTable>emptyList())
                                        .setFamilyAttributes(table.getColumnFamilies())
                                        .setType(PTableType.INDEX)
                                        .setTimeStamp(ts)
                                        .setMultiTenant(table.isMultiTenant())
                                        .setViewIndexIdType(sharedTableState.getViewIndexIdType())
                                        .setViewIndexId(sharedTableState.getViewIndexId())
                                        .setNamespaceMapped(table.isNamespaceMapped())
                                        .setAppendOnlySchema(false)
                                        .setImmutableStorageScheme(storageScheme == null ?
                                                ImmutableStorageScheme.ONE_CELL_PER_COLUMN : storageScheme)
                                        .setQualifierEncodingScheme(qualifierEncodingScheme == null ?
                                                QualifierEncodingScheme.NON_ENCODED_QUALIFIERS : qualifierEncodingScheme)
                                        .setEncodedCQCounter(table.getEncodedCQCounter())
                                        .setUseStatsForParallelization(table.useStatsForParallelization())
                                        .setExcludedColumns(ImmutableList.<PColumn>of())
                                        .setTenantId(sharedTableState.getTenantId())
                                        .setSchemaName(sharedTableState.getSchemaName())
                                        .setTableName(sharedTableState.getTableName())
                                        .setRowKeyOrderOptimizable(false)
                                        .setBucketNum(table.getBucketNum())
                                        .setIndexes(Collections.<PTable>emptyList())
                                        .setPhysicalNames(sharedTableState.getPhysicalNames() == null ?
                                                ImmutableList.<PName>of() :
                                                ImmutableList.copyOf(sharedTableState.getPhysicalNames()))
                                        .setColumns(columns)
                                        .build();
                                TableRef indexTableRef = new TableRef(viewIndexTable);
                                PName indexTableTenantId = sharedTableState.getTenantId();
                                if (indexTableTenantId == null) {
                                    tableRefsToDrop.add(indexTableRef);
                                } else {
                                    if (!tenantIdTableRefMap.containsKey(
                                            indexTableTenantId.getString())) {
                                        tenantIdTableRefMap.put(indexTableTenantId.getString(),
                                            Lists.<TableRef>newArrayList());
                                    }
                                    tenantIdTableRefMap.get(indexTableTenantId.getString())
                                            .add(indexTableRef);
                                }

                            }
                        }
                        // if dropMetaData is false delete all rows for the indexes (if it was true
                        // they would have been dropped in ConnectionQueryServices.dropColumn)
                        if (!dropMetaData) {
                            tableRefsToDrop.addAll(indexesToDrop);
                        }
                        // Drop any index tables that had the dropped column in the PK
                        state = connection.getQueryServices().updateData(compiler.compile(tableRefsToDrop, null, null, Collections.<PColumn>emptyList(), ts));

                        // Drop any tenant-specific indexes
                        if (!tenantIdTableRefMap.isEmpty()) {
                            for (Entry<String, List<TableRef>> entry : tenantIdTableRefMap.entrySet()) {
                                String indexTenantId = entry.getKey();
                                Properties props = new Properties(connection.getClientInfo());
                                props.setProperty(PhoenixRuntime.TENANT_ID_ATTRIB, indexTenantId);
                                try (PhoenixConnection tenantConn = new PhoenixConnection(connection, connection.getQueryServices(), props)) {
                                    PostDDLCompiler dropCompiler = new PostDDLCompiler(tenantConn);
                                    state = tenantConn.getQueryServices().updateData(dropCompiler.compile(entry.getValue(), null, null, Collections.<PColumn>emptyList(), ts));
                                }
                            }
                        }

                        // TODO For immutable tables, if the storage scheme is not ONE_CELL_PER_COLUMN we will remove the column values at compaction time
                        // See https://issues.apache.org/jira/browse/PHOENIX-3605
                        if (!table.isImmutableRows() || table.getImmutableStorageScheme()==ImmutableStorageScheme.ONE_CELL_PER_COLUMN) {
                            // Update empty key value column if necessary
                            for (ColumnRef droppedColumnRef : columnsToDrop) {
                                // Painful, but we need a TableRef with a pre-set timestamp to prevent attempts
                                // to get any updates from the region server.
                                // TODO: move this into PostDDLCompiler
                                // TODO: consider filtering mutable indexes here, but then the issue is that
                                // we'd need to force an update of the data row empty key value if a mutable
                                // secondary index is changing its empty key value family.
                                droppedColumnRef = droppedColumnRef.cloneAtTimestamp(ts);
                                TableRef droppedColumnTableRef = droppedColumnRef.getTableRef();
                                PColumn droppedColumn = droppedColumnRef.getColumn();
                                MutationPlan plan = compiler.compile(
                                        Collections.singletonList(droppedColumnTableRef),
                                        getNewEmptyColumnFamilyOrNull(droppedColumnTableRef.getTable(), droppedColumn),
                                        null,
                                        Collections.singletonList(droppedColumn),
                                        ts);
                                state = connection.getQueryServices().updateData(plan);
                            }
                        }
                        // Return the last MutationState
                        return state;
                    }
                    return new MutationState(0, 0, connection);
                } catch (ConcurrentTableMutationException e) {
                    if (retried) {
                        throw e;
                    }
                    if (LOGGER.isDebugEnabled()) {
                        LOGGER.debug(LogUtil.addCustomAnnotations(
                            "Caught ConcurrentTableMutationException for table "
                                    + SchemaUtil.getTableName(e.getSchemaName(), e.getTableName())
                                    + ". Will update cache and try again...", connection));
                    }
                    updateCache(connection.getTenantId(),
                                    e.getSchemaName(), e.getTableName(), true);
                    retried = true;
                } catch (Throwable e) {
                    TableMetricsManager.updateMetricsForSystemCatalogTableMethod(tableName, NUM_METADATA_LOOKUP_FAILURES, 1);
                    throw e;
                }
            }
        } finally {
            connection.setAutoCommit(wasAutoCommit);
            deleteMutexCells(physicalSchemaName, physicalTableName, acquiredColumnMutexSet);
        }
    }

    public MutationState alterIndex(AlterIndexStatement statement) throws SQLException {
        connection.rollback();
        boolean wasAutoCommit = connection.getAutoCommit();
        String dataTableName;
        long seqNum = 0L;
        try {
            dataTableName = statement.getTableName();
            final String indexName = statement.getTable().getName().getTableName();
            boolean isAsync = statement.isAsync();
            boolean isRebuildAll = statement.isRebuildAll();
            String tenantId = connection.getTenantId() == null ? null : connection.getTenantId().getString();
            PTable table = FromCompiler.getIndexResolver(statement, connection)
                    .getTables().get(0).getTable();

            String schemaName = statement.getTable().getName().getSchemaName();
            String tableName = table.getTableName().getString();

            Map<String, List<Pair<String, Object>>> properties=new HashMap<>(statement.getProps().size());;
            MetaProperties metaProperties = loadStmtProperties(statement.getProps(),properties,table,false);

            boolean isTransformNeeded = TransformClient.checkIsTransformNeeded(metaProperties, schemaName, table, indexName, dataTableName, tenantId, connection);
            MetaPropertiesEvaluated metaPropertiesEvaluated = new MetaPropertiesEvaluated();
            boolean changingPhoenixTableProperty= evaluateStmtProperties(metaProperties,metaPropertiesEvaluated,table,schemaName,tableName,new MutableBoolean(false));

            PIndexState newIndexState = statement.getIndexState();

            if (isAsync && newIndexState != PIndexState.REBUILD) { throw new SQLExceptionInfo.Builder(
                    SQLExceptionCode.ASYNC_NOT_ALLOWED)
                            .setMessage(" ASYNC building of index is allowed only with REBUILD index state")
                            .setSchemaName(schemaName).setTableName(indexName).build().buildException(); }

            if (newIndexState == PIndexState.REBUILD) {
                newIndexState = PIndexState.BUILDING;
            }
            connection.setAutoCommit(false);
            // Confirm index table is valid and up-to-date
            TableRef indexRef = FromCompiler.getResolver(statement, connection).getTables().get(0);
            PreparedStatement tableUpsert = null;
            try {
                if (newIndexState == PIndexState.ACTIVE){
                    tableUpsert = connection.prepareStatement(UPDATE_INDEX_STATE_TO_ACTIVE);
                } else {
                    tableUpsert = connection.prepareStatement(UPDATE_INDEX_STATE);
                }
                tableUpsert.setString(1, connection.getTenantId() == null ? null : connection.getTenantId().getString());
                tableUpsert.setString(2, schemaName);
                tableUpsert.setString(3, indexName);
                tableUpsert.setString(4, newIndexState.getSerializedValue());
                tableUpsert.setLong(5, 0);
                if (newIndexState == PIndexState.ACTIVE){
                    tableUpsert.setLong(6, 0);
                }
                tableUpsert.execute();
            } finally {
                if (tableUpsert != null) {
                    tableUpsert.close();
                }
            }
            Long timeStamp = indexRef.getTable().isTransactional() ? indexRef.getTimeStamp() : null;
            List<Mutation> tableMetadata = connection.getMutationState().toMutations(timeStamp).next().getSecond();
            connection.rollback();


            if (changingPhoenixTableProperty) {
                seqNum = incrementTableSeqNum(table,statement.getTableType(), 0, metaPropertiesEvaluated);
                tableMetadata.addAll(connection.getMutationState().toMutations(timeStamp).next().getSecond());
                connection.rollback();
            }

            MetaDataMutationResult result = connection.getQueryServices().updateIndexState(tableMetadata, dataTableName, properties, table);

            try {
                MutationCode code = result.getMutationCode();
                if (code == MutationCode.TABLE_NOT_FOUND) {
                    throw new TableNotFoundException(schemaName, indexName);
                }
                if (code == MutationCode.UNALLOWED_TABLE_MUTATION) {
                    throw new SQLExceptionInfo.Builder(SQLExceptionCode.INVALID_INDEX_STATE_TRANSITION)
                            .setMessage(" currentState=" + indexRef.getTable().getIndexState() + ". requestedState=" + newIndexState)
                            .setSchemaName(schemaName).setTableName(indexName).build().buildException();
                }

                if (isTransformNeeded) {
                    if (indexRef.getTable().getViewIndexId() != null) {
                        throw new SQLExceptionInfo.Builder(SQLExceptionCode.CANNOT_TRANSFORM_LOCAL_OR_VIEW_INDEX)
                                .setSchemaName(schemaName).setTableName(indexName).build().buildException();
                    }
                    try {
                        TransformClient.addTransform(connection, tenantId, table, metaProperties, seqNum, PTable.TransformType.METADATA_TRANSFORM);
                    } catch (SQLException ex) {
                        connection.rollback();
                        throw ex;
                    }
                }

                if (code == MutationCode.TABLE_ALREADY_EXISTS) {
                    if (result.getTable() != null) { // To accommodate connection-less update of index state
                        addTableToCache(result, false);
                        // Set so that we get the table below with the potentially modified rowKeyOrderOptimizable flag set
                        indexRef.setTable(result.getTable());
                        if (newIndexState == PIndexState.BUILDING && isAsync) {
                            if (isRebuildAll) {
                                List<Task.TaskRecord> tasks = Task.queryTaskTable(connection, null, schemaName, tableName, PTable.TaskType.INDEX_REBUILD,
                                        tenantId, indexName);
                                if (tasks == null || tasks.size() == 0) {
                                    Timestamp ts = new Timestamp(EnvironmentEdgeManager.currentTimeMillis());
                                    Map<String, Object> props = new HashMap<String, Object>() {{
                                        put(INDEX_NAME, indexName);
                                        put(REBUILD_ALL, true);
                                    }};
                                    try {
                                        String json = JacksonUtil.getObjectWriter().writeValueAsString(props);
                                        List<Mutation> sysTaskUpsertMutations = Task.getMutationsForAddTask(new SystemTaskParams.SystemTaskParamsBuilder()
                                                .setConn(connection)
                                                .setTaskType(
                                                        PTable.TaskType.INDEX_REBUILD)
                                                .setTenantId(tenantId)
                                                .setSchemaName(schemaName)
                                                .setTableName(dataTableName)
                                                .setTaskStatus(
                                                        PTable.TaskStatus.CREATED.toString())
                                                .setData(json)
                                                .setPriority(null)
                                                .setStartTs(ts)
                                                .setEndTs(null)
                                                .setAccessCheckEnabled(true)
                                                .build());
                                        byte[] rowKey = sysTaskUpsertMutations
                                                .get(0).getRow();
                                        MetaDataMutationResult metaDataMutationResult =
                                                Task.taskMetaDataCoprocessorExec(connection, rowKey,
                                                        new TaskMetaDataServiceCallBack(sysTaskUpsertMutations));
                                        if (MutationCode.UNABLE_TO_UPSERT_TASK.equals(
                                                metaDataMutationResult.getMutationCode())) {
                                            throw new SQLExceptionInfo.Builder(SQLExceptionCode.UNABLE_TO_UPSERT_TASK)
                                                    .setSchemaName(SYSTEM_SCHEMA_NAME)
                                                    .setTableName(SYSTEM_TASK_TABLE).build().buildException();
                                        }
                                    } catch (IOException e) {
                                        throw new SQLException("Exception happened while adding a System.Task" + e.toString());
                                    }
                                }
                            } else {
                                try {
                                    tableUpsert = connection.prepareStatement(UPDATE_INDEX_REBUILD_ASYNC_STATE);
                                    tableUpsert.setString(1, connection.getTenantId() == null ?
                                            null :
                                            connection.getTenantId().getString());
                                    tableUpsert.setString(2, schemaName);
                                    tableUpsert.setString(3, indexName);
                                    long beginTimestamp = result.getTable().getTimeStamp();
                                    tableUpsert.setLong(4, beginTimestamp);
                                    tableUpsert.execute();
                                    connection.commit();
                                } finally {
                                    if (tableUpsert != null) {
                                        tableUpsert.close();
                                    }
                                }
                            }
                        }
                    }
                }
                if (newIndexState == PIndexState.BUILDING && !isAsync) {
                    PTable index = indexRef.getTable();
                    // First delete any existing rows of the index
                    if (IndexUtil.isGlobalIndex(index) && index.getViewIndexId() == null) {
                        //for a global index of a normal base table, it's safe to just truncate and
                        //rebuild. We preserve splits to reduce the amount of splitting we need to do
                        //during rebuild
                        org.apache.hadoop.hbase.TableName physicalTableName =
                                org.apache.hadoop.hbase.TableName.valueOf(index.getPhysicalName().getBytes());
                        try (Admin admin = connection.getQueryServices().getAdmin()) {
                            admin.disableTable(physicalTableName);
                            admin.truncateTable(physicalTableName, true);
                            //trunateTable automatically re-enables when it's done
                        } catch (IOException ie) {
                            String failedTable = physicalTableName.getNameAsString();
                            throw new SQLExceptionInfo.Builder(SQLExceptionCode.UNKNOWN_ERROR_CODE).
                                    setMessage("Error when truncating index table [" + failedTable +
                                            "] before rebuilding: " + ie.getMessage()).
                                    setTableName(failedTable).build().buildException();
                        }
                    } else {
                        Long scn = connection.getSCN();
                        long ts = scn == null ? HConstants.LATEST_TIMESTAMP : scn;
                        MutationPlan plan = new PostDDLCompiler(connection)
                            .compile(Collections.singletonList(indexRef), null,
                                null, Collections.<PColumn>emptyList(), ts);
                        connection.getQueryServices().updateData(plan);
                    }
                    NamedTableNode dataTableNode = NamedTableNode.create(null,
                            TableName.create(schemaName, dataTableName), Collections.<ColumnDef>emptyList());
                    // Next rebuild the index
                    connection.setAutoCommit(true);
                    if (connection.getSCN() != null) {
                        return buildIndexAtTimeStamp(index, dataTableNode);
                    }
                    TableRef dataTableRef = FromCompiler.getResolver(dataTableNode, connection).getTables().get(0);
                    return buildIndex(index, dataTableRef);
                }

                return new MutationState(1, 1000, connection);
            } catch (Throwable e) {
                TableMetricsManager.updateMetricsForSystemCatalogTableMethod(dataTableName, NUM_METADATA_LOOKUP_FAILURES, 1);
                throw e;
            }
        } catch (TableNotFoundException e) {
            if (!statement.ifExists()) {
                throw e;
            }
            return new MutationState(0, 0, connection);
        } finally {
            connection.setAutoCommit(wasAutoCommit);
        }
    }

    private void addTableToCache(MetaDataMutationResult result, boolean alwaysHitServerForAncestors)
            throws SQLException {
        addTableToCache(result, alwaysHitServerForAncestors,
                TransactionUtil.getResolvedTime(connection, result));
    }

    private void addTableToCache(MetaDataMutationResult result, boolean alwaysHitServerForAncestors,
                                 long timestamp) throws SQLException {
        addColumnsIndexesAndLastDDLTimestampsFromAncestors(result, null,
                                false, alwaysHitServerForAncestors);
        updateIndexesWithAncestorMap(result);
        connection.addTable(result.getTable(), timestamp);
    }

    private void addFunctionToCache(MetaDataMutationResult result) throws SQLException {
        for (PFunction function: result.getFunctions()) {
            connection.addFunction(function);
        }
    }

    private void addSchemaToCache(MetaDataMutationResult result) throws SQLException {
        connection.addSchema(result.getSchema());
    }

    private void throwIfLastPKOfParentIsVariableLength(PTable parent, String viewSchemaName, String viewName, ColumnDef col) throws SQLException {
        // if the last pk column is variable length then we read all the
        // bytes of the rowkey without looking for a separator byte see
        // https://issues.apache.org/jira/browse/PHOENIX-978?focusedCommentId=14617847&page=com.atlassian.jira.plugin.system.issuetabpanels%3Acomment-tabpanel#comment-14617847
        // so we cannot add a pk column to a view if the last pk column of the parent is variable length
        if (isLastPKVariableLength(parent)) {
            throw new SQLExceptionInfo.Builder(SQLExceptionCode.CANNOT_MODIFY_VIEW_PK)
            .setSchemaName(viewSchemaName)
            .setTableName(viewName)
            .setColumnName(col.getColumnDefName().getColumnName())
            .build().buildException(); }
    }

    private boolean isLastPKVariableLength(PTable table) {
        List<PColumn> pkColumns = table.getPKColumns();
        return !pkColumns.get(pkColumns.size()-1).getDataType().isFixedWidth();
    }

    private PTable getParentOfView(PTable view) throws SQLException {
        return connection
                .getTable(new PTableKey(view.getTenantId(), view.getParentName().getString()));
    }

    public MutationState createSchema(CreateSchemaStatement create) throws SQLException {
        boolean wasAutoCommit = connection.getAutoCommit();
        connection.rollback();
        try {
            if (!SchemaUtil.isNamespaceMappingEnabled(null,
                    connection.getQueryServices()
                    .getProps())) { throw new SQLExceptionInfo.Builder(
                            SQLExceptionCode.CREATE_SCHEMA_NOT_ALLOWED).setSchemaName(create.getSchemaName())
                            .build().buildException(); }
            boolean isIfNotExists = create.isIfNotExists();
            PSchema schema = new PSchema(create.getSchemaName());
            // Use SchemaName from PSchema object to get the normalized SchemaName
            // See PHOENIX-4424 for details
            validateSchema(schema.getSchemaName());
            connection.setAutoCommit(false);
            List<Mutation> schemaMutations;

            try (PreparedStatement schemaUpsert = connection.prepareStatement(CREATE_SCHEMA)) {
                schemaUpsert.setString(1, schema.getSchemaName());
                schemaUpsert.setString(2, MetaDataClient.EMPTY_TABLE);
                schemaUpsert.execute();
                schemaMutations = connection.getMutationState().toMutations(null).next().getSecond();
                connection.rollback();
            }
            MetaDataMutationResult result = connection.getQueryServices().createSchema(schemaMutations,
                    schema.getSchemaName());
            MutationCode code = result.getMutationCode();
            try {
                switch (code) {
                    case SCHEMA_ALREADY_EXISTS:
                        if (result.getSchema() != null) {
                            addSchemaToCache(result);
                        }
                        if (!isIfNotExists) {
                            throw new SchemaAlreadyExistsException(schema.getSchemaName());
                        }
                        break;
                    case NEWER_SCHEMA_FOUND:
                        throw new NewerSchemaAlreadyExistsException(schema.getSchemaName());
                    default:
                        result = new MetaDataMutationResult(code, schema, result.getMutationTime());
                        addSchemaToCache(result);
                }
            } catch(Throwable e) {
                TableMetricsManager.updateMetricsForSystemCatalogTableMethod(null, NUM_METADATA_LOOKUP_FAILURES, 1);
                throw e;
            }
        } finally {
            connection.setAutoCommit(wasAutoCommit);
        }
        return new MutationState(0, 0, connection);
    }

    private void validateSchema(String schemaName) throws SQLException {
        if (SchemaUtil.NOT_ALLOWED_SCHEMA_LIST.contains(schemaName)) {
            throw new SQLExceptionInfo.Builder(SQLExceptionCode.SCHEMA_NOT_ALLOWED)
                .setSchemaName(schemaName).build().buildException(); }
    }

    public MutationState dropSchema(DropSchemaStatement executableDropSchemaStatement) throws SQLException {
        connection.rollback();
        boolean wasAutoCommit = connection.getAutoCommit();
        try {
            PSchema schema = new PSchema(executableDropSchemaStatement.getSchemaName());
            String schemaName = schema.getSchemaName();
            boolean ifExists = executableDropSchemaStatement.ifExists();
            byte[] key = SchemaUtil.getSchemaKey(schemaName);

            Long scn = connection.getSCN();
            long clientTimeStamp = scn == null ? HConstants.LATEST_TIMESTAMP : scn;
            List<Mutation> schemaMetaData = Lists.newArrayListWithExpectedSize(2);
            Delete schemaDelete = new Delete(key, clientTimeStamp);
            schemaMetaData.add(schemaDelete);
            MetaDataMutationResult result = connection.getQueryServices().dropSchema(schemaMetaData, schemaName);
            MutationCode code = result.getMutationCode();
            schema = result.getSchema();
            try {
                switch (code) {
                    case SCHEMA_NOT_FOUND:
                        if (!ifExists) {
                            throw new SchemaNotFoundException(schemaName);
                        }
                        break;
                    case NEWER_SCHEMA_FOUND:
                        throw new NewerSchemaAlreadyExistsException(schemaName);
                    case TABLES_EXIST_ON_SCHEMA:
                        throw new SQLExceptionInfo.Builder(SQLExceptionCode.CANNOT_MUTATE_SCHEMA).setSchemaName(schemaName)
                                .build().buildException();
                    default:
                        connection.removeSchema(schema, result.getMutationTime());
                        break;
                }
            } catch (Throwable e) {
                TableMetricsManager.updateMetricsForSystemCatalogTableMethod(null, NUM_METADATA_LOOKUP_FAILURES, 1);
                throw e;
            }
            return new MutationState(0, 0, connection);
        } finally {
            connection.setAutoCommit(wasAutoCommit);
        }
    }

    public MutationState useSchema(UseSchemaStatement useSchemaStatement) throws SQLException {
        // As we allow default namespace mapped to empty schema, so this is to reset schema in connection
        if (useSchemaStatement.getSchemaName().equals(StringUtil.EMPTY_STRING)) {
            connection.setSchema(null);
        } else {
            FromCompiler.getResolverForSchema(useSchemaStatement, connection)
            .resolveSchema(useSchemaStatement.getSchemaName());
            connection.setSchema(useSchemaStatement.getSchemaName());
        }
        return new MutationState(0, 0, connection);
    }

    private MetaProperties loadStmtProperties(ListMultimap<String, Pair<String, Object>> stmtProperties, Map<String, List<Pair<String, Object>>> properties, PTable table, boolean removeTableProps)
            throws SQLException {
        MetaProperties metaProperties = new MetaProperties();
        for (String family : stmtProperties.keySet()) {
            List<Pair<String, Object>> origPropsList = stmtProperties.get(family);
            List<Pair<String, Object>> propsList = Lists.newArrayListWithExpectedSize(origPropsList.size());
            for (Pair<String, Object> prop : origPropsList) {
                String propName = prop.getFirst();
                if (TableProperty.isPhoenixTableProperty(propName)) {
                    TableProperty tableProp = TableProperty.valueOf(propName);
                    tableProp.validate(true, !family.equals(QueryConstants.ALL_FAMILY_PROPERTIES_KEY), table.getType());
                    Object value = tableProp.getValue(prop.getSecond());
                    if (propName.equals(PTable.IS_IMMUTABLE_ROWS_PROP_NAME)) {
                        metaProperties.setImmutableRowsProp((Boolean)value);
                    } else if (propName.equals(PhoenixDatabaseMetaData.MULTI_TENANT)) {
                        metaProperties.setMultiTenantProp((Boolean)value);
                    } else if (propName.equals(DISABLE_WAL)) {
                        metaProperties.setDisableWALProp((Boolean)value);
                    } else if (propName.equals(STORE_NULLS)) {
                        metaProperties.setStoreNullsProp((Boolean)value);
                    } else if (propName.equals(TRANSACTIONAL)) {
                        metaProperties.setIsTransactionalProp((Boolean)value);
                    } else if (propName.equals(TRANSACTION_PROVIDER)) {
                        metaProperties.setTransactionProviderProp((TransactionFactory.Provider) value);
                    } else if (propName.equals(UPDATE_CACHE_FREQUENCY)) {
                        metaProperties.setUpdateCacheFrequencyProp((Long)value);
                    } else if (propName.equals(PHYSICAL_TABLE_NAME)) {
                        metaProperties.setPhysicalTableNameProp((String) value);
                    } else if (propName.equals(GUIDE_POSTS_WIDTH)) {
                        metaProperties.setGuidePostWidth((Long)value);
                    } else if (propName.equals(APPEND_ONLY_SCHEMA)) {
                        metaProperties.setAppendOnlySchemaProp((Boolean) value);
                    } else if (propName.equalsIgnoreCase(IMMUTABLE_STORAGE_SCHEME)) {
                        metaProperties.setImmutableStorageSchemeProp((ImmutableStorageScheme)value);
                    } else if (propName.equalsIgnoreCase(COLUMN_ENCODED_BYTES)) {
                        metaProperties.setColumnEncodedBytesProp(QualifierEncodingScheme.fromSerializedValue((byte)value));
                    } else if (propName.equalsIgnoreCase(USE_STATS_FOR_PARALLELIZATION)) {
                        metaProperties.setUseStatsForParallelizationProp((Boolean)value);
                    } else if (propName.equalsIgnoreCase(TTL)) {
                        metaProperties.setTTL((Integer) value);
                    } else if (propName.equalsIgnoreCase(CHANGE_DETECTION_ENABLED)) {
                        metaProperties.setChangeDetectionEnabled((Boolean) value);
                    } else if (propName.equalsIgnoreCase(PHYSICAL_TABLE_NAME)) {
                        metaProperties.setPhysicalTableName((String) value);
                    } else if (propName.equalsIgnoreCase(SCHEMA_VERSION)) {
                        metaProperties.setSchemaVersion((String) value);
                    } else if (propName.equalsIgnoreCase(STREAMING_TOPIC_NAME)) {
                        metaProperties.setStreamingTopicName((String) value);
                    } else if (propName.equalsIgnoreCase(MAX_LOOKBACK_AGE)) {
                        metaProperties.setMaxLookbackAge((Long) value);
                    }
                }
                // if removeTableProps is true only add the property if it is not an HTable or Phoenix Table property
                if (!removeTableProps || (!TableProperty.isPhoenixTableProperty(propName) && !MetaDataUtil.isHTableProperty(propName))) {
                    propsList.add(prop);
                }
            }
            properties.put(family, propsList);
        }
        return metaProperties;
    }

    private boolean evaluateStmtProperties(MetaProperties metaProperties,
                                           MetaPropertiesEvaluated metaPropertiesEvaluated,
                                           PTable table, String schemaName, String tableName,
                                           MutableBoolean areWeIntroducingTTLAtThisLevel)
            throws SQLException {
        boolean changingPhoenixTableProperty = false;

        if (metaProperties.getImmutableRowsProp() != null) {
            if (metaProperties.getImmutableRowsProp().booleanValue() != table.isImmutableRows()) {
                if (table.getImmutableStorageScheme() != ImmutableStorageScheme.ONE_CELL_PER_COLUMN) {
                    throw new SQLExceptionInfo.Builder(SQLExceptionCode.CANNOT_ALTER_IMMUTABLE_ROWS_PROPERTY)
                            .setSchemaName(schemaName).setTableName(tableName).build().buildException();
                }
                metaPropertiesEvaluated.setIsImmutableRows(metaProperties.getImmutableRowsProp());
                changingPhoenixTableProperty = true;
            }
        }

        if (metaProperties.getImmutableRowsProp() != null && table.getType() != INDEX) {
            if (metaProperties.getImmutableRowsProp().booleanValue() != table.isImmutableRows()) {
                metaPropertiesEvaluated.setIsImmutableRows(metaProperties.getImmutableRowsProp());
                changingPhoenixTableProperty = true;
            }
        }

        if (metaProperties.getMultiTenantProp() != null) {
            if (metaProperties.getMultiTenantProp().booleanValue() != table.isMultiTenant()) {
                metaPropertiesEvaluated.setMultiTenant(metaProperties.getMultiTenantProp());
                changingPhoenixTableProperty = true;
            }
        }

        if (metaProperties.getDisableWALProp() != null) {
            if (metaProperties.getDisableWALProp().booleanValue() != table.isWALDisabled()) {
                metaPropertiesEvaluated.setDisableWAL(metaProperties.getDisableWALProp());
                changingPhoenixTableProperty = true;
            }
        }

        if (metaProperties.getUpdateCacheFrequencyProp() != null) {
            // See PHOENIX-4891
            if (table.getType() == PTableType.INDEX) {
                throw new SQLExceptionInfo.Builder(
                        SQLExceptionCode.CANNOT_SET_OR_ALTER_UPDATE_CACHE_FREQ_FOR_INDEX)
                        .build()
                        .buildException();
            }
            if (metaProperties.getUpdateCacheFrequencyProp().longValue() != table.getUpdateCacheFrequency()) {
                metaPropertiesEvaluated.setUpdateCacheFrequency(metaProperties.getUpdateCacheFrequencyProp());
                changingPhoenixTableProperty = true;
            }
        }

        if (metaProperties.getAppendOnlySchemaProp() !=null) {
            if (metaProperties.getAppendOnlySchemaProp() != table.isAppendOnlySchema()) {
                metaPropertiesEvaluated.setAppendOnlySchema(metaProperties.getAppendOnlySchemaProp());
                changingPhoenixTableProperty = true;
            }
        }

        if (metaProperties.getColumnEncodedBytesProp() != null) {
            if (metaProperties.getColumnEncodedBytesProp() != table.getEncodingScheme()) {
                // Transform is needed, so we will not be setting it here. We set the boolean to increment sequence num
                changingPhoenixTableProperty = true;
            }
        }

        if (metaProperties.getImmutableStorageSchemeProp()!=null) {
            if (metaProperties.getImmutableStorageSchemeProp() != table.getImmutableStorageScheme()) {
                // Transform is needed, so we will not be setting it here. We set the boolean to increment sequence num
                changingPhoenixTableProperty = true;
            }
        }

        // Get immutableStorageScheme and encoding and check compatibility
        ImmutableStorageScheme immutableStorageScheme = table.getImmutableStorageScheme();
        if (metaProperties.getImmutableStorageSchemeProp() != null) {
            immutableStorageScheme = metaProperties.getImmutableStorageSchemeProp();
        }
        QualifierEncodingScheme encodingScheme = table.getEncodingScheme();
        if (metaProperties.getColumnEncodedBytesProp() != null) {
            encodingScheme = metaProperties.getColumnEncodedBytesProp();
        }
        if (immutableStorageScheme == SINGLE_CELL_ARRAY_WITH_OFFSETS && encodingScheme == NON_ENCODED_QUALIFIERS) {
            // encoding scheme is set as non-encoded on purpose, so we should fail
            throw new SQLExceptionInfo.Builder(SQLExceptionCode.INVALID_IMMUTABLE_STORAGE_SCHEME_AND_COLUMN_QUALIFIER_BYTES)
                    .setSchemaName(schemaName).setTableName(tableName).build().buildException();
        }

        if (metaProperties.getGuidePostWidth() == null || metaProperties.getGuidePostWidth() >= 0) {
            metaPropertiesEvaluated.setGuidePostWidth(metaProperties.getGuidePostWidth());
            changingPhoenixTableProperty = true;
        }

        if (metaProperties.getStoreNullsProp() != null) {
            if (metaProperties.getStoreNullsProp().booleanValue() != table.getStoreNulls()) {
                metaPropertiesEvaluated.setStoreNulls(metaProperties.getStoreNullsProp());
                changingPhoenixTableProperty = true;
            }
        }

        if (metaProperties.getUseStatsForParallelizationProp() != null
                && (table.useStatsForParallelization() == null
                || (metaProperties.getUseStatsForParallelizationProp().booleanValue() != table
                .useStatsForParallelization()))) {
            metaPropertiesEvaluated.setUseStatsForParallelization(metaProperties.getUseStatsForParallelizationProp());
            changingPhoenixTableProperty = true;
        }

        if (metaProperties.getIsTransactionalProp() != null) {
            if (metaProperties.getIsTransactionalProp().booleanValue() != table.isTransactional()) {
                metaPropertiesEvaluated.setIsTransactional(metaProperties.getIsTransactionalProp());
                // Note: Going from transactional to non transactional used to be not supportable because
                // it would have required rewriting the cell timestamps and doing a major compaction to
                // remove Tephra specific delete markers. After PHOENIX-6627, Tephra has been removed.
                // For now we continue to reject the request.
                if (!metaPropertiesEvaluated.getIsTransactional()) {
                    throw new SQLExceptionInfo.Builder(SQLExceptionCode.TX_MAY_NOT_SWITCH_TO_NON_TX)
                            .setSchemaName(schemaName).setTableName(tableName).build().buildException();
                }
                // cannot create a transactional table if transactions are disabled
                boolean transactionsEnabled = connection.getQueryServices().getProps().getBoolean(
                        QueryServices.TRANSACTIONS_ENABLED,
                        QueryServicesOptions.DEFAULT_TRANSACTIONS_ENABLED);
                if (!transactionsEnabled) {
                    throw new SQLExceptionInfo.Builder(SQLExceptionCode.CANNOT_ALTER_TO_BE_TXN_IF_TXNS_DISABLED)
                            .setSchemaName(schemaName).setTableName(tableName).build().buildException();
                }
                // cannot make a table transactional if it has a row timestamp column
                if (SchemaUtil.hasRowTimestampColumn(table)) {
                    throw new SQLExceptionInfo.Builder(SQLExceptionCode.CANNOT_ALTER_TO_BE_TXN_WITH_ROW_TIMESTAMP)
                            .setSchemaName(schemaName).setTableName(tableName)
                            .build().buildException();
                }
                TransactionFactory.Provider provider = metaProperties.getTransactionProviderProp();
                if (provider == null) {
                    provider = (Provider)
                            TableProperty.TRANSACTION_PROVIDER.getValue(
                                    connection.getQueryServices().getProps().get(
                                            QueryServices.DEFAULT_TRANSACTION_PROVIDER_ATTRIB,
                                            QueryServicesOptions.DEFAULT_TRANSACTION_PROVIDER));
                }
                metaPropertiesEvaluated.setTransactionProvider(provider);
                if (provider.getTransactionProvider().isUnsupported(PhoenixTransactionProvider.Feature.ALTER_NONTX_TO_TX)) {
                    throw new SQLExceptionInfo.Builder(SQLExceptionCode.CANNOT_ALTER_TABLE_FROM_NON_TXN_TO_TXNL)
                        .setMessage(provider.name() + ". ")
                        .setSchemaName(schemaName)
                        .setTableName(tableName)
                        .build().buildException();
                }
                changingPhoenixTableProperty = true;
                metaProperties.setNonTxToTx(true);
            }
        }

        if (metaProperties.getTTL() != null) {
            if (table.getType() == PTableType.INDEX) {
                throw new SQLExceptionInfo.Builder(
                        SQLExceptionCode.CANNOT_SET_OR_ALTER_PROPERTY_FOR_INDEX)
                        .build()
                        .buildException();
            }

            if (!isViewTTLEnabled() && table.getType() == PTableType.VIEW) {
                throw new SQLExceptionInfo.Builder(
                        SQLExceptionCode.VIEW_TTL_NOT_ENABLED)
                        .build()
                        .buildException();
            }

            if (table.getType() != PTableType.TABLE && (table.getType() != PTableType.VIEW ||
                    table.getViewType() != UPDATABLE)) {
                throw new SQLExceptionInfo.Builder(
                        SQLExceptionCode.TTL_SUPPORTED_FOR_TABLES_AND_VIEWS_ONLY)
                        .build()
                        .buildException();
            }
            if (metaProperties.getTTL() != table.getTTL()) {
                metaPropertiesEvaluated.setTTL(metaProperties.getTTL());
                changingPhoenixTableProperty = true;
            }
            //Updating Introducing TTL variable to true so that we will check if TTL is already
            //defined in hierarchy or not.
            areWeIntroducingTTLAtThisLevel.setTrue();
        }

        if (metaProperties.isChangeDetectionEnabled() != null) {
            verifyChangeDetectionTableType(table.getType(),
                metaProperties.isChangeDetectionEnabled());
            if (!metaProperties.isChangeDetectionEnabled().equals(table.isChangeDetectionEnabled())) {
                metaPropertiesEvaluated.setChangeDetectionEnabled(metaProperties.isChangeDetectionEnabled());
                changingPhoenixTableProperty = true;
            }
        }

        if (!Strings.isNullOrEmpty(metaProperties.getPhysicalTableNameProp())) {
            if (!metaProperties.getPhysicalTableNameProp().equals(table.getPhysicalName(true))) {
                metaPropertiesEvaluated.setPhysicalTableName(metaProperties.getPhysicalTableNameProp());
                changingPhoenixTableProperty = true;
            }
        }

        if (!Strings.isNullOrEmpty(metaProperties.getSchemaVersion())) {
            if (!metaProperties.getSchemaVersion().equals(table.getSchemaVersion())) {
                metaPropertiesEvaluated.setSchemaVersion(metaProperties.getSchemaVersion());
                changingPhoenixTableProperty = true;
            }
        }

        if (!Strings.isNullOrEmpty(metaProperties.getStreamingTopicName())) {
            if (!metaProperties.getStreamingTopicName().equals(table.getStreamingTopicName())) {
                metaPropertiesEvaluated.
                    setStreamingTopicName(metaProperties.getStreamingTopicName());
                changingPhoenixTableProperty = true;
            }
        }

        if (metaProperties.getMaxLookbackAge() != null) {
            if (table.getType() != TABLE) {
                throw new SQLExceptionInfo.Builder(SQLExceptionCode.
                        MAX_LOOKBACK_AGE_SUPPORTED_FOR_TABLES_ONLY)
                        .setSchemaName(schemaName)
                        .setTableName(tableName)
                        .build()
                        .buildException();
            }
            if (! Objects.equals(metaProperties.getMaxLookbackAge(), table.getMaxLookbackAge())) {
                metaPropertiesEvaluated.setMaxLookbackAge(metaProperties.getMaxLookbackAge());
                changingPhoenixTableProperty = true;
            }
        }

        return changingPhoenixTableProperty;
    }

    public static class MetaProperties {
        private Boolean isImmutableRowsProp = null;
        private Boolean multiTenantProp = null;
        private Boolean disableWALProp = null;
        private Boolean storeNullsProp = null;
        private TransactionFactory.Provider transactionProviderProp = null;
        private Boolean isTransactionalProp = null;
        private Long updateCacheFrequencyProp = null;
        private String physicalTableNameProp = null;
        private QualifierEncodingScheme columnEncodedBytesProp = null;
        private Boolean appendOnlySchemaProp = null;
        private Long guidePostWidth = -1L;
        private ImmutableStorageScheme immutableStorageSchemeProp = null;
        private Boolean useStatsForParallelizationProp = null;
        private boolean nonTxToTx = false;
        private Integer ttl = null;
        private Boolean isChangeDetectionEnabled = null;
        private String physicalTableName = null;
        private String schemaVersion = null;
        private String streamingTopicName = null;

        private Long maxLookbackAge = null;

        public Boolean getImmutableRowsProp() {
            return isImmutableRowsProp;
        }

        public void setImmutableRowsProp(Boolean isImmutableRowsProp) {
            this.isImmutableRowsProp = isImmutableRowsProp;
        }

        public Boolean getMultiTenantProp() {
            return multiTenantProp;
        }

        public void setMultiTenantProp(Boolean multiTenantProp) {
            this.multiTenantProp = multiTenantProp;
        }

        public Boolean getDisableWALProp() {
            return disableWALProp;
        }

        public void setDisableWALProp(Boolean disableWALProp) {
            this.disableWALProp = disableWALProp;
        }

        public Boolean getStoreNullsProp() {
            return storeNullsProp;
        }

        public void setStoreNullsProp(Boolean storeNullsProp) {
            this.storeNullsProp = storeNullsProp;
        }

        public TransactionFactory.Provider getTransactionProviderProp() {
            return transactionProviderProp;
        }

        public void setTransactionProviderProp(TransactionFactory.Provider transactionProviderProp) {
            this.transactionProviderProp = transactionProviderProp;
        }

        public Boolean getIsTransactionalProp() {
            return isTransactionalProp;
        }

        public void setIsTransactionalProp(Boolean isTransactionalProp) {
            this.isTransactionalProp = isTransactionalProp;
        }

        public void setPhysicalTableNameProp(String physicalTableNameProp) {
            this.physicalTableNameProp = physicalTableNameProp;
        }

        public String getPhysicalTableNameProp() {
            return this.physicalTableNameProp;
        }

        public Long getUpdateCacheFrequencyProp() {
            return updateCacheFrequencyProp;
        }

        public void setUpdateCacheFrequencyProp(Long updateCacheFrequencyProp) {
            this.updateCacheFrequencyProp = updateCacheFrequencyProp;
        }

        public Boolean getAppendOnlySchemaProp() {
            return appendOnlySchemaProp;
        }

        public void setAppendOnlySchemaProp(Boolean appendOnlySchemaProp) {
            this.appendOnlySchemaProp = appendOnlySchemaProp;
        }

        public Long getGuidePostWidth() {
            return guidePostWidth;
        }

        public void setGuidePostWidth(Long guidePostWidth) {
            this.guidePostWidth = guidePostWidth;
        }

        public ImmutableStorageScheme getImmutableStorageSchemeProp() {
            return immutableStorageSchemeProp;
        }

        public void setImmutableStorageSchemeProp(
                ImmutableStorageScheme immutableStorageSchemeProp) {
            this.immutableStorageSchemeProp = immutableStorageSchemeProp;
        }

        public QualifierEncodingScheme getColumnEncodedBytesProp() {
            return columnEncodedBytesProp;
        }

        public void setColumnEncodedBytesProp(
                QualifierEncodingScheme columnEncodedBytesProp) {
            this.columnEncodedBytesProp = columnEncodedBytesProp;
        }

        public Boolean getUseStatsForParallelizationProp() {
            return useStatsForParallelizationProp;
        }

        public void setUseStatsForParallelizationProp(Boolean useStatsForParallelizationProp) {
            this.useStatsForParallelizationProp = useStatsForParallelizationProp;
        }

        public boolean getNonTxToTx() {
            return nonTxToTx;
        }

        public void setNonTxToTx(boolean nonTxToTx) {
            this.nonTxToTx = nonTxToTx;
        }

        public Integer getTTL() {
            return ttl;
        }

        public void setTTL(Integer ttl) {
            this.ttl = ttl;
        }

        public Boolean isChangeDetectionEnabled() {
            return isChangeDetectionEnabled;
        }

        public void setChangeDetectionEnabled(Boolean isChangeDetectionEnabled) {
            this.isChangeDetectionEnabled = isChangeDetectionEnabled;
        }

        public String getPhysicalTableName() {
            return physicalTableName;
        }

        public void setPhysicalTableName(String physicalTableName) {
            this.physicalTableName = physicalTableName;
        }

        public String getSchemaVersion() {
            return schemaVersion;
        }

        public void setSchemaVersion(String schemaVersion) {
            this.schemaVersion = schemaVersion;
        }

        public String getStreamingTopicName() { return streamingTopicName; }

        public void setStreamingTopicName(String streamingTopicName) {
            this.streamingTopicName = streamingTopicName;
        }

        public Long getMaxLookbackAge() {
            return maxLookbackAge;
        }

        public void setMaxLookbackAge(Long maxLookbackAge) {
            this.maxLookbackAge = maxLookbackAge;
        }
    }

    private static class MetaPropertiesEvaluated {
        private Boolean isImmutableRows;
        private Boolean multiTenant = null;
        private Boolean disableWAL = null;
        private Long updateCacheFrequency = null;
        private Boolean appendOnlySchema = null;
        private Long guidePostWidth = -1L;
        private ImmutableStorageScheme immutableStorageScheme = null;
        private QualifierEncodingScheme columnEncodedBytes = null;
        private Boolean storeNulls = null;
        private Boolean useStatsForParallelization = null;
        private Boolean isTransactional = null;
        private TransactionFactory.Provider transactionProvider = null;
        private Integer ttl = null;
        private Boolean isChangeDetectionEnabled = null;
        private String physicalTableName = null;
        private String schemaVersion = null;
        private String streamingTopicName = null;

        private Long maxLookbackAge = null;

        public Boolean getIsImmutableRows() {
            return isImmutableRows;
        }

        public void setIsImmutableRows(Boolean isImmutableRows) {
            this.isImmutableRows = isImmutableRows;
        }

        public Boolean getMultiTenant() {
            return multiTenant;
        }

        public void setMultiTenant(Boolean multiTenant) {
            this.multiTenant = multiTenant;
        }

        public Boolean getDisableWAL() {
            return disableWAL;
        }

        public void setDisableWAL(Boolean disableWAL) {
            this.disableWAL = disableWAL;
        }

        public Long getUpdateCacheFrequency() {
            return updateCacheFrequency;
        }

        public void setUpdateCacheFrequency(Long updateCacheFrequency) {
            this.updateCacheFrequency = updateCacheFrequency;
        }

        public Boolean getAppendOnlySchema() {
            return appendOnlySchema;
        }

        public void setAppendOnlySchema(Boolean appendOnlySchema) {
            this.appendOnlySchema = appendOnlySchema;
        }

        public Long getGuidePostWidth() {
            return guidePostWidth;
        }

        public void setGuidePostWidth(Long guidePostWidth) {
            this.guidePostWidth = guidePostWidth;
        }

        public ImmutableStorageScheme getImmutableStorageScheme() {
            return immutableStorageScheme;
        }

        public void setImmutableStorageScheme(ImmutableStorageScheme immutableStorageScheme) {
            this.immutableStorageScheme = immutableStorageScheme;
        }

        public QualifierEncodingScheme getColumnEncodedBytes() {
            return columnEncodedBytes;
        }

        public void setColumnEncodedBytes(QualifierEncodingScheme columnEncodedBytes) {
            this.columnEncodedBytes = columnEncodedBytes;
        }
        public Boolean getStoreNulls() {
            return storeNulls;
        }

        public void setStoreNulls(Boolean storeNulls) {
            this.storeNulls = storeNulls;
        }

        public Boolean getUseStatsForParallelization() {
            return useStatsForParallelization;
        }

        public void setUseStatsForParallelization(Boolean useStatsForParallelization) {
            this.useStatsForParallelization = useStatsForParallelization;
        }

        public Boolean getIsTransactional() {
            return isTransactional;
        }

        public void setIsTransactional(Boolean isTransactional) {
            this.isTransactional = isTransactional;
        }
        
        public TransactionFactory.Provider getTransactionProvider() {
            return transactionProvider;
        }

        public void setTransactionProvider(TransactionFactory.Provider transactionProvider) {
            this.transactionProvider = transactionProvider;
        }

        public Integer getTTL() { return ttl; }

        public void setTTL(Integer ttl) { this.ttl = ttl; }

        public Boolean isChangeDetectionEnabled() {
            return isChangeDetectionEnabled;
        }

        public void setChangeDetectionEnabled(Boolean isChangeDetectionEnabled) {
            this.isChangeDetectionEnabled = isChangeDetectionEnabled;
        }

        public String getPhysicalTableName() {
            return physicalTableName;
        }

        public void setPhysicalTableName(String physicalTableName) {
            this.physicalTableName = physicalTableName;
        }

        public String getSchemaVersion() {
            return schemaVersion;
        }

        public void setSchemaVersion(String schemaVersion) {
            this.schemaVersion = schemaVersion;
        }

        public String getStreamingTopicName() { return streamingTopicName; }

        public void setStreamingTopicName(String streamingTopicName) {
            this.streamingTopicName = streamingTopicName;
        }

        public Long getMaxLookbackAge() {
            return maxLookbackAge;
        }

        public void setMaxLookbackAge(Long maxLookbackAge) {
            this.maxLookbackAge = maxLookbackAge;
        }
    }


    /**
     * GRANT/REVOKE statements use this method to update HBase acl's
     * Perms can be changed at Schema, Table or User level
     * @throws SQLException
     */
    public MutationState changePermissions(ChangePermsStatement changePermsStatement) throws SQLException {

        LOGGER.info(changePermsStatement.toString());

        try(Admin admin = connection.getQueryServices().getAdmin()) {
            ClusterConnection clusterConnection = (ClusterConnection) admin.getConnection();

            if (changePermsStatement.getSchemaName() != null) {
                // SYSTEM.CATALOG doesn't have any entry for "default" HBase namespace, hence we will bypass the check
                if (!changePermsStatement.getSchemaName()
                        .equals(SchemaUtil.SCHEMA_FOR_DEFAULT_NAMESPACE)) {
                    FromCompiler.getResolverForSchema(changePermsStatement.getSchemaName(),
                            connection);
                }

                changePermsOnSchema(clusterConnection, changePermsStatement);
            } else if (changePermsStatement.getTableName() != null) {
                PTable inputTable = connection.getTable(SchemaUtil.
                        normalizeFullTableName(changePermsStatement.getTableName().toString()));
                if (!(PTableType.TABLE.equals(inputTable.getType()) || PTableType.SYSTEM.equals(inputTable.getType()))) {
                    throw new AccessDeniedException("Cannot GRANT or REVOKE permissions on INDEX TABLES or VIEWS");
                }

                // Changing perms on base table and update the perms for global and view indexes
                // Views and local indexes are not physical tables and hence update perms is not needed
                changePermsOnTables(clusterConnection, admin, changePermsStatement, inputTable);
            } else {

                // User can be given perms at the global level
                changePermsOnUser(clusterConnection, changePermsStatement);
            }

        } catch (SQLException e) {
            // Bubble up the SQL Exception
            throw e;
        } catch (Throwable throwable) {
            // To change perms, the user must have ADMIN perms on that scope, otherwise it throws ADE
            // Wrap around ADE and other exceptions to PhoenixIOException
            throw ClientUtil.parseServerException(throwable);
        }

        return new MutationState(0, 0, connection);
    }

    private void changePermsOnSchema(ClusterConnection clusterConnection, ChangePermsStatement changePermsStatement) throws Throwable {
        if (changePermsStatement.isGrantStatement()) {
            AccessControlClient.grant(clusterConnection, changePermsStatement.getSchemaName(), changePermsStatement.getName(), changePermsStatement.getPermsList());
        } else {
            AccessControlClient.revoke(clusterConnection, changePermsStatement.getSchemaName(), changePermsStatement.getName(), Permission.Action.values());
        }
    }

    private void changePermsOnTables(ClusterConnection clusterConnection, Admin admin, ChangePermsStatement changePermsStatement, PTable inputTable) throws Throwable {

        org.apache.hadoop.hbase.TableName tableName = SchemaUtil.getPhysicalTableName
                (inputTable.getPhysicalName().getBytes(), inputTable.isNamespaceMapped());

        changePermsOnTable(clusterConnection, changePermsStatement, tableName);

        boolean schemaInconsistency = false;
        List<PTable> inconsistentTables = null;

        for (PTable indexTable : inputTable.getIndexes()) {
            // Local Indexes don't correspond to new physical table, they are just stored in separate CF of base table.
            if (indexTable.getIndexType().equals(IndexType.LOCAL)) {
                continue;
            }
            if (inputTable.isNamespaceMapped() != indexTable.isNamespaceMapped()) {
                schemaInconsistency = true;
                if (inconsistentTables == null) {
                    inconsistentTables = new ArrayList<>();
                }
                inconsistentTables.add(indexTable);
                continue;
            }
            LOGGER.info("Updating permissions for Index Table: " +
                    indexTable.getName() + " Base Table: " + inputTable.getName());
            tableName = SchemaUtil.getPhysicalTableName(indexTable.getPhysicalName().getBytes(), indexTable.isNamespaceMapped());
            changePermsOnTable(clusterConnection, changePermsStatement, tableName);
        }

        if (schemaInconsistency) {
            for (PTable table : inconsistentTables) {
                LOGGER.error("Fail to propagate permissions to Index Table: " + table.getName());
            }
            throw new TablesNotInSyncException(inputTable.getTableName().getString(),
                    inconsistentTables.get(0).getTableName().getString(), "Namespace properties");
        }

        // There will be only a single View Index Table for all the indexes created on views
        byte[] viewIndexTableBytes = MetaDataUtil.getViewIndexPhysicalName(inputTable.getPhysicalName().getBytes());
        tableName = org.apache.hadoop.hbase.TableName.valueOf(viewIndexTableBytes);
        boolean viewIndexTableExists = admin.tableExists(tableName);
        if (viewIndexTableExists) {
            LOGGER.info("Updating permissions for View Index Table: " +
                    Bytes.toString(viewIndexTableBytes) + " Base Table: " + inputTable.getName());
            changePermsOnTable(clusterConnection, changePermsStatement, tableName);
        } else {
            if (inputTable.isMultiTenant()) {
                LOGGER.error("View Index Table not found for MultiTenant Table: " + inputTable.getName());
                LOGGER.error("Fail to propagate permissions to view Index Table: " + tableName.getNameAsString());
                throw new TablesNotInSyncException(inputTable.getTableName().getString(),
                        Bytes.toString(viewIndexTableBytes), " View Index table should exist for MultiTenant tables");
            }
        }
    }

    private void changePermsOnTable(ClusterConnection clusterConnection, ChangePermsStatement changePermsStatement, org.apache.hadoop.hbase.TableName tableName)
            throws Throwable {
        if (changePermsStatement.isGrantStatement()) {
            AccessControlClient.grant(clusterConnection, tableName, changePermsStatement.getName(),
                    null, null, changePermsStatement.getPermsList());
        } else {
            AccessControlClient.revoke(clusterConnection, tableName, changePermsStatement.getName(),
                    null, null, Permission.Action.values());
        }
    }

    private void changePermsOnUser(ClusterConnection clusterConnection, ChangePermsStatement changePermsStatement)
            throws Throwable {
        if (changePermsStatement.isGrantStatement()) {
            AccessControlClient.grant(clusterConnection, changePermsStatement.getName(), changePermsStatement.getPermsList());
        } else {
            AccessControlClient.revoke(clusterConnection, changePermsStatement.getName(), Permission.Action.values());
        }
    }
}<|MERGE_RESOLUTION|>--- conflicted
+++ resolved
@@ -24,11 +24,8 @@
 import static org.apache.phoenix.jdbc.PhoenixDatabaseMetaData.TTL_NOT_DEFINED;
 import static org.apache.phoenix.jdbc.PhoenixDatabaseMetaData.STREAMING_TOPIC_NAME;
 import static org.apache.phoenix.jdbc.PhoenixDatabaseMetaData.SYSTEM_TASK_TABLE;
-<<<<<<< HEAD
+import static org.apache.phoenix.jdbc.PhoenixDatabaseMetaData.TTL;
 import static org.apache.phoenix.query.QueryConstants.SPLITS_FILE;
-=======
-import static org.apache.phoenix.jdbc.PhoenixDatabaseMetaData.TTL;
->>>>>>> 613a6898
 import static org.apache.phoenix.query.QueryConstants.SYSTEM_SCHEMA_NAME;
 import static org.apache.phoenix.query.QueryServices.INDEX_CREATE_DEFAULT_STATE;
 import static org.apache.phoenix.schema.PTableType.CDC;
@@ -1046,11 +1043,6 @@
         argUpsert.execute();
     }
 
-<<<<<<< HEAD
-    public MutationState createTable(CreateTableStatement statement, byte[][] splits, PTable parent,
-            String viewStatement, ViewType viewType, PDataType viewIndexIdType,
-            byte[][] viewColumnConstants, BitSet isViewColumnReferenced) throws SQLException {
-=======
     public MutationState createTable(
             CreateTableStatement statement,
             byte[][] splits,
@@ -1062,7 +1054,6 @@
             byte[][] viewColumnConstants,
             BitSet isViewColumnReferenced
     ) throws SQLException {
->>>>>>> 613a6898
         TableName tableName = statement.getTableName();
         Map<String,Object> tableProps = Maps.newHashMapWithExpectedSize(statement.getProps().size());
         Map<String,Object> commonFamilyProps = Maps.newHashMapWithExpectedSize(statement.getProps().size() + 1);
