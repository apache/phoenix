--- conflicted
+++ resolved
@@ -1724,11 +1724,7 @@
                 numUpsertMutationsInBatch,
                 allUpsertsMutations ? 1 : 0,
                 numDeleteMutationsInBatch,
-<<<<<<< HEAD
-                allDeletesMutations ? 1 : 0, 0, 0, 0, 0, 0, 0);
-=======
-                allDeletesMutations ? 1 : 0, 0);
->>>>>>> b8339249
+                allDeletesMutations ? 1 : 0, 0, 0, 0, 0, 0, 0, 0);
     }
 
     /**
@@ -1811,11 +1807,7 @@
                 committedDeleteMutationCounter,
                 committedTotalMutationBytes,
                 numFailedPhase3Mutations,
-<<<<<<< HEAD
-                0, 0, 0, 0, 0, 0, 0, 0, 0, 0);
-=======
-                0, 0, 0, 0, mutationBatchCounter);
->>>>>>> b8339249
+                0, 0, 0, 0, mutationBatchCounter, 0, 0, 0, 0, 0, 0);
     }
 
     private void filterIndexCheckerMutations(Map<TableInfo, List<Mutation>> mutationMap,
