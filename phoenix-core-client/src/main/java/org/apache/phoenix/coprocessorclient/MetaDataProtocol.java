--- conflicted
+++ resolved
@@ -99,12 +99,8 @@
     public static final long MIN_SYSTEM_TABLE_TIMESTAMP_4_15_0 = MIN_TABLE_TIMESTAMP + 29;
     public static final long MIN_SYSTEM_TABLE_TIMESTAMP_4_16_0 = MIN_TABLE_TIMESTAMP + 33;
     public static final long MIN_SYSTEM_TABLE_TIMESTAMP_5_1_0 = MIN_SYSTEM_TABLE_TIMESTAMP_4_16_0;
-<<<<<<< HEAD
     public static final long MIN_SYSTEM_TABLE_TIMESTAMP_5_2_0 = MIN_TABLE_TIMESTAMP + 39;
-=======
-    public static final long MIN_SYSTEM_TABLE_TIMESTAMP_5_2_0 = MIN_TABLE_TIMESTAMP + 38;
-    public static final long MIN_SYSTEM_TABLE_TIMESTAMP_5_3_0 = MIN_TABLE_TIMESTAMP + 39;
->>>>>>> e6fb989c
+    public static final long MIN_SYSTEM_TABLE_TIMESTAMP_5_3_0 = MIN_TABLE_TIMESTAMP + 40;
     // MIN_SYSTEM_TABLE_TIMESTAMP needs to be set to the max of all the MIN_SYSTEM_TABLE_TIMESTAMP_* constants
     public static final long MIN_SYSTEM_TABLE_TIMESTAMP = MIN_SYSTEM_TABLE_TIMESTAMP_5_3_0;
 
