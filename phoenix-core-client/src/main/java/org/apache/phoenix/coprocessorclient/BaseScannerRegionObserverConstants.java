--- conflicted
+++ resolved
@@ -136,9 +136,7 @@
     public static final String INDEX_ROW_KEY = "_IndexRowKey";
     public static final String READ_REPAIR_TRANSFORMING_TABLE = "_ReadRepairTransformingTable";
 
-<<<<<<< HEAD
     public static final String MAX_LOOKBACK_AGE = "MAX_LOOKBACK_AGE";
-=======
     /**
      * The scan attribute to provide the scan start rowkey for analyze table queries.
      */
@@ -168,8 +166,6 @@
      */
     public static final String SCAN_SERVER_RETURN_VALID_ROW_KEY = "_ScanServerValidRowKey";
 
->>>>>>> bf3a6226
-
     public final static byte[] REPLAY_TABLE_AND_INDEX_WRITES = PUnsignedTinyint.INSTANCE.toBytes(1);
     public final static byte[] REPLAY_ONLY_INDEX_WRITES = PUnsignedTinyint.INSTANCE.toBytes(2);
     // In case of Index Write failure, we need to determine that Index mutation
