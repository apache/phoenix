--- conflicted
+++ resolved
@@ -123,14 +123,7 @@
         if (value != null) {
             if (dataType.getSqlType() == PDataType.BSON_TYPE) {
                 value = Bytes.toBytes(((RawBsonDocument) value).getByteBuffer().asNIO());
-<<<<<<< HEAD
             } else if (isBinaryType(dataType)) {
-=======
-            } else if (dataType.getSqlType() == Types.BINARY ||
-                    dataType.getSqlType() == Types.VARBINARY
-                    || dataType.getSqlType() == Types.LONGVARBINARY
-                    || dataType.getSqlType() == PDataType.VARBINARY_ENCODED_TYPE) {
->>>>>>> 8ee1edd1
                 // Unfortunately, Base64.Encoder has no option to specify offset and length so can't
                 // avoid copying bytes.
                 value = Base64.getEncoder().encodeToString((byte[]) value);
@@ -154,6 +147,7 @@
         int sqlType = dataType.getSqlType();
         return (sqlType == Types.BINARY
                 || sqlType == Types.VARBINARY
-                || sqlType == Types.LONGVARBINARY);
+                || sqlType == Types.LONGVARBINARY
+                || dataType.getSqlType() == PDataType.VARBINARY_ENCODED_TYPE);
     }
 }