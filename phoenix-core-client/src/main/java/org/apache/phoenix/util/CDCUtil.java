/*
 * Licensed to the Apache Software Foundation (ASF) under one
 * or more contributor license agreements.  See the NOTICE file
 * distributed with this work for additional information
 * regarding copyright ownership.  The ASF licenses this file
 * to you under the Apache License, Version 2.0 (the
 * "License"); you may not use this file except in compliance
 * with the License.  You may obtain a copy of the License at
 *
 * http://www.apache.org/licenses/LICENSE-2.0
 *
 * Unless required by applicable law or agreed to in writing, software
 * distributed under the License is distributed on an "AS IS" BASIS,
 * WITHOUT WARRANTIES OR CONDITIONS OF ANY KIND, either express or implied.
 * See the License for the specific language governing permissions and
 * limitations under the License.
 */

package org.apache.phoenix.util;

import java.sql.SQLException;
import java.sql.Types;
import java.util.Base64;
import java.util.HashSet;
import java.util.Map;
import java.util.NavigableSet;
import java.util.Set;
import java.util.StringTokenizer;

import org.apache.hadoop.hbase.client.Scan;
import org.apache.hadoop.hbase.util.Bytes;
import org.apache.hadoop.util.StringUtils;
import org.apache.phoenix.exception.SQLExceptionCode;
import org.apache.phoenix.exception.SQLExceptionInfo;
import org.apache.phoenix.execute.DescVarLengthFastByteComparisons;
import org.apache.phoenix.hbase.index.util.ImmutableBytesPtr;
import org.apache.phoenix.schema.PTable;
import org.apache.phoenix.schema.types.PDataType;
import org.bson.RawBsonDocument;

public class CDCUtil {
    public static final String CDC_INDEX_PREFIX = "__CDC__";

    /**
     * Make a set of CDC change scope enums from the given string containing comma separated scope
     * names.
     *
     * @param includeScopes Comma-separated scope names.
     * @return the set of enums, which can be empty if the string is empty or has no valid names.
     */
    public static Set<PTable.CDCChangeScope> makeChangeScopeEnumsFromString(String includeScopes)
            throws SQLException {
        Set<PTable.CDCChangeScope> cdcChangeScopes = new HashSet<>();
        if (includeScopes != null) {
            StringTokenizer st  = new StringTokenizer(includeScopes, ",");
            while (st.hasMoreTokens()) {
                String tok = st.nextToken();
                try {
                    cdcChangeScopes.add(PTable.CDCChangeScope.valueOf(tok.trim().toUpperCase()));
                }
                catch (IllegalArgumentException e) {
                    throw new SQLExceptionInfo.Builder(
                            SQLExceptionCode.UNKNOWN_INCLUDE_CHANGE_SCOPE).setCdcChangeScope(
                                    tok).build().buildException();
                }
            }
        }
        return cdcChangeScopes;
    }

    /**
     * Make a string of comma-separated scope names from the specified set of enums.
     *
     * @param includeScopes Set of scope enums
     * @return the comma-separated string of scopes, which can be an empty string in case the set is empty.
     */
    public static String makeChangeScopeStringFromEnums(Set<PTable.CDCChangeScope> includeScopes) {
        String cdcChangeScopes = null;
        if (includeScopes != null) {
            Iterable<String> tmpStream = () -> includeScopes.stream().sorted()
                    .map(s -> s.name()).iterator();
            cdcChangeScopes = StringUtils.join(",", tmpStream);
        }
        return cdcChangeScopes;
    }

    public static String getCDCIndexName(String cdcName) {
        return CDC_INDEX_PREFIX + SchemaUtil.getTableNameFromFullName(cdcName.toUpperCase());
    }

    public static boolean isCDCIndex(String indexName) {
        return indexName.startsWith(CDC_INDEX_PREFIX);
    }

    public static boolean isCDCIndex(PTable indexTable) {
        return isCDCIndex(indexTable.getTableName().getString());
    }

    public static Scan setupScanForCDC(Scan scan) {
        scan.setRaw(true);
        scan.readAllVersions();
        scan.setCacheBlocks(false);
        Map<byte[], NavigableSet<byte[]>> familyMap = scan.getFamilyMap();
        if (! familyMap.isEmpty()) {
            familyMap.clear();
        }
        return scan;
    }

    public static int compareCellFamilyAndQualifier(byte[] columnFamily1,
                                                     byte[] columnQual1,
                                                     byte[] columnFamily2,
                                                     byte[] columnQual2) {
        int familyNameComparison = DescVarLengthFastByteComparisons.compareTo(columnFamily1,
                0, columnFamily1.length, columnFamily2, 0, columnFamily2.length);
        if (familyNameComparison != 0) {
            return familyNameComparison;
        }
        return DescVarLengthFastByteComparisons.compareTo(columnQual1,
                0, columnQual1.length, columnQual2, 0, columnQual2.length);
    }

    public static Object getColumnEncodedValue(Object value, PDataType dataType) {
        if (value != null) {
            // TODO: Need suport for DECIMAL, NUMERIC and array types.
<<<<<<< HEAD
            if (dataType.getSqlType() == Types.BINARY || dataType.getSqlType() == Types.VARBINARY
                || dataType.getSqlType() == Types.LONGVARBINARY
                || dataType.getSqlType() == PDataType.VARBINARY_ENCODED_TYPE) {
=======
            if (dataType.getSqlType() == PDataType.BSON_TYPE) {
                value = Bytes.toBytes(((RawBsonDocument) value).getByteBuffer().asNIO());
            } else if (dataType.getSqlType() == Types.BINARY ||
                    dataType.getSqlType() == Types.VARBINARY
                    || dataType.getSqlType() == Types.LONGVARBINARY) {
>>>>>>> f1b01023
                // Unfortunately, Base64.Encoder has no option to specify offset and length so can't
                // avoid copying bytes.
                value = Base64.getEncoder().encodeToString((byte[]) value);
            } else {
                if (dataType.getSqlType() == Types.DATE
                        || dataType.getSqlType() == Types.TIMESTAMP
                        || dataType.getSqlType() == Types.TIME
                        || dataType.getSqlType() == Types.TIME_WITH_TIMEZONE
                        || dataType.getSqlType() == Types.TIMESTAMP_WITH_TIMEZONE) {
                    value = value.toString();
                }
            }
        }
        return value;
    }
}<|MERGE_RESOLUTION|>--- conflicted
+++ resolved
@@ -123,17 +123,12 @@
     public static Object getColumnEncodedValue(Object value, PDataType dataType) {
         if (value != null) {
             // TODO: Need suport for DECIMAL, NUMERIC and array types.
-<<<<<<< HEAD
-            if (dataType.getSqlType() == Types.BINARY || dataType.getSqlType() == Types.VARBINARY
-                || dataType.getSqlType() == Types.LONGVARBINARY
-                || dataType.getSqlType() == PDataType.VARBINARY_ENCODED_TYPE) {
-=======
             if (dataType.getSqlType() == PDataType.BSON_TYPE) {
                 value = Bytes.toBytes(((RawBsonDocument) value).getByteBuffer().asNIO());
             } else if (dataType.getSqlType() == Types.BINARY ||
                     dataType.getSqlType() == Types.VARBINARY
-                    || dataType.getSqlType() == Types.LONGVARBINARY) {
->>>>>>> f1b01023
+                    || dataType.getSqlType() == Types.LONGVARBINARY
+                    || dataType.getSqlType() == PDataType.VARBINARY_ENCODED_TYPE) {
                 // Unfortunately, Base64.Encoder has no option to specify offset and length so can't
                 // avoid copying bytes.
                 value = Base64.getEncoder().encodeToString((byte[]) value);
