/*
 * Licensed to the Apache Software Foundation (ASF) under one
 * or more contributor license agreements.  See the NOTICE file
 * distributed with this work for additional information
 * regarding copyright ownership.  The ASF licenses this file
 * to you under the Apache License, Version 2.0 (the
 * "License"); you may not use this file except in compliance
 * with the License.  You may obtain a copy of the License at
 *
 * http://www.apache.org/licenses/LICENSE-2.0
 *
 * Unless required by applicable law or agreed to in writing, software
 * distributed under the License is distributed on an "AS IS" BASIS,
 * WITHOUT WARRANTIES OR CONDITIONS OF ANY KIND, either express or implied.
 * See the License for the specific language governing permissions and
 * limitations under the License.
 */
package org.apache.phoenix.util;

import static org.apache.phoenix.compile.OrderByCompiler.OrderBy.FWD_ROW_KEY_ORDER_BY;
import static org.apache.phoenix.compile.OrderByCompiler.OrderBy.REV_ROW_KEY_ORDER_BY;
import static org.apache.phoenix.coprocessorclient.BaseScannerRegionObserverConstants.CUSTOM_ANNOTATIONS;
import static org.apache.phoenix.coprocessorclient.BaseScannerRegionObserverConstants.SCAN_ACTUAL_START_ROW;
import static org.apache.phoenix.coprocessorclient.BaseScannerRegionObserverConstants.SCAN_START_ROW_SUFFIX;
import static org.apache.phoenix.coprocessorclient.BaseScannerRegionObserverConstants.SCAN_STOP_ROW_SUFFIX;
import static org.apache.phoenix.query.QueryConstants.ENCODED_EMPTY_COLUMN_NAME;
import static org.apache.phoenix.query.QueryServices.USE_STATS_FOR_PARALLELIZATION;
import static org.apache.phoenix.query.QueryServicesOptions.DEFAULT_USE_STATS_FOR_PARALLELIZATION;
import static org.apache.phoenix.schema.types.PDataType.TRUE_BYTES;
import static org.apache.phoenix.util.ByteUtil.EMPTY_BYTE_ARRAY;

import java.io.IOException;
import java.sql.SQLException;
import java.util.ArrayList;
import java.util.Arrays;
import java.util.Collections;
import java.util.Iterator;
import java.util.List;
import java.util.Map;
import java.util.NavigableSet;
import java.util.TreeMap;

import org.apache.hadoop.hbase.Cell;
import org.apache.hadoop.hbase.CellUtil;
import org.apache.hadoop.hbase.HConstants;
import org.apache.hadoop.hbase.client.Mutation;
import org.apache.hadoop.hbase.client.RegionInfo;
import org.apache.hadoop.hbase.client.Result;
import org.apache.hadoop.hbase.client.Scan;
import org.apache.hadoop.hbase.filter.Filter;
import org.apache.hadoop.hbase.filter.FilterList;
import org.apache.hadoop.hbase.filter.PageFilter;
import org.apache.hadoop.hbase.io.ImmutableBytesWritable;
import org.apache.hadoop.hbase.io.TimeRange;
import org.apache.hadoop.hbase.util.Bytes;
import org.apache.hadoop.hbase.util.Pair;
import org.apache.hadoop.io.WritableComparator;
import org.apache.phoenix.compile.OrderByCompiler.OrderBy;
import org.apache.phoenix.compile.ScanRanges;
import org.apache.phoenix.compile.StatementContext;
import org.apache.phoenix.coprocessor.generated.PTableProtos;
import org.apache.phoenix.coprocessorclient.BaseScannerRegionObserverConstants;
import org.apache.phoenix.coprocessorclient.MetaDataProtocol;
import org.apache.phoenix.exception.ResultSetOutOfScanRangeException;
import org.apache.phoenix.exception.SQLExceptionCode;
import org.apache.phoenix.exception.SQLExceptionInfo;
import org.apache.phoenix.execute.BaseQueryPlan;
import org.apache.phoenix.execute.DescVarLengthFastByteComparisons;
import org.apache.phoenix.execute.MutationState;
import org.apache.phoenix.filter.BooleanExpressionFilter;
import org.apache.phoenix.filter.ColumnProjectionFilter;
import org.apache.phoenix.filter.DistinctPrefixFilter;
import org.apache.phoenix.filter.EncodedQualifiersColumnProjectionFilter;
import org.apache.phoenix.filter.MultiEncodedCQKeyValueComparisonFilter;
import org.apache.phoenix.filter.PagingFilter;
import org.apache.phoenix.filter.SkipScanFilter;
import org.apache.phoenix.hbase.index.util.ImmutableBytesPtr;
import org.apache.phoenix.hbase.index.util.VersionUtil;
import org.apache.phoenix.index.IndexMaintainer;
import org.apache.phoenix.index.PhoenixIndexCodec;
import org.apache.phoenix.jdbc.PhoenixConnection;
import org.apache.phoenix.query.KeyRange;
import org.apache.phoenix.query.KeyRange.Bound;
import org.apache.phoenix.query.QueryConstants;
import org.apache.phoenix.query.QueryServices;
import org.apache.phoenix.query.QueryServicesOptions;
import org.apache.phoenix.schema.IllegalDataException;
import org.apache.phoenix.schema.PColumn;
import org.apache.phoenix.schema.PName;
import org.apache.phoenix.schema.PTable;
import org.apache.phoenix.schema.PTable.IndexType;
import org.apache.phoenix.schema.PTableImpl;
import org.apache.phoenix.schema.PTableKey;
import org.apache.phoenix.schema.PTableType;
import org.apache.phoenix.schema.RowKeySchema;
import org.apache.phoenix.schema.SortOrder;
import org.apache.phoenix.schema.TableNotFoundException;
import org.apache.phoenix.schema.ValueSchema.Field;
import org.apache.phoenix.schema.transform.SystemTransformRecord;
import org.apache.phoenix.schema.transform.TransformMaintainer;
import org.apache.phoenix.schema.transform.TransformClient;
import org.apache.phoenix.schema.tuple.ResultTuple;
import org.apache.phoenix.schema.tuple.Tuple;
import org.apache.phoenix.schema.types.PDataType;
import org.apache.phoenix.schema.types.PVarbinary;
import org.slf4j.Logger;
import org.slf4j.LoggerFactory;

import org.apache.phoenix.thirdparty.com.google.common.collect.Iterators;
import org.apache.phoenix.thirdparty.com.google.common.collect.Lists;
import org.apache.phoenix.thirdparty.com.google.common.base.Preconditions;

/**
 * 
 * Various utilities for scans
 *
 * 
 * @since 0.1
 */
public class ScanUtil {
    private static final Logger LOGGER = LoggerFactory.getLogger(ScanUtil.class);
    public static final int[] SINGLE_COLUMN_SLOT_SPAN = new int[1];
    public static final int UNKNOWN_CLIENT_VERSION = VersionUtil.encodeVersion(4, 4, 0);

    private static final byte[] ZERO_BYTE_ARRAY = new byte[1024];
    private static final String RESULT_IS_OUT_OF_SCAN_START_KEY =
            "Row key of the result is out of scan start key range";
    private static final String RESULT_IS_OUT_OF_SCAN_STOP_KEY =
            "Row key of the result is out of scan stop key range";

    private ScanUtil() {
    }

    public static void setTenantId(Scan scan, byte[] tenantId) {
        scan.setAttribute(PhoenixRuntime.TENANT_ID_ATTRIB, tenantId);
    }

    public static void setLocalIndex(Scan scan) {
        scan.setAttribute(BaseScannerRegionObserverConstants.LOCAL_INDEX, PDataType.TRUE_BYTES);
    }

    public static void setUncoveredGlobalIndex(Scan scan) {
        scan.setAttribute(BaseScannerRegionObserverConstants.UNCOVERED_GLOBAL_INDEX, PDataType.TRUE_BYTES);
    }

    public static boolean isLocalIndex(Scan scan) {
        return scan.getAttribute(BaseScannerRegionObserverConstants.LOCAL_INDEX) != null;
    }
    public static boolean isUncoveredGlobalIndex(Scan scan) {
        return scan.getAttribute(BaseScannerRegionObserverConstants.UNCOVERED_GLOBAL_INDEX) != null;
    }

    public static boolean isLocalOrUncoveredGlobalIndex(Scan scan) {
        return isLocalIndex(scan) || isUncoveredGlobalIndex(scan);
    }

    public static boolean isNonAggregateScan(Scan scan) {
        return scan.getAttribute(BaseScannerRegionObserverConstants.NON_AGGREGATE_QUERY) != null;
    }

    // Designates a "simple scan", i.e. a scan that does not need to be scoped
    // to a single region.
    public static boolean isSimpleScan(Scan scan) {
        return  ScanUtil.isNonAggregateScan(scan) &&
                scan.getAttribute(BaseScannerRegionObserverConstants.TOPN) == null &&
                scan.getAttribute(BaseScannerRegionObserverConstants.SCAN_OFFSET) == null;
    }

    // Use getTenantId and pass in column name to match against
    // in as PSchema attribute. If column name matches in 
    // KeyExpressions, set on scan as attribute
    public static ImmutableBytesPtr getTenantId(Scan scan) {
        // Create Scan with special aggregation column over which to aggregate
        byte[] tenantId = scan.getAttribute(PhoenixRuntime.TENANT_ID_ATTRIB);
        if (tenantId == null) {
            return null;
        }
        return new ImmutableBytesPtr(tenantId);
    }
    
    public static void setCustomAnnotations(Scan scan, byte[] annotations) {
    	scan.setAttribute(CUSTOM_ANNOTATIONS, annotations);
    }
    
    public static byte[] getCustomAnnotations(Scan scan) {
    	return scan.getAttribute(CUSTOM_ANNOTATIONS);
    }

    public static Scan newScan(Scan scan) {
        try {
            Scan newScan = new Scan(scan);
            // Clone the underlying family map instead of sharing it between
            // the existing and cloned Scan (which is the retarded default
            // behavior).
            TreeMap<byte [], NavigableSet<byte []>> existingMap = (TreeMap<byte[], NavigableSet<byte[]>>)scan.getFamilyMap();
            Map<byte [], NavigableSet<byte []>> clonedMap = new TreeMap<byte [], NavigableSet<byte []>>(existingMap);
            newScan.setFamilyMap(clonedMap);
            // Carry over the reversed attribute
            newScan.setReversed(scan.isReversed());
            if (scan.getReadType() == Scan.ReadType.PREAD) {
                // HBASE-25644 : Only if Scan#setSmall(boolean) is called with
                // true, readType should be set PREAD. For non-small scan,
                // setting setSmall(false) is redundant and degrades perf
                // without HBASE-25644 fix.
                newScan.setReadType(Scan.ReadType.PREAD);
            }
            return newScan;
        } catch (IOException e) {
            throw new RuntimeException(e);
        }
    }

    /**
     * Intersects the scan start/stop row with the startKey and stopKey
     * @param scan
     * @param startKey
     * @param stopKey
     * @return false if the Scan cannot possibly return rows and true otherwise
     */
    public static boolean intersectScanRange(Scan scan, byte[] startKey, byte[] stopKey) {
        return intersectScanRange(scan, startKey, stopKey, false);
    }

    public static boolean intersectScanRange(Scan scan, byte[] startKey, byte[] stopKey, boolean useSkipScan) {
        boolean mayHaveRows = false;
        int offset = 0;
        if (ScanUtil.isLocalIndex(scan)) {
            offset = startKey.length != 0 ? startKey.length : stopKey.length;
        }
        byte[] existingStartKey = scan.getStartRow();
        byte[] existingStopKey = scan.getStopRow();
        if (existingStartKey.length > 0) {
            if (startKey.length == 0 || Bytes.compareTo(existingStartKey, startKey) > 0) {
                startKey = existingStartKey;
            }
        } else {
            mayHaveRows = true;
        }
        if (existingStopKey.length > 0) {
            if (stopKey.length == 0 || Bytes.compareTo(existingStopKey, stopKey) < 0) {
                stopKey = existingStopKey;
            }
        } else {
            mayHaveRows = true;
        }
        scan.withStartRow(startKey);
        scan.withStopRow(stopKey);
        if (offset > 0 && useSkipScan) {
            byte[] temp = null;
            if (startKey.length != 0) {
                temp =new byte[startKey.length - offset];
                System.arraycopy(startKey, offset, temp, 0, startKey.length - offset);
                startKey = temp;
            }
            if (stopKey.length != 0) {
                temp = new byte[stopKey.length - offset];
                System.arraycopy(stopKey, offset, temp, 0, stopKey.length - offset);
                stopKey = temp;
            }
        }
        mayHaveRows = mayHaveRows || Bytes.compareTo(scan.getStartRow(), scan.getStopRow()) < 0;
        
        // If the scan is using skip scan filter, intersect and replace the filter.
        if (mayHaveRows && useSkipScan) {
            Filter filter = scan.getFilter();
            if (filter instanceof SkipScanFilter) {
                SkipScanFilter oldFilter = (SkipScanFilter)filter;
                SkipScanFilter newFilter = oldFilter.intersect(startKey, stopKey);
                if (newFilter == null) {
                    return false;
                }
                // Intersect found: replace skip scan with intersected one
                scan.setFilter(newFilter);
            } else if (filter instanceof FilterList) {
                FilterList oldList = (FilterList)filter;
                FilterList newList = new FilterList(FilterList.Operator.MUST_PASS_ALL);
                for (Filter f : oldList.getFilters()) {
                    if (f instanceof SkipScanFilter) {
                        SkipScanFilter newFilter = ((SkipScanFilter)f).intersect(startKey, stopKey);
                        if (newFilter == null) {
                            return false;
                        }
                        newList.addFilter(newFilter);
                    } else {
                        newList.addFilter(f);
                    }
                }
                scan.setFilter(newList);
           }
        }
        return mayHaveRows;
    }

    public static void andFilterAtBeginning(Scan scan, Filter andWithFilter) {
        if (andWithFilter == null) {
            return;
        }
        Filter filter = scan.getFilter();
        if (filter == null) {
            scan.setFilter(andWithFilter); 
        } else if (filter instanceof FilterList && ((FilterList)filter).getOperator() == FilterList.Operator.MUST_PASS_ALL) {
            FilterList filterList = (FilterList)filter;
            List<Filter> allFilters = new ArrayList<Filter>(filterList.getFilters().size() + 1);
            allFilters.add(andWithFilter);
            allFilters.addAll(filterList.getFilters());
            scan.setFilter(new FilterList(FilterList.Operator.MUST_PASS_ALL,allFilters));
        } else {
            scan.setFilter(new FilterList(FilterList.Operator.MUST_PASS_ALL,Arrays.asList(andWithFilter, filter)));
        }
    }

    public static void andFilterAtEnd(Scan scan, Filter andWithFilter) {
        if (andWithFilter == null) {
            return;
        }
        Filter filter = scan.getFilter();
        if (filter == null) {
            scan.setFilter(andWithFilter); 
        } else if (filter instanceof FilterList && ((FilterList)filter).getOperator() == FilterList.Operator.MUST_PASS_ALL) {
            FilterList filterList = (FilterList)filter;
            List<Filter> allFilters = new ArrayList<Filter>(filterList.getFilters().size() + 1);
            allFilters.addAll(filterList.getFilters());
            allFilters.add(andWithFilter);
            scan.setFilter(new FilterList(FilterList.Operator.MUST_PASS_ALL,allFilters));
        } else {
            scan.setFilter(new FilterList(FilterList.Operator.MUST_PASS_ALL,Arrays.asList(filter, andWithFilter)));
        }
    }
    
    public static void setQualifierRangesOnFilter(Scan scan, Pair<Integer, Integer> minMaxQualifiers) {
        Filter filter = scan.getFilter();
        if (filter != null) {
            if (filter instanceof FilterList) {
                for (Filter f : ((FilterList)filter).getFilters()) {
                    if (f instanceof MultiEncodedCQKeyValueComparisonFilter) {
                        ((MultiEncodedCQKeyValueComparisonFilter)f).setMinMaxQualifierRange(minMaxQualifiers);
                    }
                }
            } else if (filter instanceof MultiEncodedCQKeyValueComparisonFilter) {
                ((MultiEncodedCQKeyValueComparisonFilter)filter).setMinMaxQualifierRange(minMaxQualifiers);
            }
        }
    }

    public static void setTimeRange(Scan scan, long ts) {
        try {
            scan.setTimeRange(MetaDataProtocol.MIN_TABLE_TIMESTAMP, ts);
        } catch (IOException e) {
            throw new RuntimeException(e);
        }
    }

    public static void setTimeRange(Scan scan, TimeRange range) {
        try {
            scan.setTimeRange(range.getMin(), range.getMax());
        } catch (IOException e) {
            throw new RuntimeException(e);
        }
    }
    
	public static void setTimeRange(Scan scan, long minStamp, long maxStamp) {
		try {
			scan.setTimeRange(minStamp, maxStamp);
		} catch (IOException e) {
			throw new RuntimeException(e);
		}
	}

    public static byte[] getMinKey(RowKeySchema schema, List<List<KeyRange>> slots, int[] slotSpan) {
        return getKey(schema, slots, slotSpan, Bound.LOWER);
    }

    public static byte[] getMaxKey(RowKeySchema schema, List<List<KeyRange>> slots, int[] slotSpan) {
        return getKey(schema, slots, slotSpan, Bound.UPPER);
    }

    private static byte[] getKey(RowKeySchema schema, List<List<KeyRange>> slots, int[] slotSpan, Bound bound) {
        if (slots.isEmpty()) {
            return KeyRange.UNBOUND;
        }
        int[] position = new int[slots.size()];
        int maxLength = 0;
        int slotEndingFieldPos = -1;
        for (int i = 0; i < position.length; i++) {
            position[i] = bound == Bound.LOWER ? 0 : slots.get(i).size()-1;
            KeyRange range = slots.get(i).get(position[i]);
            slotEndingFieldPos = slotEndingFieldPos + slotSpan[i] + 1;
            Field field = schema.getField(slotEndingFieldPos);
            int keyLength = range.getRange(bound).length;
            if (!field.getDataType().isFixedWidth()) {
                keyLength++;
                if (range.isUnbound(bound) && !range.isInclusive(bound) && field.getSortOrder() == SortOrder.DESC) {
                    keyLength++;
                }
            }
            maxLength += keyLength;
        }
        byte[] key = new byte[maxLength];
        int length = setKey(schema, slots, slotSpan, position, bound, key, 0, 0, position.length);
        if (length == 0) {
            return KeyRange.UNBOUND;
        }
        if (length == maxLength) {
            return key;
        }
        byte[] keyCopy = new byte[length];
        System.arraycopy(key, 0, keyCopy, 0, length);
        return keyCopy;
    }

    /*
     * Set the key by appending the keyRanges inside slots at positions as specified by the position array.
     * 
     * We need to increment part of the key range, or increment the whole key at the end, depending on the
     * bound we are setting and whether the key range is inclusive or exclusive. The logic for determining
     * whether to increment or not is:
     * range/single    boundary       bound      increment
     *  range          inclusive      lower         no
     *  range          inclusive      upper         yes, at the end if occurs at any slots.
     *  range          exclusive      lower         yes
     *  range          exclusive      upper         no
     *  single         inclusive      lower         no
     *  single         inclusive      upper         yes, at the end if it is the last slots.
     */
    public static int setKey(RowKeySchema schema, List<List<KeyRange>> slots, int[] slotSpan, int[] position,
            Bound bound, byte[] key, int byteOffset, int slotStartIndex, int slotEndIndex) {
        return setKey(schema, slots, slotSpan, position, bound, key, byteOffset, slotStartIndex, slotEndIndex, slotStartIndex);
    }

    public static int setKey(RowKeySchema schema, List<List<KeyRange>> slots, int[] slotSpan, int[] position,
            Bound bound, byte[] key, int byteOffset, int slotStartIndex, int slotEndIndex, int schemaStartIndex) {
        int offset = byteOffset;
        boolean lastInclusiveUpperSingleKey = false;
        boolean anyInclusiveUpperRangeKey = false;
        boolean lastUnboundUpper = false;
        // The index used for slots should be incremented by 1,
        // but the index for the field it represents in the schema
        // should be incremented by 1 + value in the current slotSpan index
        // slotSpan stores the number of columns beyond one that the range spans
        Field field = null;
        int i = slotStartIndex, fieldIndex = ScanUtil.getRowKeyPosition(slotSpan, slotStartIndex);
        for (i = slotStartIndex; i < slotEndIndex; i++) {
            // Build up the key by appending the bound of each key range
            // from the current position of each slot. 
            KeyRange range = slots.get(i).get(position[i]);
            // Use last slot in a multi-span column to determine if fixed width
            field = schema.getField(fieldIndex + slotSpan[i]);
            boolean isFixedWidth = field.getDataType().isFixedWidth();
            /*
             * If the current slot is unbound then stop if:
             * 1) setting the upper bound. There's no value in
             *    continuing because nothing will be filtered.
             * 2) setting the lower bound when the type is fixed length
             *    for the same reason. However, if the type is variable width
             *    continue building the key because null values will be filtered
             *    since our separator byte will be appended and incremented.
             */
            lastUnboundUpper = false;
            if (range.isUnbound(bound) && (bound == Bound.UPPER || isFixedWidth)) {
                lastUnboundUpper = (bound == Bound.UPPER);
                break;
            }
            byte[] bytes = range.getRange(bound);
            System.arraycopy(bytes, 0, key, offset, bytes.length);
            offset += bytes.length;
            
            /*
             * We must add a terminator to a variable length key even for the last PK column if
             * the lower key is non inclusive or the upper key is inclusive. Otherwise, we'd be
             * incrementing the key value itself, and thus bumping it up too much.
             */
            boolean inclusiveUpper = range.isUpperInclusive() && bound == Bound.UPPER;
            boolean exclusiveLower = !range.isLowerInclusive() && bound == Bound.LOWER && range != KeyRange.EVERYTHING_RANGE;
            boolean exclusiveUpper = !range.isUpperInclusive() && bound == Bound.UPPER;
            // If we are setting the upper bound of using inclusive single key, we remember 
            // to increment the key if we exit the loop after this iteration.
            // 
            // We remember to increment the last slot if we are setting the upper bound with an
            // inclusive range key.
            //
            // We cannot combine the two flags together in case for single-inclusive key followed
            // by the range-exclusive key. In that case, we do not need to increment the end at the
            // end. But if we combine the two flag, the single inclusive key in the middle of the
            // key slots would cause the flag to become true.
            lastInclusiveUpperSingleKey = range.isSingleKey() && inclusiveUpper;
            anyInclusiveUpperRangeKey |= !range.isSingleKey() && inclusiveUpper;
            // A null or empty byte array is always represented as a zero byte
            byte sepByte = SchemaUtil.getSeparatorByte(schema.rowKeyOrderOptimizable(), bytes.length == 0, field);
            
            if ( !isFixedWidth && ( sepByte == QueryConstants.DESC_SEPARATOR_BYTE 
                                    || ( !exclusiveUpper 
                                         && (fieldIndex < schema.getMaxFields() || inclusiveUpper || exclusiveLower) ) ) ) {
                key[offset++] = sepByte;
                // Set lastInclusiveUpperSingleKey back to false if this is the last pk column
                // as we don't want to increment the QueryConstants.SEPARATOR_BYTE byte in this case.
                // To test if this is the last pk column we need to consider the span of this slot
                // and the field index to see if this slot considers the last column.
                // But if last field of rowKey is variable length and also DESC, the trailing 0xFF
                // is not removed when stored in HBASE, so for such case, we should not set
                // lastInclusiveUpperSingleKey back to false.
                if (sepByte != QueryConstants.DESC_SEPARATOR_BYTE) {
                    lastInclusiveUpperSingleKey &= (fieldIndex + slotSpan[i]) < schema.getMaxFields()-1;
                }
            }
            if (exclusiveUpper) {
                // Cannot include anything else on the key, as otherwise
                // keys that match the upper range will be included. For example WHERE k1 < 2 and k2 = 3
                // would match k1 = 2, k2 = 3 which is wrong.
                break;
            }
            // If we are setting the lower bound with an exclusive range key, we need to bump the
            // slot up for each key part. For an upper bound, we bump up an inclusive key, but
            // only after the last key part.
            if (exclusiveLower) {
                if (!ByteUtil.nextKey(key, offset)) {
                    // Special case for not being able to increment.
                    // In this case we return a negative byteOffset to
                    // remove this part from the key being formed. Since the
                    // key has overflowed, this means that we should not
                    // have an end key specified.
                    return -byteOffset;
                }
                // We're filtering on values being non null here, but we still need the 0xFF
                // terminator, since DESC keys ignore the last byte as it's expected to be 
                // the terminator. Without this, we'd ignore the separator byte that was
                // just added and incremented.
                if (!isFixedWidth && bytes.length == 0 
                    && SchemaUtil.getSeparatorByte(schema.rowKeyOrderOptimizable(), false, field) == QueryConstants.DESC_SEPARATOR_BYTE) {
                    key[offset++] = QueryConstants.DESC_SEPARATOR_BYTE;
                }
            }
            
            fieldIndex += slotSpan[i] + 1;
        }
        if (lastInclusiveUpperSingleKey || anyInclusiveUpperRangeKey || lastUnboundUpper) {
            if (!ByteUtil.nextKey(key, offset)) {
                // Special case for not being able to increment.
                // In this case we return a negative byteOffset to
                // remove this part from the key being formed. Since the
                // key has overflowed, this means that we should not
                // have an end key specified.
                return -byteOffset;
            }
        }
        // Remove trailing separator bytes, since the columns may have been added
        // after the table has data, in which case there won't be a separator
        // byte.
        if (bound == Bound.LOWER) {
            while (--i >= schemaStartIndex && offset > byteOffset && 
                    !(field=schema.getField(--fieldIndex)).getDataType().isFixedWidth() && 
                    field.getSortOrder() == SortOrder.ASC &&
                    key[offset-1] == QueryConstants.SEPARATOR_BYTE) {
                offset--;
                fieldIndex -= slotSpan[i];
            }
        }
        return offset - byteOffset;
    }
    
    public static interface BytesComparator {
        public int compare(byte[] b1, int s1, int l1, byte[] b2, int s2, int l2);
    };

    private static final BytesComparator DESC_VAR_WIDTH_COMPARATOR = new BytesComparator() {

        @Override
        public int compare(byte[] b1, int s1, int l1, byte[] b2, int s2, int l2) {
            return DescVarLengthFastByteComparisons.compareTo(b1, s1, l1, b2, s2, l2);
        }
        
    };
    
    private static final BytesComparator ASC_FIXED_WIDTH_COMPARATOR = new BytesComparator() {

        @Override
        public int compare(byte[] b1, int s1, int l1, byte[] b2, int s2, int l2) {
            return WritableComparator.compareBytes(b1, s1, l1, b2, s2, l2);
        }
        
    };
    public static BytesComparator getComparator(boolean isFixedWidth, SortOrder sortOrder) {
        return isFixedWidth || sortOrder == SortOrder.ASC ? ASC_FIXED_WIDTH_COMPARATOR : DESC_VAR_WIDTH_COMPARATOR;
    }
    public static BytesComparator getComparator(Field field) {
        return getComparator(field.getDataType().isFixedWidth(),field.getSortOrder());
    }
    /**
     * Perform a binary lookup on the list of KeyRange for the tightest slot such that the slotBound
     * of the current slot is higher or equal than the slotBound of our range. 
     * @return  the index of the slot whose slot bound equals or are the tightest one that is 
     *          smaller than rangeBound of range, or slots.length if no bound can be found.
     */
    public static int searchClosestKeyRangeWithUpperHigherThanPtr(List<KeyRange> slots, ImmutableBytesWritable ptr, int lower, Field field) {
        int upper = slots.size() - 1;
        int mid;
        BytesComparator comparator = ScanUtil.getComparator(field.getDataType().isFixedWidth(), field.getSortOrder());
        while (lower <= upper) {
            mid = (lower + upper) / 2;
            int cmp = slots.get(mid).compareUpperToLowerBound(ptr, true, comparator);
            if (cmp < 0) {
                lower = mid + 1;
            } else if (cmp > 0) {
                upper = mid - 1;
            } else {
                return mid;
            }
        }
        mid = (lower + upper) / 2;
        if (mid == 0 && slots.get(mid).compareUpperToLowerBound(ptr, true, comparator) > 0) {
            return mid;
        } else {
            return ++mid;
        }
    }
    
    public static ScanRanges newScanRanges(List<? extends Mutation> mutations) throws SQLException {
        List<KeyRange> keys = Lists.newArrayListWithExpectedSize(mutations.size());
        for (Mutation m : mutations) {
            keys.add(PVarbinary.INSTANCE.getKeyRange(m.getRow(), SortOrder.ASC));
        }
        ScanRanges keyRanges = ScanRanges.createPointLookup(keys);
        return keyRanges;
    }

    /**
     * Converts a partially qualified KeyRange into a KeyRange with a
     * inclusive lower bound and an exclusive upper bound, widening
     * as necessary.
     */
    public static KeyRange convertToInclusiveExclusiveRange (KeyRange partialRange, RowKeySchema schema, ImmutableBytesWritable ptr) {
        // Ensure minMaxRange is lower inclusive and upper exclusive, as that's
        // what we need to intersect against for the HBase scan.
        byte[] lowerRange = partialRange.getLowerRange();
        if (!partialRange.lowerUnbound()) {
            if (!partialRange.isLowerInclusive()) {
                lowerRange = ScanUtil.nextKey(lowerRange, schema, ptr);
            }
        }
        
        byte[] upperRange = partialRange.getUpperRange();
        if (!partialRange.upperUnbound()) {
            if (partialRange.isUpperInclusive()) {
                upperRange = ScanUtil.nextKey(upperRange, schema, ptr);
            }
        }
        if (partialRange.getLowerRange() != lowerRange || partialRange.getUpperRange() != upperRange) {
            partialRange = KeyRange.getKeyRange(lowerRange, upperRange);
        }
        return partialRange;
    }
    
    private static byte[] nextKey(byte[] key, RowKeySchema schema, ImmutableBytesWritable ptr) {
        int pos = 0;
        int maxOffset = schema.iterator(key, ptr);
        while (schema.next(ptr, pos, maxOffset) != null) {
            pos++;
        }
        Field field = schema.getField(pos - 1);
        if (!field.getDataType().isFixedWidth()) {
            byte[] newLowerRange = new byte[key.length + 1];
            System.arraycopy(key, 0, newLowerRange, 0, key.length);
            newLowerRange[key.length] = SchemaUtil.getSeparatorByte(schema.rowKeyOrderOptimizable(), key.length==0, field);
            key = newLowerRange;
        } else {
            key = Arrays.copyOf(key, key.length);
        }
        ByteUtil.nextKey(key, key.length);
        return key;
    }

    public static boolean isReversed(Scan scan) {
        return scan.getAttribute(BaseScannerRegionObserverConstants.REVERSE_SCAN) != null;
    }
    
    public static void setReversed(Scan scan) {
        scan.setAttribute(BaseScannerRegionObserverConstants.REVERSE_SCAN, PDataType.TRUE_BYTES);
        scan.setLoadColumnFamiliesOnDemand(false);
    }

    public static void unsetReversed(Scan scan) {
        scan.setAttribute(BaseScannerRegionObserverConstants.REVERSE_SCAN, PDataType.FALSE_BYTES);
        scan.setLoadColumnFamiliesOnDemand(true);
    }

    // Start/stop row must be swapped if scan is being done in reverse
    public static void setupReverseScan(Scan scan) {
        if (isReversed(scan) && !scan.isReversed()) {
            byte[] tmpStartRow = scan.getStartRow();
            boolean tmpIncludeStartRow = scan.includeStartRow();
            scan.withStartRow(scan.getStopRow(), scan.includeStopRow());
            scan.withStopRow(tmpStartRow, tmpIncludeStartRow);
            scan.setReversed(true);
        }
    }

    /**
     * prefix region start key to the start row/stop row suffix and set as scan boundaries.
     * @param scan
     */
    public static void setupLocalIndexScan(Scan scan) {
        byte[] prefix = scan.getStartRow().length == 0 ? new byte[scan.getStopRow().length]: scan.getStartRow();
        int prefixLength = scan.getStartRow().length == 0? scan.getStopRow().length: scan.getStartRow().length;
        if (scan.getAttribute(SCAN_START_ROW_SUFFIX) != null) {
            scan.withStartRow(ScanRanges.prefixKey(scan.getAttribute(SCAN_START_ROW_SUFFIX), 0, prefix, prefixLength));
        }
        if (scan.getAttribute(SCAN_STOP_ROW_SUFFIX) != null) {
            scan.withStopRow(ScanRanges.prefixKey(scan.getAttribute(SCAN_STOP_ROW_SUFFIX), 0, prefix, prefixLength));
        }
    }

    public static byte[] getActualStartRow(Scan localIndexScan, RegionInfo regionInfo) {
        return localIndexScan.getAttribute(SCAN_START_ROW_SUFFIX) == null ? localIndexScan
                .getStartRow() : ScanRanges.prefixKey(localIndexScan.getAttribute(SCAN_START_ROW_SUFFIX), 0 ,
            regionInfo.getStartKey().length == 0 ? new byte[regionInfo.getEndKey().length]
                    : regionInfo.getStartKey(),
            regionInfo.getStartKey().length == 0 ? regionInfo.getEndKey().length : regionInfo
                    .getStartKey().length);
    }

    /**
     * Set all attributes required and boundaries for local index scan.
     * @param keyOffset
     * @param regionStartKey
     * @param regionEndKey
     * @param newScan
     */
    public static void setLocalIndexAttributes(Scan newScan, int keyOffset, byte[] regionStartKey, byte[] regionEndKey, byte[] startRowSuffix, byte[] stopRowSuffix) {
        if (ScanUtil.isLocalIndex(newScan)) {
             newScan.setAttribute(SCAN_ACTUAL_START_ROW, regionStartKey);
             newScan.withStartRow(regionStartKey);
             newScan.withStopRow(regionEndKey);
             if (keyOffset > 0 ) {
                 newScan.setAttribute(SCAN_START_ROW_SUFFIX, ScanRanges.stripPrefix(startRowSuffix, keyOffset));
             } else {
                 newScan.setAttribute(SCAN_START_ROW_SUFFIX, startRowSuffix);
             }
             if (keyOffset > 0) {
                 newScan.setAttribute(SCAN_STOP_ROW_SUFFIX, ScanRanges.stripPrefix(stopRowSuffix, keyOffset));
             } else {
                 newScan.setAttribute(SCAN_STOP_ROW_SUFFIX, stopRowSuffix);
             }
         }
    }

    public static boolean isContextScan(Scan scan, StatementContext context) {
        return Bytes.compareTo(context.getScan().getStartRow(), scan.getStartRow()) == 0 && Bytes
                .compareTo(context.getScan().getStopRow(), scan.getStopRow()) == 0;
    }
    public static int getRowKeyOffset(byte[] regionStartKey, byte[] regionEndKey) {
        return regionStartKey.length > 0 ? regionStartKey.length : regionEndKey.length;
    }
    
    private static void setRowKeyOffset(Filter filter, int offset) {
        if (filter instanceof BooleanExpressionFilter) {
            BooleanExpressionFilter boolFilter = (BooleanExpressionFilter)filter;
            IndexUtil.setRowKeyExpressionOffset(boolFilter.getExpression(), offset);
        } else if (filter instanceof SkipScanFilter) {
            SkipScanFilter skipScanFilter = (SkipScanFilter)filter;
            skipScanFilter.setOffset(offset);
        } else if (filter instanceof DistinctPrefixFilter) {
            DistinctPrefixFilter prefixFilter = (DistinctPrefixFilter) filter;
            prefixFilter.setOffset(offset);
        }
    }

    public static void setRowKeyOffset(Scan scan, int offset) {
        Filter filter = scan.getFilter();
        if (filter == null) {
            return;
        }
        if (filter instanceof PagingFilter) {
            filter = ((PagingFilter) filter).getDelegateFilter();
            if (filter == null) {
                return;
            }
        }
        if (filter instanceof FilterList) {
            FilterList filterList = (FilterList)filter;
            for (Filter childFilter : filterList.getFilters()) {
                setRowKeyOffset(childFilter, offset);
            }
        } else {
            setRowKeyOffset(filter, offset);
        }
    }

    public static int[] getDefaultSlotSpans(int nSlots) {
        return new int[nSlots];
    }

    /**
     * Finds the position in the row key schema for a given position in the scan slots.
     * For example, with a slotSpan of {0, 1, 0}, the slot at index 1 spans an extra column in the row key. This means
     * that the slot at index 2 has a slot index of 2 but a row key index of 3.
     * To calculate the "adjusted position" index, we simply add up the number of extra slots spanned and offset
     * the slotPosition by that much.
     * @param slotSpan  the extra span per skip scan slot. corresponds to {@link ScanRanges#slotSpan}
     * @param slotPosition  the index of a slot in the SkipScan slots list.
     * @return  the equivalent row key position in the RowKeySchema
     */
    public static int getRowKeyPosition(int[] slotSpan, int slotPosition) {
        int offset = 0;

        for (int i = 0; i < slotPosition; i++) {
            offset += slotSpan[i];
        }

        return offset + slotPosition;
    }

    public static boolean isAnalyzeTable(Scan scan) {
        return scan.getAttribute((BaseScannerRegionObserverConstants.ANALYZE_TABLE)) != null;
    }

    public static boolean crossesPrefixBoundary(byte[] key, byte[] prefixBytes, int prefixLength) {
        if (key.length < prefixLength) {
            return true;
        }
        if (prefixBytes.length >= prefixLength) {
            return Bytes.compareTo(prefixBytes, 0, prefixLength, key, 0, prefixLength) != 0;
        }
        return hasNonZeroLeadingBytes(key, prefixLength);
    }

    public static byte[] getPrefix(byte[] startKey, int prefixLength) {
        // If startKey is at beginning, then our prefix will be a null padded byte array
        return startKey.length >= prefixLength ? startKey : EMPTY_BYTE_ARRAY;
    }

    private static boolean hasNonZeroLeadingBytes(byte[] key, int nBytesToCheck) {
        if (nBytesToCheck > ZERO_BYTE_ARRAY.length) {
            do {
                if (Bytes.compareTo(key, nBytesToCheck - ZERO_BYTE_ARRAY.length, ZERO_BYTE_ARRAY.length, ScanUtil.ZERO_BYTE_ARRAY, 0, ScanUtil.ZERO_BYTE_ARRAY.length) != 0) {
                    return true;
                }
                nBytesToCheck -= ZERO_BYTE_ARRAY.length;
            } while (nBytesToCheck > ZERO_BYTE_ARRAY.length);
        }
        return Bytes.compareTo(key, 0, nBytesToCheck, ZERO_BYTE_ARRAY, 0, nBytesToCheck) != 0;
    }

    public static byte[] getTenantIdBytes(RowKeySchema schema, boolean isSalted, PName tenantId, boolean isMultiTenantTable, boolean isSharedIndex)
            throws SQLException {
        return isMultiTenantTable ?
                  getTenantIdBytes(schema, isSalted, tenantId, isSharedIndex)
                : tenantId.getBytes();
    }

    public static byte[] getTenantIdBytes(RowKeySchema schema, boolean isSalted, PName tenantId, boolean isSharedIndex)
            throws SQLException {
        int pkPos = (isSalted ? 1 : 0) + (isSharedIndex ? 1 : 0); 
        Field field = schema.getField(pkPos);
        PDataType dataType = field.getDataType();
        byte[] convertedValue;
        try {
            Object value = dataType.toObject(tenantId.getString());
            convertedValue = dataType.toBytes(value);
            ImmutableBytesWritable ptr = new ImmutableBytesWritable(convertedValue);
            dataType.pad(ptr, field.getMaxLength(), field.getSortOrder());
            convertedValue = ByteUtil.copyKeyBytesIfNecessary(ptr);
        } catch(IllegalDataException ex) {
            throw new SQLExceptionInfo.Builder(SQLExceptionCode.TENANTID_IS_OF_WRONG_TYPE)
                    .build().buildException();
        }
        return convertedValue;
    }

    public static Iterator<Filter> getFilterIterator(Scan scan) {
        Iterator<Filter> filterIterator;
        Filter topLevelFilter = scan.getFilter();
        if (topLevelFilter == null) {
            filterIterator = Collections.emptyIterator();
        } else if (topLevelFilter instanceof FilterList) {
            filterIterator = ((FilterList) topLevelFilter).getFilters().iterator();
        } else {
            filterIterator = Iterators.singletonIterator(topLevelFilter);
        }
        return filterIterator;
    }
    
    /**
     * Selecting underlying scanners in a round-robin fashion is possible if there is no ordering of
     * rows needed, not even row key order. Also no point doing round robin of scanners if fetch
     * size is 1.
     */
    public static boolean isRoundRobinPossible(OrderBy orderBy, StatementContext context)
            throws SQLException {
        int fetchSize = context.getStatement().getFetchSize();
        return fetchSize > 1 && !shouldRowsBeInRowKeyOrder(orderBy, context)
                && orderBy.getOrderByExpressions().isEmpty();
    }
    
    public static boolean forceRowKeyOrder(StatementContext context) {
        return context.getConnection().getQueryServices().getProps()
                .getBoolean(QueryServices.FORCE_ROW_KEY_ORDER_ATTRIB, QueryServicesOptions.DEFAULT_FORCE_ROW_KEY_ORDER);
    }
    
    public static boolean shouldRowsBeInRowKeyOrder(OrderBy orderBy, StatementContext context) {
        return forceRowKeyOrder(context) || orderBy == FWD_ROW_KEY_ORDER_BY || orderBy == REV_ROW_KEY_ORDER_BY;
    }
    
    public static TimeRange intersectTimeRange(TimeRange rowTimestampColRange, TimeRange scanTimeRange, Long scn) throws IOException, SQLException {
        long scnToUse = scn == null ? HConstants.LATEST_TIMESTAMP : scn;
        long lowerRangeToBe = 0;
        long upperRangeToBe = scnToUse;
        if (rowTimestampColRange != null) {
            long minRowTimestamp = rowTimestampColRange.getMin();
            long maxRowTimestamp = rowTimestampColRange.getMax();
            if ((lowerRangeToBe > maxRowTimestamp) || (upperRangeToBe < minRowTimestamp)) {
                return null; // degenerate
            } else {
                // there is an overlap of ranges
                lowerRangeToBe = Math.max(lowerRangeToBe, minRowTimestamp);
                upperRangeToBe = Math.min(upperRangeToBe, maxRowTimestamp);
            }
        }
        if (scanTimeRange != null) {
            long minScanTimeRange = scanTimeRange.getMin();
            long maxScanTimeRange = scanTimeRange.getMax();
            if ((lowerRangeToBe > maxScanTimeRange) || (upperRangeToBe < lowerRangeToBe)) {
                return null; // degenerate
            } else {
                // there is an overlap of ranges
                lowerRangeToBe = Math.max(lowerRangeToBe, minScanTimeRange);
                upperRangeToBe = Math.min(upperRangeToBe, maxScanTimeRange);
            }
        }
        return TimeRange.between(lowerRangeToBe, upperRangeToBe);
    }
    
    public static boolean isDefaultTimeRange(TimeRange range) {
        return range.getMin() == 0 && range.getMax() == Long.MAX_VALUE;
    }
    
    /**
     * @return true if scanners could be left open and records retrieved by simply advancing them on
     *         the server side. To make sure HBase doesn't cancel the leases and close the open
     *         scanners, we need to periodically renew leases. To look at the earliest HBase version
     *         that supports renewing leases, see
     *         {@link MetaDataProtocol#MIN_RENEW_LEASE_VERSION}
     */
    public static boolean isPacingScannersPossible(StatementContext context) {
        return context.getConnection().getQueryServices().isRenewingLeasesEnabled();
    }

    public static void addOffsetAttribute(Scan scan, Integer offset) {
        scan.setAttribute(BaseScannerRegionObserverConstants.SCAN_OFFSET, Bytes.toBytes(offset));
    }
    
    public static final boolean canQueryBeExecutedSerially(PTable table, OrderBy orderBy, StatementContext context) {
        /*
         * If ordering by columns not on the PK axis, we can't execute a query serially because we
         * need to do a merge sort across all the scans which isn't possible with SerialIterators.
         * Similar reasoning follows for salted and local index tables when ordering rows in a row
         * key order. Serial execution is OK in other cases since SerialIterators will execute scans
         * in the correct order.
         */
        if (!orderBy.getOrderByExpressions().isEmpty()
                || ((table.getBucketNum() != null || table.getIndexType() == IndexType.LOCAL) && shouldRowsBeInRowKeyOrder(
                    orderBy, context))) {
            return false;
        }
        return true;
    }
    
    public static boolean hasDynamicColumns(PTable table) {
        for (PColumn col : table.getColumns()) {
            if (col.isDynamic()) {
                return true;
            }
        }
        return false;
    }

    public static boolean isIndexRebuild(Scan scan) {
        return scan.getAttribute((BaseScannerRegionObserverConstants.REBUILD_INDEXES)) != null;
    }
 
    public static int getClientVersion(Scan scan) {
        int clientVersion = UNKNOWN_CLIENT_VERSION;
        byte[] clientVersionBytes = scan.getAttribute(BaseScannerRegionObserverConstants.CLIENT_VERSION);
        if (clientVersionBytes != null) {
            clientVersion = Bytes.toInt(clientVersionBytes);
        } else {
            LOGGER.warn("Scan attribute {} not found. Scan attributes: {}",
                    BaseScannerRegionObserverConstants.CLIENT_VERSION, scan.getAttributesMap());
        }
        return clientVersion;
    }
    
    public static void setClientVersion(Scan scan, int version) {
        scan.setAttribute(BaseScannerRegionObserverConstants.CLIENT_VERSION, Bytes.toBytes(version));
    }

    public static boolean isServerSideMaskingEnabled(PhoenixConnection phoenixConnection) {
        String isServerSideMaskingSet = phoenixConnection.getClientInfo(
                QueryServices.PHOENIX_TTL_SERVER_SIDE_MASKING_ENABLED);
        return (phoenixConnection.getQueryServices()
                .getConfiguration().getBoolean(
                        QueryServices.PHOENIX_TTL_SERVER_SIDE_MASKING_ENABLED,
                        QueryServicesOptions.DEFAULT_SERVER_SIDE_MASKING_ENABLED) ||
                ((isServerSideMaskingSet != null) && (Boolean.parseBoolean(isServerSideMaskingSet))));
    }

    public static boolean getStatsForParallelizationProp(PhoenixConnection conn, PTable table)
            throws SQLException {
        Boolean useStats = table.useStatsForParallelization();
        if (useStats != null) {
            return useStats;
        }
        /*
         * For a view index, we use the property set on view. For indexes on base table, whether
         * global or local, we use the property set on the base table. Null check needed when
         * dropping local indexes.
         */
        PName tenantId = conn.getTenantId();
        int retryCount = 0;
        while (retryCount++<2) {
            if (table.getType() == PTableType.INDEX && table.getParentName() != null) {
                String parentTableName = table.getParentName().getString();
                try {
                    PTable parentTable =
                            conn.getTable(new PTableKey(tenantId, parentTableName));
                    useStats = parentTable.useStatsForParallelization();
                    if (useStats != null) {
                        return useStats;
                    }
                } catch (TableNotFoundException e) {
                    // try looking up the table without the tenant id (for
                    // global tables)
                    if (tenantId != null) {
                        tenantId = null;
                    } else {
                        LOGGER.warn("Unable to find parent table \"" + parentTableName + "\" of table \""
                                + table.getName().getString() + "\" to determine USE_STATS_FOR_PARALLELIZATION",e);
                    }
                }
            }
        }
        return conn.getQueryServices().getConfiguration()
                .getBoolean(USE_STATS_FOR_PARALLELIZATION, DEFAULT_USE_STATS_FOR_PARALLELIZATION);
    }


    public static long getPhoenixTTL(Scan scan) {
        byte[] phoenixTTL = scan.getAttribute(BaseScannerRegionObserverConstants.PHOENIX_TTL);
        if (phoenixTTL == null) {
            return 0L;
        }
        return Bytes.toLong(phoenixTTL);
    }

    public static boolean isMaskTTLExpiredRows(Scan scan) {
        return scan.getAttribute(BaseScannerRegionObserverConstants.MASK_PHOENIX_TTL_EXPIRED) != null &&
                (Bytes.compareTo(scan.getAttribute(BaseScannerRegionObserverConstants.MASK_PHOENIX_TTL_EXPIRED),
                        PDataType.TRUE_BYTES) == 0)
                && scan.getAttribute(BaseScannerRegionObserverConstants.PHOENIX_TTL) != null;
    }

    public static boolean isDeleteTTLExpiredRows(Scan scan) {
        return scan.getAttribute(BaseScannerRegionObserverConstants.DELETE_PHOENIX_TTL_EXPIRED) != null && (
                Bytes.compareTo(scan.getAttribute(BaseScannerRegionObserverConstants.DELETE_PHOENIX_TTL_EXPIRED),
                        PDataType.TRUE_BYTES) == 0)
                && scan.getAttribute(BaseScannerRegionObserverConstants.PHOENIX_TTL) != null;
    }

    public static boolean isEmptyColumn(Cell cell, byte[] emptyCF, byte[] emptyCQ) {
        return CellUtil.matchingFamily(cell, emptyCF, 0, emptyCF.length) &&
               CellUtil.matchingQualifier(cell, emptyCQ, 0, emptyCQ.length);
    }

    public static long getMaxTimestamp(List<Cell> cellList) {
        long maxTs = 0;
        long ts = 0;
        Iterator<Cell> cellIterator = cellList.iterator();
        while (cellIterator.hasNext()) {
            Cell cell = cellIterator.next();
            ts = cell.getTimestamp();
            if (ts > maxTs) {
                maxTs = ts;
            }
        }
        return maxTs;
    }

    public static boolean isTTLExpired(Cell cell, Scan scan, long nowTS) {
        long ts = cell.getTimestamp();
        long ttl = ScanUtil.getPhoenixTTL(scan);
        return ts + ttl < nowTS;
    }

    /**
     * This determines if we need to add the empty column to the scan. The empty column is
     * added only when the scan includes another column family but not the empty column family or
     * the empty column family includes at least one column.
     */
    private static boolean shouldAddEmptyColumn(Scan scan, byte[] emptyCF) {
        Map<byte[], NavigableSet<byte[]>> familyMap = scan.getFamilyMap();
        if (familyMap == null || familyMap.isEmpty()) {
            // This means that scan includes all columns. Nothing more to do.
            return false;
        }
        for (Map.Entry<byte[], NavigableSet<byte[]>> entry : familyMap.entrySet()) {
            byte[] cf = entry.getKey();
            if (java.util.Arrays.equals(cf, emptyCF)) {
                NavigableSet<byte[]> family = entry.getValue();
                if (family != null && !family.isEmpty()) {
                    // Found the empty column family, and it is not empty. The empty column
                    // may be already included but no need to check as adding a new one will replace
                    // the old one
                    return true;
                }
                return false;
            }
        }
        // The colum family is not found and there is another column family in the scan. In this
        // we need to add the empty column
        return true;
    }

    private static void addEmptyColumnToFilter(Filter filter, byte[] emptyCF, byte[] emptyCQ) {
        if (filter instanceof EncodedQualifiersColumnProjectionFilter) {
            ((EncodedQualifiersColumnProjectionFilter) filter).
                    addTrackedColumn(ENCODED_EMPTY_COLUMN_NAME);
        } else if (filter instanceof ColumnProjectionFilter) {
            ((ColumnProjectionFilter) filter).addTrackedColumn(new ImmutableBytesPtr(emptyCF),
                    new ImmutableBytesPtr(emptyCQ));
        } else if (filter instanceof MultiEncodedCQKeyValueComparisonFilter) {
            ((MultiEncodedCQKeyValueComparisonFilter) filter).
                    setMinQualifier(ENCODED_EMPTY_COLUMN_NAME);
        }
    }

    private static void addEmptyColumnToFilterList(FilterList filterList,
            byte[] emptyCF, byte[] emptyCQ) {
        Iterator<Filter> filterIterator = filterList.getFilters().iterator();
        while (filterIterator.hasNext()) {
            Filter filter = filterIterator.next();
            if (filter instanceof FilterList) {
                addEmptyColumnToFilterList((FilterList) filter, emptyCF, emptyCQ);
            } else {
                addEmptyColumnToFilter(filter, emptyCF, emptyCQ);
            }
        }
    }

    public static void addEmptyColumnToScan(Scan scan, byte[] emptyCF, byte[] emptyCQ) {
        Filter filter = scan.getFilter();
        if (filter != null) {
            if (filter instanceof FilterList) {
                addEmptyColumnToFilterList((FilterList) filter, emptyCF, emptyCQ);
            } else {
                addEmptyColumnToFilter(filter, emptyCF, emptyCQ);
            }
        }
        if (shouldAddEmptyColumn(scan, emptyCF)) {
            scan.addColumn(emptyCF, emptyCQ);
        }
    }

    public static PTable getDataTable(PTable index, PhoenixConnection conn) throws SQLException {
        String schemaName = index.getParentSchemaName().getString();
        String tableName = index.getParentTableName().getString();
        PTable dataTable;
        try {
            dataTable = conn.getTable(SchemaUtil.getTableName(schemaName, tableName));
            return dataTable;
        } catch (TableNotFoundException e) {
            // This index table must be being deleted
            return null;
        }
    }

    public static void setScanAttributesForIndexReadRepair(Scan scan, PTable table,
            PhoenixConnection phoenixConnection) throws SQLException {
        boolean isTransforming = (table.getTransformingNewTable() != null);
        PTable indexTable = table;
        // Transforming index table can be repaired in regular path via globalindexchecker coproc on it.
        // phoenixConnection is closed when it is called from mappers
        if (!phoenixConnection.isClosed() && table.getType() == PTableType.TABLE && isTransforming) {
            SystemTransformRecord systemTransformRecord = TransformClient.getTransformRecord(indexTable.getSchemaName(), indexTable.getTableName(),
                    null, phoenixConnection.getTenantId(), phoenixConnection);
            if (systemTransformRecord == null) {
                return;
            }
            // Old table is still active, cutover didn't happen yet, so, no need to read repair
            if (!systemTransformRecord.getTransformStatus().equals(PTable.TransformStatus.COMPLETED.name())) {
                return;
            }
            byte[] oldTableBytes = systemTransformRecord.getOldMetadata();
            if (oldTableBytes == null || oldTableBytes.length == 0) {
                return;
            }
            PTable oldTable = null;
            try {
                oldTable = PTableImpl.createFromProto(PTableProtos.PTable.parseFrom(oldTableBytes));
            } catch (IOException e) {
                LOGGER.error("Cannot parse old table info for read repair for table " + table.getName());
                return;
            }
            TransformMaintainer indexMaintainer = indexTable.getTransformMaintainer(oldTable, phoenixConnection);
            scan.setAttribute(PhoenixIndexCodec.INDEX_NAME_FOR_IDX_MAINTAINER,
                    indexTable.getTableName().getBytes());
            ScanUtil.annotateScanWithMetadataAttributes(oldTable, scan);
            // This is the path where we are reading from the newly transformed table
            if (scan.getAttribute(PhoenixIndexCodec.INDEX_PROTO_MD) == null) {
                ImmutableBytesWritable ptr = new ImmutableBytesWritable();
                TransformMaintainer.serialize(oldTable, ptr, indexTable, phoenixConnection);
                scan.setAttribute(PhoenixIndexCodec.INDEX_PROTO_MD, ByteUtil.copyKeyBytesIfNecessary(ptr));
            }
            scan.setAttribute(BaseScannerRegionObserverConstants.CHECK_VERIFY_COLUMN, TRUE_BYTES);
            scan.setAttribute(BaseScannerRegionObserverConstants.PHYSICAL_DATA_TABLE_NAME, oldTable.getPhysicalName().getBytes());
            byte[] emptyCF = indexMaintainer.getEmptyKeyValueFamily().copyBytesIfNecessary();
            byte[] emptyCQ = indexMaintainer.getEmptyKeyValueQualifier();
            scan.setAttribute(BaseScannerRegionObserverConstants.EMPTY_COLUMN_FAMILY_NAME, emptyCF);
            scan.setAttribute(BaseScannerRegionObserverConstants.EMPTY_COLUMN_QUALIFIER_NAME, emptyCQ);
            scan.setAttribute(BaseScannerRegionObserverConstants.READ_REPAIR_TRANSFORMING_TABLE, TRUE_BYTES);
        } else {
            if (table.getType() != PTableType.INDEX || !IndexUtil.isGlobalIndex(indexTable)) {
                return;
            }
            if (table.isTransactional() && table.getIndexType() == IndexType.UNCOVERED_GLOBAL) {
                return;
            }
            PTable dataTable = ScanUtil.getDataTable(indexTable, phoenixConnection);
            if (dataTable == null) {
                // This index table must be being deleted. No need to set the scan attributes
                return;
            }
            // MetaDataClient modifies the index table name for view indexes if the parent view of an index has a child
            // view. This, we need to recreate a PTable object with the correct table name for the rest of this code to work
            if (indexTable.getViewIndexId() != null && indexTable.getName().getString().contains(QueryConstants.CHILD_VIEW_INDEX_NAME_SEPARATOR)) {
                int lastIndexOf = indexTable.getName().getString().lastIndexOf(QueryConstants.CHILD_VIEW_INDEX_NAME_SEPARATOR);
                String indexName = indexTable.getName().getString().substring(lastIndexOf + 1);
                indexTable = phoenixConnection.getTable(indexName);
            }
            if (!dataTable.getIndexes().contains(indexTable)) {
                return;
            }

            scan.setAttribute(PhoenixIndexCodec.INDEX_NAME_FOR_IDX_MAINTAINER,
                    indexTable.getTableName().getBytes());
            ScanUtil.annotateScanWithMetadataAttributes(dataTable, scan);
            if (scan.getAttribute(PhoenixIndexCodec.INDEX_PROTO_MD) == null) {
                ImmutableBytesWritable ptr = new ImmutableBytesWritable();
                IndexMaintainer.serialize(dataTable, ptr, Collections.singletonList(indexTable), phoenixConnection);
                scan.setAttribute(PhoenixIndexCodec.INDEX_PROTO_MD, ByteUtil.copyKeyBytesIfNecessary(ptr));
            }
            if (IndexUtil.isCoveredGlobalIndex(indexTable)) {
                if (!isIndexRebuild(scan)) {
                    scan.setAttribute(BaseScannerRegionObserverConstants.CHECK_VERIFY_COLUMN, TRUE_BYTES);
                }
            } else {
                scan.setAttribute(BaseScannerRegionObserverConstants.UNCOVERED_GLOBAL_INDEX, TRUE_BYTES);
            }
            scan.setAttribute(BaseScannerRegionObserverConstants.PHYSICAL_DATA_TABLE_NAME, dataTable.getPhysicalName().getBytes());
            IndexMaintainer indexMaintainer = indexTable.getIndexMaintainer(dataTable, phoenixConnection);
            byte[] emptyCF = indexMaintainer.getEmptyKeyValueFamily().copyBytesIfNecessary();
            byte[] emptyCQ = indexMaintainer.getEmptyKeyValueQualifier();
            scan.setAttribute(BaseScannerRegionObserverConstants.EMPTY_COLUMN_FAMILY_NAME, emptyCF);
            scan.setAttribute(BaseScannerRegionObserverConstants.EMPTY_COLUMN_QUALIFIER_NAME, emptyCQ);
            if (scan.getAttribute(BaseScannerRegionObserverConstants.VIEW_CONSTANTS) == null) {
                BaseQueryPlan.serializeViewConstantsIntoScan(scan, dataTable);
            }
        }
    }

    public static void setScanAttributesForPhoenixTTL(Scan scan, PTable table,
            PhoenixConnection phoenixConnection) throws SQLException {

        // If server side masking for PHOENIX_TTL is not enabled OR is a SYSTEM table then return.
        if (!ScanUtil.isServerSideMaskingEnabled(phoenixConnection) || SchemaUtil.isSystemTable(
                SchemaUtil.getTableNameAsBytes(table.getSchemaName().getString(),
                        table.getTableName().getString()))) {
            return;
        }

        PTable dataTable = table;
        String tableName = table.getTableName().getString();
        if ((table.getType() == PTableType.INDEX) && (table.getParentName() != null)) {
            String parentSchemaName = table.getParentSchemaName().getString();
            String parentTableName = table.getParentTableName().getString();
            // Look up the parent view as we could have inherited this index from an ancestor
            // view(V) with Index (VIndex) -> child view (V1) -> grand child view (V2)
            // the view index name will be V2#V1#VIndex
            // Since we store PHOENIX_TTL at every level, all children have the same value.
            // So looking at the child view is sufficient.
            if (tableName.contains(QueryConstants.CHILD_VIEW_INDEX_NAME_SEPARATOR)) {
                String parentViewName =
                        SchemaUtil.getSchemaNameFromFullName(tableName,
                                QueryConstants.CHILD_VIEW_INDEX_NAME_SEPARATOR);
                parentSchemaName = SchemaUtil.getSchemaNameFromFullName(parentViewName);
                parentTableName = SchemaUtil.getTableNameFromFullName(parentViewName);
            }
            try {
                dataTable = phoenixConnection.getTable(SchemaUtil.getTableName(parentSchemaName,
                        parentTableName));
            } catch (TableNotFoundException e) {
                // This data table does not exists anymore. No need to set the scan attributes
                return;
            }
        }

        if (dataTable.getPhoenixTTL() != 0) {
            byte[] emptyColumnFamilyName = SchemaUtil.getEmptyColumnFamily(table);
            byte[] emptyColumnName =
                    table.getEncodingScheme() == PTable.QualifierEncodingScheme.NON_ENCODED_QUALIFIERS ?
                            QueryConstants.EMPTY_COLUMN_BYTES :
                            table.getEncodingScheme().encode(QueryConstants.ENCODED_EMPTY_COLUMN_NAME);
            scan.setAttribute(BaseScannerRegionObserverConstants.PHOENIX_TTL_SCAN_TABLE_NAME,
                    Bytes.toBytes(tableName));
            scan.setAttribute(BaseScannerRegionObserverConstants.EMPTY_COLUMN_FAMILY_NAME, emptyColumnFamilyName);
            scan.setAttribute(BaseScannerRegionObserverConstants.EMPTY_COLUMN_QUALIFIER_NAME, emptyColumnName);
            scan.setAttribute(BaseScannerRegionObserverConstants.PHOENIX_TTL,
                    Bytes.toBytes(Long.valueOf(dataTable.getPhoenixTTL())));
            if (!ScanUtil.isDeleteTTLExpiredRows(scan)) {
                scan.setAttribute(BaseScannerRegionObserverConstants.MASK_PHOENIX_TTL_EXPIRED, PDataType.TRUE_BYTES);
            }
            if (ScanUtil.isLocalIndex(scan)) {
                byte[] actualStartRow = scan.getAttribute(SCAN_ACTUAL_START_ROW) != null ?
                        scan.getAttribute(SCAN_ACTUAL_START_ROW) :
                        HConstants.EMPTY_BYTE_ARRAY;
                ScanUtil.setLocalIndexAttributes(scan, 0,
                        actualStartRow,
                        HConstants.EMPTY_BYTE_ARRAY,
                        scan.getStartRow(), scan.getStopRow());
            }
        }
    }

    public static void setScanAttributesForClient(Scan scan, PTable table,
                                                  PhoenixConnection phoenixConnection) throws SQLException {
        setScanAttributesForIndexReadRepair(scan, table, phoenixConnection);
        setScanAttributesForPhoenixTTL(scan, table, phoenixConnection);
        setScanAttributeForMaxLookbackAge(scan, table.getMaxLookbackAge());
        byte[] emptyCF = scan.getAttribute(BaseScannerRegionObserverConstants.EMPTY_COLUMN_FAMILY_NAME);
        byte[] emptyCQ = scan.getAttribute(BaseScannerRegionObserverConstants.EMPTY_COLUMN_QUALIFIER_NAME);
        if (emptyCF != null && emptyCQ != null) {
            addEmptyColumnToScan(scan, emptyCF, emptyCQ);
        } else if (!isAnalyzeTable(scan)) {
            emptyCF = SchemaUtil.getEmptyColumnFamily(table);
            emptyCQ = table.getEncodingScheme() == PTable.QualifierEncodingScheme.NON_ENCODED_QUALIFIERS ?
                    QueryConstants.EMPTY_COLUMN_BYTES :
                    table.getEncodingScheme().encode(QueryConstants.ENCODED_EMPTY_COLUMN_NAME);
            scan.setAttribute(BaseScannerRegionObserverConstants.EMPTY_COLUMN_FAMILY_NAME, emptyCF);
            scan.setAttribute(BaseScannerRegionObserverConstants.EMPTY_COLUMN_QUALIFIER_NAME, emptyCQ);
            addEmptyColumnToScan(scan, emptyCF, emptyCQ);
        }

        setScanAttributeForPaging(scan, phoenixConnection);
        scan.setAttribute(BaseScannerRegionObserverConstants.SCAN_SERVER_RETURN_VALID_ROW_KEY,
                Bytes.toBytes(true));
    }

    public static void setScanAttributeForPaging(Scan scan, PhoenixConnection phoenixConnection) {
        if (phoenixConnection.getQueryServices().getProps().getBoolean(
                QueryServices.PHOENIX_SERVER_PAGING_ENABLED_ATTRIB,
                QueryServicesOptions.DEFAULT_PHOENIX_SERVER_PAGING_ENABLED)) {
            long pageSizeMs = phoenixConnection.getQueryServices().getProps()
                    .getInt(QueryServices.PHOENIX_SERVER_PAGE_SIZE_MS, -1);
            if (pageSizeMs == -1) {
                // Use the half of the HBase RPC timeout value as the server page size to make sure that the HBase
                // region server will be able to send a heartbeat message to the client before the client times out
                pageSizeMs = (long) (phoenixConnection.getQueryServices().getProps()
                        .getLong(HConstants.HBASE_RPC_TIMEOUT_KEY, HConstants.DEFAULT_HBASE_RPC_TIMEOUT) * 0.5);
            }

            scan.setAttribute(BaseScannerRegionObserverConstants.SERVER_PAGE_SIZE_MS, Bytes.toBytes(Long.valueOf(pageSizeMs)));
        }

    }

    public static void getDummyResult(byte[] rowKey, List<Cell> result) {
        Cell keyValue =
                PhoenixKeyValueUtil.newKeyValue(rowKey, 0,
                        rowKey.length, EMPTY_BYTE_ARRAY, EMPTY_BYTE_ARRAY,
                        0, EMPTY_BYTE_ARRAY, 0, EMPTY_BYTE_ARRAY.length);
        result.add(keyValue);
    }

    public static Tuple getDummyTuple(byte[] rowKey) {
        List<Cell> result = new ArrayList<Cell>(1);
        getDummyResult(rowKey, result);
        return new ResultTuple(Result.create(result));
    }

    public static Tuple getDummyTuple(Tuple tuple) {
        ImmutableBytesWritable ptr = new ImmutableBytesWritable();
        tuple.getKey(ptr);
        return getDummyTuple(ptr.copyBytes());
    }

    public static boolean isDummy(Cell cell) {
        return CellUtil.matchingColumn(cell, EMPTY_BYTE_ARRAY, EMPTY_BYTE_ARRAY);
    }

    public static boolean isDummy(Result result) {
        if (result.rawCells().length != 1) {
            return false;
        }
        Cell cell = result.rawCells()[0];
        return isDummy(cell);
    }

    public static boolean isDummy(List<Cell> result) {
        if (result.size() != 1) {
            return false;
        }
        Cell cell = result.get(0);
        return isDummy(cell);
    }

    public static boolean isDummy(Tuple tuple) {
        if (tuple instanceof ResultTuple) {
            return isDummy(((ResultTuple) tuple).getResult());
        }
        return false;
    }

    public static PagingFilter getPhoenixPagingFilter(Scan scan) {
        Filter filter = scan.getFilter();
        if (filter != null && filter instanceof PagingFilter) {
            PagingFilter pageFilter = (PagingFilter) filter;
            return pageFilter;
        }
        return null;
    }

    /**
     *
     * The server page size expressed in ms is the maximum time we want the Phoenix server code to
     * spend for each iteration of ResultScanner. For each ResultScanner#next() can be translated
     * into one or more HBase RegionScanner#next() calls by a Phoenix RegionScanner object in
     * a loop. To ensure that the total time spent by the Phoenix server code will not exceed
     * the configured page size value, SERVER_PAGE_SIZE_MS, the loop time in a Phoenix region
     * scanner is limited by 0.6 * SERVER_PAGE_SIZE_MS and each HBase RegionScanner#next() time
     * which is controlled by PagingFilter is set to 0.3 * SERVER_PAGE_SIZE_MS.
     *
     */
    private static long getPageSizeMs(Scan scan, double factor) {
        long pageSizeMs = Long.MAX_VALUE;
        byte[] pageSizeMsBytes = scan.getAttribute(BaseScannerRegionObserverConstants.SERVER_PAGE_SIZE_MS);
        if (pageSizeMsBytes != null) {
            pageSizeMs = Bytes.toLong(pageSizeMsBytes);
            pageSizeMs = (long) (pageSizeMs * factor);
        }
        return pageSizeMs;
    }

    public static long getPageSizeMsForRegionScanner(Scan scan)  { return getPageSizeMs(scan, 0.6); }

    public static long getPageSizeMsForFilter(Scan scan) {
        return getPageSizeMs(scan, 0.3);
    }

    /**
     *  Put the attributes we want to annotate the WALs with (such as logical table name,
     *  tenant, DDL timestamp, etc) on the Scan object so that on the
     *  Ungrouped/GroupedAggregateCoprocessor side, we
     *  annotate the mutations with them, and then they get written into the WAL as part of
     *  the RegionObserver's doWALAppend hook.
     * @param table Table metadata for the target table/view of the write
     * @param scan Scan to trigger the server-side coproc
     */
    public static void annotateScanWithMetadataAttributes(PTable table, Scan scan) {
        if (table.getTenantId() != null) {
            scan.setAttribute(MutationState.MutationMetadataType.TENANT_ID.toString(),
                    table.getTenantId().getBytes());
        }
        scan.setAttribute(MutationState.MutationMetadataType.SCHEMA_NAME.toString(),
                table.getSchemaName().getBytes());
        scan.setAttribute(MutationState.MutationMetadataType.LOGICAL_TABLE_NAME.toString(),
                table.getTableName().getBytes());
        scan.setAttribute(MutationState.MutationMetadataType.TABLE_TYPE.toString(),
                table.getType().getValue().getBytes());
        if (table.getLastDDLTimestamp() != null) {
            scan.setAttribute(MutationState.MutationMetadataType.TIMESTAMP.toString(),
                    Bytes.toBytes(table.getLastDDLTimestamp()));
        }

        if (table.isChangeDetectionEnabled()) {
            if (table.getExternalSchemaId() != null) {
                scan.setAttribute(MutationState.MutationMetadataType.EXTERNAL_SCHEMA_ID.toString(),
                    Bytes.toBytes(table.getExternalSchemaId()));
            }
        }
    }

    /**
     * Annotate Mutation with required metadata attributes (tenant id, schema name, logical table
     * name, table type, last ddl timestamp) from the client side.
     *
     * @param tenantId tenant id.
     * @param schemaName schema name.
     * @param logicalTableName logical table name.
     * @param tableType table type.
     * @param timestamp last ddl timestamp.
     * @param mutation mutation object to attach attributes.
     */
    public static void annotateMutationWithMetadataAttributes(byte[] tenantId,
                                                              byte[] schemaName,
                                                              byte[] logicalTableName,
                                                              byte[] tableType,
                                                              byte[] timestamp,
                                                              Mutation mutation) {
        if (tenantId != null) {
            mutation.setAttribute(MutationState.MutationMetadataType.TENANT_ID.toString(),
                    tenantId);
        }
        mutation.setAttribute(MutationState.MutationMetadataType.SCHEMA_NAME.toString(),
                schemaName);
        mutation.setAttribute(MutationState.MutationMetadataType.LOGICAL_TABLE_NAME.toString(),
                logicalTableName);
        mutation.setAttribute(MutationState.MutationMetadataType.TABLE_TYPE.toString(),
                tableType);
        if (timestamp != null) {
            mutation.setAttribute(MutationState.MutationMetadataType.TIMESTAMP.toString(),
                    timestamp);
        }
    }

    /**
     * Annotate Scan with required metadata attributes (tenant id, schema name, logical table
     * name, table type, last ddl timestamp), from old scan object to new scan object.
     *
     * @param oldScan old scan object.
     * @param newScan new scan object.
     */
    public static void annotateScanWithMetadataAttributes(Scan oldScan, Scan newScan) {
        byte[] tenantId =
                oldScan.getAttribute(MutationState.MutationMetadataType.TENANT_ID.toString());
        byte[] schemaName =
                oldScan.getAttribute(MutationState.MutationMetadataType.SCHEMA_NAME.toString());
        byte[] logicalTableName = oldScan.getAttribute(
                MutationState.MutationMetadataType.LOGICAL_TABLE_NAME.toString());
        byte[] tableType =
                oldScan.getAttribute(MutationState.MutationMetadataType.TABLE_TYPE.toString());
        byte[] timestamp =
                oldScan.getAttribute(MutationState.MutationMetadataType.TIMESTAMP.toString());
        if (tenantId != null) {
            newScan.setAttribute(MutationState.MutationMetadataType.TENANT_ID.toString(), tenantId);
        }
        if (schemaName != null) {
            newScan.setAttribute(MutationState.MutationMetadataType.SCHEMA_NAME.toString(),
                    schemaName);
        }
        if (logicalTableName != null) {
            newScan.setAttribute(MutationState.MutationMetadataType.LOGICAL_TABLE_NAME.toString(),
                    logicalTableName);
        }
        if (tableType != null) {
            newScan.setAttribute(MutationState.MutationMetadataType.TABLE_TYPE.toString(),
                    tableType);
        }
        if (timestamp != null) {
            newScan.setAttribute(MutationState.MutationMetadataType.TIMESTAMP.toString(),
                    timestamp);
        }
    }

    /**
     * Annotate Mutation with required metadata attributes (tenant id, schema name, logical table
     * name, table type, last ddl timestamp), derived from the given PTable object.
     *
     * @param table table object to derive metadata attributes from.
     * @param mutation mutation object.
     */
    public static void annotateMutationWithMetadataAttributes(PTable table, Mutation mutation) {
        if (table.getTenantId() != null) {
            mutation.setAttribute(MutationState.MutationMetadataType.TENANT_ID.toString(),
                    table.getTenantId().getBytes());
        }
        mutation.setAttribute(MutationState.MutationMetadataType.SCHEMA_NAME.toString(),
                table.getSchemaName().getBytes());
        mutation.setAttribute(MutationState.MutationMetadataType.LOGICAL_TABLE_NAME.toString(),
                table.getTableName().getBytes());
        mutation.setAttribute(MutationState.MutationMetadataType.TABLE_TYPE.toString(),
                table.getType().getValue().getBytes());
        if (table.getLastDDLTimestamp() != null) {
            mutation.setAttribute(MutationState.MutationMetadataType.TIMESTAMP.toString(),
                    Bytes.toBytes(table.getLastDDLTimestamp()));
        }
    }

    public static PageFilter removePageFilterFromFilterList(FilterList filterList) {
        Iterator<Filter> filterIterator = filterList.getFilters().iterator();
        while (filterIterator.hasNext()) {
            Filter filter = filterIterator.next();
            if (filter instanceof PageFilter) {
                filterIterator.remove();
                return (PageFilter) filter;
            } else if (filter instanceof FilterList) {
                PageFilter pageFilter = removePageFilterFromFilterList((FilterList) filter);
                if (pageFilter != null) {
                    return pageFilter;
                }
            }
        }
        return null;
    }

    /**
     * Determine if the client is incompatible and therefore will not be able to parse the
     * valid rowkey that server returns.
     *
     * @param scan Scan object.
     * @return true if the client is incompatible and therefore will not be able to parse the
     * valid rowkey that server returns.
     */
    public static boolean isIncompatibleClientForServerReturnValidRowKey(Scan scan) {
        return scan.getAttribute(
                BaseScannerRegionObserverConstants.SCAN_SERVER_RETURN_VALID_ROW_KEY) == null;
    }

    // This method assumes that there is at most one instance of PageFilter in a scan
    public static PageFilter removePageFilter(Scan scan) {
        Filter filter = scan.getFilter();
        if (filter != null) {
            if (filter instanceof PagingFilter) {
                filter = ((PagingFilter) filter).getDelegateFilter();
                if (filter == null) {
                    return null;
                }
            }
            if (filter instanceof PageFilter) {
                scan.setFilter(null);
                return (PageFilter) filter;
            } else if (filter instanceof FilterList) {
                return removePageFilterFromFilterList((FilterList) filter);
            }
        }
        return null;
    }

<<<<<<< HEAD
    public static void setScanAttributeForMaxLookbackAge(Scan scan, Long maxLookbackAge) {
        Preconditions.checkNotNull(scan);
        if (maxLookbackAge != null) {
            scan.setAttribute(BaseScannerRegionObserverConstants.MAX_LOOKBACK_AGE,
                    Bytes.toBytes(maxLookbackAge));
        }
    }

    public static Long getMaxLookbackAgeFromScanAttribute(Scan scan) {
        Preconditions.checkNotNull(scan);
        byte[] maxLookbackAge = scan.getAttribute(BaseScannerRegionObserverConstants.MAX_LOOKBACK_AGE);
        return maxLookbackAge != null ? Bytes.toLong(maxLookbackAge) : null;
    }
=======
    /**
     * Verify whether the given row key is in the scan boundaries i.e. scan start and end keys.
     *
     * @param ptr row key.
     * @param scan scan object used to retrieve the result set.
     * @throws ResultSetOutOfScanRangeException if the row key is out of scan range.
     */
    public static void verifyKeyInScanRange(ImmutableBytesWritable ptr,
                                            Scan scan)
            throws ResultSetOutOfScanRangeException {
        try {
            if (scan.isReversed()) {
                verifyScanRangesForReverseScan(ptr, scan, scan.getStartRow(), scan.getStopRow());
            } else {
                verifyScanRanges(ptr, scan, scan.getStartRow(), scan.getStopRow());
            }
        } catch (ResultSetOutOfScanRangeException e) {
            if (isLocalIndex(scan)) {
                verifyScanRanges(ptr, scan, scan.getAttribute(SCAN_START_ROW_SUFFIX),
                        scan.getAttribute(SCAN_STOP_ROW_SUFFIX));
                return;
            }
            if (scan.getAttribute(SCAN_ACTUAL_START_ROW) == null) {
                throw e;
            }
            verifyScanRanges(ptr, scan, scan.getAttribute(SCAN_ACTUAL_START_ROW),
                    scan.getStopRow());
        }
    }

    private static void verifyScanRanges(ImmutableBytesWritable ptr,
                                         Scan scan,
                                         byte[] startRow,
                                         byte[] stopRow)
            throws ResultSetOutOfScanRangeException {
        if (startRow != null
                && Bytes.compareTo(startRow, HConstants.EMPTY_START_ROW) != 0) {
            if (scan.includeStartRow()) {
                if (Bytes.compareTo(startRow, ptr.get()) > 0) {
                    throw new ResultSetOutOfScanRangeException(RESULT_IS_OUT_OF_SCAN_START_KEY);
                }
            } else {
                if (Bytes.compareTo(startRow, ptr.get()) >= 0) {
                    throw new ResultSetOutOfScanRangeException(RESULT_IS_OUT_OF_SCAN_START_KEY);
                }
            }
        }
        if (stopRow != null
                && Bytes.compareTo(stopRow, HConstants.EMPTY_END_ROW) != 0) {
            if (scan.includeStopRow()) {
                if (Bytes.compareTo(stopRow, ptr.get()) < 0) {
                    throw new ResultSetOutOfScanRangeException(RESULT_IS_OUT_OF_SCAN_STOP_KEY);
                }
            } else {
                if (Bytes.compareTo(stopRow, ptr.get()) <= 0) {
                    throw new ResultSetOutOfScanRangeException(RESULT_IS_OUT_OF_SCAN_STOP_KEY);
                }
            }
        }
    }

    private static void verifyScanRangesForReverseScan(ImmutableBytesWritable ptr,
                                                       Scan scan,
                                                       byte[] startRow,
                                                       byte[] stopRow)
            throws ResultSetOutOfScanRangeException {
        if (stopRow != null
                && Bytes.compareTo(stopRow, HConstants.EMPTY_START_ROW) != 0) {
            if (scan.includeStopRow()) {
                if (Bytes.compareTo(stopRow, ptr.get()) > 0) {
                    throw new ResultSetOutOfScanRangeException(RESULT_IS_OUT_OF_SCAN_START_KEY);
                }
            } else {
                if (Bytes.compareTo(stopRow, ptr.get()) >= 0) {
                    throw new ResultSetOutOfScanRangeException(RESULT_IS_OUT_OF_SCAN_START_KEY);
                }
            }
        }
        if (startRow != null
                && Bytes.compareTo(startRow, HConstants.EMPTY_END_ROW) != 0) {
            if (scan.includeStartRow()) {
                if (Bytes.compareTo(startRow, ptr.get()) < 0) {
                    throw new ResultSetOutOfScanRangeException(RESULT_IS_OUT_OF_SCAN_STOP_KEY);
                }
            } else {
                if (Bytes.compareTo(startRow, ptr.get()) <= 0) {
                    throw new ResultSetOutOfScanRangeException(RESULT_IS_OUT_OF_SCAN_STOP_KEY);
                }
            }
        }
    }

>>>>>>> bf3a6226
}<|MERGE_RESOLUTION|>--- conflicted
+++ resolved
@@ -1632,7 +1632,6 @@
         return null;
     }
 
-<<<<<<< HEAD
     public static void setScanAttributeForMaxLookbackAge(Scan scan, Long maxLookbackAge) {
         Preconditions.checkNotNull(scan);
         if (maxLookbackAge != null) {
@@ -1646,7 +1645,7 @@
         byte[] maxLookbackAge = scan.getAttribute(BaseScannerRegionObserverConstants.MAX_LOOKBACK_AGE);
         return maxLookbackAge != null ? Bytes.toLong(maxLookbackAge) : null;
     }
-=======
+
     /**
      * Verify whether the given row key is in the scan boundaries i.e. scan start and end keys.
      *
@@ -1739,5 +1738,4 @@
         }
     }
 
->>>>>>> bf3a6226
 }