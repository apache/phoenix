/*
 * Licensed to the Apache Software Foundation (ASF) under one or more
 * contributor license agreements.  See the NOTICE file
 * distributed with this work for additional information
 * regarding copyright ownership.  The ASF licenses this file
 * to you under the Apache License, Version 2.0 (the
 * "License"); you may not use this file except in compliance
 * with the License.  You may obtain a copy of the License at
 *
 * http://www.apache.org/licenses/LICENSE-2.0
 *
 * Unless required by applicable law or agreed to in writing, software
 * distributed under the License is distributed on an "AS IS" BASIS,
 * WITHOUT WARRANTIES OR CONDITIONS OF ANY KIND, either express or implied.
 * See the License for the specific language governing permissions and
 * limitations under the License.
 */
package org.apache.phoenix.util;

import java.sql.SQLException;
import java.util.Arrays;
import java.util.List;
import java.util.Map;
import java.util.concurrent.ThreadLocalRandom;
import java.util.stream.Collectors;

import org.apache.hadoop.hbase.HConstants;
import org.apache.hadoop.hbase.ServerName;
import org.apache.hadoop.hbase.client.Admin;
import org.apache.hadoop.hbase.util.ByteStringer;
import org.apache.phoenix.coprocessor.generated.RegionServerEndpointProtos;
import org.apache.phoenix.exception.StaleMetadataCacheException;
import org.apache.phoenix.jdbc.PhoenixConnection;
import org.apache.phoenix.query.QueryConstants;
import org.apache.phoenix.query.QueryServices;
import org.apache.phoenix.query.QueryServicesOptions;
import org.apache.phoenix.schema.PName;
import org.apache.phoenix.schema.PTable;
import org.apache.phoenix.schema.PTableKey;
import org.apache.phoenix.schema.PTableType;
import org.apache.phoenix.schema.TableRef;
import org.slf4j.Logger;
import org.slf4j.LoggerFactory;

/**
 * Utility class for last ddl timestamp validation from the client.
 */
public class ValidateLastDDLTimestampUtil {

    private ValidateLastDDLTimestampUtil() {}

    private static final Logger LOGGER = LoggerFactory
            .getLogger(ValidateLastDDLTimestampUtil.class);
    private static final List<PTableType> ALLOWED_PTABLE_TYPES =
            Arrays.asList(PTableType.TABLE, PTableType.VIEW, PTableType.INDEX, PTableType.SYSTEM);

    public static String getInfoString(PName tenantId, List<TableRef> tableRefs) {
        StringBuilder sb = new StringBuilder();
        sb.append(String.format("Tenant: %s, ", tenantId));
        for (TableRef tableRef : tableRefs) {
            sb.append(String.format("{Schema: %s, Table: %s},",
                    tableRef.getTable().getSchemaName(),
                    tableRef.getTable().getTableName()));
        }
        return sb.toString();
    }

    /**
     * Get whether last ddl timestamp validation is enabled on the connection
     *
     * @param connection
     * @return true if it is enabled, false otherwise
     */
    public static boolean getValidateLastDdlTimestampEnabled(PhoenixConnection connection) {
        return connection.getQueryServices().getProps()
                .getBoolean(QueryServices.LAST_DDL_TIMESTAMP_VALIDATION_ENABLED,
                        QueryServicesOptions.DEFAULT_LAST_DDL_TIMESTAMP_VALIDATION_ENABLED);
    }

    /**
     * Verifies that table metadata for given tables is up-to-date in client cache with server.
     * A random live region server is picked for invoking the RPC to validate LastDDLTimestamp.
     * Retry once if there was an error performing the RPC, otherwise throw the Exception.
     *
<<<<<<< HEAD
     * @param allTableRefs
=======
     * @param tableRefs
>>>>>>> 4f8811b4
     * @param doRetry
     * @throws SQLException
     */
    public static void validateLastDDLTimestamp(PhoenixConnection conn,
<<<<<<< HEAD
                                                List<TableRef> allTableRefs,
                                                boolean doRetry) throws SQLException {
        List<TableRef> tableRefs = filterTableRefs(allTableRefs);
=======
                                                List<TableRef> tableRefs,
                                                boolean doRetry) throws SQLException {
>>>>>>> 4f8811b4
        String infoString = getInfoString(conn.getTenantId(), tableRefs);
        try (Admin admin = conn.getQueryServices().getAdmin()) {
            // get all live region servers
            List<ServerName> regionServers
                    = conn.getQueryServices().getLiveRegionServers();
            // pick one at random
            ServerName regionServer
                    = regionServers.get(ThreadLocalRandom.current().nextInt(regionServers.size()));

            LOGGER.debug("Sending DDL timestamp validation request for {} to regionserver {}",
                    infoString, regionServer);

            // RPC
            RegionServerEndpointProtos.RegionServerEndpointService.BlockingInterface
                    service = RegionServerEndpointProtos.RegionServerEndpointService
                    .newBlockingStub(admin.coprocessorService(regionServer));
            RegionServerEndpointProtos.ValidateLastDDLTimestampRequest request
                    = getValidateDDLTimestampRequest(tableRefs);
            service.validateLastDDLTimestamp(null, request);
        } catch (Exception e) {
            SQLException parsedException = ClientUtil.parseServerException(e);
            if (parsedException instanceof StaleMetadataCacheException) {
                throw parsedException;
            }
            //retry once for any exceptions other than StaleMetadataCacheException
            LOGGER.error("Error in validating DDL timestamp for {}", infoString, parsedException);
            if (doRetry) {
                // update the list of live region servers
                conn.getQueryServices().refreshLiveRegionServers();
                validateLastDDLTimestamp(conn, tableRefs, false);
                return;
            }
            throw parsedException;
        }
    }

    /**
     * Build a request for the validateLastDDLTimestamp RPC for the given tables.
     * 1. For a view, we need to add all its ancestors to the request
     * in case something changed in the hierarchy.
     * 2. For an index, we need to add its parent table to the request
     * in case the index was dropped.
     * 3. Add all indexes of a table/view in case index state was changed.
     *
     * @param tableRefs
     * @return ValidateLastDDLTimestampRequest for the table in tableRef
     */
    private static RegionServerEndpointProtos.ValidateLastDDLTimestampRequest
        getValidateDDLTimestampRequest(List<TableRef> tableRefs) {

        RegionServerEndpointProtos.ValidateLastDDLTimestampRequest.Builder requestBuilder
                = RegionServerEndpointProtos.ValidateLastDDLTimestampRequest.newBuilder();
        RegionServerEndpointProtos.LastDDLTimestampRequest.Builder innerBuilder;

        for (TableRef tableRef : tableRefs) {

            // validate all ancestors of this PTable if any
            // index -> base table
            // view -> parent view and its ancestors
            // view index -> view and its ancestors
            for (Map.Entry<PTableKey, Long> entry
                    : tableRef.getTable().getAncestorLastDDLTimestampMap().entrySet()) {
                innerBuilder = RegionServerEndpointProtos.LastDDLTimestampRequest.newBuilder();
                PTableKey ancestorKey = entry.getKey();
                setLastDDLTimestampRequestParameters(innerBuilder, ancestorKey, entry.getValue());
                requestBuilder.addLastDDLTimestampRequests(innerBuilder);
            }

            // add the current table to the request
            PTable ptable = tableRef.getTable();
            innerBuilder = RegionServerEndpointProtos.LastDDLTimestampRequest.newBuilder();
            setLastDDLTimestampRequestParameters(innerBuilder, ptable.getKey(),
                    ptable.getLastDDLTimestamp());
            requestBuilder.addLastDDLTimestampRequests(innerBuilder);

<<<<<<< HEAD
=======
            // add all indexes of the current table
>>>>>>> 4f8811b4
            for (PTable idxPTable : tableRef.getTable().getIndexes()) {
                innerBuilder = RegionServerEndpointProtos.LastDDLTimestampRequest.newBuilder();
                setLastDDLTimestampRequestParameters(innerBuilder, idxPTable.getKey(),
                        idxPTable.getLastDDLTimestamp());
                requestBuilder.addLastDDLTimestampRequests(innerBuilder);
            }
        }


        return requestBuilder.build();
    }

    /**
     * For the given PTable, set the attributes on the LastDDLTimestampRequest.
     */
    private static void setLastDDLTimestampRequestParameters (
            RegionServerEndpointProtos.LastDDLTimestampRequest.Builder builder,
            PTableKey key, long lastDDLTimestamp) {
        String tableName = key.getTableName();
        String schemaName = key.getSchemaName();

        // view(V) with Index (VIndex) -> child view (V1) -> grand child view (V2)
        // inherited view index is of the form V2#V1#VIndex, it does not exist in syscat
        if (tableName.contains(QueryConstants.CHILD_VIEW_INDEX_NAME_SEPARATOR)) {
            int lastIndexOf = tableName.lastIndexOf(QueryConstants.CHILD_VIEW_INDEX_NAME_SEPARATOR);
            String indexFullName = tableName.substring(lastIndexOf + 1);
            tableName = SchemaUtil.getTableNameFromFullName(indexFullName);
            schemaName = SchemaUtil.getSchemaNameFromFullName(indexFullName);
        }

        byte[] tenantIDBytes = key.getTenantId() == null
                ? HConstants.EMPTY_BYTE_ARRAY
                : key.getTenantId().getBytes();
<<<<<<< HEAD
        byte[] schemaBytes = (schemaName == null || schemaName.isEmpty())
=======
        byte[] schemaBytes = schemaName == null
>>>>>>> 4f8811b4
                ?   HConstants.EMPTY_BYTE_ARRAY
                : key.getSchemaName().getBytes();
        builder.setTenantId(ByteStringer.wrap(tenantIDBytes));
        builder.setSchemaName(ByteStringer.wrap(schemaBytes));
        builder.setTableName(ByteStringer.wrap(tableName.getBytes()));
        builder.setLastDDLTimestamp(lastDDLTimestamp);
    }

    /**
     * Filter out any TableRefs which are not tables, views or indexes.
     * @param tableRefs
     * @return
     */
    private static List<TableRef> filterTableRefs(List<TableRef> tableRefs) {
        List<TableRef> filteredTableRefs = tableRefs.stream()
                .filter(tableRef -> ALLOWED_PTABLE_TYPES.contains(tableRef.getTable().getType()))
                .collect(Collectors.toList());
        return filteredTableRefs;
    }
}<|MERGE_RESOLUTION|>--- conflicted
+++ resolved
@@ -82,23 +82,14 @@
      * A random live region server is picked for invoking the RPC to validate LastDDLTimestamp.
      * Retry once if there was an error performing the RPC, otherwise throw the Exception.
      *
-<<<<<<< HEAD
      * @param allTableRefs
-=======
-     * @param tableRefs
->>>>>>> 4f8811b4
      * @param doRetry
      * @throws SQLException
      */
     public static void validateLastDDLTimestamp(PhoenixConnection conn,
-<<<<<<< HEAD
                                                 List<TableRef> allTableRefs,
                                                 boolean doRetry) throws SQLException {
         List<TableRef> tableRefs = filterTableRefs(allTableRefs);
-=======
-                                                List<TableRef> tableRefs,
-                                                boolean doRetry) throws SQLException {
->>>>>>> 4f8811b4
         String infoString = getInfoString(conn.getTenantId(), tableRefs);
         try (Admin admin = conn.getQueryServices().getAdmin()) {
             // get all live region servers
@@ -174,10 +165,7 @@
                     ptable.getLastDDLTimestamp());
             requestBuilder.addLastDDLTimestampRequests(innerBuilder);
 
-<<<<<<< HEAD
-=======
             // add all indexes of the current table
->>>>>>> 4f8811b4
             for (PTable idxPTable : tableRef.getTable().getIndexes()) {
                 innerBuilder = RegionServerEndpointProtos.LastDDLTimestampRequest.newBuilder();
                 setLastDDLTimestampRequestParameters(innerBuilder, idxPTable.getKey(),
@@ -211,11 +199,7 @@
         byte[] tenantIDBytes = key.getTenantId() == null
                 ? HConstants.EMPTY_BYTE_ARRAY
                 : key.getTenantId().getBytes();
-<<<<<<< HEAD
         byte[] schemaBytes = (schemaName == null || schemaName.isEmpty())
-=======
-        byte[] schemaBytes = schemaName == null
->>>>>>> 4f8811b4
                 ?   HConstants.EMPTY_BYTE_ARRAY
                 : key.getSchemaName().getBytes();
         builder.setTenantId(ByteStringer.wrap(tenantIDBytes));
