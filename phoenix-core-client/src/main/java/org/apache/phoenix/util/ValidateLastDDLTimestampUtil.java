--- conflicted
+++ resolved
@@ -37,6 +37,7 @@
 import org.apache.phoenix.schema.PName;
 import org.apache.phoenix.schema.PTable;
 import org.apache.phoenix.schema.PTableKey;
+import org.apache.phoenix.schema.PTableType;
 import org.apache.phoenix.schema.TableRef;
 import org.slf4j.Logger;
 import org.slf4j.LoggerFactory;
@@ -66,6 +67,7 @@
 
     /**
      * Get whether last ddl timestamp validation is enabled on the connection
+     *
      * @param connection
      * @return true if it is enabled, false otherwise
      */
@@ -79,6 +81,7 @@
      * Verifies that table metadata for given tables is up-to-date in client cache with server.
      * A random live region server is picked for invoking the RPC to validate LastDDLTimestamp.
      * Retry once if there was an error performing the RPC, otherwise throw the Exception.
+     *
      * @param allTableRefs
      * @param doRetry
      * @throws SQLException
@@ -104,14 +107,9 @@
                     service = RegionServerEndpointProtos.RegionServerEndpointService
                     .newBlockingStub(admin.coprocessorService(regionServer));
             RegionServerEndpointProtos.ValidateLastDDLTimestampRequest request
-                    = getValidateDDLTimestampRequest(conn, tableRefs);
+                    = getValidateDDLTimestampRequest(tableRefs);
             service.validateLastDDLTimestamp(null, request);
         } catch (Exception e) {
-            // throw the Exception if a table was not found when forming the request
-            // so that we can update cache and retry
-            if (e instanceof TableNotFoundException) {
-                throw (TableNotFoundException)e;
-            }
             SQLException parsedException = ClientUtil.parseServerException(e);
             if (parsedException instanceof StaleMetadataCacheException) {
                 throw parsedException;
@@ -131,22 +129,16 @@
     /**
      * Build a request for the validateLastDDLTimestamp RPC for the given tables.
      * 1. For a view, we need to add all its ancestors to the request
-     *    in case something changed in the hierarchy.
+     * in case something changed in the hierarchy.
      * 2. For an index, we need to add its parent table to the request
-     *    in case the index was dropped.
+     * in case the index was dropped.
      * 3. Add all indexes of a table/view in case index state was changed.
-     * @param conn
+     *
      * @param tableRefs
      * @return ValidateLastDDLTimestampRequest for the table in tableRef
      */
     private static RegionServerEndpointProtos.ValidateLastDDLTimestampRequest
-<<<<<<< HEAD
-        getValidateDDLTimestampRequest(PhoenixConnection conn, List<TableRef> tableRefs)
-            throws TableNotFoundException {
-=======
-        getValidateDDLTimestampRequest(PhoenixConnection conn, List<TableRef> tableRefs,
-                                        boolean isWritePath) {
->>>>>>> 39d7e948
+        getValidateDDLTimestampRequest(List<TableRef> tableRefs) {
 
         RegionServerEndpointProtos.ValidateLastDDLTimestampRequest.Builder requestBuilder
                 = RegionServerEndpointProtos.ValidateLastDDLTimestampRequest.newBuilder();
@@ -161,63 +153,26 @@
             for (Map.Entry<PTableKey, Long> entry
                     : tableRef.getTable().getAncestorLastDDLTimestampMap().entrySet()) {
                 innerBuilder = RegionServerEndpointProtos.LastDDLTimestampRequest.newBuilder();
-<<<<<<< HEAD
-                PTable parentTable
-                        = getPTableFromCache(conn, conn.getTenantId(),
-                                             tableRef.getTable().getParentName().getString());
-                setLastDDLTimestampRequestParameters(conn, innerBuilder, parentTable);
-=======
                 PTableKey ancestorKey = entry.getKey();
                 setLastDDLTimestampRequestParameters(innerBuilder, ancestorKey, entry.getValue());
->>>>>>> 39d7e948
                 requestBuilder.addLastDDLTimestampRequests(innerBuilder);
             }
 
             // add the current table to the request
             PTable ptable = tableRef.getTable();
             innerBuilder = RegionServerEndpointProtos.LastDDLTimestampRequest.newBuilder();
-<<<<<<< HEAD
-            setLastDDLTimestampRequestParameters(conn, innerBuilder, tableRef.getTable());
+            setLastDDLTimestampRequestParameters(innerBuilder, ptable.getKey(),
+                    ptable.getLastDDLTimestamp());
             requestBuilder.addLastDDLTimestampRequests(innerBuilder);
 
-            //when querying a view, we need to validate last ddl timestamps for all its ancestors
-            if (PTableType.VIEW.equals(tableRef.getTable().getType())) {
-                PTable pTable = tableRef.getTable();
-                // view name and parent name can be same for a mapped view
-                while (pTable.getParentName() != null &&
-                            !pTable.getName().equals(pTable.getParentName())) {
-                    PTable parentTable = getPTableFromCache(conn, conn.getTenantId(),
-                                                            pTable.getParentName().getString());
-                    innerBuilder = RegionServerEndpointProtos.LastDDLTimestampRequest.newBuilder();
-                    setLastDDLTimestampRequestParameters(conn, innerBuilder, parentTable);
-                    requestBuilder.addLastDDLTimestampRequests(innerBuilder);
-                    pTable = parentTable;
-                }
-            }
-
-            //validate all indexes of a table/view for any changes
-            //in case index state was changed.
             for (PTable idxPTable : tableRef.getTable().getIndexes()) {
                 innerBuilder = RegionServerEndpointProtos.LastDDLTimestampRequest.newBuilder();
-                setLastDDLTimestampRequestParameters(conn, innerBuilder, idxPTable);
+                setLastDDLTimestampRequestParameters(innerBuilder, idxPTable.getKey(),
+                        idxPTable.getLastDDLTimestamp());
                 requestBuilder.addLastDDLTimestampRequests(innerBuilder);
-=======
-            setLastDDLTimestampRequestParameters(innerBuilder, ptable.getKey(),
-                                                    ptable.getLastDDLTimestamp());
-            requestBuilder.addLastDDLTimestampRequests(innerBuilder);
-
-            //on the write path, we need to validate all indexes of a table/view
-            //in case index state was changed
-            if (isWritePath) {
-                for (PTable idxPTable : tableRef.getTable().getIndexes()) {
-                    innerBuilder = RegionServerEndpointProtos.LastDDLTimestampRequest.newBuilder();
-                    setLastDDLTimestampRequestParameters(innerBuilder, idxPTable.getKey(),
-                                                            idxPTable.getLastDDLTimestamp());
-                    requestBuilder.addLastDDLTimestampRequests(innerBuilder);
-                }
->>>>>>> 39d7e948
-            }
-        }
+            }
+        }
+
 
         return requestBuilder.build();
     }
@@ -226,52 +181,30 @@
      * For the given PTable, set the attributes on the LastDDLTimestampRequest.
      */
     private static void setLastDDLTimestampRequestParameters (
-            PhoenixConnection conn,
             RegionServerEndpointProtos.LastDDLTimestampRequest.Builder builder,
-<<<<<<< HEAD
-            PTable pTable) throws TableNotFoundException {
-        PName tenantID = pTable.getTenantId();
-        PName tableName = pTable.getTableName();
-        PName schemaName = pTable.getSchemaName();
-
-        //Inherited view indexes do not exist is SYSTEM.CATALOG, add the parent index.
-        if (pTable.getType().equals(PTableType.INDEX) &&
-                pTable.getName().getString().contains(
-                        QueryConstants.CHILD_VIEW_INDEX_NAME_SEPARATOR)) {
-            String[] parentNames = pTable.getName().getString()
-                    .split(QueryConstants.CHILD_VIEW_INDEX_NAME_SEPARATOR);
-            String parentIndexName = parentNames[parentNames.length-1];
-            PTable parentIndexTable
-                    = getPTableFromCache(conn, conn.getTenantId(), parentIndexName);
-            tableName = parentIndexTable.getTableName();
-            tenantID= parentIndexTable.getTenantId();
-            schemaName = parentIndexTable.getSchemaName();
-        }
-
-        byte[] tenantIDBytes = (tenantID == null)
-                ? HConstants.EMPTY_BYTE_ARRAY
-                : tenantID.getBytes();
-        byte[] schemaNameBytes = (schemaName == null)
-                ? HConstants.EMPTY_BYTE_ARRAY
-                : schemaName.getBytes();
-
-        builder.setTenantId(ByteStringer.wrap(tenantIDBytes));
-        builder.setSchemaName(ByteStringer.wrap(schemaNameBytes));
-        builder.setTableName(ByteStringer.wrap(tableName.getBytes()));
-        builder.setLastDDLTimestamp(pTable.getLastDDLTimestamp());
-=======
             PTableKey key, long lastDDLTimestamp) {
+        String tableName = key.getTableName();
+        String schemaName = key.getSchemaName();
+
+        // view(V) with Index (VIndex) -> child view (V1) -> grand child view (V2)
+        // inherited view index is of the form V2#V1#VIndex, it does not exist in syscat
+        if (tableName.contains(QueryConstants.CHILD_VIEW_INDEX_NAME_SEPARATOR)) {
+            int lastIndexOf = tableName.lastIndexOf(QueryConstants.CHILD_VIEW_INDEX_NAME_SEPARATOR);
+            String indexFullName = tableName.substring(lastIndexOf + 1);
+            tableName = SchemaUtil.getTableNameFromFullName(indexFullName);
+            schemaName = SchemaUtil.getSchemaNameFromFullName(indexFullName);
+        }
+
         byte[] tenantIDBytes = key.getTenantId() == null
                 ? HConstants.EMPTY_BYTE_ARRAY
                 : key.getTenantId().getBytes();
-        byte[] schemaBytes = key.getSchemaName() == null
+        byte[] schemaBytes = schemaName == null
                 ?   HConstants.EMPTY_BYTE_ARRAY
                 : key.getSchemaName().getBytes();
         builder.setTenantId(ByteStringer.wrap(tenantIDBytes));
         builder.setSchemaName(ByteStringer.wrap(schemaBytes));
-        builder.setTableName(ByteStringer.wrap(key.getTableName().getBytes()));
+        builder.setTableName(ByteStringer.wrap(tableName.getBytes()));
         builder.setLastDDLTimestamp(lastDDLTimestamp);
->>>>>>> 39d7e948
     }
 
     /**
@@ -285,31 +218,4 @@
                 .collect(Collectors.toList());
         return filteredTableRefs;
     }
-
-    /**
-     * Return the PTable object from this client's cache.
-     * For tenant specific connection, also look up the global table without using tenantId.
-     * @param conn
-     * @param tenantId
-     * @param tableName
-     * @return PTable object from the cache for the given tableName
-     * @throws TableNotFoundException
-     */
-    private static PTable getPTableFromCache(PhoenixConnection conn,
-                                             PName tenantId,
-                                             String tableName) throws TableNotFoundException {
-        PTableKey key = new PTableKey(tenantId, tableName);
-        PTable table;
-        try {
-            table = conn.getTable(key);
-        }
-        catch (TableNotFoundException e) {
-            if (tenantId != null) {
-                table = getPTableFromCache(conn, null, tableName);
-            } else {
-                throw e;
-            }
-        }
-        return table;
-    }
 }