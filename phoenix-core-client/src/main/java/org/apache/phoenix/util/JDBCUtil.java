/*
 * Licensed to the Apache Software Foundation (ASF) under one
 * or more contributor license agreements.  See the NOTICE file
 * distributed with this work for additional information
 * regarding copyright ownership.  The ASF licenses this file
 * to you under the Apache License, Version 2.0 (the
 * "License"); you may not use this file except in compliance
 * with the License.  You may obtain a copy of the License at
 *
 * http://www.apache.org/licenses/LICENSE-2.0
 *
 * Unless required by applicable law or agreed to in writing, software
 * distributed under the License is distributed on an "AS IS" BASIS,
 * WITHOUT WARRANTIES OR CONDITIONS OF ANY KIND, either express or implied.
 * See the License for the specific language governing permissions and
 * limitations under the License.
 */
package org.apache.phoenix.util;

import static org.apache.phoenix.thirdparty.com.google.common.collect.Maps.newHashMapWithExpectedSize;
import static org.apache.phoenix.util.PhoenixRuntime.ANNOTATION_ATTRIB_PREFIX;

import java.sql.SQLException;
import java.util.Map;
import java.util.Properties;

import javax.annotation.Nullable;

import org.apache.hadoop.hbase.HConstants;
import org.apache.hadoop.hbase.client.Consistency;
import org.apache.phoenix.jdbc.AbstractRPCConnectionInfo;
import org.apache.phoenix.jdbc.ClusterRoleRecord;
import org.apache.phoenix.jdbc.ConnectionInfo;
import org.apache.phoenix.jdbc.ZKConnectionInfo;
import org.apache.phoenix.query.QueryServices;
import org.apache.phoenix.query.QueryServicesOptions;
import org.apache.phoenix.schema.PName;
import org.apache.phoenix.schema.PNameFactory;

import org.apache.phoenix.thirdparty.com.google.common.base.Preconditions;

import edu.umd.cs.findbugs.annotations.NonNull;

/**
 * Utilities for JDBC
 *
 */
public class JDBCUtil {
    
    private JDBCUtil() {
    }

    /**
     * Find the propName by first looking in the url string and if not found,
     * next in the info properties. If not found, null is returned.
     * @param url JDBC connection URL
     * @param info JDBC connection properties
     * @param propName the name of the property to find
     * @return the property value or null if not found
     */
    public static String findProperty(String url, Properties info, String propName) {
        String urlPropName = PhoenixRuntime.JDBC_PROTOCOL_TERMINATOR + propName.toUpperCase() + "=";
        String upperCaseURL = url.toUpperCase();
        String propValue = info.getProperty(propName);
        if (propValue == null) {
            int begIndex = upperCaseURL.indexOf(urlPropName);
            if (begIndex >= 0) {
                int endIndex =
                        upperCaseURL.indexOf(PhoenixRuntime.JDBC_PROTOCOL_TERMINATOR, begIndex
                                + urlPropName.length());
                if (endIndex < 0) {
                    endIndex = url.length();
                }
                propValue = url.substring(begIndex + urlPropName.length(), endIndex);
            }
        }
        return propValue;
    }

    public static String removeProperty(String url, String propName) {
        String urlPropName = PhoenixRuntime.JDBC_PROTOCOL_TERMINATOR + propName.toUpperCase() + "=";
        String upperCaseURL = url.toUpperCase();
        int begIndex = upperCaseURL.indexOf(urlPropName);
        if (begIndex >= 0) {
            int endIndex =
                    upperCaseURL.indexOf(PhoenixRuntime.JDBC_PROTOCOL_TERMINATOR, begIndex
                            + urlPropName.length());
            if (endIndex < 0) {
                endIndex = url.length();
            }
            String prefix = url.substring(0, begIndex);
            String suffix = url.substring(endIndex, url.length());
            return prefix + suffix;
        } else {
            return url;
        }
    }

    /**
     * Returns a map that contains connection properties from both <code>info</code> and <code>url</code>.
     */
    private static Map<String, String> getCombinedConnectionProperties(String url, Properties info) {
		Map<String, String> result = newHashMapWithExpectedSize(info.size());
		for (String propName : info.stringPropertyNames()) {
			result.put(propName, info.getProperty(propName));
		}
		String[] urlPropNameValues = url.split(Character.toString(PhoenixRuntime.JDBC_PROTOCOL_TERMINATOR));
		if (urlPropNameValues.length > 1) {
			for (int i = 1; i < urlPropNameValues.length; i++) {
				String[] urlPropNameValue = urlPropNameValues[i].split("=");
				if (urlPropNameValue.length == 2) {
					result.put(urlPropNameValue[0], urlPropNameValue[1]);
				}
			}
		}
		
		return result;
    }
    
    public static Map<String, String> getAnnotations(@NonNull String url, @NonNull Properties info) {
        Preconditions.checkNotNull(url);
        Preconditions.checkNotNull(info);
        
    	Map<String, String> combinedProperties = getCombinedConnectionProperties(url, info);
    	Map<String, String> result = newHashMapWithExpectedSize(combinedProperties.size());
    	for (Map.Entry<String, String> prop : combinedProperties.entrySet()) {
    		if (prop.getKey().startsWith(ANNOTATION_ATTRIB_PREFIX) &&
    				prop.getKey().length() > ANNOTATION_ATTRIB_PREFIX.length()) {
    			result.put(prop.getKey().substring(ANNOTATION_ATTRIB_PREFIX.length()), prop.getValue());
    		}
    	}
    	return result;
    }

    public static Long getCurrentSCN(String url, Properties info) throws SQLException {
        String scnStr = findProperty(url, info, PhoenixRuntime.CURRENT_SCN_ATTRIB);
        return (scnStr == null ? null : Long.parseLong(scnStr));
    }

    public static Long getBuildIndexSCN(String url, Properties info) throws SQLException {
        String scnStr = findProperty(url, info, PhoenixRuntime.BUILD_INDEX_AT_ATTRIB);
        return (scnStr == null ? null : Long.parseLong(scnStr));
    }

    public static int getMutateBatchSize(String url, Properties info, ReadOnlyProps props) throws SQLException {
        String batchSizeStr = findProperty(url, info, PhoenixRuntime.UPSERT_BATCH_SIZE_ATTRIB);
        return (batchSizeStr == null ? props.getInt(QueryServices.MUTATE_BATCH_SIZE_ATTRIB, QueryServicesOptions.DEFAULT_MUTATE_BATCH_SIZE) : Integer.parseInt(batchSizeStr));
    }

    public static long getMutateBatchSizeBytes(String url, Properties info, ReadOnlyProps props) throws SQLException {
        String batchSizeStr = findProperty(url, info, PhoenixRuntime.UPSERT_BATCH_SIZE_BYTES_ATTRIB);
        return batchSizeStr == null ?
                props.getLongBytes(QueryServices.MUTATE_BATCH_SIZE_BYTES_ATTRIB,
                QueryServicesOptions.DEFAULT_MUTATE_BATCH_SIZE_BYTES)
                : Long.parseLong(batchSizeStr);
    }

    public static @Nullable PName getTenantId(String url, Properties info) throws SQLException {
        String tenantId = findProperty(url, info, PhoenixRuntime.TENANT_ID_ATTRIB);
        return (tenantId == null ? null : PNameFactory.newName(tenantId));
    }

    /**
     * Retrieve the value of the optional auto-commit setting from JDBC url or connection
     * properties.
     *
     * @param url JDBC url used for connecting to Phoenix
     * @param info connection properties
     * @param defaultValue default to return if the auto-commit property is not set in the url
     *                     or connection properties
     * @return the boolean value supplied for the AutoCommit in the connection URL or properties,
     * or the supplied default value if no AutoCommit attribute was provided
     */
    public static boolean getAutoCommit(String url, Properties info, boolean defaultValue) {
        String autoCommit = findProperty(url, info, PhoenixRuntime.AUTO_COMMIT_ATTRIB);
        if (autoCommit == null) {
            return defaultValue;
        }
        return Boolean.valueOf(autoCommit);
    }
    /**
     * Retrieve the value of the optional consistency read setting from JDBC url or connection
     * properties.
     *
     * @param url JDBC url used for connecting to Phoenix
     * @param info connection properties
     * @param defaultValue default to return if ReadConsistency property is not set in the url
     *                     or connection properties
     * @return the boolean value supplied for the AutoCommit in the connection URL or properties,
     * or the supplied default value if no AutoCommit attribute was provided
     */
    public static Consistency getConsistencyLevel(String url, Properties info, String defaultValue) {
        String consistency = findProperty(url, info, PhoenixRuntime.CONSISTENCY_ATTRIB);

        if (consistency != null && consistency.equalsIgnoreCase(Consistency.TIMELINE.toString())){
            return Consistency.TIMELINE;
        }

        return Consistency.STRONG;
    }
    
    public static boolean isCollectingRequestLevelMetricsEnabled(String url, Properties overrideProps, ReadOnlyProps queryServicesProps) throws SQLException {
        String batchSizeStr = findProperty(url, overrideProps, PhoenixRuntime.REQUEST_METRIC_ATTRIB);
        return (batchSizeStr == null ? queryServicesProps.getBoolean(QueryServices.COLLECT_REQUEST_LEVEL_METRICS, QueryServicesOptions.DEFAULT_REQUEST_LEVEL_METRICS_ENABLED) : Boolean.parseBoolean(batchSizeStr));
    }

    public static String getSchema(String url, Properties info, String defaultValue) {
        String schema = findProperty(url, info, PhoenixRuntime.SCHEMA_ATTRIB);
        return (schema == null || schema.equals("")) ? defaultValue : schema;
    }

    /**
     * Get the ZK quorum and root and node part of the URL in case of ZKRegistry and bootstrap nodes for other registry
     * which is used by the HA code internally to identify the clusters.
     * As we interpret a missing protocol as ZK, this is mostly idempotent for zk quorum strings.
     *
     * @param jdbcUrl JDBC URL with proper protocol present in string
     * @return part of the URL determining the ZK quorum and node or bootstrapServers
     * @throws RuntimeException if the URL is invalid, or does not resolve to a ZK Registry
     * connection
     */
    public static String formatUrl(String jdbcUrl) {
        ConnectionInfo connInfo;
        try {
<<<<<<< HEAD
            connInfo = ConnectionInfo.create(jdbcUrl, null, null);
=======
            Properties info = new Properties();
            // Make sure we use ZK on HBase 3.x
            info.put(HConstants.CLIENT_CONNECTION_REGISTRY_IMPL_CONF_KEY,
                ZKConnectionInfo.ZK_REGISTRY_NAME);
            connInfo = ConnectionInfo.create(jdbcUrl, null, info);
            // TODO in theory we could support non-ZK registries for HA.
            // However, as HA already relies on ZK, this wouldn't be particularly useful,
            // and would require significant changes.
            if (!(connInfo instanceof ZKConnectionInfo)) {
                throw new SQLException("HA connections must use ZooKeeper registry. " + jdbcUrl
                        + " is not a Zookeeper HBase connection");
            }
            ZKConnectionInfo zkInfo = (ZKConnectionInfo) connInfo;
>>>>>>> f36be07d
            StringBuilder sb = new StringBuilder();
            if (connInfo instanceof AbstractRPCConnectionInfo) {
                //TODO: check if anything else is needed for RPCRegistry connections and do we need to store them in CRR
                AbstractRPCConnectionInfo rpcInfo = (AbstractRPCConnectionInfo) connInfo;
                sb.append(rpcInfo.getBoostrapServers().replaceAll(":", "\\\\:"));
            } else {
                ZKConnectionInfo zkInfo = (ZKConnectionInfo) connInfo;
                sb.append(zkInfo.getZkHosts().replaceAll(":", "\\\\:")).append("::")
                        .append(zkInfo.getZkRootNode());
            }
            return sb.toString();
        } catch (SQLException e) {
            throw new RuntimeException(e);
        }
    }

    /**
     * Get the formatted URL, in case of ZK URL it returns ZK quorum and root and node part of the URL and in case of
     * Master or RPC URL it returns bootstrap servers with ports
     * Use this method instead of {@link #formatUrl(String)} if you want to format url specific to a protocol or
     * for urls coming from roleRecord or urls for fetching roleRecords those don't have protocol in the url and could
     * be normalized differently based on configs.
     * @param url
     * @param registryType
     * @return formatted url without protocol
     */
    public static String formatUrl(String url, ClusterRoleRecord.RegistryType registryType) {
        if (!url.startsWith(PhoenixRuntime.JDBC_PROTOCOL)) {
            switch (registryType) {
                case ZK:
                    return formatUrl(PhoenixRuntime.JDBC_PROTOCOL_ZK +
                            PhoenixRuntime.JDBC_PROTOCOL_SEPARATOR + url);
                case MASTER:
                    return formatUrl(PhoenixRuntime.JDBC_PROTOCOL_MASTER +
                            PhoenixRuntime.JDBC_PROTOCOL_SEPARATOR + url);
                case RPC:
                    return formatUrl(PhoenixRuntime.JDBC_PROTOCOL_RPC +
                            PhoenixRuntime.JDBC_PROTOCOL_SEPARATOR + url);
                default:
                    return formatUrl(PhoenixRuntime.JDBC_PROTOCOL +
                            PhoenixRuntime.JDBC_PROTOCOL_SEPARATOR + url);

            }
        }
        return formatUrl(url);
    }
}<|MERGE_RESOLUTION|>--- conflicted
+++ resolved
@@ -222,23 +222,7 @@
     public static String formatUrl(String jdbcUrl) {
         ConnectionInfo connInfo;
         try {
-<<<<<<< HEAD
             connInfo = ConnectionInfo.create(jdbcUrl, null, null);
-=======
-            Properties info = new Properties();
-            // Make sure we use ZK on HBase 3.x
-            info.put(HConstants.CLIENT_CONNECTION_REGISTRY_IMPL_CONF_KEY,
-                ZKConnectionInfo.ZK_REGISTRY_NAME);
-            connInfo = ConnectionInfo.create(jdbcUrl, null, info);
-            // TODO in theory we could support non-ZK registries for HA.
-            // However, as HA already relies on ZK, this wouldn't be particularly useful,
-            // and would require significant changes.
-            if (!(connInfo instanceof ZKConnectionInfo)) {
-                throw new SQLException("HA connections must use ZooKeeper registry. " + jdbcUrl
-                        + " is not a Zookeeper HBase connection");
-            }
-            ZKConnectionInfo zkInfo = (ZKConnectionInfo) connInfo;
->>>>>>> f36be07d
             StringBuilder sb = new StringBuilder();
             if (connInfo instanceof AbstractRPCConnectionInfo) {
                 //TODO: check if anything else is needed for RPCRegistry connections and do we need to store them in CRR
