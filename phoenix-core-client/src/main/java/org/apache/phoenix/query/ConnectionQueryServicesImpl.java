--- conflicted
+++ resolved
@@ -4124,56 +4124,35 @@
                 }
             }
         }
-<<<<<<< HEAD
-        if (currentServerSideTableTimeStamp < MIN_SYSTEM_TABLE_TIMESTAMP_5_2_0) {
-            metaConnection = addColumnsIfNotExists(metaConnection,
-                    PhoenixDatabaseMetaData.SYSTEM_CATALOG, MIN_SYSTEM_TABLE_TIMESTAMP_5_2_0 - 5,
-                    PhoenixDatabaseMetaData.PHYSICAL_TABLE_NAME
-                            + " " + PVarchar.INSTANCE.getSqlTypeName());
-
-            metaConnection = addColumnsIfNotExists(metaConnection, PhoenixDatabaseMetaData.SYSTEM_CATALOG,
-                MIN_SYSTEM_TABLE_TIMESTAMP_5_2_0 - 4,
-                    PhoenixDatabaseMetaData.SCHEMA_VERSION + " " + PVarchar.INSTANCE.getSqlTypeName());
-            metaConnection = addColumnsIfNotExists(metaConnection, PhoenixDatabaseMetaData.SYSTEM_CATALOG,
-                MIN_SYSTEM_TABLE_TIMESTAMP_5_2_0 - 3,
-                PhoenixDatabaseMetaData.EXTERNAL_SCHEMA_ID + " " + PVarchar.INSTANCE.getSqlTypeName());
-            metaConnection = addColumnsIfNotExists(metaConnection, PhoenixDatabaseMetaData.SYSTEM_CATALOG,
-                MIN_SYSTEM_TABLE_TIMESTAMP_5_2_0 - 2,
-                PhoenixDatabaseMetaData.STREAMING_TOPIC_NAME + " " + PVarchar.INSTANCE.getSqlTypeName());
-            metaConnection = addColumnsIfNotExists(metaConnection, PhoenixDatabaseMetaData.SYSTEM_CATALOG,
-                    MIN_SYSTEM_TABLE_TIMESTAMP_5_2_0 - 1,
-                    PhoenixDatabaseMetaData.INDEX_WHERE + " " + PVarchar.INSTANCE.getSqlTypeName());
-            metaConnection = addColumnsIfNotExists(metaConnection, PhoenixDatabaseMetaData.SYSTEM_CATALOG,
-                    MIN_SYSTEM_TABLE_TIMESTAMP_5_2_0,
-                    PhoenixDatabaseMetaData.MAX_LOOKBACK_AGE + " " + PLong.INSTANCE.getSqlTypeName());
-=======
         if (currentServerSideTableTimeStamp < MIN_SYSTEM_TABLE_TIMESTAMP_5_3_0) {
             metaConnection =
                 addColumnsIfNotExists(metaConnection, PhoenixDatabaseMetaData.SYSTEM_CATALOG,
-                    MIN_SYSTEM_TABLE_TIMESTAMP_5_3_0 - 4,
+                    MIN_SYSTEM_TABLE_TIMESTAMP_5_3_0 - 5,
                     PhoenixDatabaseMetaData.PHYSICAL_TABLE_NAME + " "
                         + PVarchar.INSTANCE.getSqlTypeName());
             metaConnection =
                 addColumnsIfNotExists(metaConnection, PhoenixDatabaseMetaData.SYSTEM_CATALOG,
-                    MIN_SYSTEM_TABLE_TIMESTAMP_5_3_0 - 3,
+                    MIN_SYSTEM_TABLE_TIMESTAMP_5_3_0 - 4,
                     PhoenixDatabaseMetaData.SCHEMA_VERSION + " "
                         + PVarchar.INSTANCE.getSqlTypeName());
             metaConnection =
                 addColumnsIfNotExists(metaConnection, PhoenixDatabaseMetaData.SYSTEM_CATALOG,
-                    MIN_SYSTEM_TABLE_TIMESTAMP_5_3_0 - 2,
+                    MIN_SYSTEM_TABLE_TIMESTAMP_5_3_0 - 3,
                     PhoenixDatabaseMetaData.EXTERNAL_SCHEMA_ID + " "
                         + PVarchar.INSTANCE.getSqlTypeName());
             metaConnection =
                 addColumnsIfNotExists(metaConnection, PhoenixDatabaseMetaData.SYSTEM_CATALOG,
-                    MIN_SYSTEM_TABLE_TIMESTAMP_5_3_0 - 1,
+                    MIN_SYSTEM_TABLE_TIMESTAMP_5_3_0 - 2,
                     PhoenixDatabaseMetaData.STREAMING_TOPIC_NAME + " "
                         + PVarchar.INSTANCE.getSqlTypeName());
             metaConnection =
                 addColumnsIfNotExists(metaConnection, PhoenixDatabaseMetaData.SYSTEM_CATALOG,
-                    MIN_SYSTEM_TABLE_TIMESTAMP_5_3_0,
+                    MIN_SYSTEM_TABLE_TIMESTAMP_5_3_0 - 1,
                     PhoenixDatabaseMetaData.INDEX_WHERE + " "
                         + PVarchar.INSTANCE.getSqlTypeName());
->>>>>>> e6fb989c
+            metaConnection = addColumnsIfNotExists(metaConnection, PhoenixDatabaseMetaData.SYSTEM_CATALOG,
+                    MIN_SYSTEM_TABLE_TIMESTAMP_5_3_0,
+                    PhoenixDatabaseMetaData.MAX_LOOKBACK_AGE + " " + PLong.INSTANCE.getSqlTypeName());
             UpgradeUtil.bootstrapLastDDLTimestampForIndexes(metaConnection);
         }
         return metaConnection;
