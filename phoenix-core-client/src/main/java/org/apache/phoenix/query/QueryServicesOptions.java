/**
 * Licensed to the Apache Software Foundation (ASF) under one
 * or more contributor license agreements.  See the NOTICE file
 * distributed with this work for additional information
 * regarding copyright ownership.  The ASF licenses this file
 * to you under the Apache License, Version 2.0 (the
 * "License"); you may not use this file except in compliance
 * with the License.  You may obtain a copy of the License at
 *
 * http://www.apache.org/licenses/LICENSE-2.0
 *
 * Unless required by applicable law or agreed to in writing, software
 * distributed under the License is distributed on an "AS IS" BASIS,
 * WITHOUT WARRANTIES OR CONDITIONS OF ANY KIND, either express or implied.
 * See the License for the specific language governing permissions and
 * limitations under the License.
 */
package org.apache.phoenix.query;

import static org.apache.hadoop.hbase.HConstants.DEFAULT_HBASE_CLIENT_SCANNER_TIMEOUT_PERIOD;
import static org.apache.phoenix.query.QueryServices.ALLOWED_LIST_FOR_TABLE_LEVEL_METRICS;
import static org.apache.phoenix.query.QueryServices.ALLOW_ONLINE_TABLE_SCHEMA_UPDATE;
import static org.apache.phoenix.query.QueryServices.ALLOW_VIEWS_ADD_NEW_CF_BASE_TABLE;
import static org.apache.phoenix.query.QueryServices.AUTO_UPGRADE_ENABLED;
import static org.apache.phoenix.query.QueryServices.CALL_QUEUE_PRODUCER_ATTRIB_NAME;
import static org.apache.phoenix.query.QueryServices.CALL_QUEUE_ROUND_ROBIN_ATTRIB;
import static org.apache.phoenix.query.QueryServices.CDC_TTL_MUTATION_MAX_RETRIES;
import static org.apache.phoenix.query.QueryServices.CLIENT_METRICS_TAG;
import static org.apache.phoenix.query.QueryServices.CLIENT_SPOOL_THRESHOLD_BYTES_ATTRIB;
import static org.apache.phoenix.query.QueryServices.CLUSTER_ROLE_BASED_MUTATION_BLOCK_ENABLED;
import static org.apache.phoenix.query.QueryServices.COLLECT_REQUEST_LEVEL_METRICS;
import static org.apache.phoenix.query.QueryServices.COMMIT_STATS_ASYNC;
import static org.apache.phoenix.query.QueryServices.CONNECTION_ACTIVITY_LOGGING_ENABLED;
import static org.apache.phoenix.query.QueryServices.CONNECTION_ACTIVITY_LOGGING_INTERVAL;
import static org.apache.phoenix.query.QueryServices.CONNECTION_QUERY_SERVICE_HISTOGRAM_SIZE_RANGES;
import static org.apache.phoenix.query.QueryServices.CONNECTION_QUERY_SERVICE_METRICS_ENABLED;
import static org.apache.phoenix.query.QueryServices.CONNECTION_QUERY_SERVICE_METRICS_PUBLISHER_ENABLED;
import static org.apache.phoenix.query.QueryServices.CONNECTION_QUERY_SERVICE_METRICS_PUBLISHER_CLASSNAME;
import static org.apache.phoenix.query.QueryServices.COST_BASED_OPTIMIZER_ENABLED;
import static org.apache.phoenix.query.QueryServices.CQSI_THREAD_POOL_METRICS_ENABLED;
import static org.apache.phoenix.query.QueryServices.DATE_FORMAT_ATTRIB;
import static org.apache.phoenix.query.QueryServices.DATE_FORMAT_TIMEZONE_ATTRIB;
import static org.apache.phoenix.query.QueryServices.DELAY_FOR_SCHEMA_UPDATE_CHECK;
import static org.apache.phoenix.query.QueryServices.DROP_METADATA_ATTRIB;
import static org.apache.phoenix.query.QueryServices.EXPLAIN_CHUNK_COUNT_ATTRIB;
import static org.apache.phoenix.query.QueryServices.EXPLAIN_ROW_COUNT_ATTRIB;
import static org.apache.phoenix.query.QueryServices.EXTRA_JDBC_ARGUMENTS_ATTRIB;
import static org.apache.phoenix.query.QueryServices.FORCE_ROW_KEY_ORDER_ATTRIB;
import static org.apache.phoenix.query.QueryServices.GLOBAL_METRICS_ENABLED;
import static org.apache.phoenix.query.QueryServices.GROUPBY_MAX_CACHE_SIZE_ATTRIB;
import static org.apache.phoenix.query.QueryServices.GROUPBY_SPILLABLE_ATTRIB;
import static org.apache.phoenix.query.QueryServices.GROUPBY_SPILL_FILES_ATTRIB;
import static org.apache.phoenix.query.QueryServices.HBASE_CLIENT_SCANNER_TIMEOUT_ATTRIB;
import static org.apache.phoenix.query.QueryServices.IMMUTABLE_ROWS_ATTRIB;
import static org.apache.phoenix.query.QueryServices.INDEX_CREATE_DEFAULT_STATE;
import static org.apache.phoenix.query.QueryServices.INDEX_MUTATE_BATCH_SIZE_THRESHOLD_ATTRIB;
import static org.apache.phoenix.query.QueryServices.INDEX_POPULATION_SLEEP_TIME;
import static org.apache.phoenix.query.QueryServices.INDEX_REBUILD_TASK_INITIAL_DELAY;
import static org.apache.phoenix.query.QueryServices.IS_NAMESPACE_MAPPING_ENABLED;
import static org.apache.phoenix.query.QueryServices.IS_SYSTEM_TABLE_MAPPED_TO_NAMESPACE;
import static org.apache.phoenix.query.QueryServices.KEEP_ALIVE_MS_ATTRIB;
import static org.apache.phoenix.query.QueryServices.LOCAL_INDEX_CLIENT_UPGRADE_ATTRIB;
import static org.apache.phoenix.query.QueryServices.LOG_LEVEL;
import static org.apache.phoenix.query.QueryServices.LOG_SAMPLE_RATE;
import static org.apache.phoenix.query.QueryServices.MASTER_INFO_PORT_ATTRIB;
import static org.apache.phoenix.query.QueryServices.MAX_CLIENT_METADATA_CACHE_SIZE_ATTRIB;
import static org.apache.phoenix.query.QueryServices.MAX_MEMORY_PERC_ATTRIB;
import static org.apache.phoenix.query.QueryServices.MAX_MUTATION_SIZE_ATTRIB;
import static org.apache.phoenix.query.QueryServices.MAX_REGION_LOCATIONS_SIZE_EXPLAIN_PLAN;
import static org.apache.phoenix.query.QueryServices.MAX_SERVER_CACHE_SIZE_ATTRIB;
import static org.apache.phoenix.query.QueryServices.MAX_SERVER_CACHE_TIME_TO_LIVE_MS_ATTRIB;
import static org.apache.phoenix.query.QueryServices.MAX_SERVER_METADATA_CACHE_SIZE_ATTRIB;
import static org.apache.phoenix.query.QueryServices.MAX_SPOOL_TO_DISK_BYTES_ATTRIB;
import static org.apache.phoenix.query.QueryServices.MAX_TENANT_MEMORY_PERC_ATTRIB;
import static org.apache.phoenix.query.QueryServices.METRIC_PUBLISHER_CLASS_NAME;
import static org.apache.phoenix.query.QueryServices.METRIC_PUBLISHER_ENABLED;
import static org.apache.phoenix.query.QueryServices.MIN_STATS_UPDATE_FREQ_MS_ATTRIB;
import static org.apache.phoenix.query.QueryServices.MUTATE_BATCH_SIZE_ATTRIB;
import static org.apache.phoenix.query.QueryServices.NUM_RETRIES_FOR_SCHEMA_UPDATE_CHECK;
import static org.apache.phoenix.query.QueryServices.CQSI_THREAD_POOL_ENABLED;
import static org.apache.phoenix.query.QueryServices.CQSI_THREAD_POOL_MAX_THREADS;
import static org.apache.phoenix.query.QueryServices.CQSI_THREAD_POOL_CORE_POOL_SIZE;
import static org.apache.phoenix.query.QueryServices.CQSI_THREAD_POOL_ALLOW_CORE_THREAD_TIMEOUT;
import static org.apache.phoenix.query.QueryServices.CQSI_THREAD_POOL_MAX_QUEUE;
import static org.apache.phoenix.query.QueryServices.CQSI_THREAD_POOL_KEEP_ALIVE_SECONDS;
import static org.apache.phoenix.query.QueryServices.PHOENIX_ACLS_ENABLED;
import static org.apache.phoenix.query.QueryServices.QUERY_SERVICES_NAME;
import static org.apache.phoenix.query.QueryServices.QUEUE_SIZE_ATTRIB;
import static org.apache.phoenix.query.QueryServices.REGIONSERVER_INFO_PORT_ATTRIB;
import static org.apache.phoenix.query.QueryServices.RENEW_LEASE_ENABLED;
import static org.apache.phoenix.query.QueryServices.RENEW_LEASE_THREAD_POOL_SIZE;
import static org.apache.phoenix.query.QueryServices.RENEW_LEASE_THRESHOLD_MILLISECONDS;
import static org.apache.phoenix.query.QueryServices.ROW_KEY_ORDER_SALTED_TABLE_ATTRIB;
import static org.apache.phoenix.query.QueryServices.RPC_TIMEOUT_ATTRIB;
import static org.apache.phoenix.query.QueryServices.RUN_RENEW_LEASE_FREQUENCY_INTERVAL_MILLISECONDS;
import static org.apache.phoenix.query.QueryServices.RUN_UPDATE_STATS_ASYNC;
import static org.apache.phoenix.query.QueryServices.SCAN_CACHE_SIZE_ATTRIB;
import static org.apache.phoenix.query.QueryServices.SCAN_RESULT_CHUNK_SIZE;
import static org.apache.phoenix.query.QueryServices.SEQUENCE_CACHE_SIZE_ATTRIB;
import static org.apache.phoenix.query.QueryServices.SEQUENCE_SALT_BUCKETS_ATTRIB;
import static org.apache.phoenix.query.QueryServices.SERVER_MERGE_FOR_UNCOVERED_INDEX;
import static org.apache.phoenix.query.QueryServices.SERVER_SPOOL_THRESHOLD_BYTES_ATTRIB;
import static org.apache.phoenix.query.QueryServices.SKIP_SYSTEM_TABLES_EXISTENCE_CHECK;
import static org.apache.phoenix.query.QueryServices.SPOOL_DIRECTORY;
import static org.apache.phoenix.query.QueryServices.STATS_CACHE_THREAD_POOL_SIZE;
import static org.apache.phoenix.query.QueryServices.STATS_COLLECTION_ENABLED;
import static org.apache.phoenix.query.QueryServices.STATS_GUIDEPOST_WIDTH_BYTES_ATTRIB;
import static org.apache.phoenix.query.QueryServices.STATS_UPDATE_FREQ_MS_ATTRIB;
import static org.apache.phoenix.query.QueryServices.STATS_USE_CURRENT_TIME_ATTRIB;
import static org.apache.phoenix.query.QueryServices.TABLE_LEVEL_METRICS_ENABLED;
import static org.apache.phoenix.query.QueryServices.THREAD_POOL_SIZE_ATTRIB;
import static org.apache.phoenix.query.QueryServices.THREAD_TIMEOUT_MS_ATTRIB;
import static org.apache.phoenix.query.QueryServices.TRACING_BATCH_SIZE;
import static org.apache.phoenix.query.QueryServices.TRACING_ENABLED;
import static org.apache.phoenix.query.QueryServices.TRACING_STATS_TABLE_NAME_ATTRIB;
import static org.apache.phoenix.query.QueryServices.TRACING_THREAD_POOL_SIZE;
import static org.apache.phoenix.query.QueryServices.TRACING_TRACE_BUFFER_SIZE;
import static org.apache.phoenix.query.QueryServices.TRANSACTIONS_ENABLED;
import static org.apache.phoenix.query.QueryServices.UPLOAD_BINARY_DATA_TYPE_ENCODING;
import static org.apache.phoenix.query.QueryServices.USE_BYTE_BASED_REGEX_ATTRIB;
import static org.apache.phoenix.query.QueryServices.USE_INDEXES_ATTRIB;
import static org.apache.phoenix.query.QueryServices.USE_STATS_FOR_PARALLELIZATION;
import static org.apache.phoenix.query.QueryServices.CLIENT_INDEX_ASYNC_THRESHOLD;
import static org.apache.phoenix.query.QueryServices.PHOENIX_TTL_SERVER_SIDE_MASKING_ENABLED;
import static org.apache.phoenix.query.QueryServices.MAX_IN_LIST_SKIP_SCAN_SIZE;
import static org.apache.phoenix.query.QueryServices.WAL_EDIT_CODEC_ATTRIB;

import java.util.Map.Entry;

import org.apache.hbase.thirdparty.com.google.common.annotations.VisibleForTesting;
import org.apache.phoenix.schema.ConnectionProperty;
import org.apache.phoenix.schema.PIndexState;
import org.apache.hadoop.conf.Configuration;
import org.apache.hadoop.hbase.Coprocessor;
import org.apache.hadoop.hbase.client.Consistency;
import org.apache.hadoop.hbase.ipc.RpcControllerFactory;
import org.apache.hadoop.hbase.ipc.controller.ClientRpcControllerFactory;
import org.apache.phoenix.log.LogLevel;
import org.apache.phoenix.schema.PTable.ImmutableStorageScheme;
import org.apache.phoenix.schema.PTable.QualifierEncodingScheme;
import org.apache.phoenix.schema.PTableRefFactory;
import org.apache.phoenix.trace.util.Tracing;
import org.apache.phoenix.transaction.TransactionFactory;
import org.apache.phoenix.util.DateUtil;
import org.apache.phoenix.util.ReadOnlyProps;

/**
 * Options for {@link QueryServices}.
 *
 *
 * @since 0.1
 */
public class QueryServicesOptions {
    public static final int DEFAULT_KEEP_ALIVE_MS = 60000;
    public static final int DEFAULT_THREAD_POOL_SIZE = 128;
    public static final int DEFAULT_QUEUE_SIZE = 5000;
    public static final int UNLIMITED_QUEUE_SIZE = -1;
    public static final int DEFAULT_THREAD_TIMEOUT_MS = 600000; // 10min
    public static final int DEFAULT_SPOOL_THRESHOLD_BYTES = 1024 * 1024 * 20; // 20m
    public static final int DEFAULT_SERVER_SPOOL_THRESHOLD_BYTES = 1024 * 1024 * 20; // 20m
    public static final int DEFAULT_CLIENT_SPOOL_THRESHOLD_BYTES = 1024 * 1024 * 20; // 20m
    public static final boolean DEFAULT_CLIENT_ORDERBY_SPOOLING_ENABLED = true;
    public static final boolean DEFAULT_CLIENT_JOIN_SPOOLING_ENABLED = true;
    public static final boolean DEFAULT_SERVER_ORDERBY_SPOOLING_ENABLED = true;
    public static final String DEFAULT_SPOOL_DIRECTORY = System.getProperty("java.io.tmpdir");
    public static final int DEFAULT_MAX_MEMORY_PERC = 15; // 15% of heap
    public static final int DEFAULT_MAX_TENANT_MEMORY_PERC = 100;
    public static final long DEFAULT_MAX_SERVER_CACHE_SIZE = 1024 * 1024 * 100;  // 100 Mb
    public static final int DEFAULT_TARGET_QUERY_CONCURRENCY = 32;
    public static final int DEFAULT_MAX_QUERY_CONCURRENCY = 64;
    public static final String DEFAULT_DATE_FORMAT = DateUtil.DEFAULT_DATE_FORMAT;
    public static final String DEFAULT_DATE_FORMAT_TIMEZONE = DateUtil.DEFAULT_TIME_ZONE_ID;
    public static final boolean DEFAULT_CALL_QUEUE_ROUND_ROBIN = true;
    public static final int DEFAULT_MAX_MUTATION_SIZE = 500000;
    public static final int DEFAULT_MAX_MUTATION_SIZE_BYTES =  104857600; // 100 Mb
    public static final int DEFAULT_HBASE_CLIENT_KEYVALUE_MAXSIZE =  10485760; // 10 Mb
    public static final boolean DEFAULT_USE_INDEXES = true; // Use indexes
    public static final boolean DEFAULT_IMMUTABLE_ROWS = false; // Tables rows may be updated
    public static final boolean DEFAULT_DROP_METADATA = true; // Drop meta data also.
    public static final long DEFAULT_DRIVER_SHUTDOWN_TIMEOUT_MS = 5  * 1000; // Time to wait in ShutdownHook to exit gracefully.
    public static final boolean DEFAULT_TRACING_ENABLED = false;
    public static final int DEFAULT_TRACING_THREAD_POOL_SIZE = 5;
    public static final int DEFAULT_TRACING_BATCH_SIZE = 100;
    public static final int DEFAULT_TRACING_TRACE_BUFFER_SIZE = 1000;
    public static final int DEFAULT_MAX_INDEXES_PER_TABLE = 10;
    public static final int DEFAULT_CLIENT_INDEX_ASYNC_THRESHOLD = 0;
    public static final boolean DEFAULT_SERVER_SIDE_MASKING_ENABLED = false;

    public final static int DEFAULT_MUTATE_BATCH_SIZE = 100; // Batch size for UPSERT SELECT and DELETE
    //Batch size in bytes for UPSERT, SELECT and DELETE. By default, 2MB
    public final static long DEFAULT_MUTATE_BATCH_SIZE_BYTES = 2097152;
    // The only downside of it being out-of-sync is that the parallelization of the scan won't be as balanced as it could be.
    public static final int DEFAULT_MAX_SERVER_CACHE_TIME_TO_LIVE_MS = 30000; // 30 sec (with no activity)
    public static final int DEFAULT_MAX_SERVER_CACHE_PERSISTENCE_TIME_TO_LIVE_MS = 30 * 60000; // 30 minutes
    public static final int DEFAULT_SCAN_CACHE_SIZE = 1000;
    public static final int DEFAULT_MAX_INTRA_REGION_PARALLELIZATION = DEFAULT_MAX_QUERY_CONCURRENCY;
    public static final int DEFAULT_DISTINCT_VALUE_COMPRESS_THRESHOLD = 1024 * 1024 * 1; // 1 Mb
    public static final int DEFAULT_AGGREGATE_CHUNK_SIZE_INCREASE = 1024 * 1024 * 1; // 1 Mb
    public static final int DEFAULT_INDEX_MUTATE_BATCH_SIZE_THRESHOLD = 3;
    public static final long DEFAULT_MAX_SPOOL_TO_DISK_BYTES = 1024000000;
    // Only the first chunked batches are fetched in parallel, so this default
    // should be on the relatively bigger side of things. Bigger means more
    // latency and client-side spooling/buffering. Smaller means less initial
    // latency and less parallelization.
    public static final long DEFAULT_SCAN_RESULT_CHUNK_SIZE = 2999;
    public static final boolean DEFAULT_IS_NAMESPACE_MAPPING_ENABLED = false;
    public static final boolean DEFAULT_IS_SYSTEM_TABLE_MAPPED_TO_NAMESPACE = true;
    public static final int DEFAULT_MAX_IN_LIST_SKIP_SCAN_SIZE = 50000;

    //
    // Spillable GroupBy - SPGBY prefix
    //
    // Enable / disable spillable group by
    public static final boolean DEFAULT_GROUPBY_SPILLABLE = true;
    // Number of spill files / partitions the keys are distributed to
    // Each spill file fits 2GB of data
    public static final int DEFAULT_GROUPBY_SPILL_FILES = 2;
    // Max size of 1st level main memory cache in bytes --> upper bound
    public static final long DEFAULT_GROUPBY_MAX_CACHE_MAX = 1024L*1024L*100L;  // 100 Mb

    public static final long DEFAULT_SEQUENCE_CACHE_SIZE = 100;  // reserve 100 sequences at a time
    public static final int GLOBAL_INDEX_CHECKER_ENABLED_MAP_EXPIRATION_MIN = 10;
    public static final long DEFAULT_MAX_SERVER_METADATA_CACHE_TIME_TO_LIVE_MS =  60000 * 30; // 30 mins
    public static final long DEFAULT_MAX_SERVER_METADATA_CACHE_SIZE =  1024L*1024L*20L; // 20 Mb
    public static final long DEFAULT_MAX_CLIENT_METADATA_CACHE_SIZE =  1024L*1024L*10L; // 10 Mb
    public static final int DEFAULT_GROUPBY_ESTIMATED_DISTINCT_VALUES = 1000;
    public static final int DEFAULT_CLOCK_SKEW_INTERVAL = 2000;
    public static final boolean DEFAULT_INDEX_FAILURE_HANDLING_REBUILD = true; // auto rebuild on
    public static final boolean DEFAULT_INDEX_FAILURE_BLOCK_WRITE = false; 
    public static final boolean DEFAULT_INDEX_FAILURE_DISABLE_INDEX = true;
    public static final boolean DEFAULT_INDEX_FAILURE_THROW_EXCEPTION = true;
    public static final long DEFAULT_INDEX_FAILURE_HANDLING_REBUILD_INTERVAL = 60000; // 60 secs
    public static final long DEFAULT_INDEX_REBUILD_TASK_INITIAL_DELAY = 10000; // 10 secs
    public static final long DEFAULT_START_TRUNCATE_TASK_DELAY = 20000; // 20 secs
    public static final long DEFAULT_INDEX_FAILURE_HANDLING_REBUILD_OVERLAP_BACKWARD_TIME = 1; // 1 ms
    public static final long DEFAULT_INDEX_FAILURE_HANDLING_REBUILD_OVERLAP_FORWARD_TIME = 60000 * 3; // 3 mins
    // 30 min rpc timeout * 5 tries, with 2100ms total pause time between retries
    public static final long DEFAULT_INDEX_REBUILD_QUERY_TIMEOUT = (5 * 30000 * 60) + 2100;
    public static final long DEFAULT_INDEX_REBUILD_RPC_TIMEOUT = 30000 * 60; // 30 mins
    public static final long DEFAULT_INDEX_REBUILD_CLIENT_SCANNER_TIMEOUT = 30000 * 60; // 30 mins
    public static final int DEFAULT_INDEX_REBUILD_RPC_RETRIES_COUNTER = 5; // 5 total tries at rpc level
    public static final int DEFAULT_INDEX_REBUILD_DISABLE_TIMESTAMP_THRESHOLD = 60000 * 60 * 24; // 24 hrs
    public static final long DEFAULT_INDEX_PENDING_DISABLE_THRESHOLD = 30000; // 30 secs

    /**
     * HConstants#HIGH_QOS is the max we will see to a standard table. We go higher to differentiate
     * and give some room for things in the middle
     */
    public static final int DEFAULT_SERVER_SIDE_PRIORITY = 500;
    public static final int DEFAULT_INDEX_PRIORITY = 1000;
    public static final int DEFAULT_METADATA_PRIORITY = 2000;
    public static final int DEFAULT_INVALIDATE_METADATA_CACHE_PRIORITY = 3000;
    public static final boolean DEFAULT_ALLOW_LOCAL_INDEX = true;
    public static final int DEFAULT_INDEX_HANDLER_COUNT = 30;
    public static final int DEFAULT_METADATA_HANDLER_COUNT = 30;
    public static final int DEFAULT_SERVERSIDE_HANDLER_COUNT = 30;
    public static final int DEFAULT_INVALIDATE_CACHE_HANDLER_COUNT = 10;
    public static final int DEFAULT_SYSTEM_MAX_VERSIONS = 1;
    public static final boolean DEFAULT_SYSTEM_KEEP_DELETED_CELLS = false;

    // Retries when doing server side writes to SYSTEM.CATALOG
    // 20 retries with 100 pause = 230 seconds total retry time
    public static final int DEFAULT_METADATA_WRITE_RETRIES_NUMBER = 20;
    public static final int DEFAULT_METADATA_WRITE_RETRY_PAUSE = 100;

    public static final int DEFAULT_TRACING_PAGE_SIZE = 100;
    /**
     * Configuration key to overwrite the tablename that should be used as the target table
     */
    public static final String DEFAULT_TRACING_STATS_TABLE_NAME = "SYSTEM.TRACING_STATS";
    public static final String DEFAULT_TRACING_FREQ = Tracing.Frequency.NEVER.getKey();
    public static final double DEFAULT_TRACING_PROBABILITY_THRESHOLD = 0.05;

    public static final int DEFAULT_STATS_UPDATE_FREQ_MS = 15 * 60000; // 15min
    public static final int DEFAULT_STATS_GUIDEPOST_PER_REGION = 0; // Uses guidepost width by default
    // Since we're not taking into account the compression done by FAST_DIFF in our
    // counting of the bytes, default guidepost width to 100MB * 3 (where 3 is the
    // compression we're getting)
    public static final long DEFAULT_STATS_GUIDEPOST_WIDTH_BYTES = 3* 100 * 1024 *1024;
    public static final boolean DEFAULT_STATS_USE_CURRENT_TIME = true;
    public static final boolean DEFAULT_RUN_UPDATE_STATS_ASYNC = true;
    public static final boolean DEFAULT_COMMIT_STATS_ASYNC = true;
    public static final int DEFAULT_STATS_POOL_SIZE = 4;
    // Maximum size (in bytes) that cached table stats should take upm
    public static final long DEFAULT_STATS_MAX_CACHE_SIZE = 256 * 1024 * 1024;
    // Allow stats collection to be initiated by client multiple times immediately
    public static final int DEFAULT_MIN_STATS_UPDATE_FREQ_MS = 0;
    public static final int DEFAULT_STATS_CACHE_THREAD_POOL_SIZE = 4;

    public static final boolean DEFAULT_USE_REVERSE_SCAN = true;

    public static final String DEFAULT_CREATE_INDEX_STATE= PIndexState.BUILDING.toString();
    public static final boolean DEFAULT_DISABLE_ON_DROP = false;

    /**
     * Use only first time SYSTEM.SEQUENCE table is created.
     */
    public static final int DEFAULT_SEQUENCE_TABLE_SALT_BUCKETS = 0;
    /**
     * Default value for coprocessor priority is between SYSTEM and USER priority.
     */
    public static final int DEFAULT_COPROCESSOR_PRIORITY = Coprocessor.PRIORITY_SYSTEM/2 + Coprocessor.PRIORITY_USER/2; // Divide individually to prevent any overflow
    public static final boolean DEFAULT_EXPLAIN_CHUNK_COUNT = true;
    public static final boolean DEFAULT_EXPLAIN_ROW_COUNT = true;
    public static final boolean DEFAULT_ALLOW_ONLINE_TABLE_SCHEMA_UPDATE = true;
    public static final int DEFAULT_RETRIES_FOR_SCHEMA_UPDATE_CHECK = 10;
    public static final long DEFAULT_DELAY_FOR_SCHEMA_UPDATE_CHECK = 5 * 1000; // 5 seconds.
    public static final boolean DEFAULT_STORE_NULLS = false;

    // TODO Change this to true as part of PHOENIX-1543
    // We'll also need this for transactions to work correctly
    public static final boolean DEFAULT_AUTO_COMMIT = false;
    public static final boolean DEFAULT_TABLE_ISTRANSACTIONAL = false;
    public static final String DEFAULT_TRANSACTION_PROVIDER = TransactionFactory.Provider.getDefault().name();
    public static final boolean DEFAULT_TRANSACTIONS_ENABLED = false;
    public static final boolean DEFAULT_IS_GLOBAL_METRICS_ENABLED = true;
    public static final boolean DEFAULT_IS_TABLE_LEVEL_METRICS_ENABLED = false;
    public static final boolean DEFAULT_IS_METRIC_PUBLISHER_ENABLED = false;
    public static final String DEFAULT_ALLOWED_LIST_FOR_TABLE_LEVEL_METRICS = null; //All the tables metrics will be allowed.
    public static final String DEFAULT_METRIC_PUBLISHER_CLASS_NAME = "org.apache.phoenix.monitoring.JmxMetricProvider";
    public static final String DEFAULT_CLIENT_METRICS_TAG = "FAT_CLIENT";

    public static final boolean DEFAULT_TRANSACTIONAL = false;
    public static final boolean DEFAULT_MULTI_TENANT = false;
    public static final boolean DEFAULT_AUTO_FLUSH = false;

    private static final String DEFAULT_CLIENT_RPC_CONTROLLER_FACTORY = ClientRpcControllerFactory.class.getName();

    public static final String DEFAULT_CONSISTENCY_LEVEL = Consistency.STRONG.toString();

    public static final boolean DEFAULT_USE_BYTE_BASED_REGEX = false;
    public static final boolean DEFAULT_FORCE_ROW_KEY_ORDER = false;
    public static final boolean DEFAULT_ALLOW_USER_DEFINED_FUNCTIONS = false;
    public static final boolean DEFAULT_REQUEST_LEVEL_METRICS_ENABLED = false;
    public static final boolean DEFAULT_ALLOW_VIEWS_ADD_NEW_CF_BASE_TABLE = true;
    public static final int DEFAULT_MAX_VERSIONS_TRANSACTIONAL = Integer.MAX_VALUE;

    public static final boolean DEFAULT_RETURN_SEQUENCE_VALUES = false;
    public static final String DEFAULT_EXTRA_JDBC_ARGUMENTS = "";

    public static final long DEFAULT_INDEX_POPULATION_SLEEP_TIME = 5000;

    // Phoenix Connection Query Service configuration Defaults
    public static final String DEFAULT_QUERY_SERVICES_NAME = "DEFAULT_CQSN";
    public static final String DEFAULT_CONNECTION_QUERY_SERVICE_HISTOGRAM_SIZE_RANGES =
            "1, 10, 100, 500, 1000";
    public static final boolean DEFAULT_IS_CONNECTION_QUERY_SERVICE_METRICS_PUBLISHER_ENABLED =
            false;
    public static final boolean DEFAULT_IS_CONNECTION_QUERY_SERVICE_METRICS_ENABLED = false;

    public static final boolean DEFAULT_RENEW_LEASE_ENABLED = true;
    public static final int DEFAULT_RUN_RENEW_LEASE_FREQUENCY_INTERVAL_MILLISECONDS =
            DEFAULT_HBASE_CLIENT_SCANNER_TIMEOUT_PERIOD / 2;
    public static final int DEFAULT_RENEW_LEASE_THRESHOLD_MILLISECONDS =
            (3 * DEFAULT_HBASE_CLIENT_SCANNER_TIMEOUT_PERIOD) / 4;
    public static final int DEFAULT_RENEW_LEASE_THREAD_POOL_SIZE = 10;
    public static final boolean DEFAULT_LOCAL_INDEX_CLIENT_UPGRADE = true;
    public static final float DEFAULT_LIMITED_QUERY_SERIAL_THRESHOLD = 0.2f;

    public static final boolean DEFAULT_INDEX_ASYNC_BUILD_ENABLED = true;

    public static final String DEFAULT_CLIENT_CACHE_ENCODING = PTableRefFactory.Encoding.OBJECT.toString();
    public static final boolean DEFAULT_AUTO_UPGRADE_ENABLED = true;
    public static final int DEFAULT_CLIENT_CONNECTION_CACHE_MAX_DURATION = 86400000;
    public static final int DEFAULT_COLUMN_ENCODED_BYTES = QualifierEncodingScheme.TWO_BYTE_QUALIFIERS.getSerializedMetadataValue();
    public static final String DEFAULT_IMMUTABLE_STORAGE_SCHEME = ImmutableStorageScheme.SINGLE_CELL_ARRAY_WITH_OFFSETS.toString();
    public static final String DEFAULT_MULTITENANT_IMMUTABLE_STORAGE_SCHEME = ImmutableStorageScheme.ONE_CELL_PER_COLUMN.toString();


    //by default, max connections from one client to one cluster is unlimited
    public static final int DEFAULT_CLIENT_CONNECTION_MAX_ALLOWED_CONNECTIONS = 0;
    //by default, max internal connections from one client to one cluster is unlimited
    public static final int DEFAULT_INTERNAL_CONNECTION_MAX_ALLOWED_CONNECTIONS = 0;

    public static final boolean DEFAULT_CONNECTION_ACTIVITY_LOGGING_ENABLED = false;
    public static final int DEFAULT_CONNECTION_ACTIVITY_LOGGING_INTERVAL_IN_MINS = 15;
    public static final boolean DEFAULT_STATS_COLLECTION_ENABLED = true;
    public static final boolean DEFAULT_USE_STATS_FOR_PARALLELIZATION = true;
    
    //Security defaults
    public static final boolean DEFAULT_PHOENIX_ACLS_ENABLED = false;

    public static final int DEFAULT_SMALL_SCAN_THRESHOLD = 100;

    /**
     * Metadata caching configs, see https://issues.apache.org/jira/browse/PHOENIX-6883.
     * Disable the boolean flags and set UCF=always to disable the caching re-design.
     *
     * Disable caching re-design if you use Online Data Format Change since the cutover logic
     * is currently incompatible and clients may not learn about the physical table change.
     * See https://issues.apache.org/jira/browse/PHOENIX-7284.
     *
     * Disable caching re-design if your clients will not have ADMIN perms to call region server
     * RPC. See https://issues.apache.org/jira/browse/HBASE-28508
     */
    public static final long DEFAULT_UPDATE_CACHE_FREQUENCY
                = (long) ConnectionProperty.UPDATE_CACHE_FREQUENCY.getValue("ALWAYS");
    public static final boolean DEFAULT_LAST_DDL_TIMESTAMP_VALIDATION_ENABLED = false;
    public static final boolean DEFAULT_PHOENIX_METADATA_INVALIDATE_CACHE_ENABLED = false;
    public static final int DEFAULT_PHOENIX_METADATA_CACHE_INVALIDATION_THREAD_POOL_SIZE = 20;

    // default system task handling interval in milliseconds
    public static final long DEFAULT_TASK_HANDLING_INTERVAL_MS = 60*1000; // 1 min
    public static final long DEFAULT_TASK_HANDLING_MAX_INTERVAL_MS = 30*60*1000; // 30 min
    public static final long DEFAULT_TASK_HANDLING_INITIAL_DELAY_MS = 10*1000; // 10 sec

    public static final long DEFAULT_GLOBAL_INDEX_ROW_AGE_THRESHOLD_TO_DELETE_MS = 7*24*60*60*1000; /* 7 days */
    public static final boolean DEFAULT_INDEX_REGION_OBSERVER_ENABLED = true;

    public static final String DEFAULT_INDEX_REGION_OBSERVER_ENABLED_ALL_TABLES = Boolean.toString(true);
    public static final boolean DEFAULT_PHOENIX_SERVER_PAGING_ENABLED = true;
    public static final long DEFAULT_INDEX_REBUILD_PAGE_SIZE_IN_ROWS = 32 * 1024;
    public static final long DEFAULT_INDEX_PAGE_SIZE_IN_ROWS = 32 * 1024;

    public static final boolean DEFAULT_ALLOW_SPLITTABLE_SYSTEM_CATALOG_ROLLBACK = false;

    public static final boolean DEFAULT_PROPERTY_POLICY_PROVIDER_ENABLED = true;

    public static final String DEFAULT_SCHEMA = null;
    public static final String DEFAULT_UPLOAD_BINARY_DATA_TYPE_ENCODING = "BASE64"; // for backward compatibility, till
                                                                                    // 4.10, psql and CSVBulkLoad
                                                                                    // expects binary data to be base 64
                                                                                    // encoded
    // RS -> RS calls for upsert select statements are disabled by default
    public static final boolean DEFAULT_ENABLE_SERVER_UPSERT_SELECT = false;

    // By default generally allow server trigger mutations
    public static final boolean DEFAULT_ENABLE_SERVER_SIDE_DELETE_MUTATIONS = true;
    public static final boolean DEFAULT_ENABLE_SERVER_SIDE_UPSERT_MUTATIONS = true;

    public static final boolean DEFAULT_COST_BASED_OPTIMIZER_ENABLED = false;
    public static final boolean DEFAULT_WILDCARD_QUERY_DYNAMIC_COLS_ATTRIB = false;
    public static final String DEFAULT_LOGGING_LEVEL = LogLevel.OFF.name();
    public static final String DEFAULT_AUDIT_LOGGING_LEVEL = LogLevel.OFF.name();
    public static final String DEFAULT_LOG_SAMPLE_RATE = "1.0";
    public static final int DEFAULT_LOG_SALT_BUCKETS = 32;
    public static final int DEFAULT_SALT_BUCKETS = 0;

    public static final boolean DEFAULT_SYSTEM_CATALOG_SPLITTABLE = true;

    public static final String DEFAULT_GUIDE_POSTS_CACHE_FACTORY_CLASS = "org.apache.phoenix.query.DefaultGuidePostsCacheFactory";

    public static final boolean DEFAULT_LONG_VIEW_INDEX_ENABLED = false;

    public static final boolean DEFAULT_PENDING_MUTATIONS_DDL_THROW = false;
    public static final boolean DEFAULT_SKIP_SYSTEM_TABLES_EXISTENCE_CHECK = false;
    public static final boolean DEFAULT_MOVE_CHILD_LINKS_DURING_UPGRADE_ENABLED = true;
    public static final int DEFAULT_TIMEOUT_DURING_UPGRADE_MS = 60000 * 30; // 30 mins
    public static final int DEFAULT_SCAN_PAGE_SIZE = 32768;
    public static final boolean DEFAULT_APPLY_TIME_ZONE_DISPLACMENT = false;
    public static final boolean DEFAULT_PHOENIX_TABLE_TTL_ENABLED = true;
    public static final boolean DEFAULT_PHOENIX_COMPACTION_ENABLED = true;
    public static final boolean DEFAULT_PHOENIX_VIEW_TTL_ENABLED = true;
    public static final int DEFAULT_PHOENIX_VIEW_TTL_TENANT_VIEWS_PER_SCAN_LIMIT = 100;

    public static final int DEFAULT_MAX_REGION_LOCATIONS_SIZE_EXPLAIN_PLAN = 5;
    public static final boolean DEFAULT_SERVER_MERGE_FOR_UNCOVERED_INDEX = true;

    public static final boolean DEFAULT_PHOENIX_GET_METADATA_READ_LOCK_ENABLED = true;

    public static final int DEFAULT_PHOENIX_STREAMS_GET_TABLE_REGIONS_TIMEOUT = 300000; // 5 minutes
    public static final boolean DEFAULT_SYSTEM_CATALOG_INDEXES_ENABLED = false;


    public static final Boolean DEFAULT_CLUSTER_ROLE_BASED_MUTATION_BLOCK_ENABLED = false;
    public static final Boolean DEFAULT_CQSI_THREAD_POOL_ENABLED = false;
    public static final int DEFAULT_CQSI_THREAD_POOL_KEEP_ALIVE_SECONDS = 60;
    public static final int DEFAULT_CQSI_THREAD_POOL_CORE_POOL_SIZE = 25;
    public static final int DEFAULT_CQSI_THREAD_POOL_MAX_THREADS = 25;
    public static final int DEFAULT_CQSI_THREAD_POOL_MAX_QUEUE = 512;
    public static final Boolean DEFAULT_CQSI_THREAD_POOL_ALLOW_CORE_THREAD_TIMEOUT = true;
    public static final Boolean DEFAULT_CQSI_THREAD_POOL_METRICS_ENABLED = false;
<<<<<<< HEAD

    public static final long DEFAULT_PHOENIX_CDC_STREAM_PARTITION_EXPIRY_MIN_AGE_MS = 30*60*60*1000; // 30 hours

=======
    public static final int DEFAULT_CDC_TTL_MUTATION_MAX_RETRIES = 5;
>>>>>>> e2e2e4ea

    private final Configuration config;

    private QueryServicesOptions(Configuration config) {
        this.config = config;
    }

    public ReadOnlyProps getProps(ReadOnlyProps defaultProps) {
        return new ReadOnlyProps(defaultProps, config.iterator());
    }

    public QueryServicesOptions setAll(ReadOnlyProps props) {
        for (Entry<String,String> entry : props) {
            config.set(entry.getKey(), entry.getValue());
        }
        return this;
    }

    public static QueryServicesOptions withDefaults() {
        Configuration config = HBaseFactoryProvider.getConfigurationFactory().getConfiguration();
        QueryServicesOptions options = new QueryServicesOptions(config)
            .setIfUnset(STATS_USE_CURRENT_TIME_ATTRIB, DEFAULT_STATS_USE_CURRENT_TIME)
            .setIfUnset(RUN_UPDATE_STATS_ASYNC, DEFAULT_RUN_UPDATE_STATS_ASYNC)
            .setIfUnset(COMMIT_STATS_ASYNC, DEFAULT_COMMIT_STATS_ASYNC)
            .setIfUnset(KEEP_ALIVE_MS_ATTRIB, DEFAULT_KEEP_ALIVE_MS)
            .setIfUnset(THREAD_POOL_SIZE_ATTRIB, DEFAULT_THREAD_POOL_SIZE)
            .setIfUnset(QUEUE_SIZE_ATTRIB, DEFAULT_QUEUE_SIZE)
            .setIfUnset(THREAD_TIMEOUT_MS_ATTRIB, DEFAULT_THREAD_TIMEOUT_MS)
            .setIfUnset(CLIENT_SPOOL_THRESHOLD_BYTES_ATTRIB, DEFAULT_CLIENT_SPOOL_THRESHOLD_BYTES)
            .setIfUnset(SERVER_SPOOL_THRESHOLD_BYTES_ATTRIB, DEFAULT_SERVER_SPOOL_THRESHOLD_BYTES)
            .setIfUnset(SPOOL_DIRECTORY, DEFAULT_SPOOL_DIRECTORY)
            .setIfUnset(MAX_MEMORY_PERC_ATTRIB, DEFAULT_MAX_MEMORY_PERC)
            .setIfUnset(MAX_TENANT_MEMORY_PERC_ATTRIB, DEFAULT_MAX_TENANT_MEMORY_PERC)
            .setIfUnset(MAX_SERVER_CACHE_SIZE_ATTRIB, DEFAULT_MAX_SERVER_CACHE_SIZE)
            .setIfUnset(SCAN_CACHE_SIZE_ATTRIB, DEFAULT_SCAN_CACHE_SIZE)
            .setIfUnset(DATE_FORMAT_ATTRIB, DEFAULT_DATE_FORMAT)
            .setIfUnset(DATE_FORMAT_TIMEZONE_ATTRIB, DEFAULT_DATE_FORMAT_TIMEZONE)
            .setIfUnset(STATS_UPDATE_FREQ_MS_ATTRIB, DEFAULT_STATS_UPDATE_FREQ_MS)
            .setIfUnset(MIN_STATS_UPDATE_FREQ_MS_ATTRIB, DEFAULT_MIN_STATS_UPDATE_FREQ_MS)
            .setIfUnset(STATS_CACHE_THREAD_POOL_SIZE, DEFAULT_STATS_CACHE_THREAD_POOL_SIZE)
            .setIfUnset(CALL_QUEUE_ROUND_ROBIN_ATTRIB, DEFAULT_CALL_QUEUE_ROUND_ROBIN)
            .setIfUnset(MAX_MUTATION_SIZE_ATTRIB, DEFAULT_MAX_MUTATION_SIZE)
            .setIfUnset(ROW_KEY_ORDER_SALTED_TABLE_ATTRIB, DEFAULT_FORCE_ROW_KEY_ORDER)
            .setIfUnset(USE_INDEXES_ATTRIB, DEFAULT_USE_INDEXES)
            .setIfUnset(IMMUTABLE_ROWS_ATTRIB, DEFAULT_IMMUTABLE_ROWS)
            .setIfUnset(INDEX_MUTATE_BATCH_SIZE_THRESHOLD_ATTRIB, DEFAULT_INDEX_MUTATE_BATCH_SIZE_THRESHOLD)
            .setIfUnset(MAX_SPOOL_TO_DISK_BYTES_ATTRIB, DEFAULT_MAX_SPOOL_TO_DISK_BYTES)
            .setIfUnset(DROP_METADATA_ATTRIB, DEFAULT_DROP_METADATA)
            .setIfUnset(GROUPBY_SPILLABLE_ATTRIB, DEFAULT_GROUPBY_SPILLABLE)
            .setIfUnset(GROUPBY_MAX_CACHE_SIZE_ATTRIB, DEFAULT_GROUPBY_MAX_CACHE_MAX)
            .setIfUnset(GROUPBY_SPILL_FILES_ATTRIB, DEFAULT_GROUPBY_SPILL_FILES)
            .setIfUnset(SEQUENCE_CACHE_SIZE_ATTRIB, DEFAULT_SEQUENCE_CACHE_SIZE)
            .setIfUnset(SCAN_RESULT_CHUNK_SIZE, DEFAULT_SCAN_RESULT_CHUNK_SIZE)
            .setIfUnset(ALLOW_ONLINE_TABLE_SCHEMA_UPDATE, DEFAULT_ALLOW_ONLINE_TABLE_SCHEMA_UPDATE)
            .setIfUnset(NUM_RETRIES_FOR_SCHEMA_UPDATE_CHECK, DEFAULT_RETRIES_FOR_SCHEMA_UPDATE_CHECK)
            .setIfUnset(DELAY_FOR_SCHEMA_UPDATE_CHECK, DEFAULT_DELAY_FOR_SCHEMA_UPDATE_CHECK)
            .setIfUnset(GLOBAL_METRICS_ENABLED, DEFAULT_IS_GLOBAL_METRICS_ENABLED)
            .setIfUnset(RpcControllerFactory.CUSTOM_CONTROLLER_CONF_KEY, DEFAULT_CLIENT_RPC_CONTROLLER_FACTORY)
            .setIfUnset(USE_BYTE_BASED_REGEX_ATTRIB, DEFAULT_USE_BYTE_BASED_REGEX)
            .setIfUnset(FORCE_ROW_KEY_ORDER_ATTRIB, DEFAULT_FORCE_ROW_KEY_ORDER)
            .setIfUnset(COLLECT_REQUEST_LEVEL_METRICS, DEFAULT_REQUEST_LEVEL_METRICS_ENABLED)
            .setIfUnset(ALLOW_VIEWS_ADD_NEW_CF_BASE_TABLE, DEFAULT_ALLOW_VIEWS_ADD_NEW_CF_BASE_TABLE)
            .setIfUnset(ALLOW_VIEWS_ADD_NEW_CF_BASE_TABLE, DEFAULT_ALLOW_VIEWS_ADD_NEW_CF_BASE_TABLE)
            .setIfUnset(RENEW_LEASE_THRESHOLD_MILLISECONDS, DEFAULT_RENEW_LEASE_THRESHOLD_MILLISECONDS)
            .setIfUnset(RUN_RENEW_LEASE_FREQUENCY_INTERVAL_MILLISECONDS, DEFAULT_RUN_RENEW_LEASE_FREQUENCY_INTERVAL_MILLISECONDS)
            .setIfUnset(RENEW_LEASE_THREAD_POOL_SIZE, DEFAULT_RENEW_LEASE_THREAD_POOL_SIZE)
            .setIfUnset(IS_NAMESPACE_MAPPING_ENABLED, DEFAULT_IS_NAMESPACE_MAPPING_ENABLED)
            .setIfUnset(IS_SYSTEM_TABLE_MAPPED_TO_NAMESPACE, DEFAULT_IS_SYSTEM_TABLE_MAPPED_TO_NAMESPACE)
            .setIfUnset(LOCAL_INDEX_CLIENT_UPGRADE_ATTRIB, DEFAULT_LOCAL_INDEX_CLIENT_UPGRADE)
            .setIfUnset(AUTO_UPGRADE_ENABLED, DEFAULT_AUTO_UPGRADE_ENABLED)
            .setIfUnset(UPLOAD_BINARY_DATA_TYPE_ENCODING, DEFAULT_UPLOAD_BINARY_DATA_TYPE_ENCODING)
            .setIfUnset(TRACING_ENABLED, DEFAULT_TRACING_ENABLED)
            .setIfUnset(TRACING_BATCH_SIZE, DEFAULT_TRACING_BATCH_SIZE)
            .setIfUnset(TRACING_THREAD_POOL_SIZE, DEFAULT_TRACING_THREAD_POOL_SIZE)
            .setIfUnset(STATS_COLLECTION_ENABLED, DEFAULT_STATS_COLLECTION_ENABLED)
            .setIfUnset(USE_STATS_FOR_PARALLELIZATION, DEFAULT_USE_STATS_FOR_PARALLELIZATION)
            .setIfUnset(USE_STATS_FOR_PARALLELIZATION, DEFAULT_USE_STATS_FOR_PARALLELIZATION)
            .setIfUnset(UPLOAD_BINARY_DATA_TYPE_ENCODING, DEFAULT_UPLOAD_BINARY_DATA_TYPE_ENCODING)
            .setIfUnset(COST_BASED_OPTIMIZER_ENABLED, DEFAULT_COST_BASED_OPTIMIZER_ENABLED)
            .setIfUnset(PHOENIX_ACLS_ENABLED,  DEFAULT_PHOENIX_ACLS_ENABLED)
            .setIfUnset(LOG_LEVEL,  DEFAULT_LOGGING_LEVEL)
            .setIfUnset(LOG_SAMPLE_RATE,  DEFAULT_LOG_SAMPLE_RATE)
            .setIfUnset("data.tx.pre.014.changeset.key", Boolean.FALSE.toString())
            .setIfUnset(CLIENT_METRICS_TAG, DEFAULT_CLIENT_METRICS_TAG)
            .setIfUnset(CLIENT_INDEX_ASYNC_THRESHOLD, DEFAULT_CLIENT_INDEX_ASYNC_THRESHOLD)
            .setIfUnset(PHOENIX_TTL_SERVER_SIDE_MASKING_ENABLED, DEFAULT_SERVER_SIDE_MASKING_ENABLED)
            .setIfUnset(QUERY_SERVICES_NAME, DEFAULT_QUERY_SERVICES_NAME)
            .setIfUnset(INDEX_CREATE_DEFAULT_STATE, DEFAULT_CREATE_INDEX_STATE)
            .setIfUnset(CONNECTION_QUERY_SERVICE_HISTOGRAM_SIZE_RANGES,
                    DEFAULT_CONNECTION_QUERY_SERVICE_HISTOGRAM_SIZE_RANGES)
            .setIfUnset(CONNECTION_QUERY_SERVICE_METRICS_ENABLED,
                    DEFAULT_IS_CONNECTION_QUERY_SERVICE_METRICS_ENABLED)
            .setIfUnset(CONNECTION_QUERY_SERVICE_METRICS_PUBLISHER_ENABLED,
                    DEFAULT_IS_CONNECTION_QUERY_SERVICE_METRICS_PUBLISHER_ENABLED)
            .setIfUnset(SKIP_SYSTEM_TABLES_EXISTENCE_CHECK,
                DEFAULT_SKIP_SYSTEM_TABLES_EXISTENCE_CHECK)
            .setIfUnset(MAX_IN_LIST_SKIP_SCAN_SIZE, DEFAULT_MAX_IN_LIST_SKIP_SCAN_SIZE)
            .setIfUnset(MAX_REGION_LOCATIONS_SIZE_EXPLAIN_PLAN,
                    DEFAULT_MAX_REGION_LOCATIONS_SIZE_EXPLAIN_PLAN)
            .setIfUnset(SERVER_MERGE_FOR_UNCOVERED_INDEX,
                DEFAULT_SERVER_MERGE_FOR_UNCOVERED_INDEX)
            .setIfUnset(MAX_IN_LIST_SKIP_SCAN_SIZE, DEFAULT_MAX_IN_LIST_SKIP_SCAN_SIZE)
            .setIfUnset(CONNECTION_ACTIVITY_LOGGING_ENABLED, DEFAULT_CONNECTION_ACTIVITY_LOGGING_ENABLED)
            .setIfUnset(CONNECTION_ACTIVITY_LOGGING_INTERVAL,
                    DEFAULT_CONNECTION_ACTIVITY_LOGGING_INTERVAL_IN_MINS)
            .setIfUnset(CLUSTER_ROLE_BASED_MUTATION_BLOCK_ENABLED,
                    DEFAULT_CLUSTER_ROLE_BASED_MUTATION_BLOCK_ENABLED)
            .setIfUnset(CQSI_THREAD_POOL_ENABLED, DEFAULT_CQSI_THREAD_POOL_ENABLED)
            .setIfUnset(CQSI_THREAD_POOL_KEEP_ALIVE_SECONDS,
                    DEFAULT_CQSI_THREAD_POOL_KEEP_ALIVE_SECONDS)
            .setIfUnset(CQSI_THREAD_POOL_CORE_POOL_SIZE, DEFAULT_CQSI_THREAD_POOL_CORE_POOL_SIZE)
            .setIfUnset(CQSI_THREAD_POOL_MAX_THREADS, DEFAULT_CQSI_THREAD_POOL_MAX_THREADS)
            .setIfUnset(CQSI_THREAD_POOL_MAX_QUEUE, DEFAULT_CQSI_THREAD_POOL_MAX_QUEUE)
            .setIfUnset(CQSI_THREAD_POOL_ALLOW_CORE_THREAD_TIMEOUT,
                    DEFAULT_CQSI_THREAD_POOL_ALLOW_CORE_THREAD_TIMEOUT)
            .setIfUnset(CQSI_THREAD_POOL_METRICS_ENABLED, DEFAULT_CQSI_THREAD_POOL_METRICS_ENABLED)
            .setIfUnset(CDC_TTL_MUTATION_MAX_RETRIES, DEFAULT_CDC_TTL_MUTATION_MAX_RETRIES);

        // HBase sets this to 1, so we reset it to something more appropriate.
        // Hopefully HBase will change this, because we can't know if a user set
        // it to 1, so we'll change it.
        int scanCaching = config.getInt(SCAN_CACHE_SIZE_ATTRIB, 0);
        if (scanCaching == 1) {
            config.setInt(SCAN_CACHE_SIZE_ATTRIB, DEFAULT_SCAN_CACHE_SIZE);
        } else if (scanCaching <= 0) { // Provides the user with a way of setting it to 1
            config.setInt(SCAN_CACHE_SIZE_ATTRIB, 1);
        }
        return options;
    }

    public Configuration getConfiguration() {
        return config;
    }

    private QueryServicesOptions setIfUnset(String name, int value) {
        config.setIfUnset(name, Integer.toString(value));
        return this;
    }

    private QueryServicesOptions setIfUnset(String name, boolean value) {
        config.setIfUnset(name, Boolean.toString(value));
        return this;
    }

    private QueryServicesOptions setIfUnset(String name, long value) {
        config.setIfUnset(name, Long.toString(value));
        return this;
    }

    private QueryServicesOptions setIfUnset(String name, String value) {
        config.setIfUnset(name, value);
        return this;
    }

    public QueryServicesOptions setKeepAliveMs(int keepAliveMs) {
        return set(KEEP_ALIVE_MS_ATTRIB, keepAliveMs);
    }

    public QueryServicesOptions setThreadPoolSize(int threadPoolSize) {
        return set(THREAD_POOL_SIZE_ATTRIB, threadPoolSize);
    }

    public QueryServicesOptions setQueueSize(int queueSize) {
        config.setInt(QUEUE_SIZE_ATTRIB, queueSize);
        return this;
    }

    public QueryServicesOptions setThreadTimeoutMs(int threadTimeoutMs) {
        return set(THREAD_TIMEOUT_MS_ATTRIB, threadTimeoutMs);
    }

    public QueryServicesOptions setClientSpoolThresholdBytes(long spoolThresholdBytes) {
        return set(CLIENT_SPOOL_THRESHOLD_BYTES_ATTRIB, spoolThresholdBytes);
    }

    public QueryServicesOptions setServerSpoolThresholdBytes(long spoolThresholdBytes) {
        return set(SERVER_SPOOL_THRESHOLD_BYTES_ATTRIB, spoolThresholdBytes);
    }

    public QueryServicesOptions setSpoolDirectory(String spoolDirectory) {
        return set(SPOOL_DIRECTORY, spoolDirectory);
    }

    public QueryServicesOptions setMaxMemoryPerc(int maxMemoryPerc) {
        return set(MAX_MEMORY_PERC_ATTRIB, maxMemoryPerc);
    }

    public QueryServicesOptions setMaxTenantMemoryPerc(int maxTenantMemoryPerc) {
        return set(MAX_TENANT_MEMORY_PERC_ATTRIB, maxTenantMemoryPerc);
    }

    public QueryServicesOptions setMaxServerCacheSize(long maxServerCacheSize) {
        return set(MAX_SERVER_CACHE_SIZE_ATTRIB, maxServerCacheSize);
    }

    public QueryServicesOptions setMaxServerMetaDataCacheSize(long maxMetaDataCacheSize) {
        return set(MAX_SERVER_METADATA_CACHE_SIZE_ATTRIB, maxMetaDataCacheSize);
    }

    public QueryServicesOptions setMaxClientMetaDataCacheSize(long maxMetaDataCacheSize) {
        return set(MAX_CLIENT_METADATA_CACHE_SIZE_ATTRIB, maxMetaDataCacheSize);
    }

    public QueryServicesOptions setScanFetchSize(int scanFetchSize) {
        return set(SCAN_CACHE_SIZE_ATTRIB, scanFetchSize);
    }

    public QueryServicesOptions setDateFormat(String dateFormat) {
        return set(DATE_FORMAT_ATTRIB, dateFormat);
    }

    public QueryServicesOptions setCallQueueRoundRobin(boolean isRoundRobin) {
        return set(CALL_QUEUE_PRODUCER_ATTRIB_NAME, isRoundRobin);
    }

    public QueryServicesOptions setMaxMutateSize(int maxMutateSize) {
        return set(MAX_MUTATION_SIZE_ATTRIB, maxMutateSize);
    }

    @Deprecated
    public QueryServicesOptions setMutateBatchSize(int mutateBatchSize) {
        return set(MUTATE_BATCH_SIZE_ATTRIB, mutateBatchSize);
    }

    public QueryServicesOptions setDropMetaData(boolean dropMetadata) {
        return set(DROP_METADATA_ATTRIB, dropMetadata);
    }

    public QueryServicesOptions setGroupBySpill(boolean enabled) {
        return set(GROUPBY_SPILLABLE_ATTRIB, enabled);
    }

    public QueryServicesOptions setGroupBySpillMaxCacheSize(long size) {
        return set(GROUPBY_MAX_CACHE_SIZE_ATTRIB, size);
    }

    public QueryServicesOptions setGroupBySpillNumSpillFiles(long num) {
        return set(GROUPBY_SPILL_FILES_ATTRIB, num);
    }

    QueryServicesOptions set(String name, boolean value) {
        config.set(name, Boolean.toString(value));
        return this;
    }

    QueryServicesOptions set(String name, int value) {
        config.set(name, Integer.toString(value));
        return this;
    }

    QueryServicesOptions set(String name, String value) {
        config.set(name, value);
        return this;
    }

    QueryServicesOptions set(String name, long value) {
        config.set(name, Long.toString(value));
        return this;
    }

    public int getKeepAliveMs() {
        return config.getInt(KEEP_ALIVE_MS_ATTRIB, DEFAULT_KEEP_ALIVE_MS);
    }

    public int getThreadPoolSize() {
        return config.getInt(THREAD_POOL_SIZE_ATTRIB, DEFAULT_THREAD_POOL_SIZE);
    }

    public int getQueueSize() {
        return config.getInt(QUEUE_SIZE_ATTRIB, DEFAULT_QUEUE_SIZE);
    }

    public int getMaxMemoryPerc() {
        return config.getInt(MAX_MEMORY_PERC_ATTRIB, DEFAULT_MAX_MEMORY_PERC);
    }

    public int getMaxMutateSize() {
        return config.getInt(MAX_MUTATION_SIZE_ATTRIB, DEFAULT_MAX_MUTATION_SIZE);
    }

    @Deprecated
    public int getMutateBatchSize() {
        return config.getInt(MUTATE_BATCH_SIZE_ATTRIB, DEFAULT_MUTATE_BATCH_SIZE);
    }

    public String getClientMetricTag() {
        return config.get(QueryServices.CLIENT_METRICS_TAG, DEFAULT_CLIENT_METRICS_TAG);
    }

    public boolean isUseIndexes() {
        return config.getBoolean(USE_INDEXES_ATTRIB, DEFAULT_USE_INDEXES);
    }

    public boolean isImmutableRows() {
        return config.getBoolean(IMMUTABLE_ROWS_ATTRIB, DEFAULT_IMMUTABLE_ROWS);
    }

    public boolean isDropMetaData() {
        return config.getBoolean(DROP_METADATA_ATTRIB, DEFAULT_DROP_METADATA);
    }

    public boolean isSpillableGroupByEnabled() {
        return config.getBoolean(GROUPBY_SPILLABLE_ATTRIB, DEFAULT_GROUPBY_SPILLABLE);
    }

    public long getSpillableGroupByMaxCacheSize() {
        return config.getLongBytes(GROUPBY_MAX_CACHE_SIZE_ATTRIB, DEFAULT_GROUPBY_MAX_CACHE_MAX);
    }

    public int getSpillableGroupByNumSpillFiles() {
        return config.getInt(GROUPBY_SPILL_FILES_ATTRIB, DEFAULT_GROUPBY_SPILL_FILES);
    }

    public boolean isTracingEnabled() {
        return config.getBoolean(TRACING_ENABLED, DEFAULT_TRACING_ENABLED);
    }

    public QueryServicesOptions setTracingEnabled(boolean enable) {
        config.setBoolean(TRACING_ENABLED, enable);
        return this;
    }

    public int getTracingThreadPoolSize() {
        return config.getInt(TRACING_THREAD_POOL_SIZE, DEFAULT_TRACING_THREAD_POOL_SIZE);
    }

    public int getTracingBatchSize() {
        return config.getInt(TRACING_BATCH_SIZE, DEFAULT_TRACING_BATCH_SIZE);
    }

    public int getTracingTraceBufferSize() {
        return config.getInt(TRACING_TRACE_BUFFER_SIZE, DEFAULT_TRACING_TRACE_BUFFER_SIZE);
    }

    public String getTableName() {
        return config.get(TRACING_STATS_TABLE_NAME_ATTRIB, DEFAULT_TRACING_STATS_TABLE_NAME);
    }


    public boolean isGlobalMetricsEnabled() {
        return config.getBoolean(GLOBAL_METRICS_ENABLED, DEFAULT_IS_GLOBAL_METRICS_ENABLED);
    }

    public String getMetricPublisherClass() {
        return config.get(METRIC_PUBLISHER_CLASS_NAME, DEFAULT_METRIC_PUBLISHER_CLASS_NAME);
    }

    public String getAllowedListTableNames() {
        return config.get(ALLOWED_LIST_FOR_TABLE_LEVEL_METRICS,
                DEFAULT_ALLOWED_LIST_FOR_TABLE_LEVEL_METRICS);
    }

    public boolean isTableLevelMetricsEnabled() {
        return config
                .getBoolean(TABLE_LEVEL_METRICS_ENABLED, DEFAULT_IS_TABLE_LEVEL_METRICS_ENABLED);
    }

    public boolean isCQSIThreadPoolMetricsEnabled() {
        return config.getBoolean(CQSI_THREAD_POOL_METRICS_ENABLED,
                DEFAULT_CQSI_THREAD_POOL_METRICS_ENABLED);
    }

    public void setCQSIThreadPoolMetricsEnabled(boolean enabled) {
        config.setBoolean(CQSI_THREAD_POOL_METRICS_ENABLED, enabled);
    }

    public void setTableLevelMetricsEnabled() {
        set(TABLE_LEVEL_METRICS_ENABLED, true);
    }

    public boolean isMetricPublisherEnabled() {
        return config.getBoolean(METRIC_PUBLISHER_ENABLED, DEFAULT_IS_METRIC_PUBLISHER_ENABLED);
    }

    public boolean isConnectionQueryServiceMetricsEnabled() {
        return config.getBoolean(CONNECTION_QUERY_SERVICE_METRICS_ENABLED,
                DEFAULT_IS_CONNECTION_QUERY_SERVICE_METRICS_ENABLED);
    }

    public boolean isConnectionQueryServiceMetricsPublisherEnabled() {
        return config.getBoolean(CONNECTION_QUERY_SERVICE_METRICS_PUBLISHER_ENABLED,
                DEFAULT_IS_CONNECTION_QUERY_SERVICE_METRICS_PUBLISHER_ENABLED);
    }

    public String getQueryServicesName() {
        return config.get(QUERY_SERVICES_NAME, DEFAULT_QUERY_SERVICES_NAME);
    }

    public void setConnectionQueryServiceMetricsEnabled() {
        set(CONNECTION_QUERY_SERVICE_METRICS_ENABLED, true);
    }

    public String getConnectionQueryServiceMetricsPublisherClass() {
        return config.get(CONNECTION_QUERY_SERVICE_METRICS_PUBLISHER_CLASSNAME,
                DEFAULT_METRIC_PUBLISHER_CLASS_NAME);
    }

    @VisibleForTesting
    public void setAllowedListForTableLevelMetrics(String tableNameList){
        set(ALLOWED_LIST_FOR_TABLE_LEVEL_METRICS,tableNameList);
    }


    public boolean isUseByteBasedRegex() {
        return config.getBoolean(USE_BYTE_BASED_REGEX_ATTRIB, DEFAULT_USE_BYTE_BASED_REGEX);
    }

    public int getScanCacheSize() {
        return config.getInt(SCAN_CACHE_SIZE_ATTRIB, DEFAULT_SCAN_CACHE_SIZE);
    }

    public QueryServicesOptions setMaxServerCacheTTLMs(int ttl) {
        return set(MAX_SERVER_CACHE_TIME_TO_LIVE_MS_ATTRIB, ttl);
    }

    public QueryServicesOptions setMasterInfoPort(int port) {
        return set(MASTER_INFO_PORT_ATTRIB, port);
    }

    public QueryServicesOptions setRegionServerInfoPort(int port) {
        return set(REGIONSERVER_INFO_PORT_ATTRIB, port);
    }

    public QueryServicesOptions setRegionServerLeasePeriodMs(int period) {
        return set(HBASE_CLIENT_SCANNER_TIMEOUT_ATTRIB, period);
    }

    public QueryServicesOptions setRpcTimeoutMs(int timeout) {
        return set(RPC_TIMEOUT_ATTRIB, timeout);
    }

    public QueryServicesOptions setUseIndexes(boolean useIndexes) {
        return set(USE_INDEXES_ATTRIB, useIndexes);
    }

    public QueryServicesOptions setImmutableRows(boolean isImmutableRows) {
        return set(IMMUTABLE_ROWS_ATTRIB, isImmutableRows);
    }

    public QueryServicesOptions setWALEditCodec(String walEditCodec) {
        return set(WAL_EDIT_CODEC_ATTRIB, walEditCodec);
    }

    public QueryServicesOptions setStatsHistogramDepthBytes(long byteDepth) {
        return set(STATS_GUIDEPOST_WIDTH_BYTES_ATTRIB, byteDepth);
    }

    public QueryServicesOptions setStatsUpdateFrequencyMs(int frequencyMs) {
        return set(STATS_UPDATE_FREQ_MS_ATTRIB, frequencyMs);
    }

    public QueryServicesOptions setMinStatsUpdateFrequencyMs(int frequencyMs) {
        return set(MIN_STATS_UPDATE_FREQ_MS_ATTRIB, frequencyMs);
    }

    public QueryServicesOptions setStatsCacheThreadPoolSize(int threadPoolSize) {
        return set(STATS_CACHE_THREAD_POOL_SIZE, threadPoolSize);
    }

    public QueryServicesOptions setSequenceSaltBuckets(int saltBuckets) {
        config.setInt(SEQUENCE_SALT_BUCKETS_ATTRIB, saltBuckets);
        return this;
    }

    public QueryServicesOptions setExplainChunkCount(boolean showChunkCount) {
        config.setBoolean(EXPLAIN_CHUNK_COUNT_ATTRIB, showChunkCount);
        return this;
    }

    public QueryServicesOptions setTransactionsEnabled(boolean transactionsEnabled) {
        config.setBoolean(TRANSACTIONS_ENABLED, transactionsEnabled);
        return this;
    }

    public QueryServicesOptions setExplainRowCount(boolean showRowCount) {
        config.setBoolean(EXPLAIN_ROW_COUNT_ATTRIB, showRowCount);
        return this;
    }

    public QueryServicesOptions setAllowOnlineSchemaUpdate(boolean allow) {
        config.setBoolean(ALLOW_ONLINE_TABLE_SCHEMA_UPDATE, allow);
        return this;
    }

    public QueryServicesOptions setNumRetriesForSchemaChangeCheck(int numRetries) {
        config.setInt(NUM_RETRIES_FOR_SCHEMA_UPDATE_CHECK, numRetries);
        return this;
    }

    public QueryServicesOptions setDelayInMillisForSchemaChangeCheck(long delayInMillis) {
        config.setLong(DELAY_FOR_SCHEMA_UPDATE_CHECK, delayInMillis);
        return this;

    }

    public QueryServicesOptions setUseByteBasedRegex(boolean flag) {
        config.setBoolean(USE_BYTE_BASED_REGEX_ATTRIB, flag);
        return this;
    }

    public QueryServicesOptions setForceRowKeyOrder(boolean forceRowKeyOrder) {
        config.setBoolean(FORCE_ROW_KEY_ORDER_ATTRIB, forceRowKeyOrder);
        return this;
    }

    public QueryServicesOptions setExtraJDBCArguments(String extraArgs) {
        config.set(EXTRA_JDBC_ARGUMENTS_ATTRIB, extraArgs);
        return this;
    }

    public QueryServicesOptions setRunUpdateStatsAsync(boolean flag) {
        config.setBoolean(RUN_UPDATE_STATS_ASYNC, flag);
        return this;
    }

    public QueryServicesOptions setCommitStatsAsync(boolean flag) {
        config.setBoolean(COMMIT_STATS_ASYNC, flag);
        return this;
    }

    public QueryServicesOptions setEnableRenewLease(boolean enable) {
        config.setBoolean(RENEW_LEASE_ENABLED, enable);
        return this;
    }

    public QueryServicesOptions setIndexHandlerCount(int count) {
        config.setInt(QueryServices.INDEX_HANDLER_COUNT_ATTRIB, count);
        return this;
    }

    public QueryServicesOptions setMetadataHandlerCount(int count) {
        config.setInt(QueryServices.METADATA_HANDLER_COUNT_ATTRIB, count);
        return this;
    }

    public QueryServicesOptions setHConnectionPoolCoreSize(int count) {
        config.setInt(QueryServices.HCONNECTION_POOL_CORE_SIZE, count);
        return this;
    }

    public QueryServicesOptions setHConnectionPoolMaxSize(int count) {
        config.setInt(QueryServices.HCONNECTION_POOL_MAX_SIZE, count);
        return this;
    }

    public QueryServicesOptions setMaxThreadsPerHTable(int count) {
        config.setInt(QueryServices.HTABLE_MAX_THREADS, count);
        return this;
    }

    public QueryServicesOptions setDefaultIndexPopulationWaitTime(long waitTime) {
        config.setLong(INDEX_POPULATION_SLEEP_TIME, waitTime);
        return this;
    }

    public QueryServicesOptions setUseStatsForParallelization(boolean flag) {
        config.setBoolean(USE_STATS_FOR_PARALLELIZATION, flag);
        return this;
    }

    public QueryServicesOptions setIndexRebuildTaskInitialDelay(long waitTime) {
        config.setLong(INDEX_REBUILD_TASK_INITIAL_DELAY, waitTime);
        return this;
    }

    public QueryServicesOptions setSequenceCacheSize(long sequenceCacheSize) {
        config.setLong(SEQUENCE_CACHE_SIZE_ATTRIB, sequenceCacheSize);
        return this;
    }
}<|MERGE_RESOLUTION|>--- conflicted
+++ resolved
@@ -470,13 +470,9 @@
     public static final int DEFAULT_CQSI_THREAD_POOL_MAX_QUEUE = 512;
     public static final Boolean DEFAULT_CQSI_THREAD_POOL_ALLOW_CORE_THREAD_TIMEOUT = true;
     public static final Boolean DEFAULT_CQSI_THREAD_POOL_METRICS_ENABLED = false;
-<<<<<<< HEAD
-
+    public static final int DEFAULT_CDC_TTL_MUTATION_MAX_RETRIES = 5;
+  
     public static final long DEFAULT_PHOENIX_CDC_STREAM_PARTITION_EXPIRY_MIN_AGE_MS = 30*60*60*1000; // 30 hours
-
-=======
-    public static final int DEFAULT_CDC_TTL_MUTATION_MAX_RETRIES = 5;
->>>>>>> e2e2e4ea
 
     private final Configuration config;
 
