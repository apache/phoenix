--- conflicted
+++ resolved
@@ -278,14 +278,10 @@
     }
 
     public QueryPlan compileSelect(SelectStatement select) throws SQLException{
-<<<<<<< HEAD
-        StatementContext context = new StatementContext(statement, resolver, bindManager, scan, sequenceManager);
+        StatementContext context = createStatementContext();
         if (parentContext != null) {
             parentContext.addSubStatementContext(context);
         }
-=======
-        StatementContext context = createStatementContext();
->>>>>>> 19d9fdfc
         QueryPlan dataPlanForCDC = getExistingDataPlanForCDC();
         if (dataPlanForCDC != null) {
             TableRef cdcTableRef = dataPlanForCDC.getTableRef();
@@ -749,18 +745,13 @@
             throw new SQLException("RVC Offset not allowed with subqueries.");
         }
 
-<<<<<<< HEAD
         QueryPlan innerPlan = compileSubquery(innerSelect, false, context);
-=======
-        QueryPlan innerPlan = compileSubquery(innerSelect, false);
         if (innerPlan instanceof UnionPlan) {
             UnionCompiler.optimizeUnionOrderByIfPossible(
                     (UnionPlan) innerPlan,
                     select,
                     this::createStatementContext);
         }
-
->>>>>>> 19d9fdfc
         RowProjector innerQueryPlanRowProjector = innerPlan.getProjector();
         TupleProjector tupleProjector = new TupleProjector(innerQueryPlanRowProjector);
 
