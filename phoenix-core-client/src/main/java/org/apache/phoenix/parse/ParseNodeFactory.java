/*
 * Licensed to the Apache Software Foundation (ASF) under one
 * or more contributor license agreements.  See the NOTICE file
 * distributed with this work for additional information
 * regarding copyright ownership.  The ASF licenses this file
 * to you under the Apache License, Version 2.0 (the
 * "License"); you may not use this file except in compliance
 * with the License.  You may obtain a copy of the License at
 *
 *     http://www.apache.org/licenses/LICENSE-2.0
 *
 * Unless required by applicable law or agreed to in writing, software
 * distributed under the License is distributed on an "AS IS" BASIS,
 * WITHOUT WARRANTIES OR CONDITIONS OF ANY KIND, either express or implied.
 * See the License for the specific language governing permissions and
 * limitations under the License.
 */
package org.apache.phoenix.parse;

import java.lang.reflect.Constructor;
import java.math.BigDecimal;
import java.sql.SQLException;
import java.util.Arrays;
import java.util.Collections;
import java.util.HashMap;
import java.util.List;
import java.util.Map;
import java.util.Set;
import java.util.concurrent.atomic.AtomicInteger;
import org.apache.hadoop.hbase.CompareOperator;
import org.apache.hadoop.hbase.util.Bytes;
import org.apache.hadoop.hbase.util.Pair;
import org.apache.phoenix.expression.Expression;
import org.apache.phoenix.expression.ExpressionType;
import org.apache.phoenix.expression.function.AvgAggregateFunction;
import org.apache.phoenix.expression.function.CountAggregateFunction;
import org.apache.phoenix.expression.function.CurrentDateFunction;
import org.apache.phoenix.expression.function.CurrentTimeFunction;
import org.apache.phoenix.expression.function.DistinctCountAggregateFunction;
import org.apache.phoenix.expression.function.FunctionExpression;
import org.apache.phoenix.parse.FunctionParseNode.BuiltInFunction;
import org.apache.phoenix.parse.FunctionParseNode.BuiltInFunctionInfo;
import org.apache.phoenix.parse.JoinTableNode.JoinType;
import org.apache.phoenix.parse.LikeParseNode.LikeType;
import org.apache.phoenix.schema.PIndexState;
import org.apache.phoenix.schema.PTable;
import org.apache.phoenix.schema.PTable.IndexType;
import org.apache.phoenix.schema.PTableType;
import org.apache.phoenix.schema.SortOrder;
import org.apache.phoenix.schema.TypeMismatchException;
import org.apache.phoenix.schema.stats.StatisticsCollectionScope;
import org.apache.phoenix.schema.types.PBinary;
import org.apache.phoenix.schema.types.PDataType;
import org.apache.phoenix.schema.types.PLong;
import org.apache.phoenix.schema.types.PTimestamp;
import org.apache.phoenix.util.ByteUtil;
import org.apache.phoenix.util.SchemaUtil;

import org.apache.phoenix.thirdparty.com.google.common.annotations.VisibleForTesting;
import org.apache.phoenix.thirdparty.com.google.common.collect.ArrayListMultimap;
import org.apache.phoenix.thirdparty.com.google.common.collect.ListMultimap;
import org.apache.phoenix.thirdparty.com.google.common.collect.Lists;
import org.apache.phoenix.thirdparty.com.google.common.collect.Maps;
import org.apache.phoenix.thirdparty.com.google.common.collect.Multimap;

/**
 * Factory used by parser to construct object model while parsing a SQL statement
 * @since 0.1
 */
public class ParseNodeFactory {
  private static final String ARRAY_ELEM = "ARRAY_ELEM";
  // TODO: Use Google's Reflection library instead to find aggregate functions
  @SuppressWarnings("unchecked")
  private static final List<Class<? extends FunctionExpression>> CLIENT_SIDE_BUILT_IN_FUNCTIONS =
    Arrays.<Class<? extends FunctionExpression>> asList(CurrentDateFunction.class,
      CurrentTimeFunction.class, AvgAggregateFunction.class);
  private static final Map<BuiltInFunctionKey, BuiltInFunctionInfo> BUILT_IN_FUNCTION_MAP =
    Maps.newHashMap();
  private static final Multimap<String, BuiltInFunctionInfo> BUILT_IN_FUNCTION_MULTIMAP =
    ArrayListMultimap.create();
  private static final BigDecimal MAX_LONG = BigDecimal.valueOf(Long.MAX_VALUE);

  /**
   * Key used to look up a built-in function using the combination of the lowercase name and the
   * number of arguments. This disambiguates the aggregate {@code MAX(<col>) } from the non
   * aggregate {@code MAX(<col1>,<col2>) }.
   * @since 0.1
   */
  public static class BuiltInFunctionKey {
    private final String upperName;
    private final int argCount;

    public BuiltInFunctionKey(String lowerName, int argCount) {
      this.upperName = lowerName;
      this.argCount = argCount;
    }

    @Override
    public String toString() {
      return upperName;
    }

    @Override
    public int hashCode() {
      final int prime = 31;
      int result = 1;
      result = prime * result + argCount;
      result = prime * result + ((upperName == null) ? 0 : upperName.hashCode());
      return result;
    }

    @Override
    public boolean equals(Object obj) {
      if (this == obj) return true;
      if (obj == null) return false;
      if (getClass() != obj.getClass()) return false;
      BuiltInFunctionKey other = (BuiltInFunctionKey) obj;
      if (argCount != other.argCount) return false;
      if (!upperName.equals(other.upperName)) return false;
      return true;
    }
  }

  private static void addBuiltInFunction(Class<? extends FunctionExpression> f) throws Exception {
    BuiltInFunction d = f.getAnnotation(BuiltInFunction.class);
    if (d == null) {
      return;
    }
    int nArgs = d.args().length;
    BuiltInFunctionInfo value = new BuiltInFunctionInfo(f, d);
    if (d.classType() != FunctionParseNode.FunctionClassType.ABSTRACT) {
      BUILT_IN_FUNCTION_MULTIMAP.put(value.getName(), value);
    }
    if (d.classType() != FunctionParseNode.FunctionClassType.DERIVED) {
      do {
        // Add function to function map, throwing if conflicts found
        // Add entry for each possible version of function based on arguments that are not required
        // to be present (i.e. arg with default value)
        BuiltInFunctionKey key = new BuiltInFunctionKey(value.getName(), nArgs);
        if (BUILT_IN_FUNCTION_MAP.put(key, value) != null) {
          throw new IllegalStateException(
            "Multiple " + value.getName() + " functions with " + nArgs + " arguments");
        }
      } while (--nArgs >= 0 && d.args()[nArgs].defaultValue().length() > 0);

      // Look for default values that aren't at the end and throw
      while (--nArgs >= 0) {
        if (d.args()[nArgs].defaultValue().length() > 0) {
          throw new IllegalStateException("Function " + value.getName()
            + " has non trailing default value of '" + d.args()[nArgs].defaultValue()
            + "'. Only trailing arguments may have default values");
        }
      }
    }
  }

  /**
   * Reflect this class and populate static structures from it. Don't initialize in static block
   * because we have a circular dependency
   */
  private synchronized static void initBuiltInFunctionMap() {
    if (!BUILT_IN_FUNCTION_MAP.isEmpty()) {
      return;
    }
    Class<? extends FunctionExpression> f = null;
    try {
      // Reflection based parsing which yields direct explicit function evaluation at runtime
      for (int i = 0; i < CLIENT_SIDE_BUILT_IN_FUNCTIONS.size(); i++) {
        f = CLIENT_SIDE_BUILT_IN_FUNCTIONS.get(i);
        addBuiltInFunction(f);
      }
      for (ExpressionType et : ExpressionType.values()) {
        Class<? extends Expression> ec = et.getExpressionClass();
        if (FunctionExpression.class.isAssignableFrom(ec)) {
          @SuppressWarnings("unchecked")
          Class<? extends FunctionExpression> c = (Class<? extends FunctionExpression>) ec;
          addBuiltInFunction(f = c);
        }
      }
    } catch (Exception e) {
      throw new RuntimeException("Failed initialization of built-in functions at class '" + f + "'",
        e);
    }
  }

  private static BuiltInFunctionInfo getInfo(String name, List<ParseNode> children) {
    return get(SchemaUtil.normalizeIdentifier(name), children);
  }

  public static BuiltInFunctionInfo get(String normalizedName, List<ParseNode> children) {
    initBuiltInFunctionMap();
    BuiltInFunctionInfo info =
      BUILT_IN_FUNCTION_MAP.get(new BuiltInFunctionKey(normalizedName, children.size()));
    return info;
  }

  public static Multimap<String, BuiltInFunctionInfo> getBuiltInFunctionMultimap() {
    initBuiltInFunctionMap();
    return BUILT_IN_FUNCTION_MULTIMAP;
  }

  public ParseNodeFactory() {
  }

  private static AtomicInteger tempAliasCounter = new AtomicInteger(0);

  @VisibleForTesting
  public static int getTempAliasCounterValue() {
    return tempAliasCounter.get();
  }

  @VisibleForTesting
  public static void setTempAliasCounterValue(int newValue) {
    tempAliasCounter.set(newValue);
  }

  public static String createTempAlias() {
    return "$" + tempAliasCounter.incrementAndGet();
  }

  public ExplainStatement explain(BindableStatement statement, ExplainType explainType) {
    return new ExplainStatement(statement, explainType);
  }

  public AliasedNode aliasedNode(String alias, ParseNode expression) {
    return new AliasedNode(alias, expression);
  }

  public AddParseNode add(List<ParseNode> children) {
    return new AddParseNode(children);
  }

  public SubtractParseNode subtract(List<ParseNode> children) {
    return new SubtractParseNode(children);
  }

  public MultiplyParseNode multiply(List<ParseNode> children) {
    return new MultiplyParseNode(children);
  }

  public ModulusParseNode modulus(List<ParseNode> children) {
    return new ModulusParseNode(children);
  }

  public AndParseNode and(List<ParseNode> children) {
    return new AndParseNode(children);
  }

  public FamilyWildcardParseNode family(String familyName) {
    return new FamilyWildcardParseNode(familyName, false);
  }

  public TableWildcardParseNode tableWildcard(TableName tableName) {
    return new TableWildcardParseNode(tableName, false);
  }

  public WildcardParseNode wildcard() {
    return WildcardParseNode.INSTANCE;
  }

  public BetweenParseNode between(ParseNode l, ParseNode r1, ParseNode r2, boolean negate) {
    return new BetweenParseNode(l, r1, r2, negate);
  }

  public BindParseNode bind(String bind) {
    return new BindParseNode(bind);
  }

  public StringConcatParseNode concat(List<ParseNode> children) {
    return new StringConcatParseNode(children);
  }

  public ColumnParseNode column(TableName tableName, String columnName, String alias) {
    return new ColumnParseNode(tableName, columnName, alias);
  }

  public ColumnName columnName(String columnName) {
    return new ColumnName(columnName);
  }

  public ColumnName columnName(String familyName, String columnName) {
    return new ColumnName(familyName, columnName);
  }

  public PropertyName propertyName(String propertyName) {
    return new PropertyName(propertyName);
  }

  public PropertyName propertyName(String familyName, String propertyName) {
    return new PropertyName(familyName, propertyName);
  }

  public ColumnDef columnDef(ColumnName columnDefName, String sqlTypeName, boolean isNull,
    Integer maxLength, Integer scale, boolean isPK, SortOrder sortOrder, String expressionStr,
    boolean isRowTimestamp) {
    return new ColumnDef(columnDefName, sqlTypeName, isNull, maxLength, scale, isPK, sortOrder,
      expressionStr, null, isRowTimestamp);
  }

  public DocumentFieldExistsParseNode documentFieldExists(ParseNode fieldName, boolean exists) {
    return new DocumentFieldExistsParseNode(fieldName, exists);
  }

  public DocumentFieldBeginsWithParseNode documentFieldBeginsWith(ParseNode fieldKey,
    ParseNode value) {
    return new DocumentFieldBeginsWithParseNode(fieldKey, value);
  }

  public DocumentFieldContainsParseNode documentFieldContains(ParseNode fieldKey, ParseNode value) {
    return new DocumentFieldContainsParseNode(fieldKey, value);
  }

<<<<<<< HEAD
  public DocumentFieldSizeParseNode documentFieldSize(ParseNode fieldKey) {
    return new DocumentFieldSizeParseNode(fieldKey);
=======
  public DocumentFieldTypeParseNode documentFieldType(ParseNode fieldKey, ParseNode value) {
    return new DocumentFieldTypeParseNode(fieldKey, value);
>>>>>>> e8ff86e6
  }

  public ColumnDef columnDef(ColumnName columnDefName, String sqlTypeName, boolean isArray,
    Integer arrSize, Boolean isNull, Integer maxLength, Integer scale, boolean isPK,
    SortOrder sortOrder, String expressionStr, Integer encodedQualifier, boolean isRowTimestamp) {
    return new ColumnDef(columnDefName, sqlTypeName, isArray, arrSize, isNull, maxLength, scale,
      isPK, sortOrder, expressionStr, encodedQualifier, isRowTimestamp);
  }

  public ColumnDef columnDef(ColumnName columnDefName, String sqlTypeName, boolean isArray,
    Integer arrSize, Boolean isNull, Integer maxLength, Integer scale, boolean isPK,
    SortOrder sortOrder, String expressionStr, boolean isRowTimestamp) {
    return new ColumnDef(columnDefName, sqlTypeName, isArray, arrSize, isNull, maxLength, scale,
      isPK, sortOrder, expressionStr, null, isRowTimestamp);
  }

  public ColumnDef columnDef(ColumnName columnDefName, String sqlTypeName, boolean isArray,
    Integer arrSize, Boolean isNull, Integer maxLength, Integer scale, boolean isPK,
    SortOrder sortOrder, boolean isRowTimestamp) {
    return new ColumnDef(columnDefName, sqlTypeName, isArray, arrSize, isNull, maxLength, scale,
      isPK, sortOrder, null, null, isRowTimestamp);
  }

  public ColumnDefInPkConstraint columnDefInPkConstraint(ColumnName columnDefName,
    SortOrder sortOrder, boolean isRowTimestamp) {
    return new ColumnDefInPkConstraint(columnDefName, sortOrder, isRowTimestamp);
  }

  public PrimaryKeyConstraint primaryKey(String name, List<ColumnDefInPkConstraint> columnDefs) {
    return new PrimaryKeyConstraint(name, columnDefs);
  }

  public IndexKeyConstraint indexKey(List<Pair<ParseNode, SortOrder>> parseNodeAndSortOrder) {
    return new IndexKeyConstraint(parseNodeAndSortOrder);
  }

  public CreateTableStatement createTable(TableName tableName,
    ListMultimap<String, Pair<String, Object>> props, List<ColumnDef> columns,
    PrimaryKeyConstraint pkConstraint, List<ParseNode> splits, PTableType tableType,
    boolean ifNotExists, TableName baseTableName, ParseNode tableTypeIdNode, int bindCount,
    Boolean immutableRows, Map<String, Integer> cqCounters, boolean noVerify) {
    return new CreateTableStatement(tableName, props, columns, pkConstraint, splits, tableType,
      ifNotExists, baseTableName, tableTypeIdNode, bindCount, immutableRows, cqCounters, noVerify);
  }

  public CreateTableStatement createTable(TableName tableName,
    ListMultimap<String, Pair<String, Object>> props, List<ColumnDef> columns,
    PrimaryKeyConstraint pkConstraint, List<ParseNode> splits, PTableType tableType,
    boolean ifNotExists, TableName baseTableName, ParseNode tableTypeIdNode, int bindCount,
    Boolean immutableRows, Map<String, Integer> cqCounters) {
    return createTable(tableName, props, columns, pkConstraint, splits, tableType, ifNotExists,
      baseTableName, tableTypeIdNode, bindCount, immutableRows, cqCounters, false);
  }

  public CreateTableStatement createTable(TableName tableName,
    ListMultimap<String, Pair<String, Object>> props, List<ColumnDef> columns,
    PrimaryKeyConstraint pkConstraint, List<ParseNode> splits, PTableType tableType,
    boolean ifNotExists, TableName baseTableName, ParseNode tableTypeIdNode, int bindCount,
    Boolean immutableRows) {
    return createTable(tableName, props, columns, pkConstraint, splits, tableType, ifNotExists,
      baseTableName, tableTypeIdNode, bindCount, immutableRows, null, false);
  }

  public CreateSchemaStatement createSchema(String schemaName, boolean ifNotExists) {
    return new CreateSchemaStatement(schemaName, ifNotExists);
  }

  public CreateIndexStatement createIndex(NamedNode indexName, NamedTableNode dataTable,
    IndexKeyConstraint ikConstraint, List<ColumnName> includeColumns, List<ParseNode> splits,
    ListMultimap<String, Pair<String, Object>> props, boolean ifNotExists, IndexType indexType,
    boolean async, int bindCount, Map<String, UDFParseNode> udfParseNodes, ParseNode where) {
    return new CreateIndexStatement(indexName, dataTable, ikConstraint, includeColumns, splits,
      props, ifNotExists, indexType, async, bindCount, udfParseNodes, where);
  }

  public CreateCDCStatement createCDC(NamedNode cdcObj, TableName dataTable,
    Set<PTable.CDCChangeScope> includeScopes, ListMultimap<String, Pair<String, Object>> props,
    boolean ifNotExists, int bindCount) {
    return new CreateCDCStatement(cdcObj, dataTable, includeScopes, props, ifNotExists, bindCount);
  }

  public CreateSequenceStatement createSequence(TableName tableName, ParseNode startsWith,
    ParseNode incrementBy, ParseNode cacheSize, ParseNode minValue, ParseNode maxValue,
    boolean cycle, boolean ifNotExits, int bindCount) {
    return new CreateSequenceStatement(tableName, startsWith, incrementBy, cacheSize, minValue,
      maxValue, cycle, ifNotExits, bindCount);
  }

  public CreateFunctionStatement createFunction(PFunction functionInfo, boolean temporary,
    boolean isReplace) {
    return new CreateFunctionStatement(functionInfo, temporary, isReplace);
  }

  public AddJarsStatement addJars(List<LiteralParseNode> jarPaths) {
    return new AddJarsStatement(jarPaths);
  }

  public ListJarsStatement listJars() {
    return new ListJarsStatement();
  }

  public DeleteJarStatement deleteJar(LiteralParseNode jarPath) {
    return new DeleteJarStatement(jarPath);
  }

  public DropFunctionStatement dropFunction(String functionName, boolean ifExists) {
    return new DropFunctionStatement(functionName, ifExists);
  }

  public DropSequenceStatement dropSequence(TableName tableName, boolean ifExits, int bindCount) {
    return new DropSequenceStatement(tableName, ifExits, bindCount);
  }

  public SequenceValueParseNode currentValueFor(TableName tableName) {
    return new SequenceValueParseNode(tableName, SequenceValueParseNode.Op.CURRENT_VALUE, null);
  }

  public SequenceValueParseNode nextValueFor(TableName tableName, ParseNode numToAllocateNode) {
    return new SequenceValueParseNode(tableName, SequenceValueParseNode.Op.NEXT_VALUE,
      numToAllocateNode);
  }

  public AddColumnStatement addColumn(NamedTableNode table, PTableType tableType,
    List<ColumnDef> columnDefs, boolean ifNotExists,
    ListMultimap<String, Pair<String, Object>> props, boolean cascade, List<NamedNode> indexes) {
    return new AddColumnStatement(table, tableType, columnDefs, ifNotExists, props, cascade,
      indexes);
  }

  public DropColumnStatement dropColumn(NamedTableNode table, PTableType tableType,
    List<ColumnName> columnNodes, boolean ifExists) {
    return new DropColumnStatement(table, tableType, columnNodes, ifExists);
  }

  public DropTableStatement dropTable(TableName tableName, PTableType tableType, boolean ifExists,
    boolean cascade) {
    return new DropTableStatement(tableName, tableType, ifExists, cascade, false);
  }

  public DropIndexStatement dropIndex(NamedNode indexName, TableName tableName, boolean ifExists) {
    return new DropIndexStatement(indexName, tableName, ifExists);
  }

  public DropCDCStatement dropCDC(NamedNode cdcObjName, TableName tableName, boolean ifExists) {
    return new DropCDCStatement(cdcObjName, tableName, ifExists);
  }

  public AlterIndexStatement alterIndex(NamedTableNode indexTableNode, String dataTableName,
    boolean ifExists, PIndexState state, boolean isRebuildAll, boolean async,
    ListMultimap<String, Pair<String, Object>> props) {
    return new AlterIndexStatement(indexTableNode, dataTableName, ifExists, state, isRebuildAll,
      async, props);
  }

  public AlterIndexStatement alterIndex(NamedTableNode indexTableNode, String dataTableName,
    boolean ifExists, PIndexState state) {
    return new AlterIndexStatement(indexTableNode, dataTableName, ifExists, state, false, false);
  }

  public TraceStatement trace(boolean isTraceOn, double samplingRate) {
    return new TraceStatement(isTraceOn, samplingRate);
  }

  public AlterSessionStatement alterSession(Map<String, Object> props) {
    return new AlterSessionStatement(props);
  }

  public TableName table(String schemaName, String tableName) {
    return TableName.createNormalized(schemaName, tableName);
  }

  public NamedNode indexName(String name) {
    return new NamedNode(name);
  }

  public NamedNode cdcName(String name) {
    return new NamedNode(name);
  }

  @Deprecated
  public NamedTableNode namedTable(String alias, TableName name) {
    return new NamedTableNode(alias, name);
  }

  @Deprecated
  public NamedTableNode namedTable(String alias, TableName name, List<ColumnDef> dyn_columns) {
    return new NamedTableNode(alias, name, dyn_columns);
  }

  public NamedTableNode namedTable(String alias, TableName name, Double tableSamplingRate) {
    return new NamedTableNode(alias, name, tableSamplingRate);
  }

  public NamedTableNode namedTable(String alias, TableName name, List<ColumnDef> dyn_columns,
    Double tableSamplingRate) {
    return new NamedTableNode(alias, name, dyn_columns, tableSamplingRate);
  }

  public NamedTableNode namedTable(String alias, TableName name, List<ColumnDef> dyn_columns,
    LiteralParseNode tableSampleNode) {
    Double tableSamplingRate;
    if (tableSampleNode == null || tableSampleNode.getValue() == null) {
      tableSamplingRate = ConcreteTableNode.DEFAULT_TABLE_SAMPLING_RATE;
    } else if (tableSampleNode.getValue() instanceof Integer) {
      tableSamplingRate = (double) ((int) tableSampleNode.getValue());
    } else {
      tableSamplingRate = ((BigDecimal) tableSampleNode.getValue()).doubleValue();
    }
    return new NamedTableNode(alias, name, dyn_columns, tableSamplingRate);
  }

  public BindTableNode bindTable(String alias, TableName name) {
    return new BindTableNode(alias, name);
  }

  public CaseParseNode caseWhen(List<ParseNode> children) {
    return new CaseParseNode(children);
  }

  public DivideParseNode divide(List<ParseNode> children) {
    return new DivideParseNode(children);
  }

  public UpdateStatisticsStatement updateStatistics(NamedTableNode table,
    StatisticsCollectionScope scope, Map<String, Object> props) {
    return new UpdateStatisticsStatement(table, scope, props);
  }

  public ExecuteUpgradeStatement executeUpgrade() {
    return new ExecuteUpgradeStatement();
  }

  public FunctionParseNode functionDistinct(String name, List<ParseNode> args) {
    if (CountAggregateFunction.NAME.equals(SchemaUtil.normalizeIdentifier(name))) {
      BuiltInFunctionInfo info =
        getInfo(SchemaUtil.normalizeIdentifier(DistinctCountAggregateFunction.NAME), args);
      return new DistinctCountParseNode(DistinctCountAggregateFunction.NAME, args, info);
    } else {
      throw new UnsupportedOperationException("DISTINCT not supported with " + name);
    }
  }

  public FunctionParseNode arrayElemRef(List<ParseNode> args) {
    return function(ARRAY_ELEM, args);
  }

  public FunctionParseNode function(String name, List<ParseNode> args) {
    BuiltInFunctionInfo info = getInfo(name, args);
    if (info == null) {
      return new UDFParseNode(name, args, info);
    }
    Constructor<? extends FunctionParseNode> ctor = info.getNodeCtor();
    if (ctor == null) {
      return info.isAggregate()
        ? new AggregateFunctionParseNode(name, args, info)
        : new FunctionParseNode(name, args, info);
    } else {
      try {
        return ctor.newInstance(name, args, info);
      } catch (Exception e) {
        throw new RuntimeException(e);
      }
    }
  }

  public FunctionParseNode function(String name, List<ParseNode> valueNodes,
    List<ParseNode> columnNodes, boolean isAscending) {

    List<ParseNode> args =
      Lists.newArrayListWithExpectedSize(columnNodes.size() + valueNodes.size() + 1);
    args.addAll(columnNodes);
    args.add(new LiteralParseNode(Boolean.valueOf(isAscending)));
    args.addAll(valueNodes);

    BuiltInFunctionInfo info = getInfo(name, args);
    if (info == null) {
      return new UDFParseNode(name, args, info);
    }
    Constructor<? extends FunctionParseNode> ctor = info.getNodeCtor();
    if (ctor == null) {
      return new AggregateFunctionWithinGroupParseNode(name, args, info);
    } else {
      try {
        return ctor.newInstance(name, args, info);
      } catch (Exception e) {
        throw new RuntimeException(e);
      }
    }
  }

  public HintNode hint(String hint) {
    return new HintNode(hint);
  }

  public InListParseNode inList(List<ParseNode> children, boolean negate) {
    return new InListParseNode(children, negate);
  }

  public ExistsParseNode exists(ParseNode child, boolean negate) {
    return new ExistsParseNode(child, negate);
  }

  public InParseNode in(ParseNode l, ParseNode r, boolean negate, boolean isSubqueryDistinct) {
    return new InParseNode(l, r, negate, isSubqueryDistinct);
  }

  public IsNullParseNode isNull(ParseNode child, boolean negate) {
    return new IsNullParseNode(child, negate);
  }

  public JoinTableNode join(JoinType type, TableNode lhs, TableNode rhs, ParseNode on,
    boolean singleValueOnly) {
    return new JoinTableNode(type, lhs, rhs, on, singleValueOnly);
  }

  public DerivedTableNode derivedTable(String alias, SelectStatement select) {
    return new DerivedTableNode(alias, select);
  }

  public LikeParseNode like(ParseNode lhs, ParseNode rhs, boolean negate, LikeType likeType) {
    return new LikeParseNode(lhs, rhs, negate, likeType);
  }

  public LiteralParseNode literal(Object value) {
    return new LiteralParseNode(value);
  }

  public LiteralParseNode realNumber(String text) {
    return new LiteralParseNode(new BigDecimal(text, PDataType.DEFAULT_MATH_CONTEXT));
  }

  public LiteralParseNode wholeNumber(String text) {
    int length = text.length();
    // We know it'll fit into long, might still fit into int
    if (length <= PDataType.LONG_PRECISION - 1) {
      long l = Long.parseLong(text);
      if (l <= Integer.MAX_VALUE) {
        // Fits into int
        return new LiteralParseNode((int) l);
      }
      return new LiteralParseNode(l);
    }
    // Might still fit into long
    BigDecimal d = new BigDecimal(text, PDataType.DEFAULT_MATH_CONTEXT);
    if (d.compareTo(MAX_LONG) <= 0) {
      return new LiteralParseNode(d.longValueExact());
    }
    // Doesn't fit into long
    return new LiteralParseNode(d);
  }

  public LiteralParseNode intOrLong(String text) {
    long l = Long.parseLong(text);
    if (l <= Integer.MAX_VALUE) {
      // Fits into int
      return new LiteralParseNode((int) l);
    }
    return new LiteralParseNode(l);
  }

  public LiteralParseNode hexLiteral(String text) {
    // The lexer has already removed everything but the digits
    int length = text.length();
    if (length % 2 != 0) {
      throw new IllegalArgumentException("Hex literals must have an even number of digits");
    }
    byte[] bytes = Bytes.fromHex(text);
    return new LiteralParseNode(bytes, PBinary.INSTANCE);
  }

  public String stringToHexLiteral(String in) {
    String noSpace = in.replaceAll(" ", "");
    if (!noSpace.matches("^[0-9a-fA-F]+$")) {
      throw new IllegalArgumentException(
        "Hex literal continuation line has non hex digit characters");
    }
    return noSpace;
  }

  public LiteralParseNode binLiteral(String text) {
    // The lexer has already removed everything but the digits
    int length = text.length();
    if (length % 8 != 0) {
      throw new IllegalArgumentException("Binary literals must have a multiple of 8 digits");
    }
    byte[] bytes = ByteUtil.fromAscii(text.toCharArray());
    return new LiteralParseNode(bytes, PBinary.INSTANCE);
  }

  public String stringToBinLiteral(String in) {
    String noSpace = in.replaceAll(" ", "");
    if (!noSpace.matches("^[0-1]+$")) {
      throw new IllegalArgumentException(
        "Binary literal continuation line has non binary digit characters");
    }
    return noSpace;
  }

  public CastParseNode cast(ParseNode expression, String dataType, Integer maxLength,
    Integer scale) {
    return new CastParseNode(expression, dataType, maxLength, scale, false);
  }

  public CastParseNode cast(ParseNode expression, PDataType dataType, Integer maxLength,
    Integer scale) {
    return new CastParseNode(expression, dataType, maxLength, scale, false);
  }

  public CastParseNode cast(ParseNode expression, PDataType dataType, Integer maxLength,
    Integer scale, boolean arr) {
    return new CastParseNode(expression, dataType, maxLength, scale, arr);
  }

  public CastParseNode cast(ParseNode expression, String dataType, Integer maxLength, Integer scale,
    boolean arr) {
    return new CastParseNode(expression, dataType, maxLength, scale, arr);
  }

  public RowValueConstructorParseNode rowValueConstructor(List<ParseNode> l) {
    return new RowValueConstructorParseNode(l);
  }

  private void checkTypeMatch(PDataType expectedType, PDataType actualType) throws SQLException {
    if (!expectedType.isCoercibleTo(actualType)) {
      throw TypeMismatchException.newException(expectedType, actualType);
    }
  }

  public LiteralParseNode literal(Object value, PDataType expectedType) throws SQLException {
    PDataType actualType = PDataType.fromLiteral(value);
    if (actualType != null && actualType != expectedType) {
      checkTypeMatch(expectedType, actualType);
      value = expectedType.toObject(value, actualType);
    }
    return new LiteralParseNode(value);
    /*
     * Object typedValue = expectedType.toObject(value.toString()); return new
     * LiteralParseNode(typedValue);
     */
  }

  public LiteralParseNode literal(String value, String sqlTypeName) throws SQLException {
    PDataType expectedType = sqlTypeName == null
      ? null
      : PDataType.fromSqlTypeName(SchemaUtil.normalizeIdentifier(sqlTypeName));
    if (expectedType == null || !expectedType.isCoercibleTo(PTimestamp.INSTANCE)) {
      throw TypeMismatchException.newException(expectedType, PTimestamp.INSTANCE);
    }
    Object typedValue = expectedType.toObject(value);
    return new LiteralParseNode(typedValue);
  }

  public LiteralParseNode coerce(LiteralParseNode literalNode, PDataType expectedType)
    throws SQLException {
    PDataType actualType = literalNode.getType();
    if (actualType != null) {
      Object before = literalNode.getValue();
      checkTypeMatch(expectedType, actualType);
      Object after = expectedType.toObject(before, actualType);
      if (before != after) {
        literalNode = literal(after);
      }
    }
    return literalNode;
  }

  public ComparisonParseNode comparison(CompareOperator op, ParseNode lhs, ParseNode rhs) {
    switch (op) {
      case LESS:
        return lt(lhs, rhs);
      case LESS_OR_EQUAL:
        return lte(lhs, rhs);
      case EQUAL:
        return equal(lhs, rhs);
      case NOT_EQUAL:
        return notEqual(lhs, rhs);
      case GREATER_OR_EQUAL:
        return gte(lhs, rhs);
      case GREATER:
        return gt(lhs, rhs);
      default:
        throw new IllegalArgumentException("Unexpcted CompareOp of " + op);
    }
  }

  public ArrayAnyComparisonNode arrayAny(ParseNode rhs, ComparisonParseNode compareNode) {
    return new ArrayAnyComparisonNode(rhs, compareNode);
  }

  public ArrayAllComparisonNode arrayAll(ParseNode rhs, ComparisonParseNode compareNode) {
    return new ArrayAllComparisonNode(rhs, compareNode);
  }

  public ArrayAnyComparisonNode wrapInAny(CompareOperator op, ParseNode lhs, ParseNode rhs) {
    return new ArrayAnyComparisonNode(rhs,
      comparison(op, lhs, elementRef(Arrays.<ParseNode> asList(rhs, literal(1)))));
  }

  public ArrayAllComparisonNode wrapInAll(CompareOperator op, ParseNode lhs, ParseNode rhs) {
    return new ArrayAllComparisonNode(rhs,
      comparison(op, lhs, elementRef(Arrays.<ParseNode> asList(rhs, literal(1)))));
  }

  public ArrayElemRefNode elementRef(List<ParseNode> parseNode) {
    return new ArrayElemRefNode(parseNode);
  }

  public GreaterThanParseNode gt(ParseNode lhs, ParseNode rhs) {
    return new GreaterThanParseNode(lhs, rhs);
  }

  public GreaterThanOrEqualParseNode gte(ParseNode lhs, ParseNode rhs) {
    return new GreaterThanOrEqualParseNode(lhs, rhs);
  }

  public LessThanParseNode lt(ParseNode lhs, ParseNode rhs) {
    return new LessThanParseNode(lhs, rhs);
  }

  public LessThanOrEqualParseNode lte(ParseNode lhs, ParseNode rhs) {
    return new LessThanOrEqualParseNode(lhs, rhs);
  }

  public EqualParseNode equal(ParseNode lhs, ParseNode rhs) {
    return new EqualParseNode(lhs, rhs);
  }

  public ArrayConstructorNode upsertStmtArrayNode(List<ParseNode> upsertStmtArray) {
    return new ArrayConstructorNode(upsertStmtArray);
  }

  public ParseNode negate(ParseNode child) {
    // Prevents reparsing of -1 from becoming 1*-1 and 1*1*-1 with each re-parsing
    if (
      LiteralParseNode.ONE.equals(child)
        && ((LiteralParseNode) child).getType().isCoercibleTo(PLong.INSTANCE)
    ) {
      return LiteralParseNode.MINUS_ONE;
    }
    // Special case to convert Long.MIN_VALUE back to a Long. We can't initially represent it
    // as a Long in the parser because we only represent positive values as constants in the
    // parser, and ABS(Long.MIN_VALUE) is too big to fit into a Long. So we convert it back here.
    if (LiteralParseNode.MIN_LONG_AS_BIG_DECIMAL.equals(child)) {
      return LiteralParseNode.MIN_LONG;
    }
    return new MultiplyParseNode(Arrays.asList(child, LiteralParseNode.MINUS_ONE));
  }

  public NotEqualParseNode notEqual(ParseNode lhs, ParseNode rhs) {
    return new NotEqualParseNode(lhs, rhs);
  }

  public ParseNode not(ParseNode child) {
    if (child instanceof ExistsParseNode) {
      return exists(child.getChildren().get(0), !((ExistsParseNode) child).isNegate());
    }

    return new NotParseNode(child);
  }

  public OrParseNode or(List<ParseNode> children) {
    return new OrParseNode(children);
  }

  public OrderByNode orderBy(ParseNode expression, boolean nullsLast, boolean orderAscending) {
    return new OrderByNode(expression, nullsLast, orderAscending);
  }

  public SelectStatement select(TableNode from, HintNode hint, boolean isDistinct,
    List<AliasedNode> select, ParseNode where, List<ParseNode> groupBy, ParseNode having,
    List<OrderByNode> orderBy, LimitNode limit, OffsetNode offset, int bindCount,
    boolean isAggregate, boolean hasSequence, List<SelectStatement> selects,
    Map<String, UDFParseNode> udfParseNodes) {

    return new SelectStatement(from, hint, isDistinct, select, where,
      groupBy == null ? Collections.<ParseNode> emptyList() : groupBy, having,
      orderBy == null ? Collections.<OrderByNode> emptyList() : orderBy, limit, offset, bindCount,
      isAggregate, hasSequence,
      selects == null ? Collections.<SelectStatement> emptyList() : selects, udfParseNodes);
  }

  public UpsertStatement upsert(NamedTableNode table, HintNode hint, List<ColumnName> columns,
    List<ParseNode> values, SelectStatement select, int bindCount,
    Map<String, UDFParseNode> udfParseNodes, List<Pair<ColumnName, ParseNode>> onDupKeyPairs,
    UpsertStatement.OnDuplicateKeyType onDupKeyType) {
    return new UpsertStatement(table, hint, columns, values, select, bindCount, udfParseNodes,
      onDupKeyPairs, onDupKeyType);
  }

  public CursorName cursorName(String name) {
    return new CursorName(name);
  }

  public DeclareCursorStatement declareCursor(CursorName cursor, SelectStatement select) {
    return new DeclareCursorStatement(cursor, select);
  }

  public FetchStatement fetch(CursorName cursor, boolean isNext, int fetchLimit) {
    return new FetchStatement(cursor, isNext, fetchLimit);
  }

  public OpenStatement open(CursorName cursor) {
    return new OpenStatement(cursor);
  }

  public CloseStatement close(CursorName cursor) {
    return new CloseStatement(cursor);
  }

  public DeleteStatement delete(NamedTableNode table, HintNode hint, ParseNode node,
    List<OrderByNode> orderBy, LimitNode limit, int bindCount,
    Map<String, UDFParseNode> udfParseNodes) {
    return new DeleteStatement(table, hint, node, orderBy, limit, bindCount, udfParseNodes);
  }

  public SelectStatement select(SelectStatement statement, ParseNode where) {
    return select(statement.getFrom(), statement.getHint(), statement.isDistinct(),
      statement.getSelect(), where, statement.getGroupBy(), statement.getHaving(),
      statement.getOrderBy(), statement.getLimit(), statement.getOffset(), statement.getBindCount(),
      statement.isAggregate(), statement.hasSequence(), statement.getSelects(),
      statement.getUdfParseNodes());
  }

  public SelectStatement select(SelectStatement statement, ParseNode where, ParseNode having) {
    return select(statement.getFrom(), statement.getHint(), statement.isDistinct(),
      statement.getSelect(), where, statement.getGroupBy(), having, statement.getOrderBy(),
      statement.getLimit(), statement.getOffset(), statement.getBindCount(),
      statement.isAggregate(), statement.hasSequence(), statement.getSelects(),
      statement.getUdfParseNodes());
  }

  public SelectStatement select(SelectStatement statement, List<AliasedNode> select,
    ParseNode where, List<ParseNode> groupBy, ParseNode having, List<OrderByNode> orderBy) {
    return select(statement.getFrom(), statement.getHint(), statement.isDistinct(), select, where,
      groupBy, having, orderBy, statement.getLimit(), statement.getOffset(),
      statement.getBindCount(), statement.isAggregate(), statement.hasSequence(),
      statement.getSelects(), statement.getUdfParseNodes());
  }

  public SelectStatement select(SelectStatement statement, TableNode table) {
    return select(table, statement.getHint(), statement.isDistinct(), statement.getSelect(),
      statement.getWhere(), statement.getGroupBy(), statement.getHaving(), statement.getOrderBy(),
      statement.getLimit(), statement.getOffset(), statement.getBindCount(),
      statement.isAggregate(), statement.hasSequence(), statement.getSelects(),
      statement.getUdfParseNodes());
  }

  public SelectStatement select(SelectStatement statement, TableNode table, ParseNode where) {
    return select(table, statement.getHint(), statement.isDistinct(), statement.getSelect(), where,
      statement.getGroupBy(), statement.getHaving(), statement.getOrderBy(), statement.getLimit(),
      statement.getOffset(), statement.getBindCount(), statement.isAggregate(),
      statement.hasSequence(), statement.getSelects(), statement.getUdfParseNodes());
  }

  public SelectStatement select(SelectStatement statement, boolean isDistinct,
    List<AliasedNode> select) {
    return select(statement.getFrom(), statement.getHint(), isDistinct, select,
      statement.getWhere(), statement.getGroupBy(), statement.getHaving(), statement.getOrderBy(),
      statement.getLimit(), statement.getOffset(), statement.getBindCount(),
      statement.isAggregate(), statement.hasSequence(), statement.getSelects(),
      statement.getUdfParseNodes());
  }

  public SelectStatement select(SelectStatement statement, boolean isDistinct,
    List<AliasedNode> select, ParseNode where) {
    return select(statement.getFrom(), statement.getHint(), isDistinct, select, where,
      statement.getGroupBy(), statement.getHaving(), statement.getOrderBy(), statement.getLimit(),
      statement.getOffset(), statement.getBindCount(), statement.isAggregate(),
      statement.hasSequence(), statement.getSelects(), statement.getUdfParseNodes());
  }

  public SelectStatement select(SelectStatement statement, boolean isDistinct,
    List<AliasedNode> select, ParseNode where, List<ParseNode> groupBy, boolean isAggregate) {
    return select(statement.getFrom(), statement.getHint(), isDistinct, select, where, groupBy,
      statement.getHaving(), statement.getOrderBy(), statement.getLimit(), statement.getOffset(),
      statement.getBindCount(), isAggregate, statement.hasSequence(), statement.getSelects(),
      statement.getUdfParseNodes());
  }

  public SelectStatement select(SelectStatement statement, List<OrderByNode> orderBy) {
    return select(statement.getFrom(), statement.getHint(), statement.isDistinct(),
      statement.getSelect(), statement.getWhere(), statement.getGroupBy(), statement.getHaving(),
      orderBy, statement.getLimit(), statement.getOffset(), statement.getBindCount(),
      statement.isAggregate(), statement.hasSequence(), statement.getSelects(),
      statement.getUdfParseNodes());
  }

  public SelectStatement select(SelectStatement statement, HintNode hint) {
    return hint == null || hint.isEmpty()
      ? statement
      : select(statement.getFrom(), hint, statement.isDistinct(), statement.getSelect(),
        statement.getWhere(), statement.getGroupBy(), statement.getHaving(), statement.getOrderBy(),
        statement.getLimit(), statement.getOffset(), statement.getBindCount(),
        statement.isAggregate(), statement.hasSequence(), statement.getSelects(),
        statement.getUdfParseNodes());
  }

  public SelectStatement select(SelectStatement statement, HintNode hint, ParseNode where) {
    return select(statement.getFrom(), hint, statement.isDistinct(), statement.getSelect(), where,
      statement.getGroupBy(), statement.getHaving(), statement.getOrderBy(), statement.getLimit(),
      statement.getOffset(), statement.getBindCount(), statement.isAggregate(),
      statement.hasSequence(), statement.getSelects(), statement.getUdfParseNodes());
  }

  public SelectStatement select(SelectStatement statement, List<OrderByNode> orderBy,
    LimitNode limit, OffsetNode offset, int bindCount, boolean isAggregate) {
    return select(statement.getFrom(), statement.getHint(), statement.isDistinct(),
      statement.getSelect(), statement.getWhere(), statement.getGroupBy(), statement.getHaving(),
      orderBy, limit, offset, bindCount, isAggregate || statement.isAggregate(),
      statement.hasSequence(), statement.getSelects(), statement.getUdfParseNodes());

  }

  public SelectStatement select(SelectStatement statement, LimitNode limit) {
    return select(statement.getFrom(), statement.getHint(), statement.isDistinct(),
      statement.getSelect(), statement.getWhere(), statement.getGroupBy(), statement.getHaving(),
      statement.getOrderBy(), limit, statement.getOffset(), statement.getBindCount(),
      statement.isAggregate(), statement.hasSequence(), statement.getSelects(),
      statement.getUdfParseNodes());
  }

  public SelectStatement select(SelectStatement statement, List<OrderByNode> orderBy,
    LimitNode limit, OffsetNode offset) {
    return select(statement.getFrom(), statement.getHint(), statement.isDistinct(),
      statement.getSelect(), statement.getWhere(), statement.getGroupBy(), statement.getHaving(),
      orderBy, limit, offset, statement.getBindCount(), statement.isAggregate(),
      statement.hasSequence(), statement.getSelects(), statement.getUdfParseNodes());
  }

  public SelectStatement select(List<SelectStatement> statements, List<OrderByNode> orderBy,
    LimitNode limit, OffsetNode offset, int bindCount, boolean isAggregate) {
    if (statements.size() == 1)
      return select(statements.get(0), orderBy, limit, offset, bindCount, isAggregate);

    // Get a list of adjusted aliases from a non-wildcard sub-select if any.
    // We do not check the number of select nodes among all sub-selects, as
    // it will be done later at compile stage. Empty or different aliases
    // are ignored, since they cannot be referred by outer queries.
    List<String> aliases = Lists.<String> newArrayList();
    Map<String, UDFParseNode> udfParseNodes = new HashMap<String, UDFParseNode>(1);
    for (int i = 0; i < statements.size() && aliases.isEmpty(); i++) {
      SelectStatement subselect = statements.get(i);
      udfParseNodes.putAll(subselect.getUdfParseNodes());
      if (!subselect.hasWildcard()) {
        for (AliasedNode aliasedNode : subselect.getSelect()) {
          String alias = aliasedNode.getAlias();
          if (alias == null) {
            alias = SchemaUtil.normalizeIdentifier(aliasedNode.getNode().getAlias());
          }
          aliases.add(alias == null ? createTempAlias() : alias);
        }
      }
    }

    List<AliasedNode> aliasedNodes;
    if (aliases.isEmpty()) {
      aliasedNodes = Lists.newArrayList(aliasedNode(null, wildcard()));
    } else {
      aliasedNodes = Lists.newArrayListWithExpectedSize(aliases.size());
      for (String alias : aliases) {
        aliasedNodes.add(aliasedNode(alias, column(null, alias, alias)));
      }
    }

    return select(null, HintNode.EMPTY_HINT_NODE, false, aliasedNodes, null, null, null, orderBy,
      limit, offset, bindCount, false, false, statements, udfParseNodes);
  }

  public SubqueryParseNode subquery(SelectStatement select, boolean expectSingleRow) {
    return new SubqueryParseNode(select, expectSingleRow);
  }

  public LimitNode limit(BindParseNode b) {
    return new LimitNode(b);
  }

  public LimitNode limit(LiteralParseNode l) {
    return new LimitNode(l);
  }

  public OffsetNode offset(BindParseNode b) throws SQLException {
    return new OffsetNode(b);
  }

  public OffsetNode offset(LiteralParseNode l) throws SQLException {
    return new OffsetNode(l);
  }

  public OffsetNode offset(ComparisonParseNode r) throws SQLException {
    return new OffsetNode(r);
  }

  public DropSchemaStatement dropSchema(String schemaName, boolean ifExists, boolean cascade) {
    return new DropSchemaStatement(schemaName, ifExists, cascade);
  }

  public UseSchemaStatement useSchema(String schemaName) {
    return new UseSchemaStatement(schemaName);
  }

  public ChangePermsStatement changePermsStatement(String permsString, boolean isSchemaName,
    TableName tableName, String schemaName, boolean isGroupName, LiteralParseNode userOrGroup,
    boolean isGrantStatement) {
    return new ChangePermsStatement(permsString, isSchemaName, tableName, schemaName, isGroupName,
      userOrGroup, isGrantStatement);
  }

  public ShowTablesStatement showTablesStatement(String schema, String pattern) {
    return new ShowTablesStatement(schema, pattern);
  }

  public ShowSchemasStatement showSchemasStatement(String pattern) {
    return new ShowSchemasStatement(pattern);
  }

  public ShowCreateTable showCreateTable(TableName tableName) {
    return new ShowCreateTableStatement(tableName);
  }
}<|MERGE_RESOLUTION|>--- conflicted
+++ resolved
@@ -310,13 +310,12 @@
     return new DocumentFieldContainsParseNode(fieldKey, value);
   }
 
-<<<<<<< HEAD
+  public DocumentFieldTypeParseNode documentFieldType(ParseNode fieldKey, ParseNode value) {
+    return new DocumentFieldTypeParseNode(fieldKey, value);
+  }
+  
   public DocumentFieldSizeParseNode documentFieldSize(ParseNode fieldKey) {
     return new DocumentFieldSizeParseNode(fieldKey);
-=======
-  public DocumentFieldTypeParseNode documentFieldType(ParseNode fieldKey, ParseNode value) {
-    return new DocumentFieldTypeParseNode(fieldKey, value);
->>>>>>> e8ff86e6
   }
 
   public ColumnDef columnDef(ColumnName columnDefName, String sqlTypeName, boolean isArray,
