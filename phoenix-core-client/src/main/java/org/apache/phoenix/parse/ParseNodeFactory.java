--- conflicted
+++ resolved
@@ -72,12 +72,12 @@
   // TODO: Use Google's Reflection library instead to find aggregate functions
   @SuppressWarnings("unchecked")
   private static final List<Class<? extends FunctionExpression>> CLIENT_SIDE_BUILT_IN_FUNCTIONS =
-    Arrays.<Class<? extends FunctionExpression>> asList(CurrentDateFunction.class,
-      CurrentTimeFunction.class, AvgAggregateFunction.class);
+          Arrays.<Class<? extends FunctionExpression>> asList(CurrentDateFunction.class,
+                  CurrentTimeFunction.class, AvgAggregateFunction.class);
   private static final Map<BuiltInFunctionKey, BuiltInFunctionInfo> BUILT_IN_FUNCTION_MAP =
-    Maps.newHashMap();
+          Maps.newHashMap();
   private static final Multimap<String, BuiltInFunctionInfo> BUILT_IN_FUNCTION_MULTIMAP =
-    ArrayListMultimap.create();
+          ArrayListMultimap.create();
   private static final BigDecimal MAX_LONG = BigDecimal.valueOf(Long.MAX_VALUE);
 
   /**
@@ -139,7 +139,7 @@
         BuiltInFunctionKey key = new BuiltInFunctionKey(value.getName(), nArgs);
         if (BUILT_IN_FUNCTION_MAP.put(key, value) != null) {
           throw new IllegalStateException(
-            "Multiple " + value.getName() + " functions with " + nArgs + " arguments");
+                  "Multiple " + value.getName() + " functions with " + nArgs + " arguments");
         }
       } while (--nArgs >= 0 && d.args()[nArgs].defaultValue().length() > 0);
 
@@ -147,8 +147,8 @@
       while (--nArgs >= 0) {
         if (d.args()[nArgs].defaultValue().length() > 0) {
           throw new IllegalStateException("Function " + value.getName()
-            + " has non trailing default value of '" + d.args()[nArgs].defaultValue()
-            + "'. Only trailing arguments may have default values");
+                  + " has non trailing default value of '" + d.args()[nArgs].defaultValue()
+                  + "'. Only trailing arguments may have default values");
         }
       }
     }
@@ -179,7 +179,7 @@
       }
     } catch (Exception e) {
       throw new RuntimeException("Failed initialization of built-in functions at class '" + f + "'",
-        e);
+              e);
     }
   }
 
@@ -190,7 +190,7 @@
   public static BuiltInFunctionInfo get(String normalizedName, List<ParseNode> children) {
     initBuiltInFunctionMap();
     BuiltInFunctionInfo info =
-      BUILT_IN_FUNCTION_MAP.get(new BuiltInFunctionKey(normalizedName, children.size()));
+            BUILT_IN_FUNCTION_MAP.get(new BuiltInFunctionKey(normalizedName, children.size()));
     return info;
   }
 
@@ -291,10 +291,10 @@
   }
 
   public ColumnDef columnDef(ColumnName columnDefName, String sqlTypeName, boolean isNull,
-    Integer maxLength, Integer scale, boolean isPK, SortOrder sortOrder, String expressionStr,
-    boolean isRowTimestamp) {
+                             Integer maxLength, Integer scale, boolean isPK, SortOrder sortOrder, String expressionStr,
+                             boolean isRowTimestamp) {
     return new ColumnDef(columnDefName, sqlTypeName, isNull, maxLength, scale, isPK, sortOrder,
-      expressionStr, null, isRowTimestamp);
+            expressionStr, null, isRowTimestamp);
   }
 
   public DocumentFieldExistsParseNode documentFieldExists(ParseNode fieldName, boolean exists) {
@@ -302,7 +302,7 @@
   }
 
   public DocumentFieldBeginsWithParseNode documentFieldBeginsWith(ParseNode fieldKey,
-    ParseNode value) {
+                                                                  ParseNode value) {
     return new DocumentFieldBeginsWithParseNode(fieldKey, value);
   }
 
@@ -310,29 +310,33 @@
     return new DocumentFieldContainsParseNode(fieldKey, value);
   }
 
+  public DocumentFieldTypeParseNode documentFieldType(ParseNode fieldKey, ParseNode value) {
+    return new DocumentFieldTypeParseNode(fieldKey, value);
+  }
+
   public ColumnDef columnDef(ColumnName columnDefName, String sqlTypeName, boolean isArray,
-    Integer arrSize, Boolean isNull, Integer maxLength, Integer scale, boolean isPK,
-    SortOrder sortOrder, String expressionStr, Integer encodedQualifier, boolean isRowTimestamp) {
+                             Integer arrSize, Boolean isNull, Integer maxLength, Integer scale, boolean isPK,
+                             SortOrder sortOrder, String expressionStr, Integer encodedQualifier, boolean isRowTimestamp) {
     return new ColumnDef(columnDefName, sqlTypeName, isArray, arrSize, isNull, maxLength, scale,
-      isPK, sortOrder, expressionStr, encodedQualifier, isRowTimestamp);
+            isPK, sortOrder, expressionStr, encodedQualifier, isRowTimestamp);
   }
 
   public ColumnDef columnDef(ColumnName columnDefName, String sqlTypeName, boolean isArray,
-    Integer arrSize, Boolean isNull, Integer maxLength, Integer scale, boolean isPK,
-    SortOrder sortOrder, String expressionStr, boolean isRowTimestamp) {
+                             Integer arrSize, Boolean isNull, Integer maxLength, Integer scale, boolean isPK,
+                             SortOrder sortOrder, String expressionStr, boolean isRowTimestamp) {
     return new ColumnDef(columnDefName, sqlTypeName, isArray, arrSize, isNull, maxLength, scale,
-      isPK, sortOrder, expressionStr, null, isRowTimestamp);
+            isPK, sortOrder, expressionStr, null, isRowTimestamp);
   }
 
   public ColumnDef columnDef(ColumnName columnDefName, String sqlTypeName, boolean isArray,
-    Integer arrSize, Boolean isNull, Integer maxLength, Integer scale, boolean isPK,
-    SortOrder sortOrder, boolean isRowTimestamp) {
+                             Integer arrSize, Boolean isNull, Integer maxLength, Integer scale, boolean isPK,
+                             SortOrder sortOrder, boolean isRowTimestamp) {
     return new ColumnDef(columnDefName, sqlTypeName, isArray, arrSize, isNull, maxLength, scale,
-      isPK, sortOrder, null, null, isRowTimestamp);
+            isPK, sortOrder, null, null, isRowTimestamp);
   }
 
   public ColumnDefInPkConstraint columnDefInPkConstraint(ColumnName columnDefName,
-    SortOrder sortOrder, boolean isRowTimestamp) {
+                                                         SortOrder sortOrder, boolean isRowTimestamp) {
     return new ColumnDefInPkConstraint(columnDefName, sortOrder, isRowTimestamp);
   }
 
@@ -345,30 +349,30 @@
   }
 
   public CreateTableStatement createTable(TableName tableName,
-    ListMultimap<String, Pair<String, Object>> props, List<ColumnDef> columns,
-    PrimaryKeyConstraint pkConstraint, List<ParseNode> splits, PTableType tableType,
-    boolean ifNotExists, TableName baseTableName, ParseNode tableTypeIdNode, int bindCount,
-    Boolean immutableRows, Map<String, Integer> cqCounters, boolean noVerify) {
+                                          ListMultimap<String, Pair<String, Object>> props, List<ColumnDef> columns,
+                                          PrimaryKeyConstraint pkConstraint, List<ParseNode> splits, PTableType tableType,
+                                          boolean ifNotExists, TableName baseTableName, ParseNode tableTypeIdNode, int bindCount,
+                                          Boolean immutableRows, Map<String, Integer> cqCounters, boolean noVerify) {
     return new CreateTableStatement(tableName, props, columns, pkConstraint, splits, tableType,
-      ifNotExists, baseTableName, tableTypeIdNode, bindCount, immutableRows, cqCounters, noVerify);
+            ifNotExists, baseTableName, tableTypeIdNode, bindCount, immutableRows, cqCounters, noVerify);
   }
 
   public CreateTableStatement createTable(TableName tableName,
-    ListMultimap<String, Pair<String, Object>> props, List<ColumnDef> columns,
-    PrimaryKeyConstraint pkConstraint, List<ParseNode> splits, PTableType tableType,
-    boolean ifNotExists, TableName baseTableName, ParseNode tableTypeIdNode, int bindCount,
-    Boolean immutableRows, Map<String, Integer> cqCounters) {
+                                          ListMultimap<String, Pair<String, Object>> props, List<ColumnDef> columns,
+                                          PrimaryKeyConstraint pkConstraint, List<ParseNode> splits, PTableType tableType,
+                                          boolean ifNotExists, TableName baseTableName, ParseNode tableTypeIdNode, int bindCount,
+                                          Boolean immutableRows, Map<String, Integer> cqCounters) {
     return createTable(tableName, props, columns, pkConstraint, splits, tableType, ifNotExists,
-      baseTableName, tableTypeIdNode, bindCount, immutableRows, cqCounters, false);
+            baseTableName, tableTypeIdNode, bindCount, immutableRows, cqCounters, false);
   }
 
   public CreateTableStatement createTable(TableName tableName,
-    ListMultimap<String, Pair<String, Object>> props, List<ColumnDef> columns,
-    PrimaryKeyConstraint pkConstraint, List<ParseNode> splits, PTableType tableType,
-    boolean ifNotExists, TableName baseTableName, ParseNode tableTypeIdNode, int bindCount,
-    Boolean immutableRows) {
+                                          ListMultimap<String, Pair<String, Object>> props, List<ColumnDef> columns,
+                                          PrimaryKeyConstraint pkConstraint, List<ParseNode> splits, PTableType tableType,
+                                          boolean ifNotExists, TableName baseTableName, ParseNode tableTypeIdNode, int bindCount,
+                                          Boolean immutableRows) {
     return createTable(tableName, props, columns, pkConstraint, splits, tableType, ifNotExists,
-      baseTableName, tableTypeIdNode, bindCount, immutableRows, null, false);
+            baseTableName, tableTypeIdNode, bindCount, immutableRows, null, false);
   }
 
   public CreateSchemaStatement createSchema(String schemaName, boolean ifNotExists) {
@@ -376,28 +380,28 @@
   }
 
   public CreateIndexStatement createIndex(NamedNode indexName, NamedTableNode dataTable,
-    IndexKeyConstraint ikConstraint, List<ColumnName> includeColumns, List<ParseNode> splits,
-    ListMultimap<String, Pair<String, Object>> props, boolean ifNotExists, IndexType indexType,
-    boolean async, int bindCount, Map<String, UDFParseNode> udfParseNodes, ParseNode where) {
+                                          IndexKeyConstraint ikConstraint, List<ColumnName> includeColumns, List<ParseNode> splits,
+                                          ListMultimap<String, Pair<String, Object>> props, boolean ifNotExists, IndexType indexType,
+                                          boolean async, int bindCount, Map<String, UDFParseNode> udfParseNodes, ParseNode where) {
     return new CreateIndexStatement(indexName, dataTable, ikConstraint, includeColumns, splits,
-      props, ifNotExists, indexType, async, bindCount, udfParseNodes, where);
+            props, ifNotExists, indexType, async, bindCount, udfParseNodes, where);
   }
 
   public CreateCDCStatement createCDC(NamedNode cdcObj, TableName dataTable,
-    Set<PTable.CDCChangeScope> includeScopes, ListMultimap<String, Pair<String, Object>> props,
-    boolean ifNotExists, int bindCount) {
+                                      Set<PTable.CDCChangeScope> includeScopes, ListMultimap<String, Pair<String, Object>> props,
+                                      boolean ifNotExists, int bindCount) {
     return new CreateCDCStatement(cdcObj, dataTable, includeScopes, props, ifNotExists, bindCount);
   }
 
   public CreateSequenceStatement createSequence(TableName tableName, ParseNode startsWith,
-    ParseNode incrementBy, ParseNode cacheSize, ParseNode minValue, ParseNode maxValue,
-    boolean cycle, boolean ifNotExits, int bindCount) {
+                                                ParseNode incrementBy, ParseNode cacheSize, ParseNode minValue, ParseNode maxValue,
+                                                boolean cycle, boolean ifNotExits, int bindCount) {
     return new CreateSequenceStatement(tableName, startsWith, incrementBy, cacheSize, minValue,
-      maxValue, cycle, ifNotExits, bindCount);
+            maxValue, cycle, ifNotExits, bindCount);
   }
 
   public CreateFunctionStatement createFunction(PFunction functionInfo, boolean temporary,
-    boolean isReplace) {
+                                                boolean isReplace) {
     return new CreateFunctionStatement(functionInfo, temporary, isReplace);
   }
 
@@ -427,23 +431,23 @@
 
   public SequenceValueParseNode nextValueFor(TableName tableName, ParseNode numToAllocateNode) {
     return new SequenceValueParseNode(tableName, SequenceValueParseNode.Op.NEXT_VALUE,
-      numToAllocateNode);
+            numToAllocateNode);
   }
 
   public AddColumnStatement addColumn(NamedTableNode table, PTableType tableType,
-    List<ColumnDef> columnDefs, boolean ifNotExists,
-    ListMultimap<String, Pair<String, Object>> props, boolean cascade, List<NamedNode> indexes) {
+                                      List<ColumnDef> columnDefs, boolean ifNotExists,
+                                      ListMultimap<String, Pair<String, Object>> props, boolean cascade, List<NamedNode> indexes) {
     return new AddColumnStatement(table, tableType, columnDefs, ifNotExists, props, cascade,
-      indexes);
+            indexes);
   }
 
   public DropColumnStatement dropColumn(NamedTableNode table, PTableType tableType,
-    List<ColumnName> columnNodes, boolean ifExists) {
+                                        List<ColumnName> columnNodes, boolean ifExists) {
     return new DropColumnStatement(table, tableType, columnNodes, ifExists);
   }
 
   public DropTableStatement dropTable(TableName tableName, PTableType tableType, boolean ifExists,
-    boolean cascade) {
+                                      boolean cascade) {
     return new DropTableStatement(tableName, tableType, ifExists, cascade, false);
   }
 
@@ -456,14 +460,14 @@
   }
 
   public AlterIndexStatement alterIndex(NamedTableNode indexTableNode, String dataTableName,
-    boolean ifExists, PIndexState state, boolean isRebuildAll, boolean async,
-    ListMultimap<String, Pair<String, Object>> props) {
+                                        boolean ifExists, PIndexState state, boolean isRebuildAll, boolean async,
+                                        ListMultimap<String, Pair<String, Object>> props) {
     return new AlterIndexStatement(indexTableNode, dataTableName, ifExists, state, isRebuildAll,
-      async, props);
+            async, props);
   }
 
   public AlterIndexStatement alterIndex(NamedTableNode indexTableNode, String dataTableName,
-    boolean ifExists, PIndexState state) {
+                                        boolean ifExists, PIndexState state) {
     return new AlterIndexStatement(indexTableNode, dataTableName, ifExists, state, false, false);
   }
 
@@ -502,12 +506,12 @@
   }
 
   public NamedTableNode namedTable(String alias, TableName name, List<ColumnDef> dyn_columns,
-    Double tableSamplingRate) {
+                                   Double tableSamplingRate) {
     return new NamedTableNode(alias, name, dyn_columns, tableSamplingRate);
   }
 
   public NamedTableNode namedTable(String alias, TableName name, List<ColumnDef> dyn_columns,
-    LiteralParseNode tableSampleNode) {
+                                   LiteralParseNode tableSampleNode) {
     Double tableSamplingRate;
     if (tableSampleNode == null || tableSampleNode.getValue() == null) {
       tableSamplingRate = ConcreteTableNode.DEFAULT_TABLE_SAMPLING_RATE;
@@ -532,7 +536,7 @@
   }
 
   public UpdateStatisticsStatement updateStatistics(NamedTableNode table,
-    StatisticsCollectionScope scope, Map<String, Object> props) {
+                                                    StatisticsCollectionScope scope, Map<String, Object> props) {
     return new UpdateStatisticsStatement(table, scope, props);
   }
 
@@ -543,7 +547,7 @@
   public FunctionParseNode functionDistinct(String name, List<ParseNode> args) {
     if (CountAggregateFunction.NAME.equals(SchemaUtil.normalizeIdentifier(name))) {
       BuiltInFunctionInfo info =
-        getInfo(SchemaUtil.normalizeIdentifier(DistinctCountAggregateFunction.NAME), args);
+              getInfo(SchemaUtil.normalizeIdentifier(DistinctCountAggregateFunction.NAME), args);
       return new DistinctCountParseNode(DistinctCountAggregateFunction.NAME, args, info);
     } else {
       throw new UnsupportedOperationException("DISTINCT not supported with " + name);
@@ -562,8 +566,8 @@
     Constructor<? extends FunctionParseNode> ctor = info.getNodeCtor();
     if (ctor == null) {
       return info.isAggregate()
-        ? new AggregateFunctionParseNode(name, args, info)
-        : new FunctionParseNode(name, args, info);
+              ? new AggregateFunctionParseNode(name, args, info)
+              : new FunctionParseNode(name, args, info);
     } else {
       try {
         return ctor.newInstance(name, args, info);
@@ -574,10 +578,10 @@
   }
 
   public FunctionParseNode function(String name, List<ParseNode> valueNodes,
-    List<ParseNode> columnNodes, boolean isAscending) {
+                                    List<ParseNode> columnNodes, boolean isAscending) {
 
     List<ParseNode> args =
-      Lists.newArrayListWithExpectedSize(columnNodes.size() + valueNodes.size() + 1);
+            Lists.newArrayListWithExpectedSize(columnNodes.size() + valueNodes.size() + 1);
     args.addAll(columnNodes);
     args.add(new LiteralParseNode(Boolean.valueOf(isAscending)));
     args.addAll(valueNodes);
@@ -619,7 +623,7 @@
   }
 
   public JoinTableNode join(JoinType type, TableNode lhs, TableNode rhs, ParseNode on,
-    boolean singleValueOnly) {
+                            boolean singleValueOnly) {
     return new JoinTableNode(type, lhs, rhs, on, singleValueOnly);
   }
 
@@ -682,7 +686,7 @@
     String noSpace = in.replaceAll(" ", "");
     if (!noSpace.matches("^[0-9a-fA-F]+$")) {
       throw new IllegalArgumentException(
-        "Hex literal continuation line has non hex digit characters");
+              "Hex literal continuation line has non hex digit characters");
     }
     return noSpace;
   }
@@ -701,28 +705,28 @@
     String noSpace = in.replaceAll(" ", "");
     if (!noSpace.matches("^[0-1]+$")) {
       throw new IllegalArgumentException(
-        "Binary literal continuation line has non binary digit characters");
+              "Binary literal continuation line has non binary digit characters");
     }
     return noSpace;
   }
 
   public CastParseNode cast(ParseNode expression, String dataType, Integer maxLength,
-    Integer scale) {
+                            Integer scale) {
     return new CastParseNode(expression, dataType, maxLength, scale, false);
   }
 
   public CastParseNode cast(ParseNode expression, PDataType dataType, Integer maxLength,
-    Integer scale) {
+                            Integer scale) {
     return new CastParseNode(expression, dataType, maxLength, scale, false);
   }
 
   public CastParseNode cast(ParseNode expression, PDataType dataType, Integer maxLength,
-    Integer scale, boolean arr) {
+                            Integer scale, boolean arr) {
     return new CastParseNode(expression, dataType, maxLength, scale, arr);
   }
 
   public CastParseNode cast(ParseNode expression, String dataType, Integer maxLength, Integer scale,
-    boolean arr) {
+                            boolean arr) {
     return new CastParseNode(expression, dataType, maxLength, scale, arr);
   }
 
@@ -747,412 +751,12 @@
      * Object typedValue = expectedType.toObject(value.toString()); return new
      * LiteralParseNode(typedValue);
      */
-<<<<<<< HEAD
-    private synchronized static void initBuiltInFunctionMap() {
-        if (!BUILT_IN_FUNCTION_MAP.isEmpty()) {
-            return;
-        }
-        Class<? extends FunctionExpression> f = null;
-        try {
-            // Reflection based parsing which yields direct explicit function evaluation at runtime
-            for (int i = 0; i < CLIENT_SIDE_BUILT_IN_FUNCTIONS.size(); i++) {
-                f = CLIENT_SIDE_BUILT_IN_FUNCTIONS.get(i);
-                addBuiltInFunction(f);
-            }
-            for (ExpressionType et : ExpressionType.values()) {
-                Class<? extends Expression> ec = et.getExpressionClass();
-                if (FunctionExpression.class.isAssignableFrom(ec)) {
-                    @SuppressWarnings("unchecked")
-                    Class<? extends FunctionExpression> c = (Class<? extends FunctionExpression>)ec;
-                    addBuiltInFunction(f = c);
-                }
-            }
-        } catch (Exception e) {
-            throw new RuntimeException("Failed initialization of built-in functions at class '" + f + "'", e);
-        }
-    }
-
-    private static BuiltInFunctionInfo getInfo(String name, List<ParseNode> children) {
-        return get(SchemaUtil.normalizeIdentifier(name), children);
-    }
-
-    public static BuiltInFunctionInfo get(String normalizedName, List<ParseNode> children) {
-        initBuiltInFunctionMap();
-        BuiltInFunctionInfo info = BUILT_IN_FUNCTION_MAP.get(new BuiltInFunctionKey(normalizedName,children.size()));
-        return info;
-    }
-
-    public static Multimap<String, BuiltInFunctionInfo> getBuiltInFunctionMultimap(){
-        initBuiltInFunctionMap();
-        return BUILT_IN_FUNCTION_MULTIMAP;
-    }
-
-    public ParseNodeFactory() {
-    }
-    
-    private static AtomicInteger tempAliasCounter = new AtomicInteger(0);
-
-    @VisibleForTesting
-    public static int getTempAliasCounterValue() {
-        return tempAliasCounter.get();
-    }
-
-    @VisibleForTesting
-    public static void setTempAliasCounterValue(int newValue) {
-        tempAliasCounter.set(newValue);
-    }
-    
-    public static String createTempAlias() {
-        return "$" + tempAliasCounter.incrementAndGet();
-    }
-
-    public ExplainStatement explain(BindableStatement statement, ExplainType explainType) {
-        return new ExplainStatement(statement, explainType);
-    }
-
-    public AliasedNode aliasedNode(String alias, ParseNode expression) {
-    	return new AliasedNode(alias, expression);
-    }
-
-    public AddParseNode add(List<ParseNode> children) {
-        return new AddParseNode(children);
-    }
-
-    public SubtractParseNode subtract(List<ParseNode> children) {
-        return new SubtractParseNode(children);
-    }
-
-    public MultiplyParseNode multiply(List<ParseNode> children) {
-        return new MultiplyParseNode(children);
-    }
-
-    public ModulusParseNode modulus(List<ParseNode> children) {
-        return new ModulusParseNode(children);
-    }
-
-    public AndParseNode and(List<ParseNode> children) {
-        return new AndParseNode(children);
-    }
-
-    public FamilyWildcardParseNode family(String familyName){
-    	    return new FamilyWildcardParseNode(familyName, false);
-    }
-
-    public TableWildcardParseNode tableWildcard(TableName tableName) {
-        return new TableWildcardParseNode(tableName, false);
-    }
-
-    public WildcardParseNode wildcard() {
-        return WildcardParseNode.INSTANCE;
-    }
-
-    public BetweenParseNode between(ParseNode l, ParseNode r1, ParseNode r2, boolean negate) {
-        return new BetweenParseNode(l, r1, r2, negate);
-    }
-
-    public BindParseNode bind(String bind) {
-        return new BindParseNode(bind);
-    }
-
-    public StringConcatParseNode concat(List<ParseNode> children) {
-        return new StringConcatParseNode(children);
-    }
-
-    public ColumnParseNode column(TableName tableName, String columnName, String alias) {
-        return new ColumnParseNode(tableName, columnName, alias);
-    }
-    
-    public ColumnName columnName(String columnName) {
-        return new ColumnName(columnName);
-    }
-
-    public ColumnName columnName(String familyName, String columnName) {
-        return new ColumnName(familyName, columnName);
-    }
-
-    public PropertyName propertyName(String propertyName) {
-        return new PropertyName(propertyName);
-    }
-
-    public PropertyName propertyName(String familyName, String propertyName) {
-        return new PropertyName(familyName, propertyName);
-    }
-
-    public ColumnDef columnDef(ColumnName columnDefName, String sqlTypeName, boolean isNull, Integer maxLength, Integer scale, boolean isPK, SortOrder sortOrder, String expressionStr, boolean isRowTimestamp) {
-        return new ColumnDef(columnDefName, sqlTypeName, isNull, maxLength, scale, isPK, sortOrder, expressionStr, null, isRowTimestamp);
-    }
-
-    public DocumentFieldExistsParseNode documentFieldExists(ParseNode fieldName, boolean exists) {
-        return new DocumentFieldExistsParseNode(fieldName, exists);
-    }
-
-    public DocumentFieldBeginsWithParseNode documentFieldBeginsWith(ParseNode fieldKey,
-                                                                    ParseNode value) {
-        return new DocumentFieldBeginsWithParseNode(fieldKey, value);
-    }
-
-    public DocumentFieldContainsParseNode documentFieldContains(ParseNode fieldKey,
-                                                                ParseNode value) {
-        return new DocumentFieldContainsParseNode(fieldKey, value);
-    }
-
-    public DocumentFieldTypeParseNode documentFieldType(ParseNode fieldKey, ParseNode value) {
-        return new DocumentFieldTypeParseNode(fieldKey, value);
-    }
-
-    public ColumnDef columnDef(ColumnName columnDefName, String sqlTypeName,
-                               boolean isArray, Integer arrSize, Boolean isNull,
-                               Integer maxLength, Integer scale, boolean isPK,
-                               SortOrder sortOrder, String expressionStr, Integer encodedQualifier,
-                               boolean isRowTimestamp) {
-        return new ColumnDef(columnDefName, sqlTypeName,
-                isArray, arrSize, isNull,
-                maxLength, scale, isPK,
-                sortOrder, expressionStr, encodedQualifier, isRowTimestamp);
-    }
-
-
-    public ColumnDef columnDef(ColumnName columnDefName, String sqlTypeName,
-            boolean isArray, Integer arrSize, Boolean isNull,
-            Integer maxLength, Integer scale, boolean isPK,
-        	SortOrder sortOrder, String expressionStr, boolean isRowTimestamp) {
-        return new ColumnDef(columnDefName, sqlTypeName,
-                isArray, arrSize, isNull,
-                maxLength, scale, isPK,
-                sortOrder, expressionStr, null, isRowTimestamp);
-    }
-
-    public ColumnDef columnDef(ColumnName columnDefName, String sqlTypeName, boolean isArray, Integer arrSize, Boolean isNull, Integer maxLength, Integer scale, boolean isPK,
-            SortOrder sortOrder, boolean isRowTimestamp) {
-        return new ColumnDef(columnDefName, sqlTypeName, isArray, arrSize, isNull, maxLength, scale, isPK, sortOrder, null, null, isRowTimestamp);
-    }
-    
-    public ColumnDefInPkConstraint columnDefInPkConstraint(ColumnName columnDefName, SortOrder sortOrder, boolean isRowTimestamp) {
-        return new ColumnDefInPkConstraint(columnDefName, sortOrder, isRowTimestamp);
-    }
-    
-    public PrimaryKeyConstraint primaryKey(String name, List<ColumnDefInPkConstraint> columnDefs) {
-        return new PrimaryKeyConstraint(name, columnDefs);
-    }
-    
-    public IndexKeyConstraint indexKey( List<Pair<ParseNode, SortOrder>> parseNodeAndSortOrder) {
-        return new IndexKeyConstraint(parseNodeAndSortOrder);
-    }
-
-    public CreateTableStatement createTable(
-            TableName tableName, ListMultimap<String,Pair<String,Object>> props,
-            List<ColumnDef> columns, PrimaryKeyConstraint pkConstraint,
-            List<ParseNode> splits, PTableType tableType, boolean ifNotExists,
-            TableName baseTableName, ParseNode tableTypeIdNode, int bindCount,
-            Boolean immutableRows, Map<String, Integer> cqCounters, boolean noVerify) {
-        return new CreateTableStatement(tableName, props, columns, pkConstraint, splits, tableType,
-                ifNotExists, baseTableName, tableTypeIdNode, bindCount, immutableRows, cqCounters,
-                noVerify);
-    }
-
-    public CreateTableStatement createTable(
-            TableName tableName, ListMultimap<String,Pair<String,Object>> props,
-            List<ColumnDef> columns, PrimaryKeyConstraint pkConstraint, List<ParseNode> splits,
-            PTableType tableType, boolean ifNotExists, TableName baseTableName,
-            ParseNode tableTypeIdNode, int bindCount, Boolean immutableRows,
-            Map<String, Integer> cqCounters) {
-        return createTable(tableName, props, columns, pkConstraint, splits, tableType, ifNotExists,
-                baseTableName, tableTypeIdNode, bindCount, immutableRows, cqCounters, false);
-    }
-
-    public CreateTableStatement createTable(
-            TableName tableName, ListMultimap<String,Pair<String,Object>> props,
-            List<ColumnDef> columns, PrimaryKeyConstraint pkConstraint, List<ParseNode> splits,
-            PTableType tableType, boolean ifNotExists, TableName baseTableName,
-            ParseNode tableTypeIdNode, int bindCount, Boolean immutableRows) {
-        return createTable(tableName, props, columns, pkConstraint, splits, tableType, ifNotExists,
-                baseTableName, tableTypeIdNode, bindCount, immutableRows, null, false);
-    }
-
-    public CreateSchemaStatement createSchema(String schemaName, boolean ifNotExists) {
-        return new CreateSchemaStatement(schemaName, ifNotExists);
-    }
-
-    public CreateIndexStatement createIndex(NamedNode indexName, NamedTableNode dataTable,
-            IndexKeyConstraint ikConstraint, List<ColumnName> includeColumns,
-            List<ParseNode> splits, ListMultimap<String, Pair<String, Object>> props,
-            boolean ifNotExists, IndexType indexType, boolean async, int bindCount,
-            Map<String, UDFParseNode> udfParseNodes, ParseNode where) {
-        return new CreateIndexStatement(indexName, dataTable, ikConstraint, includeColumns, splits,
-                props, ifNotExists, indexType, async, bindCount, udfParseNodes, where);
-    }
-
-    public CreateCDCStatement createCDC(NamedNode cdcObj, TableName dataTable,
-                                        Set<PTable.CDCChangeScope> includeScopes,
-                                        ListMultimap<String, Pair<String, Object>> props,
-                                        boolean ifNotExists, int bindCount) {
-        return new CreateCDCStatement(cdcObj, dataTable, includeScopes,
-                props, ifNotExists, bindCount);
-    }
-
-    public CreateSequenceStatement createSequence(TableName tableName, ParseNode startsWith,
-            ParseNode incrementBy, ParseNode cacheSize, ParseNode minValue, ParseNode maxValue,
-            boolean cycle, boolean ifNotExits, int bindCount) {
-        return new CreateSequenceStatement(tableName, startsWith, incrementBy, cacheSize, minValue,
-                maxValue, cycle, ifNotExits, bindCount);
-    }
-
-    public CreateFunctionStatement createFunction(PFunction functionInfo, boolean temporary, boolean isReplace) {
-        return new CreateFunctionStatement(functionInfo, temporary, isReplace);
-    }
-
-    public AddJarsStatement addJars(List<LiteralParseNode> jarPaths) {
-        return new AddJarsStatement(jarPaths);
-    }
-
-    public ListJarsStatement listJars() {
-        return new ListJarsStatement();
-    }
-
-    public DeleteJarStatement deleteJar(LiteralParseNode jarPath) {
-        return new DeleteJarStatement(jarPath);
-    }
-
-    public DropFunctionStatement dropFunction(String functionName, boolean ifExists) {
-        return new DropFunctionStatement(functionName, ifExists);
-    }
-
-    public DropSequenceStatement dropSequence(TableName tableName, boolean ifExits, int bindCount){
-        return new DropSequenceStatement(tableName, ifExits, bindCount);
-    }
-
-    public SequenceValueParseNode currentValueFor(TableName tableName) {
-        return new SequenceValueParseNode(tableName, SequenceValueParseNode.Op.CURRENT_VALUE, null);
-    }
-
-    public SequenceValueParseNode nextValueFor(TableName tableName, ParseNode numToAllocateNode) {
-        return new SequenceValueParseNode(tableName, SequenceValueParseNode.Op.NEXT_VALUE, numToAllocateNode);
-    }
-
-    public AddColumnStatement addColumn(NamedTableNode table,  PTableType tableType, List<ColumnDef> columnDefs, boolean ifNotExists, ListMultimap<String,Pair<String,Object>> props, boolean cascade, List<NamedNode>indexes) {
-        return new AddColumnStatement(table, tableType, columnDefs, ifNotExists, props, cascade, indexes);
-    }
-
-    public DropColumnStatement dropColumn(NamedTableNode table,  PTableType tableType, List<ColumnName> columnNodes, boolean ifExists) {
-        return new DropColumnStatement(table, tableType, columnNodes, ifExists);
-    }
-
-    public DropTableStatement dropTable(TableName tableName, PTableType tableType, boolean ifExists, boolean cascade) {
-        return new DropTableStatement(tableName, tableType, ifExists, cascade, false);
-    }
-
-    public DropIndexStatement dropIndex(NamedNode indexName, TableName tableName, boolean ifExists) {
-        return new DropIndexStatement(indexName, tableName, ifExists);
-    }
-
-    public DropCDCStatement dropCDC(NamedNode cdcObjName, TableName tableName, boolean ifExists) {
-        return new DropCDCStatement(cdcObjName, tableName, ifExists);
-    }
-
-    public AlterIndexStatement alterIndex(NamedTableNode indexTableNode, String dataTableName, boolean ifExists, PIndexState state, boolean isRebuildAll, boolean async, ListMultimap<String,Pair<String,Object>> props) {
-        return new AlterIndexStatement(indexTableNode, dataTableName, ifExists, state, isRebuildAll, async, props);
-    }
-
-    public AlterIndexStatement alterIndex(NamedTableNode indexTableNode, String dataTableName, boolean ifExists, PIndexState state) {
-        return new AlterIndexStatement(indexTableNode, dataTableName, ifExists, state, false, false);
-    }
-
-    public TraceStatement trace(boolean isTraceOn, double samplingRate) {
-        return new TraceStatement(isTraceOn, samplingRate);
-    }
-
-    public AlterSessionStatement alterSession(Map<String,Object> props) {
-        return new AlterSessionStatement(props);
-    }
-
-    public TableName table(String schemaName, String tableName) {
-        return TableName.createNormalized(schemaName,tableName);
-    }
-
-    public NamedNode indexName(String name) {
-        return new NamedNode(name);
-    }
-
-    public NamedNode cdcName(String name) {
-        return new NamedNode(name);
-    }
-
-    @Deprecated
-    public NamedTableNode namedTable(String alias, TableName name) {
-        return new NamedTableNode(alias, name);
-    }
-    
-    @Deprecated
-    public NamedTableNode namedTable(String alias, TableName name, List<ColumnDef> dyn_columns) {
-        return new NamedTableNode(alias, name,dyn_columns);
-    }
-    
-    public NamedTableNode namedTable(String alias, TableName name, Double tableSamplingRate) {
-        return new NamedTableNode(alias, name, tableSamplingRate);
-    }
-    
-    public NamedTableNode namedTable(String alias, TableName name, List<ColumnDef> dyn_columns, Double tableSamplingRate) {
-    	return new NamedTableNode(alias, name,dyn_columns, tableSamplingRate);
-    }
-    
-    public NamedTableNode namedTable(String alias, TableName name, List<ColumnDef> dyn_columns, LiteralParseNode tableSampleNode) {
-        Double tableSamplingRate;
-        if (tableSampleNode == null || tableSampleNode.getValue() == null) {
-            tableSamplingRate = ConcreteTableNode.DEFAULT_TABLE_SAMPLING_RATE;
-        } else if (tableSampleNode.getValue() instanceof Integer) {
-            tableSamplingRate = (double)((int)tableSampleNode.getValue());
-        } else {
-            tableSamplingRate=((BigDecimal) tableSampleNode.getValue()).doubleValue();
-        }
-        return new NamedTableNode(alias, name, dyn_columns, tableSamplingRate);
-    }
-
-    public BindTableNode bindTable(String alias, TableName name) {
-        return new BindTableNode(alias, name);
-    }
-
-    public CaseParseNode caseWhen(List<ParseNode> children) {
-        return new CaseParseNode(children);
-    }
-
-    public DivideParseNode divide(List<ParseNode> children) {
-        return new DivideParseNode(children);
-    }
-
-    public UpdateStatisticsStatement updateStatistics(NamedTableNode table, StatisticsCollectionScope scope, Map<String,Object> props) {
-      return new UpdateStatisticsStatement(table, scope, props);
-    }
-    
-    public ExecuteUpgradeStatement executeUpgrade() {
-        return new ExecuteUpgradeStatement();
-    }
-
-
-    public FunctionParseNode functionDistinct(String name, List<ParseNode> args) {
-        if (CountAggregateFunction.NAME.equals(SchemaUtil.normalizeIdentifier(name))) {
-            BuiltInFunctionInfo info = getInfo(
-                    SchemaUtil.normalizeIdentifier(DistinctCountAggregateFunction.NAME), args);
-            return new DistinctCountParseNode(DistinctCountAggregateFunction.NAME, args, info);
-        } else {
-            throw new UnsupportedOperationException("DISTINCT not supported with " + name);
-        }
-    }
-
-    public FunctionParseNode arrayElemRef(List<ParseNode> args) {
-    	return function(ARRAY_ELEM, args);
-    }
-
-    public FunctionParseNode function(String name, List<ParseNode> args) {
-        BuiltInFunctionInfo info = getInfo(name, args);
-        if (info == null) {
-            return new UDFParseNode(name, args, info);
-=======
   }
 
   public LiteralParseNode literal(String value, String sqlTypeName) throws SQLException {
     PDataType expectedType = sqlTypeName == null
-      ? null
-      : PDataType.fromSqlTypeName(SchemaUtil.normalizeIdentifier(sqlTypeName));
+            ? null
+            : PDataType.fromSqlTypeName(SchemaUtil.normalizeIdentifier(sqlTypeName));
     if (expectedType == null || !expectedType.isCoercibleTo(PTimestamp.INSTANCE)) {
       throw TypeMismatchException.newException(expectedType, PTimestamp.INSTANCE);
     }
@@ -1161,7 +765,7 @@
   }
 
   public LiteralParseNode coerce(LiteralParseNode literalNode, PDataType expectedType)
-    throws SQLException {
+          throws SQLException {
     PDataType actualType = literalNode.getType();
     if (actualType != null) {
       Object before = literalNode.getValue();
@@ -1203,12 +807,12 @@
 
   public ArrayAnyComparisonNode wrapInAny(CompareOperator op, ParseNode lhs, ParseNode rhs) {
     return new ArrayAnyComparisonNode(rhs,
-      comparison(op, lhs, elementRef(Arrays.<ParseNode> asList(rhs, literal(1)))));
+            comparison(op, lhs, elementRef(Arrays.<ParseNode> asList(rhs, literal(1)))));
   }
 
   public ArrayAllComparisonNode wrapInAll(CompareOperator op, ParseNode lhs, ParseNode rhs) {
     return new ArrayAllComparisonNode(rhs,
-      comparison(op, lhs, elementRef(Arrays.<ParseNode> asList(rhs, literal(1)))));
+            comparison(op, lhs, elementRef(Arrays.<ParseNode> asList(rhs, literal(1)))));
   }
 
   public ArrayElemRefNode elementRef(List<ParseNode> parseNode) {
@@ -1242,8 +846,8 @@
   public ParseNode negate(ParseNode child) {
     // Prevents reparsing of -1 from becoming 1*-1 and 1*1*-1 with each re-parsing
     if (
-      LiteralParseNode.ONE.equals(child)
-        && ((LiteralParseNode) child).getType().isCoercibleTo(PLong.INSTANCE)
+            LiteralParseNode.ONE.equals(child)
+                    && ((LiteralParseNode) child).getType().isCoercibleTo(PLong.INSTANCE)
     ) {
       return LiteralParseNode.MINUS_ONE;
     }
@@ -1277,24 +881,24 @@
   }
 
   public SelectStatement select(TableNode from, HintNode hint, boolean isDistinct,
-    List<AliasedNode> select, ParseNode where, List<ParseNode> groupBy, ParseNode having,
-    List<OrderByNode> orderBy, LimitNode limit, OffsetNode offset, int bindCount,
-    boolean isAggregate, boolean hasSequence, List<SelectStatement> selects,
-    Map<String, UDFParseNode> udfParseNodes) {
+                                List<AliasedNode> select, ParseNode where, List<ParseNode> groupBy, ParseNode having,
+                                List<OrderByNode> orderBy, LimitNode limit, OffsetNode offset, int bindCount,
+                                boolean isAggregate, boolean hasSequence, List<SelectStatement> selects,
+                                Map<String, UDFParseNode> udfParseNodes) {
 
     return new SelectStatement(from, hint, isDistinct, select, where,
-      groupBy == null ? Collections.<ParseNode> emptyList() : groupBy, having,
-      orderBy == null ? Collections.<OrderByNode> emptyList() : orderBy, limit, offset, bindCount,
-      isAggregate, hasSequence,
-      selects == null ? Collections.<SelectStatement> emptyList() : selects, udfParseNodes);
+            groupBy == null ? Collections.<ParseNode> emptyList() : groupBy, having,
+            orderBy == null ? Collections.<OrderByNode> emptyList() : orderBy, limit, offset, bindCount,
+            isAggregate, hasSequence,
+            selects == null ? Collections.<SelectStatement> emptyList() : selects, udfParseNodes);
   }
 
   public UpsertStatement upsert(NamedTableNode table, HintNode hint, List<ColumnName> columns,
-    List<ParseNode> values, SelectStatement select, int bindCount,
-    Map<String, UDFParseNode> udfParseNodes, List<Pair<ColumnName, ParseNode>> onDupKeyPairs,
-    UpsertStatement.OnDuplicateKeyType onDupKeyType) {
+                                List<ParseNode> values, SelectStatement select, int bindCount,
+                                Map<String, UDFParseNode> udfParseNodes, List<Pair<ColumnName, ParseNode>> onDupKeyPairs,
+                                UpsertStatement.OnDuplicateKeyType onDupKeyType) {
     return new UpsertStatement(table, hint, columns, values, select, bindCount, udfParseNodes,
-      onDupKeyPairs, onDupKeyType);
+            onDupKeyPairs, onDupKeyType);
   }
 
   public CursorName cursorName(String name) {
@@ -1318,127 +922,127 @@
   }
 
   public DeleteStatement delete(NamedTableNode table, HintNode hint, ParseNode node,
-    List<OrderByNode> orderBy, LimitNode limit, int bindCount,
-    Map<String, UDFParseNode> udfParseNodes) {
+                                List<OrderByNode> orderBy, LimitNode limit, int bindCount,
+                                Map<String, UDFParseNode> udfParseNodes) {
     return new DeleteStatement(table, hint, node, orderBy, limit, bindCount, udfParseNodes);
   }
 
   public SelectStatement select(SelectStatement statement, ParseNode where) {
     return select(statement.getFrom(), statement.getHint(), statement.isDistinct(),
-      statement.getSelect(), where, statement.getGroupBy(), statement.getHaving(),
-      statement.getOrderBy(), statement.getLimit(), statement.getOffset(), statement.getBindCount(),
-      statement.isAggregate(), statement.hasSequence(), statement.getSelects(),
-      statement.getUdfParseNodes());
+            statement.getSelect(), where, statement.getGroupBy(), statement.getHaving(),
+            statement.getOrderBy(), statement.getLimit(), statement.getOffset(), statement.getBindCount(),
+            statement.isAggregate(), statement.hasSequence(), statement.getSelects(),
+            statement.getUdfParseNodes());
   }
 
   public SelectStatement select(SelectStatement statement, ParseNode where, ParseNode having) {
     return select(statement.getFrom(), statement.getHint(), statement.isDistinct(),
-      statement.getSelect(), where, statement.getGroupBy(), having, statement.getOrderBy(),
-      statement.getLimit(), statement.getOffset(), statement.getBindCount(),
-      statement.isAggregate(), statement.hasSequence(), statement.getSelects(),
-      statement.getUdfParseNodes());
+            statement.getSelect(), where, statement.getGroupBy(), having, statement.getOrderBy(),
+            statement.getLimit(), statement.getOffset(), statement.getBindCount(),
+            statement.isAggregate(), statement.hasSequence(), statement.getSelects(),
+            statement.getUdfParseNodes());
   }
 
   public SelectStatement select(SelectStatement statement, List<AliasedNode> select,
-    ParseNode where, List<ParseNode> groupBy, ParseNode having, List<OrderByNode> orderBy) {
+                                ParseNode where, List<ParseNode> groupBy, ParseNode having, List<OrderByNode> orderBy) {
     return select(statement.getFrom(), statement.getHint(), statement.isDistinct(), select, where,
-      groupBy, having, orderBy, statement.getLimit(), statement.getOffset(),
-      statement.getBindCount(), statement.isAggregate(), statement.hasSequence(),
-      statement.getSelects(), statement.getUdfParseNodes());
+            groupBy, having, orderBy, statement.getLimit(), statement.getOffset(),
+            statement.getBindCount(), statement.isAggregate(), statement.hasSequence(),
+            statement.getSelects(), statement.getUdfParseNodes());
   }
 
   public SelectStatement select(SelectStatement statement, TableNode table) {
     return select(table, statement.getHint(), statement.isDistinct(), statement.getSelect(),
-      statement.getWhere(), statement.getGroupBy(), statement.getHaving(), statement.getOrderBy(),
-      statement.getLimit(), statement.getOffset(), statement.getBindCount(),
-      statement.isAggregate(), statement.hasSequence(), statement.getSelects(),
-      statement.getUdfParseNodes());
+            statement.getWhere(), statement.getGroupBy(), statement.getHaving(), statement.getOrderBy(),
+            statement.getLimit(), statement.getOffset(), statement.getBindCount(),
+            statement.isAggregate(), statement.hasSequence(), statement.getSelects(),
+            statement.getUdfParseNodes());
   }
 
   public SelectStatement select(SelectStatement statement, TableNode table, ParseNode where) {
     return select(table, statement.getHint(), statement.isDistinct(), statement.getSelect(), where,
-      statement.getGroupBy(), statement.getHaving(), statement.getOrderBy(), statement.getLimit(),
-      statement.getOffset(), statement.getBindCount(), statement.isAggregate(),
-      statement.hasSequence(), statement.getSelects(), statement.getUdfParseNodes());
+            statement.getGroupBy(), statement.getHaving(), statement.getOrderBy(), statement.getLimit(),
+            statement.getOffset(), statement.getBindCount(), statement.isAggregate(),
+            statement.hasSequence(), statement.getSelects(), statement.getUdfParseNodes());
   }
 
   public SelectStatement select(SelectStatement statement, boolean isDistinct,
-    List<AliasedNode> select) {
+                                List<AliasedNode> select) {
     return select(statement.getFrom(), statement.getHint(), isDistinct, select,
-      statement.getWhere(), statement.getGroupBy(), statement.getHaving(), statement.getOrderBy(),
-      statement.getLimit(), statement.getOffset(), statement.getBindCount(),
-      statement.isAggregate(), statement.hasSequence(), statement.getSelects(),
-      statement.getUdfParseNodes());
+            statement.getWhere(), statement.getGroupBy(), statement.getHaving(), statement.getOrderBy(),
+            statement.getLimit(), statement.getOffset(), statement.getBindCount(),
+            statement.isAggregate(), statement.hasSequence(), statement.getSelects(),
+            statement.getUdfParseNodes());
   }
 
   public SelectStatement select(SelectStatement statement, boolean isDistinct,
-    List<AliasedNode> select, ParseNode where) {
+                                List<AliasedNode> select, ParseNode where) {
     return select(statement.getFrom(), statement.getHint(), isDistinct, select, where,
-      statement.getGroupBy(), statement.getHaving(), statement.getOrderBy(), statement.getLimit(),
-      statement.getOffset(), statement.getBindCount(), statement.isAggregate(),
-      statement.hasSequence(), statement.getSelects(), statement.getUdfParseNodes());
+            statement.getGroupBy(), statement.getHaving(), statement.getOrderBy(), statement.getLimit(),
+            statement.getOffset(), statement.getBindCount(), statement.isAggregate(),
+            statement.hasSequence(), statement.getSelects(), statement.getUdfParseNodes());
   }
 
   public SelectStatement select(SelectStatement statement, boolean isDistinct,
-    List<AliasedNode> select, ParseNode where, List<ParseNode> groupBy, boolean isAggregate) {
+                                List<AliasedNode> select, ParseNode where, List<ParseNode> groupBy, boolean isAggregate) {
     return select(statement.getFrom(), statement.getHint(), isDistinct, select, where, groupBy,
-      statement.getHaving(), statement.getOrderBy(), statement.getLimit(), statement.getOffset(),
-      statement.getBindCount(), isAggregate, statement.hasSequence(), statement.getSelects(),
-      statement.getUdfParseNodes());
+            statement.getHaving(), statement.getOrderBy(), statement.getLimit(), statement.getOffset(),
+            statement.getBindCount(), isAggregate, statement.hasSequence(), statement.getSelects(),
+            statement.getUdfParseNodes());
   }
 
   public SelectStatement select(SelectStatement statement, List<OrderByNode> orderBy) {
     return select(statement.getFrom(), statement.getHint(), statement.isDistinct(),
-      statement.getSelect(), statement.getWhere(), statement.getGroupBy(), statement.getHaving(),
-      orderBy, statement.getLimit(), statement.getOffset(), statement.getBindCount(),
-      statement.isAggregate(), statement.hasSequence(), statement.getSelects(),
-      statement.getUdfParseNodes());
+            statement.getSelect(), statement.getWhere(), statement.getGroupBy(), statement.getHaving(),
+            orderBy, statement.getLimit(), statement.getOffset(), statement.getBindCount(),
+            statement.isAggregate(), statement.hasSequence(), statement.getSelects(),
+            statement.getUdfParseNodes());
   }
 
   public SelectStatement select(SelectStatement statement, HintNode hint) {
     return hint == null || hint.isEmpty()
-      ? statement
-      : select(statement.getFrom(), hint, statement.isDistinct(), statement.getSelect(),
-        statement.getWhere(), statement.getGroupBy(), statement.getHaving(), statement.getOrderBy(),
-        statement.getLimit(), statement.getOffset(), statement.getBindCount(),
-        statement.isAggregate(), statement.hasSequence(), statement.getSelects(),
-        statement.getUdfParseNodes());
+            ? statement
+            : select(statement.getFrom(), hint, statement.isDistinct(), statement.getSelect(),
+            statement.getWhere(), statement.getGroupBy(), statement.getHaving(), statement.getOrderBy(),
+            statement.getLimit(), statement.getOffset(), statement.getBindCount(),
+            statement.isAggregate(), statement.hasSequence(), statement.getSelects(),
+            statement.getUdfParseNodes());
   }
 
   public SelectStatement select(SelectStatement statement, HintNode hint, ParseNode where) {
     return select(statement.getFrom(), hint, statement.isDistinct(), statement.getSelect(), where,
-      statement.getGroupBy(), statement.getHaving(), statement.getOrderBy(), statement.getLimit(),
-      statement.getOffset(), statement.getBindCount(), statement.isAggregate(),
-      statement.hasSequence(), statement.getSelects(), statement.getUdfParseNodes());
+            statement.getGroupBy(), statement.getHaving(), statement.getOrderBy(), statement.getLimit(),
+            statement.getOffset(), statement.getBindCount(), statement.isAggregate(),
+            statement.hasSequence(), statement.getSelects(), statement.getUdfParseNodes());
   }
 
   public SelectStatement select(SelectStatement statement, List<OrderByNode> orderBy,
-    LimitNode limit, OffsetNode offset, int bindCount, boolean isAggregate) {
+                                LimitNode limit, OffsetNode offset, int bindCount, boolean isAggregate) {
     return select(statement.getFrom(), statement.getHint(), statement.isDistinct(),
-      statement.getSelect(), statement.getWhere(), statement.getGroupBy(), statement.getHaving(),
-      orderBy, limit, offset, bindCount, isAggregate || statement.isAggregate(),
-      statement.hasSequence(), statement.getSelects(), statement.getUdfParseNodes());
+            statement.getSelect(), statement.getWhere(), statement.getGroupBy(), statement.getHaving(),
+            orderBy, limit, offset, bindCount, isAggregate || statement.isAggregate(),
+            statement.hasSequence(), statement.getSelects(), statement.getUdfParseNodes());
 
   }
 
   public SelectStatement select(SelectStatement statement, LimitNode limit) {
     return select(statement.getFrom(), statement.getHint(), statement.isDistinct(),
-      statement.getSelect(), statement.getWhere(), statement.getGroupBy(), statement.getHaving(),
-      statement.getOrderBy(), limit, statement.getOffset(), statement.getBindCount(),
-      statement.isAggregate(), statement.hasSequence(), statement.getSelects(),
-      statement.getUdfParseNodes());
+            statement.getSelect(), statement.getWhere(), statement.getGroupBy(), statement.getHaving(),
+            statement.getOrderBy(), limit, statement.getOffset(), statement.getBindCount(),
+            statement.isAggregate(), statement.hasSequence(), statement.getSelects(),
+            statement.getUdfParseNodes());
   }
 
   public SelectStatement select(SelectStatement statement, List<OrderByNode> orderBy,
-    LimitNode limit, OffsetNode offset) {
+                                LimitNode limit, OffsetNode offset) {
     return select(statement.getFrom(), statement.getHint(), statement.isDistinct(),
-      statement.getSelect(), statement.getWhere(), statement.getGroupBy(), statement.getHaving(),
-      orderBy, limit, offset, statement.getBindCount(), statement.isAggregate(),
-      statement.hasSequence(), statement.getSelects(), statement.getUdfParseNodes());
+            statement.getSelect(), statement.getWhere(), statement.getGroupBy(), statement.getHaving(),
+            orderBy, limit, offset, statement.getBindCount(), statement.isAggregate(),
+            statement.hasSequence(), statement.getSelects(), statement.getUdfParseNodes());
   }
 
   public SelectStatement select(List<SelectStatement> statements, List<OrderByNode> orderBy,
-    LimitNode limit, OffsetNode offset, int bindCount, boolean isAggregate) {
+                                LimitNode limit, OffsetNode offset, int bindCount, boolean isAggregate) {
     if (statements.size() == 1)
       return select(statements.get(0), orderBy, limit, offset, bindCount, isAggregate);
 
@@ -1458,7 +1062,6 @@
             alias = SchemaUtil.normalizeIdentifier(aliasedNode.getNode().getAlias());
           }
           aliases.add(alias == null ? createTempAlias() : alias);
->>>>>>> 59177996
         }
       }
     }
@@ -1474,7 +1077,7 @@
     }
 
     return select(null, HintNode.EMPTY_HINT_NODE, false, aliasedNodes, null, null, null, orderBy,
-      limit, offset, bindCount, false, false, statements, udfParseNodes);
+            limit, offset, bindCount, false, false, statements, udfParseNodes);
   }
 
   public SubqueryParseNode subquery(SelectStatement select, boolean expectSingleRow) {
@@ -1510,10 +1113,10 @@
   }
 
   public ChangePermsStatement changePermsStatement(String permsString, boolean isSchemaName,
-    TableName tableName, String schemaName, boolean isGroupName, LiteralParseNode userOrGroup,
-    boolean isGrantStatement) {
+                                                   TableName tableName, String schemaName, boolean isGroupName, LiteralParseNode userOrGroup,
+                                                   boolean isGrantStatement) {
     return new ChangePermsStatement(permsString, isSchemaName, tableName, schemaName, isGroupName,
-      userOrGroup, isGrantStatement);
+            userOrGroup, isGrantStatement);
   }
 
   public ShowTablesStatement showTablesStatement(String schema, String pattern) {
