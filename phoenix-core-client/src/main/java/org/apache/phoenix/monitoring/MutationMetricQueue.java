/*
 * Licensed to the Apache Software Foundation (ASF) under one
 * or more contributor license agreements.  See the NOTICE file
 * distributed with this work for additional information
 * regarding copyright ownership.  The ASF licenses this file
 * to you under the Apache License, Version 2.0 (the
 * "License"); you may not use this file except in compliance
 * with the License.  You may obtain a copy of the License at
 *
 * http://www.apache.org/licenses/LICENSE-2.0
 *
 * Unless required by applicable law or agreed to in writing, software
 * distributed under the License is distributed on an "AS IS" BASIS,
 * WITHOUT WARRANTIES OR CONDITIONS OF ANY KIND, either express or implied.
 * See the License for the specific language governing permissions and
 * limitations under the License.
 */
package org.apache.phoenix.monitoring;

import static org.apache.phoenix.monitoring.MetricType.ATOMIC_UPSERT_COMMIT_TIME;
import static org.apache.phoenix.monitoring.MetricType.DELETE_BATCH_FAILED_COUNTER;
import static org.apache.phoenix.monitoring.MetricType.DELETE_BATCH_FAILED_SIZE;
import static org.apache.phoenix.monitoring.MetricType.DELETE_COMMIT_TIME;
import static org.apache.phoenix.monitoring.MetricType.DELETE_EXECUTE_MUTATION_TIME;
import static org.apache.phoenix.monitoring.MetricType.DELETE_MUTATION_BYTES;
import static org.apache.phoenix.monitoring.MetricType.DELETE_MUTATION_SQL_COUNTER;
<<<<<<< HEAD
import static org.apache.phoenix.monitoring.MetricType.DELETE_PLAN_CREATION_TIME;
import static org.apache.phoenix.monitoring.MetricType.DELETE_PLAN_EXECUTION_TIME;
=======
import static org.apache.phoenix.monitoring.MetricType.MUTATION_BATCH_COUNTER;
>>>>>>> b8339249
import static org.apache.phoenix.monitoring.MetricType.MUTATION_BATCH_FAILED_SIZE;
import static org.apache.phoenix.monitoring.MetricType.MUTATION_BATCH_SIZE;
import static org.apache.phoenix.monitoring.MetricType.MUTATION_BYTES;
import static org.apache.phoenix.monitoring.MetricType.MUTATION_COMMIT_TIME;
import static org.apache.phoenix.monitoring.MetricType.INDEX_COMMIT_FAILURE_SIZE;
import static org.apache.phoenix.monitoring.MetricType.UPSERT_EXECUTE_MUTATION_TIME;
import static org.apache.phoenix.monitoring.MetricType.UPSERT_PLAN_CREATION_TIME;
import static org.apache.phoenix.monitoring.MetricType.UPSERT_PLAN_EXECUTION_TIME;
import static org.apache.phoenix.monitoring.MetricType.UPSERT_BATCH_FAILED_COUNTER;
import static org.apache.phoenix.monitoring.MetricType.UPSERT_BATCH_FAILED_SIZE;
import static org.apache.phoenix.monitoring.MetricType.UPSERT_COMMIT_TIME;
import static org.apache.phoenix.monitoring.MetricType.UPSERT_MUTATION_BYTES;
import static org.apache.phoenix.monitoring.MetricType.UPSERT_MUTATION_SQL_COUNTER;

import java.util.Collections;
import java.util.HashMap;
import java.util.Map;
import java.util.Map.Entry;

/**
 * Queue that tracks various writes/mutations related phoenix request metrics.
 */
public class MutationMetricQueue {
    
    // Map of table name -> mutation metric
    private Map<String, MutationMetric> tableMutationMetric = new HashMap<>();
    
    public void addMetricsForTable(String tableName, MutationMetric metric) {
        MutationMetric tableMetric = tableMutationMetric.get(tableName);
        if (tableMetric == null) {
            tableMutationMetric.put(tableName, metric);
        } else {
            tableMetric.combineMetric(metric);
        }
    }

    public void combineMetricQueues(MutationMetricQueue other) {
        Map<String, MutationMetric> tableMetricMap = other.tableMutationMetric;
        for (Entry<String, MutationMetric> entry : tableMetricMap.entrySet()) {
            addMetricsForTable(entry.getKey(), entry.getValue());
        }
    }
    
    /**
     * Publish the metrics to wherever you want them published. The internal state is cleared out after every publish.
     * @return map of table {@code name -> list } of pair of (metric name, metric value)
     */
    public Map<String, Map<MetricType, Long>> aggregate() {
        Map<String, Map<MetricType, Long>> publishedMetrics = new HashMap<>();
        for (Entry<String, MutationMetric> entry : tableMutationMetric.entrySet()) {
            String tableName = entry.getKey();
            MutationMetric metric = entry.getValue();
            Map<MetricType, Long> publishedMetricsForTable = publishedMetrics.get(tableName);
            if (publishedMetricsForTable == null) {
                publishedMetricsForTable = new HashMap<>();
                publishedMetrics.put(tableName, publishedMetricsForTable);
            }
            publishedMetricsForTable.put(metric.getNumMutations().getMetricType(), metric.getNumMutations().getValue());
            publishedMetricsForTable.put(metric.getUpsertMutationsSizeBytes().getMetricType(), metric.getUpsertMutationsSizeBytes().getValue());
            publishedMetricsForTable.put(metric.getDeleteMutationsSizeBytes().getMetricType(), metric.getDeleteMutationsSizeBytes().getValue());
            publishedMetricsForTable.put(metric.getCommitTimeForMutations().getMetricType(), metric.getCommitTimeForMutations().getValue());
            publishedMetricsForTable.put(metric.getTotalCommitTimeForUpserts().getMetricType(), metric.getTotalCommitTimeForUpserts().getValue());
            publishedMetricsForTable.put(metric.getTotalCommitTimeForAtomicUpserts().getMetricType(), metric.getTotalCommitTimeForAtomicUpserts().getValue());
            publishedMetricsForTable.put(metric.getTotalCommitTimeForDeletes().getMetricType(), metric.getTotalCommitTimeForDeletes().getValue());
            publishedMetricsForTable.put(metric.getNumFailedMutations().getMetricType(), metric.getNumFailedMutations().getValue());
            publishedMetricsForTable.put(metric.getNumOfIndexCommitFailedMutations().getMetricType(), metric.getNumOfIndexCommitFailedMutations().getValue());
            publishedMetricsForTable.put(metric.getUpsertMutationSqlCounterSuccess().getMetricType(), metric.getUpsertMutationSqlCounterSuccess().getValue());
            publishedMetricsForTable.put(metric.getDeleteMutationSqlCounterSuccess().getMetricType(), metric.getDeleteMutationSqlCounterSuccess().getValue());
            publishedMetricsForTable.put(metric.getTotalMutationsSizeBytes().getMetricType(), metric.getTotalMutationsSizeBytes().getValue());
            publishedMetricsForTable.put(metric.getUpsertBatchFailedSize().getMetricType(), metric.getUpsertBatchFailedSize().getValue());
            publishedMetricsForTable.put(metric.getUpsertBatchFailedCounter().getMetricType(), metric.getUpsertBatchFailedCounter().getValue());
            publishedMetricsForTable.put(metric.getDeleteBatchFailedSize().getMetricType(), metric.getDeleteBatchFailedSize().getValue());
            publishedMetricsForTable.put(metric.getDeleteBatchFailedCounter().getMetricType(), metric.getDeleteBatchFailedCounter().getValue());
<<<<<<< HEAD
            publishedMetricsForTable.put(metric.getUpsertMutationPlanCreationTime().getMetricType(), metric.getUpsertMutationPlanCreationTime().getValue());
            publishedMetricsForTable.put(metric.getUpsertMutationPlanExecutionTime().getMetricType(), metric.getUpsertMutationPlanExecutionTime().getValue());
            publishedMetricsForTable.put(metric.getDeleteMutationPlanCreationTime().getMetricType(), metric.getDeleteMutationPlanCreationTime().getValue());
            publishedMetricsForTable.put(metric.getDeleteMutationPlanExecutionTime().getMetricType(), metric.getDeleteMutationPlanExecutionTime().getValue());
            publishedMetricsForTable.put(metric.getUpsertExecuteMutationTime().getMetricType(), metric.getUpsertExecuteMutationTime().getValue());
            publishedMetricsForTable.put(metric.getDeleteExecuteMutationTime().getMetricType(), metric.getDeleteExecuteMutationTime().getValue());
=======
            publishedMetricsForTable.put(metric.getMutationBatchCounter().getMetricType(),
                    metric.getMutationBatchCounter().getValue());
>>>>>>> b8339249
        }
        return publishedMetrics;
    }
    
    public void clearMetrics() {
        tableMutationMetric.clear(); // help gc
    }
    
    /**
     * Class that holds together the various metrics associated with mutations.
     */
    public static class MutationMetric {
        private final CombinableMetric numMutations = new CombinableMetricImpl(MUTATION_BATCH_SIZE);
        private final CombinableMetric totalMutationsSizeBytes = new CombinableMetricImpl(MUTATION_BYTES);
        private final CombinableMetric totalCommitTimeForMutations = new CombinableMetricImpl(MUTATION_COMMIT_TIME);
        private final CombinableMetric numFailedMutations = new CombinableMetricImpl(MUTATION_BATCH_FAILED_SIZE);
        private final CombinableMetric totalCommitTimeForUpserts = new CombinableMetricImpl(UPSERT_COMMIT_TIME);
        private final CombinableMetric totalCommitTimeForAtomicUpserts = new CombinableMetricImpl(ATOMIC_UPSERT_COMMIT_TIME);
        private final CombinableMetric totalCommitTimeForDeletes = new CombinableMetricImpl(DELETE_COMMIT_TIME);
        private final CombinableMetric upsertMutationsSizeBytes = new CombinableMetricImpl(UPSERT_MUTATION_BYTES);
        private final CombinableMetric deleteMutationsSizeBytes = new CombinableMetricImpl(DELETE_MUTATION_BYTES);
        private final CombinableMetric upsertMutationSqlCounterSuccess = new CombinableMetricImpl(UPSERT_MUTATION_SQL_COUNTER);
        private final CombinableMetric deleteMutationSqlCounterSuccess = new CombinableMetricImpl(DELETE_MUTATION_SQL_COUNTER);
        private final CombinableMetric upsertBatchFailedSize = new CombinableMetricImpl(UPSERT_BATCH_FAILED_SIZE);
        private final CombinableMetric upsertBatchFailedCounter = new CombinableMetricImpl(UPSERT_BATCH_FAILED_COUNTER);
        private final CombinableMetric deleteBatchFailedSize = new CombinableMetricImpl(DELETE_BATCH_FAILED_SIZE);
        private final CombinableMetric deleteBatchFailedCounter = new CombinableMetricImpl(DELETE_BATCH_FAILED_COUNTER);

        private final CombinableMetric numOfIndexCommitFailMutations = new CombinableMetricImpl(
                INDEX_COMMIT_FAILURE_SIZE);

<<<<<<< HEAD
        private final CombinableMetric upsertMutationPlanCreationTime = new CombinableMetricImpl(UPSERT_PLAN_CREATION_TIME);
        private final CombinableMetric upsertMutationPlanExecutionTime = new CombinableMetricImpl(UPSERT_PLAN_EXECUTION_TIME);
        private final CombinableMetric deleteMutationPlanCreationTime = new CombinableMetricImpl(DELETE_PLAN_CREATION_TIME);
        private final CombinableMetric deleteMutationPlanExecutionTime = new CombinableMetricImpl(DELETE_PLAN_EXECUTION_TIME);
        private final CombinableMetric upsertExecuteMutationTime = new CombinableMetricImpl(UPSERT_EXECUTE_MUTATION_TIME);
        private final CombinableMetric deleteExecuteMutationTime = new CombinableMetricImpl(DELETE_EXECUTE_MUTATION_TIME);


        public static final MutationMetric EMPTY_METRIC =
                new MutationMetric(0,0,0,0, 0, 0,0,0,0,0,0,0,0,0,0, 0, 0, 0, 0, 0, 0);

        public MutationMetric(long numMutations, long upsertMutationsSizeBytes,
                              long deleteMutationsSizeBytes, long commitTimeForUpserts, long commitTimeForAtomicUpserts,
                              long commitTimeForDeletes, long numFailedMutations, long upsertMutationSqlCounterSuccess,
                              long deleteMutationSqlCounterSuccess, long totalMutationBytes,
                              long numOfPhase3Failed, long upsertBatchFailedSize,
                              long upsertBatchFailedCounter, long deleteBatchFailedSize,
                              long deleteBatchFailedCounter, long upsertMutationPlanCreationTime,
                              long upsertMutationPlanExecutionTime, long deleteMutationPlanCreationTime,
                              long deleteMutationPlanExecutionTime, long upsertExecuteMutationTime, long deleteExecuteMutationTime) {
=======
        private final CombinableMetric mutationBatchCounter =
                new CombinableMetricImpl(MUTATION_BATCH_COUNTER);

        public static final MutationMetric EMPTY_METRIC =
                new MutationMetric(0, 0, 0, 0, 0, 0, 0, 0, 0, 0, 0, 0, 0, 0, 0, 0);

        public MutationMetric(long numMutations, long upsertMutationsSizeBytes,
                long deleteMutationsSizeBytes, long commitTimeForUpserts, long commitTimeForAtomicUpserts,
                long commitTimeForDeletes, long numFailedMutations, long upsertMutationSqlCounterSuccess,
                long deleteMutationSqlCounterSuccess, long totalMutationBytes,
                long numOfPhase3Failed, long upsertBatchFailedSize,
                long upsertBatchFailedCounter, long deleteBatchFailedSize,
                long deleteBatchFailedCounter, long mutationBatchCounter) {
>>>>>>> b8339249
            this.numMutations.change(numMutations);
            this.totalCommitTimeForUpserts.change(commitTimeForUpserts);
            this.totalCommitTimeForAtomicUpserts.change(commitTimeForAtomicUpserts);
            this.totalCommitTimeForDeletes.change(commitTimeForDeletes);
            this.totalCommitTimeForMutations.change(commitTimeForUpserts + commitTimeForDeletes);
            this.numFailedMutations.change(numFailedMutations);
            this.numOfIndexCommitFailMutations.change(numOfPhase3Failed);
            this.upsertMutationsSizeBytes.change(upsertMutationsSizeBytes);
            this.deleteMutationsSizeBytes.change(deleteMutationsSizeBytes);
            this.totalMutationsSizeBytes.change(totalMutationBytes);
            this.upsertMutationSqlCounterSuccess.change(upsertMutationSqlCounterSuccess);
            this.deleteMutationSqlCounterSuccess.change(deleteMutationSqlCounterSuccess);
            this.upsertBatchFailedSize.change(upsertBatchFailedSize);
            this.upsertBatchFailedCounter.change(upsertBatchFailedCounter);
            this.deleteBatchFailedSize.change(deleteBatchFailedSize);
            this.deleteBatchFailedCounter.change(deleteBatchFailedCounter);
<<<<<<< HEAD
            this.upsertMutationPlanCreationTime.change(upsertMutationPlanCreationTime);
            this.upsertMutationPlanExecutionTime.change(upsertMutationPlanExecutionTime);
            this.deleteMutationPlanCreationTime.change(deleteMutationPlanCreationTime);
            this.deleteMutationPlanExecutionTime.change(deleteMutationPlanExecutionTime);
            this.upsertExecuteMutationTime.change(upsertExecuteMutationTime);
            this.deleteExecuteMutationTime.change(deleteExecuteMutationTime);
=======
            this.mutationBatchCounter.change(mutationBatchCounter);
>>>>>>> b8339249
        }

        public CombinableMetric getTotalCommitTimeForUpserts() {
            return totalCommitTimeForUpserts;
        }

        public CombinableMetric getTotalCommitTimeForAtomicUpserts() { return totalCommitTimeForAtomicUpserts; }

        public CombinableMetric getTotalCommitTimeForDeletes() {
            return totalCommitTimeForDeletes;
        }

        public CombinableMetric getCommitTimeForMutations() {
            return totalCommitTimeForMutations;
        }

        public CombinableMetric getNumMutations() {
            return numMutations;
        }

        public CombinableMetric getTotalMutationsSizeBytes() {
            return totalMutationsSizeBytes;
        }

        public CombinableMetric getNumFailedMutations() {
            return numFailedMutations;
        }

        public CombinableMetric getNumOfIndexCommitFailedMutations() {
            return numOfIndexCommitFailMutations;
        }

        public CombinableMetric getUpsertMutationsSizeBytes() {
            return upsertMutationsSizeBytes;
        }

        public CombinableMetric getDeleteMutationsSizeBytes() {
            return deleteMutationsSizeBytes;
        }

        public CombinableMetric getUpsertMutationSqlCounterSuccess() {
            return upsertMutationSqlCounterSuccess;
        }

        public CombinableMetric getDeleteMutationSqlCounterSuccess() {
            return deleteMutationSqlCounterSuccess;
        }

        public CombinableMetric getUpsertBatchFailedSize() {
            return upsertBatchFailedSize;
        }

        public CombinableMetric getUpsertBatchFailedCounter() {
            return upsertBatchFailedCounter;
        }

        public CombinableMetric getDeleteBatchFailedSize() {
            return deleteBatchFailedSize;
        }

        public CombinableMetric getDeleteBatchFailedCounter() {
            return deleteBatchFailedCounter;
        }

<<<<<<< HEAD
        public CombinableMetric getUpsertMutationPlanCreationTime() {
            return upsertMutationPlanCreationTime;
        }

        public CombinableMetric getUpsertMutationPlanExecutionTime() {
            return upsertMutationPlanExecutionTime;
        }

        public CombinableMetric getDeleteMutationPlanCreationTime() {
            return deleteMutationPlanCreationTime;
        }

        public CombinableMetric getDeleteMutationPlanExecutionTime() {
            return deleteMutationPlanExecutionTime;
        }

        public CombinableMetric getUpsertExecuteMutationTime() {
            return upsertExecuteMutationTime;
        }

        public CombinableMetric getDeleteExecuteMutationTime() {
            return deleteExecuteMutationTime;
=======
        public CombinableMetric getMutationBatchCounter() {
            return mutationBatchCounter;
>>>>>>> b8339249
        }

        public void combineMetric(MutationMetric other) {
            this.numMutations.combine(other.numMutations);
            this.totalCommitTimeForUpserts.combine(other.totalCommitTimeForUpserts);
            this.totalCommitTimeForAtomicUpserts.combine(other.totalCommitTimeForAtomicUpserts);
            this.totalCommitTimeForDeletes.combine(other.totalCommitTimeForDeletes);
            this.totalCommitTimeForMutations.combine(other.totalCommitTimeForMutations);
            this.numFailedMutations.combine(other.numFailedMutations);
            this.numOfIndexCommitFailMutations.combine(other.numOfIndexCommitFailMutations);
            this.upsertMutationsSizeBytes.combine(other.upsertMutationsSizeBytes);
            this.deleteMutationsSizeBytes.combine(other.deleteMutationsSizeBytes);
            this.totalMutationsSizeBytes.combine(other.totalMutationsSizeBytes);
            this.upsertMutationSqlCounterSuccess.combine(other.upsertMutationSqlCounterSuccess);
            this.deleteMutationSqlCounterSuccess.combine(other.deleteMutationSqlCounterSuccess);
            this.upsertBatchFailedSize.combine(other.upsertBatchFailedSize);
            this.upsertBatchFailedCounter.combine(other.upsertBatchFailedCounter);
            this.deleteBatchFailedSize.combine(other.deleteBatchFailedSize);
            this.deleteBatchFailedCounter.combine(other.deleteBatchFailedCounter);
<<<<<<< HEAD
            this.upsertMutationPlanCreationTime.combine(other.upsertMutationPlanCreationTime);
            this.upsertMutationPlanExecutionTime.combine(other.upsertMutationPlanExecutionTime);
            this.deleteMutationPlanCreationTime.combine(other.deleteMutationPlanCreationTime);
            this.deleteMutationPlanExecutionTime.combine(other.deleteMutationPlanExecutionTime);
            this.upsertExecuteMutationTime.combine(other.upsertExecuteMutationTime);
            this.deleteExecuteMutationTime.combine(other.deleteExecuteMutationTime);
=======
            this.mutationBatchCounter.combine(other.mutationBatchCounter);
>>>>>>> b8339249
        }

    }

    /**
     * Class to represent a no-op mutation metric. Used in places where request level metric tracking for mutations is not
     * needed or desired.
     */
    public static class NoOpMutationMetricsQueue extends MutationMetricQueue {

        public static final NoOpMutationMetricsQueue NO_OP_MUTATION_METRICS_QUEUE = new NoOpMutationMetricsQueue();

        private NoOpMutationMetricsQueue() {}

        @Override
        public void addMetricsForTable(String tableName, MutationMetric metric) {}

        @Override
        public Map<String, Map<MetricType, Long>> aggregate() { return Collections.emptyMap(); }
        
        
    }

}<|MERGE_RESOLUTION|>--- conflicted
+++ resolved
@@ -24,12 +24,9 @@
 import static org.apache.phoenix.monitoring.MetricType.DELETE_EXECUTE_MUTATION_TIME;
 import static org.apache.phoenix.monitoring.MetricType.DELETE_MUTATION_BYTES;
 import static org.apache.phoenix.monitoring.MetricType.DELETE_MUTATION_SQL_COUNTER;
-<<<<<<< HEAD
 import static org.apache.phoenix.monitoring.MetricType.DELETE_PLAN_CREATION_TIME;
 import static org.apache.phoenix.monitoring.MetricType.DELETE_PLAN_EXECUTION_TIME;
-=======
 import static org.apache.phoenix.monitoring.MetricType.MUTATION_BATCH_COUNTER;
->>>>>>> b8339249
 import static org.apache.phoenix.monitoring.MetricType.MUTATION_BATCH_FAILED_SIZE;
 import static org.apache.phoenix.monitoring.MetricType.MUTATION_BATCH_SIZE;
 import static org.apache.phoenix.monitoring.MetricType.MUTATION_BYTES;
@@ -103,17 +100,26 @@
             publishedMetricsForTable.put(metric.getUpsertBatchFailedCounter().getMetricType(), metric.getUpsertBatchFailedCounter().getValue());
             publishedMetricsForTable.put(metric.getDeleteBatchFailedSize().getMetricType(), metric.getDeleteBatchFailedSize().getValue());
             publishedMetricsForTable.put(metric.getDeleteBatchFailedCounter().getMetricType(), metric.getDeleteBatchFailedCounter().getValue());
-<<<<<<< HEAD
-            publishedMetricsForTable.put(metric.getUpsertMutationPlanCreationTime().getMetricType(), metric.getUpsertMutationPlanCreationTime().getValue());
-            publishedMetricsForTable.put(metric.getUpsertMutationPlanExecutionTime().getMetricType(), metric.getUpsertMutationPlanExecutionTime().getValue());
-            publishedMetricsForTable.put(metric.getDeleteMutationPlanCreationTime().getMetricType(), metric.getDeleteMutationPlanCreationTime().getValue());
-            publishedMetricsForTable.put(metric.getDeleteMutationPlanExecutionTime().getMetricType(), metric.getDeleteMutationPlanExecutionTime().getValue());
-            publishedMetricsForTable.put(metric.getUpsertExecuteMutationTime().getMetricType(), metric.getUpsertExecuteMutationTime().getValue());
-            publishedMetricsForTable.put(metric.getDeleteExecuteMutationTime().getMetricType(), metric.getDeleteExecuteMutationTime().getValue());
-=======
             publishedMetricsForTable.put(metric.getMutationBatchCounter().getMetricType(),
                     metric.getMutationBatchCounter().getValue());
->>>>>>> b8339249
+            publishedMetricsForTable.put(
+                    metric.getUpsertMutationPlanCreationTime().getMetricType(),
+                    metric.getUpsertMutationPlanCreationTime().getValue());
+            publishedMetricsForTable.put(
+                    metric.getUpsertMutationPlanExecutionTime().getMetricType(),
+                    metric.getUpsertMutationPlanExecutionTime().getValue());
+            publishedMetricsForTable.put(
+                    metric.getDeleteMutationPlanCreationTime().getMetricType(),
+                    metric.getDeleteMutationPlanCreationTime().getValue());
+            publishedMetricsForTable.put(
+                    metric.getDeleteMutationPlanExecutionTime().getMetricType(),
+                    metric.getDeleteMutationPlanExecutionTime().getValue());
+            publishedMetricsForTable.put(
+                    metric.getUpsertExecuteMutationTime().getMetricType(),
+                    metric.getUpsertExecuteMutationTime().getValue());
+            publishedMetricsForTable.put(
+                    metric.getDeleteExecuteMutationTime().getMetricType(),
+                    metric.getDeleteExecuteMutationTime().getValue());
         }
         return publishedMetrics;
     }
@@ -145,17 +151,24 @@
         private final CombinableMetric numOfIndexCommitFailMutations = new CombinableMetricImpl(
                 INDEX_COMMIT_FAILURE_SIZE);
 
-<<<<<<< HEAD
-        private final CombinableMetric upsertMutationPlanCreationTime = new CombinableMetricImpl(UPSERT_PLAN_CREATION_TIME);
-        private final CombinableMetric upsertMutationPlanExecutionTime = new CombinableMetricImpl(UPSERT_PLAN_EXECUTION_TIME);
-        private final CombinableMetric deleteMutationPlanCreationTime = new CombinableMetricImpl(DELETE_PLAN_CREATION_TIME);
-        private final CombinableMetric deleteMutationPlanExecutionTime = new CombinableMetricImpl(DELETE_PLAN_EXECUTION_TIME);
-        private final CombinableMetric upsertExecuteMutationTime = new CombinableMetricImpl(UPSERT_EXECUTE_MUTATION_TIME);
-        private final CombinableMetric deleteExecuteMutationTime = new CombinableMetricImpl(DELETE_EXECUTE_MUTATION_TIME);
+        private final CombinableMetric mutationBatchCounter =
+                new CombinableMetricImpl(MUTATION_BATCH_COUNTER);
+        private final CombinableMetric upsertMutationPlanCreationTime =
+                new CombinableMetricImpl(UPSERT_PLAN_CREATION_TIME);
+        private final CombinableMetric upsertMutationPlanExecutionTime =
+                new CombinableMetricImpl(UPSERT_PLAN_EXECUTION_TIME);
+        private final CombinableMetric deleteMutationPlanCreationTime =
+                new CombinableMetricImpl(DELETE_PLAN_CREATION_TIME);
+        private final CombinableMetric deleteMutationPlanExecutionTime =
+                new CombinableMetricImpl(DELETE_PLAN_EXECUTION_TIME);
+        private final CombinableMetric upsertExecuteMutationTime =
+                new CombinableMetricImpl(UPSERT_EXECUTE_MUTATION_TIME);
+        private final CombinableMetric deleteExecuteMutationTime =
+                new CombinableMetricImpl(DELETE_EXECUTE_MUTATION_TIME);
 
 
         public static final MutationMetric EMPTY_METRIC =
-                new MutationMetric(0,0,0,0, 0, 0,0,0,0,0,0,0,0,0,0, 0, 0, 0, 0, 0, 0);
+                new MutationMetric(0,0,0,0, 0, 0,0,0,0,0,0,0,0,0,0, 0, 0, 0, 0, 0, 0, 0);
 
         public MutationMetric(long numMutations, long upsertMutationsSizeBytes,
                               long deleteMutationsSizeBytes, long commitTimeForUpserts, long commitTimeForAtomicUpserts,
@@ -163,24 +176,12 @@
                               long deleteMutationSqlCounterSuccess, long totalMutationBytes,
                               long numOfPhase3Failed, long upsertBatchFailedSize,
                               long upsertBatchFailedCounter, long deleteBatchFailedSize,
-                              long deleteBatchFailedCounter, long upsertMutationPlanCreationTime,
-                              long upsertMutationPlanExecutionTime, long deleteMutationPlanCreationTime,
-                              long deleteMutationPlanExecutionTime, long upsertExecuteMutationTime, long deleteExecuteMutationTime) {
-=======
-        private final CombinableMetric mutationBatchCounter =
-                new CombinableMetricImpl(MUTATION_BATCH_COUNTER);
-
-        public static final MutationMetric EMPTY_METRIC =
-                new MutationMetric(0, 0, 0, 0, 0, 0, 0, 0, 0, 0, 0, 0, 0, 0, 0, 0);
-
-        public MutationMetric(long numMutations, long upsertMutationsSizeBytes,
-                long deleteMutationsSizeBytes, long commitTimeForUpserts, long commitTimeForAtomicUpserts,
-                long commitTimeForDeletes, long numFailedMutations, long upsertMutationSqlCounterSuccess,
-                long deleteMutationSqlCounterSuccess, long totalMutationBytes,
-                long numOfPhase3Failed, long upsertBatchFailedSize,
-                long upsertBatchFailedCounter, long deleteBatchFailedSize,
-                long deleteBatchFailedCounter, long mutationBatchCounter) {
->>>>>>> b8339249
+                              long deleteBatchFailedCounter, long mutationBatchCounter,
+                              long upsertMutationPlanCreationTime,
+                              long upsertMutationPlanExecutionTime,
+                              long deleteMutationPlanCreationTime,
+                              long deleteMutationPlanExecutionTime, long upsertExecuteMutationTime,
+                              long deleteExecuteMutationTime) {
             this.numMutations.change(numMutations);
             this.totalCommitTimeForUpserts.change(commitTimeForUpserts);
             this.totalCommitTimeForAtomicUpserts.change(commitTimeForAtomicUpserts);
@@ -197,16 +198,13 @@
             this.upsertBatchFailedCounter.change(upsertBatchFailedCounter);
             this.deleteBatchFailedSize.change(deleteBatchFailedSize);
             this.deleteBatchFailedCounter.change(deleteBatchFailedCounter);
-<<<<<<< HEAD
+            this.mutationBatchCounter.change(mutationBatchCounter);
             this.upsertMutationPlanCreationTime.change(upsertMutationPlanCreationTime);
             this.upsertMutationPlanExecutionTime.change(upsertMutationPlanExecutionTime);
             this.deleteMutationPlanCreationTime.change(deleteMutationPlanCreationTime);
             this.deleteMutationPlanExecutionTime.change(deleteMutationPlanExecutionTime);
             this.upsertExecuteMutationTime.change(upsertExecuteMutationTime);
             this.deleteExecuteMutationTime.change(deleteExecuteMutationTime);
-=======
-            this.mutationBatchCounter.change(mutationBatchCounter);
->>>>>>> b8339249
         }
 
         public CombinableMetric getTotalCommitTimeForUpserts() {
@@ -271,7 +269,10 @@
             return deleteBatchFailedCounter;
         }
 
-<<<<<<< HEAD
+        public CombinableMetric getMutationBatchCounter() {
+            return mutationBatchCounter;
+        }
+
         public CombinableMetric getUpsertMutationPlanCreationTime() {
             return upsertMutationPlanCreationTime;
         }
@@ -294,10 +295,6 @@
 
         public CombinableMetric getDeleteExecuteMutationTime() {
             return deleteExecuteMutationTime;
-=======
-        public CombinableMetric getMutationBatchCounter() {
-            return mutationBatchCounter;
->>>>>>> b8339249
         }
 
         public void combineMetric(MutationMetric other) {
@@ -317,16 +314,13 @@
             this.upsertBatchFailedCounter.combine(other.upsertBatchFailedCounter);
             this.deleteBatchFailedSize.combine(other.deleteBatchFailedSize);
             this.deleteBatchFailedCounter.combine(other.deleteBatchFailedCounter);
-<<<<<<< HEAD
+            this.mutationBatchCounter.combine(other.mutationBatchCounter);
             this.upsertMutationPlanCreationTime.combine(other.upsertMutationPlanCreationTime);
             this.upsertMutationPlanExecutionTime.combine(other.upsertMutationPlanExecutionTime);
             this.deleteMutationPlanCreationTime.combine(other.deleteMutationPlanCreationTime);
             this.deleteMutationPlanExecutionTime.combine(other.deleteMutationPlanExecutionTime);
             this.upsertExecuteMutationTime.combine(other.upsertExecuteMutationTime);
             this.deleteExecuteMutationTime.combine(other.deleteExecuteMutationTime);
-=======
-            this.mutationBatchCounter.combine(other.mutationBatchCounter);
->>>>>>> b8339249
         }
 
     }
