/**
 * Licensed to the Apache Software Foundation (ASF) under one
 * or more contributor license agreements.  See the NOTICE file
 * distributed with this work for additional information
 * regarding copyright ownership.  The ASF licenses this file
 * to you under the Apache License, Version 2.0 (the
 * "License"); you may not use this file except in compliance
 * with the License.  You may obtain a copy of the License at
 * http://www.apache.org/licenses/LICENSE-2.0
 * Unless required by applicable law or agreed to in writing, software
 * distributed under the License is distributed on an "AS IS" BASIS,
 * WITHOUT WARRANTIES OR CONDITIONS OF ANY KIND, either express or implied.
 * See the License for the specific language governing permissions and
 * limitations under the License.
 */

package org.apache.phoenix.monitoring;

import org.apache.hadoop.conf.Configuration;

import java.util.ArrayList;
import java.util.HashMap;
import java.util.List;
import java.util.Map;

import static org.apache.phoenix.monitoring.MetricType.MUTATION_BATCH_SIZE;
import static org.apache.phoenix.monitoring.MetricType.MUTATION_BATCH_FAILED_SIZE;
import static org.apache.phoenix.monitoring.MetricType.MUTATION_BATCH_COUNTER;
import static org.apache.phoenix.monitoring.MetricType.MUTATION_BYTES;
import static org.apache.phoenix.monitoring.MetricType.NUM_METADATA_LOOKUP_FAILURES;
import static org.apache.phoenix.monitoring.MetricType.NUM_SYSTEM_TABLE_RPC_FAILURES;
import static org.apache.phoenix.monitoring.MetricType.NUM_SYSTEM_TABLE_RPC_SUCCESS;
import static org.apache.phoenix.monitoring.MetricType.QUERY_POINTLOOKUP_FAILED_COUNTER;
import static org.apache.phoenix.monitoring.MetricType.QUERY_POINTLOOKUP_TIMEOUT_COUNTER;
import static org.apache.phoenix.monitoring.MetricType.QUERY_SCAN_FAILED_COUNTER;
import static org.apache.phoenix.monitoring.MetricType.QUERY_SCAN_TIMEOUT_COUNTER;
import static org.apache.phoenix.monitoring.MetricType.RESULT_SET_TIME_MS;
import static org.apache.phoenix.monitoring.MetricType.SELECT_FAILED_SQL_COUNTER;
import static org.apache.phoenix.monitoring.MetricType.SELECT_SQL_COUNTER;
import static org.apache.phoenix.monitoring.MetricType.SELECT_SUCCESS_SQL_COUNTER;
import static org.apache.phoenix.monitoring.MetricType.UPSERT_MUTATION_BYTES;
import static org.apache.phoenix.monitoring.MetricType.UPSERT_MUTATION_SQL_COUNTER;
import static org.apache.phoenix.monitoring.MetricType.DELETE_BATCH_FAILED_COUNTER;
import static org.apache.phoenix.monitoring.MetricType.DELETE_BATCH_FAILED_SIZE;
import static org.apache.phoenix.monitoring.MetricType.DELETE_COMMIT_TIME;
import static org.apache.phoenix.monitoring.MetricType.DELETE_MUTATION_BYTES;
import static org.apache.phoenix.monitoring.MetricType.DELETE_MUTATION_SQL_COUNTER;
import static org.apache.phoenix.monitoring.MetricType.MUTATION_SQL_COUNTER;
import static org.apache.phoenix.monitoring.MetricType.MUTATION_COMMIT_TIME;
import static org.apache.phoenix.monitoring.MetricType.TASK_END_TO_END_TIME;
import static org.apache.phoenix.monitoring.MetricType.COUNT_ROWS_SCANNED;
import static org.apache.phoenix.monitoring.MetricType.QUERY_FAILED_COUNTER;
import static org.apache.phoenix.monitoring.MetricType.QUERY_TIMEOUT_COUNTER;
import static org.apache.phoenix.monitoring.MetricType.SCAN_BYTES;
import static org.apache.phoenix.monitoring.MetricType.SELECT_POINTLOOKUP_SUCCESS_SQL_COUNTER;
import static org.apache.phoenix.monitoring.MetricType.SELECT_POINTLOOKUP_FAILED_SQL_COUNTER;
import static org.apache.phoenix.monitoring.MetricType.SELECT_SQL_QUERY_TIME;
import static org.apache.phoenix.monitoring.MetricType.SELECT_SCAN_SUCCESS_SQL_COUNTER;
import static org.apache.phoenix.monitoring.MetricType.SELECT_SCAN_FAILED_SQL_COUNTER;
import static org.apache.phoenix.monitoring.MetricType.TIME_SPENT_IN_SYSTEM_TABLE_RPC_CALLS;
import static org.apache.phoenix.monitoring.MetricType.DELETE_FAILED_SQL_COUNTER;
import static org.apache.phoenix.monitoring.MetricType.DELETE_SQL_COUNTER;
import static org.apache.phoenix.monitoring.MetricType.DELETE_SQL_QUERY_TIME;
import static org.apache.phoenix.monitoring.MetricType.DELETE_SUCCESS_SQL_COUNTER;
import static org.apache.phoenix.monitoring.MetricType.UPSERT_BATCH_FAILED_COUNTER;
import static org.apache.phoenix.monitoring.MetricType.UPSERT_BATCH_FAILED_SIZE;
import static org.apache.phoenix.monitoring.MetricType.UPSERT_COMMIT_TIME;
import static org.apache.phoenix.monitoring.MetricType.UPSERT_FAILED_SQL_COUNTER;
import static org.apache.phoenix.monitoring.MetricType.UPSERT_SQL_COUNTER;
import static org.apache.phoenix.monitoring.MetricType.UPSERT_SQL_QUERY_TIME;
import static org.apache.phoenix.monitoring.MetricType.UPSERT_SUCCESS_SQL_COUNTER;
import static org.apache.phoenix.monitoring.MetricType.UPSERT_AGGREGATE_SUCCESS_SQL_COUNTER;
import static org.apache.phoenix.monitoring.MetricType.UPSERT_AGGREGATE_FAILURE_SQL_COUNTER;
import static org.apache.phoenix.monitoring.MetricType.DELETE_AGGREGATE_SUCCESS_SQL_COUNTER;
import static org.apache.phoenix.monitoring.MetricType.DELETE_AGGREGATE_FAILURE_SQL_COUNTER;
import static org.apache.phoenix.monitoring.MetricType.SELECT_AGGREGATE_SUCCESS_SQL_COUNTER;
import static org.apache.phoenix.monitoring.MetricType.SELECT_AGGREGATE_FAILURE_SQL_COUNTER;
import static org.apache.phoenix.monitoring.MetricType.ATOMIC_UPSERT_COMMIT_TIME;
import static org.apache.phoenix.monitoring.MetricType.ATOMIC_UPSERT_SQL_COUNTER;
import static org.apache.phoenix.monitoring.MetricType.ATOMIC_UPSERT_SQL_QUERY_TIME;
import static org.apache.phoenix.monitoring.MetricType.UPSERT_PLAN_CREATION_TIME;
import static org.apache.phoenix.monitoring.MetricType.UPSERT_PLAN_EXECUTION_TIME;
import static org.apache.phoenix.monitoring.MetricType.DELETE_PLAN_CREATION_TIME;
import static org.apache.phoenix.monitoring.MetricType.DELETE_PLAN_EXECUTION_TIME;
import static org.apache.phoenix.monitoring.MetricType.UPSERT_EXECUTE_MUTATION_TIME;
import static org.apache.phoenix.monitoring.MetricType.DELETE_EXECUTE_MUTATION_TIME;

/**
 * This is used by TableMetricsManager class to store instance of
 * object associated with a tableName.
 */
public class TableClientMetrics {

    public enum TableMetrics {
        TABLE_MUTATION_BATCH_FAILED_SIZE(MUTATION_BATCH_FAILED_SIZE), TABLE_MUTATION_BATCH_SIZE(
                MUTATION_BATCH_SIZE), TABLE_MUTATION_BYTES(
                MUTATION_BYTES), TABLE_UPSERT_MUTATION_BYTES(
                UPSERT_MUTATION_BYTES), TABLE_UPSERT_MUTATION_SQL_COUNTER(
                UPSERT_MUTATION_SQL_COUNTER), TABLE_DELETE_MUTATION_BYTES(
                DELETE_MUTATION_BYTES), TABLE_DELETE_MUTATION_SQL_COUNTER(
                DELETE_MUTATION_SQL_COUNTER), TABLE_MUTATION_SQL_COUNTER(
                MUTATION_SQL_COUNTER), TABLE_MUTATION_COMMIT_TIME(
                MUTATION_COMMIT_TIME), TABLE_UPSERT_SQL_COUNTER(
                UPSERT_SQL_COUNTER), TABLE_UPSERT_SQL_QUERY_TIME(
                UPSERT_SQL_QUERY_TIME), TABLE_SUCCESS_UPSERT_SQL_COUNTER(
                UPSERT_SUCCESS_SQL_COUNTER), TABLE_FAILED_UPSERT_SQL_COUNTER(
                UPSERT_FAILED_SQL_COUNTER), TABLE_UPSERT_BATCH_FAILED_SIZE(
                UPSERT_BATCH_FAILED_SIZE), TABLE_UPSERT_BATCH_FAILED_COUNTER(
                UPSERT_BATCH_FAILED_COUNTER), TABLE_DELETE_SQL_COUNTER(
                DELETE_SQL_COUNTER), TABLE_DELETE_SQL_QUERY_TIME(
                DELETE_SQL_QUERY_TIME), TABLE_SUCCESS_DELETE_SQL_COUNTER(
                DELETE_SUCCESS_SQL_COUNTER), TABLE_FAILED_DELETE_SQL_COUNTER(
                DELETE_FAILED_SQL_COUNTER), TABLE_DELETE_BATCH_FAILED_SIZE(
                DELETE_BATCH_FAILED_SIZE), TABLE_DELETE_BATCH_FAILED_COUNTER(
                DELETE_BATCH_FAILED_COUNTER), TABLE_UPSERT_COMMIT_TIME(
                UPSERT_COMMIT_TIME), TABLE_DELETE_COMMIT_TIME(
                DELETE_COMMIT_TIME), TABLE_TASK_END_TO_END_TIME(
                TASK_END_TO_END_TIME), TABLE_COUNT_ROWS_SCANNED(
                COUNT_ROWS_SCANNED), TABLE_QUERY_FAILED_COUNTER(
                QUERY_FAILED_COUNTER), TABLE_QUERY_POINTLOOKUP_FAILED_COUNTER(
                QUERY_POINTLOOKUP_FAILED_COUNTER), TABLE_QUERY_SCAN_FAILED_COUNTER(
                QUERY_SCAN_FAILED_COUNTER), TABLE_QUERY_TIMEOUT_COUNTER(
                QUERY_TIMEOUT_COUNTER), TABLE_QUERY_POINTLOOKUP_TIMEOUT_COUNTER(
                QUERY_POINTLOOKUP_TIMEOUT_COUNTER), TABLE_QUERY_SCAN_TIMEOUT_COUNTER(
                QUERY_SCAN_TIMEOUT_COUNTER), TABLE_SELECT_QUERY_RESULT_SET_MS(
                RESULT_SET_TIME_MS), TABLE_SCANBYTES(SCAN_BYTES), TABLE_SELECT_SQL_COUNTER(
                SELECT_SQL_COUNTER), TABLE_SELECT_SQL_QUERY_TIME(
                SELECT_SQL_QUERY_TIME), TABLE_SUCCESS_SELECT_SQL_COUNTER(
                SELECT_SUCCESS_SQL_COUNTER), TABLE_FAILED_SELECT_SQL_COUNTER(
                SELECT_FAILED_SQL_COUNTER), TABLE_SELECT_POINTLOOKUP_COUNTER_SUCCESS(
                SELECT_POINTLOOKUP_SUCCESS_SQL_COUNTER), TABLE_SELECT_POINTLOOKUP_COUNTER_FAILED(
                SELECT_POINTLOOKUP_FAILED_SQL_COUNTER), TABLE_SELECT_SCAN_COUNTER_SUCCESS(
                SELECT_SCAN_SUCCESS_SQL_COUNTER), TABLE_SELECT_SCAN_COUNTER_FAILED(
                SELECT_SCAN_FAILED_SQL_COUNTER), TABLE_UPSERT_AGGREGATE_SUCCESS_SQL_COUNTER(
                UPSERT_AGGREGATE_SUCCESS_SQL_COUNTER), TABLE_UPSERT_AGGREGATE_FAILURE_SQL_COUNTER(
                UPSERT_AGGREGATE_FAILURE_SQL_COUNTER), TABLE_DELETE_AGGREGATE_SUCCESS_SQL_COUNTER(
                DELETE_AGGREGATE_SUCCESS_SQL_COUNTER), TABLE_DELETE_AGGREGATE_FAILURE_SQL_COUNTER(
                DELETE_AGGREGATE_FAILURE_SQL_COUNTER), TABLE_SELECT_AGGREGATE_SUCCESS_SQL_COUNTER(
                SELECT_AGGREGATE_SUCCESS_SQL_COUNTER), TABLE_SELECT_AGGREGATE_FAILURE_SQL_COUNTER(
                SELECT_AGGREGATE_FAILURE_SQL_COUNTER),
                TABLE_ATOMIC_UPSERT_SQL_COUNTER(ATOMIC_UPSERT_SQL_COUNTER),
                TABLE_ATOMIC_UPSERT_COMMIT_TIME(ATOMIC_UPSERT_COMMIT_TIME),
                TABLE_ATOMIC_UPSERT_SQL_QUERY_TIME(ATOMIC_UPSERT_SQL_QUERY_TIME),
                TABLE_NUM_SYSTEM_TABLE_RPC_SUCCESS(NUM_SYSTEM_TABLE_RPC_SUCCESS),
                TABLE_NUM_SYSTEM_TABLE_RPC_FAILURES(NUM_SYSTEM_TABLE_RPC_FAILURES),
                TABLE_NUM_METADATA_LOOKUP_FAILURES(NUM_METADATA_LOOKUP_FAILURES),
                TABLE_TIME_SPENT_IN_SYSTEM_TABLE_RPC_CALLS(TIME_SPENT_IN_SYSTEM_TABLE_RPC_CALLS),
<<<<<<< HEAD
                TABLE_UPSERT_PLAN_CREATION_TIME(UPSERT_PLAN_CREATION_TIME),
                TABLE_UPSERT_PLAN_EXECUTION_TIME(UPSERT_PLAN_EXECUTION_TIME),
                TABLE_DELETE_PLAN_CREATION_TIME(DELETE_PLAN_CREATION_TIME),
                TABLE_DELETE_PLAN_EXECUTION_TIME(DELETE_PLAN_EXECUTION_TIME),
                TABLE_UPSERT_EXECUTE_MUTATION_TIME(UPSERT_EXECUTE_MUTATION_TIME),
                TABLE_DELETE_EXECUTE_MUTATION_TIME(DELETE_EXECUTE_MUTATION_TIME);
=======
                TABLE_MUTATION_BATCH_SUCCESS_COUNTER(MUTATION_BATCH_COUNTER);
>>>>>>> b8339249

        private MetricType metricType;
        private PhoenixTableMetric metric;

        TableMetrics(MetricType metricType) {
            this.metricType = metricType;
        }
    }

    private final String tableName;
    private Map<MetricType, PhoenixTableMetric> metricRegister;
    private TableHistograms tableHistograms;

    public TableClientMetrics(final String tableName, Configuration conf) {
        this.tableName = tableName;
        metricRegister = new HashMap<>();
        for (TableMetrics tableMetric : TableMetrics.values()) {
            tableMetric.metric = new PhoenixTableMetricImpl(tableMetric.metricType);
            metricRegister.put(tableMetric.metricType, tableMetric.metric);
        }
        tableHistograms = new TableHistograms(tableName, conf);
    }

    /**
     * This function is used to update the value of Metric
     * Incase of counter val will passed as 1.
     *
     * @param type metric type
     * @param val update value. In case of counters, this will be 1
     */
    public void changeMetricValue(MetricType type, long val) {
        if (!metricRegister.containsKey(type)) {
            return;
        }
        PhoenixTableMetric metric = metricRegister.get(type);
        metric.change(val);
    }

    public String getTableName() {
        return tableName;
    }

    /**
     * This method is called to aggregate all the Metrics across all Tables in Phoenix.
     *
     * @return map of table name -> list of TableMetric.
     */
    public List<PhoenixTableMetric> getMetricMap() {
        List<PhoenixTableMetric> metricsList = new ArrayList<>();
        for (PhoenixTableMetric value : metricRegister.values()) {
            metricsList.add(value);
        }
        return metricsList;
    }

    public Map<MetricType, PhoenixTableMetric> getMetricRegistry() {
        return metricRegister;
    }

    public TableHistograms getTableHistograms() {
        return tableHistograms;
    }

}<|MERGE_RESOLUTION|>--- conflicted
+++ resolved
@@ -145,16 +145,13 @@
                 TABLE_NUM_SYSTEM_TABLE_RPC_FAILURES(NUM_SYSTEM_TABLE_RPC_FAILURES),
                 TABLE_NUM_METADATA_LOOKUP_FAILURES(NUM_METADATA_LOOKUP_FAILURES),
                 TABLE_TIME_SPENT_IN_SYSTEM_TABLE_RPC_CALLS(TIME_SPENT_IN_SYSTEM_TABLE_RPC_CALLS),
-<<<<<<< HEAD
+                TABLE_MUTATION_BATCH_SUCCESS_COUNTER(MUTATION_BATCH_COUNTER),
                 TABLE_UPSERT_PLAN_CREATION_TIME(UPSERT_PLAN_CREATION_TIME),
                 TABLE_UPSERT_PLAN_EXECUTION_TIME(UPSERT_PLAN_EXECUTION_TIME),
                 TABLE_DELETE_PLAN_CREATION_TIME(DELETE_PLAN_CREATION_TIME),
                 TABLE_DELETE_PLAN_EXECUTION_TIME(DELETE_PLAN_EXECUTION_TIME),
                 TABLE_UPSERT_EXECUTE_MUTATION_TIME(UPSERT_EXECUTE_MUTATION_TIME),
                 TABLE_DELETE_EXECUTE_MUTATION_TIME(DELETE_EXECUTE_MUTATION_TIME);
-=======
-                TABLE_MUTATION_BATCH_SUCCESS_COUNTER(MUTATION_BATCH_COUNTER);
->>>>>>> b8339249
 
         private MetricType metricType;
         private PhoenixTableMetric metric;
