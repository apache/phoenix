/*
 * Licensed to the Apache Software Foundation (ASF) under one
 * or more contributor license agreements.  See the NOTICE file
 * distributed with this work for additional information
 * regarding copyright ownership.  The ASF licenses this file
 * to you under the Apache License, Version 2.0 (the
 * "License"); you may not use this file except in compliance
 * with the License.  You may obtain a copy of the License at
 *
 * http://www.apache.org/licenses/LICENSE-2.0
 *
 * Unless required by applicable law or agreed to in writing, software
 * distributed under the License is distributed on an "AS IS" BASIS,
 * WITHOUT WARRANTIES OR CONDITIONS OF ANY KIND, either express or implied.
 * See the License for the specific language governing permissions and
 * limitations under the License.
 */
package org.apache.phoenix.monitoring;

import org.apache.phoenix.log.LogLevel;
import org.apache.phoenix.schema.types.PDataType;
import org.apache.phoenix.schema.types.PLong;


/**
 * Keeping {@link LogLevel#OFF} for metrics which are calculated globally only and doesn't need to be logged in SYSTEM.LOG 
 */
public enum MetricType {

	NO_OP_METRIC("no", "No op metric",LogLevel.OFF, PLong.INSTANCE),
	// mutation (write) related metrics 
    MUTATION_BATCH_SIZE("ms", "Number of mutations in the batch",LogLevel.OFF, PLong.INSTANCE),
    MUTATION_BYTES("mb", "Size of mutations in bytes",LogLevel.OFF, PLong.INSTANCE),
    MUTATION_COMMIT_TIME("mt", "Time it took to commit a batch of mutations",LogLevel.OFF, PLong.INSTANCE),
    MUTATION_SYSCAT_TIME("msyst", "Time it spent in syscat before mutation", LogLevel.OFF, PLong.INSTANCE),
    MUTATION_BATCH_FAILED_SIZE("mfs", "Number of mutations that failed to be committed",LogLevel.OFF, PLong.INSTANCE),
    MUTATION_SQL_COUNTER("msc", "Counter for number of mutation sql statements",LogLevel.OFF, PLong.INSTANCE),
    UPSERT_SQL_COUNTER("uc", "Counter for number of upsert sql queries", LogLevel.OFF, PLong.INSTANCE),
    UPSERT_COMMIT_TIME("ut", "Time it took to commit a batch of upserts", LogLevel.OFF, PLong.INSTANCE),
    UPSERT_MUTATION_BYTES("umb", "Size of mutations in upsert statement in bytes",LogLevel.OFF, PLong.INSTANCE),
    UPSERT_MUTATION_SQL_COUNTER("umsc", "Counter for number of upsert mutations committed",LogLevel.OFF, PLong.INSTANCE),
    UPSERT_BATCH_FAILED_SIZE("ubfs", "Number of upsert mutations in a batch that failed to be committed",
            LogLevel.OFF, PLong.INSTANCE),
    UPSERT_BATCH_FAILED_COUNTER("ubfc", "Number of upsert mutation batches that failed to be committed",
            LogLevel.OFF, PLong.INSTANCE),

    UPSERT_AGGREGATE_SUCCESS_SQL_COUNTER("uassc", "Counter which indicates the total number of upsert Mutations which passed  executeUpdate phase "
            + "(since last commit called) and subsequent conn.commit() are successful.", LogLevel.OFF, PLong.INSTANCE),
    UPSERT_AGGREGATE_FAILURE_SQL_COUNTER("uafsc", "Counter which indicates the total number of upsert Mutations for all statements which failed either  in executeUpdate phase  "
            + "(since last commit called) or subsequent conn.commit() fails", LogLevel.OFF, PLong.INSTANCE),
    UPSERT_SUCCESS_SQL_COUNTER("ussc", "Counter for number of upsert sql queries that successfully"
            + " passed the executeMutation phase, or if autoCommit is true, the total"
            + " number of successful upserts", LogLevel.OFF, PLong.INSTANCE),
    UPSERT_FAILED_SQL_COUNTER("ufsc", "Counter for number of upsert sql queries that"
            + " failed the executeMutation phase, or if autoCommit is true, the total"
            + " number of upsert failures", LogLevel.OFF, PLong.INSTANCE),
    UPSERT_SQL_QUERY_TIME("uqt", "Time taken by upsert sql queries inside executeMutation or if"
            + " autoCommit is true, the total time taken for executeMutation + conn.commit",
            LogLevel.OFF, PLong.INSTANCE),

    ATOMIC_UPSERT_SQL_COUNTER("auc", "Counter for number of atomic upsert sql queries", LogLevel.OFF, PLong.INSTANCE),
    ATOMIC_UPSERT_COMMIT_TIME("aut", "Time it took to commit a batch of atomic upserts", LogLevel.OFF, PLong.INSTANCE),
    ATOMIC_UPSERT_SQL_QUERY_TIME("auqt", "Time taken by atomic upsert sql queries inside executeMutation or if"
        + " autoCommit is true, the total time taken for executeMutation + conn.commit",
        LogLevel.OFF, PLong.INSTANCE),

    // delete-specific metrics updated during executeMutation
    DELETE_SQL_COUNTER("dc", "Counter for number of delete sql queries", LogLevel.OFF, PLong.INSTANCE),
    DELETE_SUCCESS_SQL_COUNTER("dssc", "Counter for number of delete sql queries that successfully"
            + " passed the executeMutation phase, or if autoCommit is true, the total"
            + " number of successful deletes", LogLevel.OFF, PLong.INSTANCE),
    DELETE_AGGREGATE_SUCCESS_SQL_COUNTER("dassc", "Counter which indicates if everything in the executeUpdate phase for all "
            + "statements (since last commit called) and subsequent conn.commit() is successful.", LogLevel.OFF, PLong.INSTANCE),
    DELETE_AGGREGATE_FAILURE_SQL_COUNTER("dafsc", "Counter which indicates  if anything in the executeUpdate phase for any "
            + "statements (since last commit called) or subsequent conn.commit() fails.", LogLevel.OFF, PLong.INSTANCE),
    DELETE_FAILED_SQL_COUNTER("dfsc", "Counter for number of delete sql queries that"
            + " failed the executeMutation phase, or if autoCommit is true, the total"
            + " number of delete failures", LogLevel.OFF, PLong.INSTANCE),
    DELETE_SQL_QUERY_TIME("dqt", "Time taken by delete sql queries inside executeMutation or if"
            + " autoCommit is true, the total time taken for executeMutation + conn.commit",
            LogLevel.OFF, PLong.INSTANCE),

    DELETE_COMMIT_TIME("dt", "Time it took to commit a batch of deletes", LogLevel.OFF, PLong.INSTANCE),
    DELETE_MUTATION_BYTES("dmb", "Size of mutations in delete statement in bytes",LogLevel.OFF, PLong.INSTANCE),
    DELETE_MUTATION_SQL_COUNTER("dmsc", "Counter for number of delete mutations committed",LogLevel.OFF, PLong.INSTANCE),
    DELETE_BATCH_FAILED_SIZE("dbfs", "Number of delete mutations in a batch that failed to be committed",
            LogLevel.OFF, PLong.INSTANCE),
    DELETE_BATCH_FAILED_COUNTER("dbfc", "Number of delete mutation batches that failed to be committed",
            LogLevel.OFF, PLong.INSTANCE),

<<<<<<< HEAD
    UPSERT_PLAN_CREATION_TIME("upct", "Time taken to create the upsert mutation plan in ns",
            LogLevel.OFF, PLong.INSTANCE),

    UPSERT_PLAN_EXECUTION_TIME("upet", "Time taken to execute the upsert mutation plan in ns",
            LogLevel.OFF, PLong.INSTANCE),

    UPSERT_EXECUTE_MUTATION_TIME("uemt", "Time taken by upsert in executeMutation in ns",
            LogLevel.OFF, PLong.INSTANCE),

    DELETE_PLAN_CREATION_TIME("dpct", "Time taken to create the delete mutation plan in ns",
            LogLevel.OFF, PLong.INSTANCE),

    DELETE_PLAN_EXECUTION_TIME("dpet", "Time taken to execute the delete mutation plan in ns",
            LogLevel.OFF, PLong.INSTANCE),

    DELETE_EXECUTE_MUTATION_TIME("demt", "Time taken by delete in executeMutation in ns",
            LogLevel.OFF, PLong.INSTANCE),
=======
    MUTATION_BATCH_COUNTER("mbc", "Number of mutation batches committed "
            + "in a commit call", LogLevel.OFF, PLong.INSTANCE),
>>>>>>> b8339249

    // select-specific query (read) metrics updated during executeQuery
    SELECT_SUCCESS_SQL_COUNTER("sss", "Counter for number of select sql queries that successfully"
            + " passed the executeQuery phase", LogLevel.OFF, PLong.INSTANCE),
    SELECT_AGGREGATE_SUCCESS_SQL_COUNTER("sassc","Counter which indicates  if everything in executeQuery"
            + " phase and all rs.next() are successful",LogLevel.OFF, PLong.INSTANCE),
    SELECT_AGGREGATE_FAILURE_SQL_COUNTER("safsc","Counter which indicates if anything in "
            + "executeQuery phase or any of the rs.next() fail",LogLevel.OFF, PLong.INSTANCE),
    SELECT_POINTLOOKUP_SUCCESS_SQL_COUNTER("spls", "Counter for number of point lookup select sql "
            + "queries that succeeded the executeQuery phase", LogLevel.OFF, PLong.INSTANCE),
    SELECT_SCAN_SUCCESS_SQL_COUNTER("sscs", "Counter for number of scan select sql queries "
            + "that succeed the executeQuery phase", LogLevel.OFF, PLong.INSTANCE),
    SELECT_FAILED_SQL_COUNTER("sfsc", "Counter for number of select sql queries that"
            + " failed the executeQuery phase", LogLevel.OFF, PLong.INSTANCE),
    SELECT_POINTLOOKUP_FAILED_SQL_COUNTER("splf", "Counter for number of point lookup select sql "
            + "queries that failed the executeQuery phase", LogLevel.OFF, PLong.INSTANCE),
    SELECT_SCAN_FAILED_SQL_COUNTER("sscf", "Counter for number of scan select sql queries "
            + "that failed the executeQuery phase", LogLevel.OFF, PLong.INSTANCE),
    SELECT_SQL_QUERY_TIME("sqt", "Time taken by select sql queries inside executeQuery",
            LogLevel.OFF, PLong.INSTANCE),
    INDEX_COMMIT_FAILURE_SIZE("p3s", "Number of mutations that failed in phase 3", LogLevel.OFF, PLong.INSTANCE),
    QUERY_POINTLOOKUP_TIMEOUT_COUNTER("qplo", "Number of times the point lookup select query timed out"
            + " when fetching results", LogLevel.DEBUG, PLong.INSTANCE),
    QUERY_SCAN_TIMEOUT_COUNTER("qso", "Number of times the scan select query timed out"
            + " when fetching results", LogLevel.DEBUG, PLong.INSTANCE),
    QUERY_POINTLOOKUP_FAILED_COUNTER("qplf", "Number of times the point lookup select query failed"
            + " when fetching results", LogLevel.DEBUG, PLong.INSTANCE),
    QUERY_SCAN_FAILED_COUNTER("qsf", "Number of times the scan select query failed when fetching"
            + " results", LogLevel.DEBUG, PLong.INSTANCE),
    // query (read) related metrics
    QUERY_TIME("qt", "Query times",LogLevel.OFF, PLong.INSTANCE),
    QUERY_TIMEOUT_COUNTER("qo", "Number of times query timed out",LogLevel.DEBUG, PLong.INSTANCE),
    QUERY_FAILED_COUNTER("qf", "Number of times query failed",LogLevel.DEBUG, PLong.INSTANCE),
    NUM_PARALLEL_SCANS("ps", "Number of scans that were executed in parallel",LogLevel.DEBUG, PLong.INSTANCE),
    SCAN_BYTES("sb", "Number of bytes read by scans",LogLevel.OFF, PLong.INSTANCE),
    SELECT_SQL_COUNTER("sc", "Counter for number of sql queries",LogLevel.OFF, PLong.INSTANCE),
    // task metrics
    TASK_QUEUE_WAIT_TIME("tw", "Time in milliseconds tasks had to wait in the queue of the thread pool executor",LogLevel.DEBUG, PLong.INSTANCE),
    TASK_END_TO_END_TIME("tee", "Time in milliseconds spent by tasks from creation to completion",LogLevel.DEBUG, PLong.INSTANCE),
    TASK_EXECUTION_TIME("tx", "Time in milliseconds tasks took to execute",LogLevel.DEBUG, PLong.INSTANCE),
    TASK_EXECUTED_COUNTER("te", "Counter for number of tasks submitted to the thread pool executor",LogLevel.DEBUG, PLong.INSTANCE),
    TASK_REJECTED_COUNTER("tr", "Counter for number of tasks that were rejected by the thread pool executor",LogLevel.DEBUG, PLong.INSTANCE),
    // spool metrics
    SPOOL_FILE_SIZE("ss", "Size of spool files created in bytes",LogLevel.DEBUG, PLong.INSTANCE),
    SPOOL_FILE_COUNTER("sn", "Number of spool files created",LogLevel.DEBUG, PLong.INSTANCE),
    // misc metrics
    MEMORY_CHUNK_BYTES("mc", "Number of bytes allocated by the memory manager",LogLevel.DEBUG, PLong.INSTANCE),
    MEMORY_WAIT_TIME("mw", "Number of milliseconds threads needed to wait for memory to be allocated through memory manager",LogLevel.DEBUG, PLong.INSTANCE),
    CACHE_REFRESH_SPLITS_COUNTER("cr", "Number of times cache was refreshed because of splits",LogLevel.DEBUG, PLong.INSTANCE),
    WALL_CLOCK_TIME_MS("tq", "Wall clock time elapsed for the overall query execution",LogLevel.INFO, PLong.INSTANCE),
    RESULT_SET_TIME_MS("tn", "Wall clock time elapsed for reading all records using resultSet.next()",LogLevel.INFO, PLong.INSTANCE),
    OPEN_PHOENIX_CONNECTIONS_COUNTER("o", "Number of open phoenix connections",LogLevel.OFF, PLong.INSTANCE),
    OPEN_INTERNAL_PHOENIX_CONNECTIONS_COUNTER("io", "Number of open internal phoenix connections",LogLevel.OFF, PLong.INSTANCE),
    QUERY_SERVICES_COUNTER("cqs", "Number of ConnectionQueryServicesImpl instantiated",LogLevel.OFF, PLong.INSTANCE),
    HCONNECTIONS_COUNTER("h", "Number of HConnections created by phoenix driver",LogLevel.OFF, PLong.INSTANCE),
    PHOENIX_CONNECTIONS_THROTTLED_COUNTER("ct", "Number of client Phoenix connections prevented from opening " +
                                              "because there are already too many to that target cluster.",LogLevel.OFF, PLong.INSTANCE),
    PHOENIX_CONNECTIONS_ATTEMPTED_COUNTER("ca","Number of requests for Phoenix connections, whether successful or not.",LogLevel.OFF, PLong.INSTANCE),
    PHOENIX_CONNECTIONS_FAILED_COUNTER("cf", "Number of client Phoenix Connections Failed to open" +
                                                ", not including throttled connections", LogLevel.OFF, PLong.INSTANCE),
    CLIENT_METADATA_CACHE_MISS_COUNTER("cmcm", "Number of cache misses for the CQSI cache.", LogLevel.DEBUG, PLong.INSTANCE),
    CLIENT_METADATA_CACHE_HIT_COUNTER("cmch", "Number of cache hits for the CQSI cache.", LogLevel.DEBUG, PLong.INSTANCE),
    CLIENT_METADATA_CACHE_EVICTION_COUNTER("cmce", "Number of cache evictions for the CQSI cache" +
            ".", LogLevel.DEBUG,  PLong.INSTANCE),
    CLIENT_METADATA_CACHE_REMOVAL_COUNTER("cmcr", "Number of cache removals for the CQSI cache.",
            LogLevel.DEBUG, PLong.INSTANCE),
    CLIENT_METADATA_CACHE_ADD_COUNTER("cmca", "Number of cache adds for the CQSI cache.",
            LogLevel.DEBUG, PLong.INSTANCE),
    CLIENT_METADATA_CACHE_ESTIMATED_USED_SIZE("cmcu", "Estimated used size of the CQSI cache.",
            LogLevel.DEBUG, PLong.INSTANCE),
    PAGED_ROWS_COUNTER("prc", "Number of dummy rows returned to client due to paging.",
            LogLevel.DEBUG, PLong.INSTANCE),
    STALE_METADATA_CACHE_EXCEPTION_COUNTER("smce",
            "Number of StaleMetadataCacheException encountered.",
            LogLevel.DEBUG, PLong.INSTANCE),

    // hbase metrics
    COUNT_RPC_CALLS("rp", "Number of RPC calls",LogLevel.DEBUG, PLong.INSTANCE),
    COUNT_REMOTE_RPC_CALLS("rr", "Number of remote RPC calls",LogLevel.DEBUG, PLong.INSTANCE),
    COUNT_MILLS_BETWEEN_NEXTS("n", "Sum of milliseconds between sequential next calls",LogLevel.DEBUG, PLong.INSTANCE),
    COUNT_NOT_SERVING_REGION_EXCEPTION("nsr", "Number of NotServingRegionException caught",LogLevel.DEBUG, PLong.INSTANCE),
    COUNT_BYTES_REGION_SERVER_RESULTS("rs", "Number of bytes in Result objects from region servers",LogLevel.DEBUG, PLong.INSTANCE),
    COUNT_BYTES_IN_REMOTE_RESULTS("rrs", "Number of bytes in Result objects from remote region servers",LogLevel.DEBUG, PLong.INSTANCE),
    COUNT_SCANNED_REGIONS("rg", "Number of regions scanned",LogLevel.DEBUG, PLong.INSTANCE),
    COUNT_RPC_RETRIES("rpr", "Number of RPC retries",LogLevel.DEBUG, PLong.INSTANCE),
    COUNT_REMOTE_RPC_RETRIES("rrr", "Number of remote RPC retries",LogLevel.DEBUG, PLong.INSTANCE),
    COUNT_ROWS_SCANNED("ws", "Number of rows scanned",LogLevel.DEBUG, PLong.INSTANCE),
    COUNT_ROWS_FILTERED("wf", "Number of rows filtered",LogLevel.DEBUG,PLong.INSTANCE),
    COUNTER_METADATA_INCONSISTENCY("mi", "Number of times the metadata inconsistencies ",
            LogLevel.DEBUG, PLong.INSTANCE),
    NUM_SYSTEM_TABLE_RPC_SUCCESS("nstrs", "Number of successful system table RPC calls",
                                                                        LogLevel.DEBUG,PLong.INSTANCE),
    NUM_SYSTEM_TABLE_RPC_FAILURES("nstcf", "Number of Failed system table RPC calls ",
                                  LogLevel.DEBUG,PLong.INSTANCE),
    NUM_METADATA_LOOKUP_FAILURES("nmlf", "Number of Failed  metadata lookup calls",
                                 LogLevel.DEBUG,PLong.INSTANCE),
    TIME_SPENT_IN_SYSTEM_TABLE_RPC_CALLS("tsistrc", "Time spent in RPC calls for systemTable lookup",
                                         LogLevel.DEBUG,PLong.INSTANCE),

    //HA Related Metrics
    HA_PARALLEL_COUNT_OPERATIONS_ACTIVE_CLUSTER("hpoac","Number of Operations to the active cluster",LogLevel.DEBUG,PLong.INSTANCE),
    HA_PARALLEL_COUNT_OPERATIONS_STANDBY_CLUSTER("hposc","Number of Operations to the standby cluster",LogLevel.DEBUG,PLong.INSTANCE),
    HA_PARALLEL_COUNT_FAILED_OPERATIONS_ACTIVE_CLUSTER("hpfac","Number of Operations to the active cluster",LogLevel.DEBUG,PLong.INSTANCE),
    HA_PARALLEL_COUNT_FAILED_OPERATIONS_STANDBY_CLUSTER("hpfsc","Number of Operations to the standby cluster",LogLevel.DEBUG,PLong.INSTANCE),
    HA_PARALLEL_COUNT_USED_OPERATIONS_ACTIVE_CLUSTER("hpuac","Number of times active cluster was returned to the caller",LogLevel.DEBUG,PLong.INSTANCE),
    HA_PARALLEL_COUNT_USED_OPERATIONS_STANDBY_CLUSTER("hpusc","Number of times standby cluster was returned to the caller",LogLevel.DEBUG,PLong.INSTANCE),
    HA_PARALLEL_POOL1_TASK_QUEUE_WAIT_TIME("hpp1tw", "Time in milliseconds tasks had to wait in the queue of the thread pool executor",LogLevel.DEBUG, PLong.INSTANCE),
    HA_PARALLEL_POOL1_TASK_END_TO_END_TIME("hpp1tee", "Time in milliseconds spent by tasks from creation to completion",LogLevel.DEBUG, PLong.INSTANCE),
    HA_PARALLEL_POOL1_TASK_EXECUTION_TIME("hpp1tx", "Time in milliseconds tasks took to execute",LogLevel.DEBUG, PLong.INSTANCE),
    HA_PARALLEL_POOL1_TASK_EXECUTED_COUNTER("hpp1te", "Counter for number of tasks submitted to the thread pool executor",LogLevel.DEBUG, PLong.INSTANCE),
    HA_PARALLEL_POOL1_TASK_REJECTED_COUNTER("hpp1tr", "Counter for number of tasks that were rejected by the thread pool executor",LogLevel.DEBUG, PLong.INSTANCE),
    HA_PARALLEL_POOL2_TASK_QUEUE_WAIT_TIME("hpp2tw", "Time in milliseconds tasks had to wait in the queue of the thread pool executor",LogLevel.DEBUG, PLong.INSTANCE),
    HA_PARALLEL_POOL2_TASK_END_TO_END_TIME("hpp2tee", "Time in milliseconds spent by tasks from creation to completion",LogLevel.DEBUG, PLong.INSTANCE),
    HA_PARALLEL_POOL2_TASK_EXECUTION_TIME("hpp2tx", "Time in milliseconds tasks took to execute",LogLevel.DEBUG, PLong.INSTANCE),
    HA_PARALLEL_POOL2_TASK_EXECUTED_COUNTER("hpp2te", "Counter for number of tasks submitted to the thread pool executor",LogLevel.DEBUG, PLong.INSTANCE),
    HA_PARALLEL_POOL2_TASK_REJECTED_COUNTER("hpp2tr", "Counter for number of tasks that were rejected by the thread pool executor",LogLevel.DEBUG, PLong.INSTANCE),
    HA_PARALLEL_TASK_TIMEOUT_COUNTER("hptto", "Counter for number of tasks that timedout",LogLevel.DEBUG, PLong.INSTANCE),
    HA_PARALLEL_CONNECTION_FALLBACK_COUNTER("hpcfc", "Counter for the number of connections that fellback to single cluster connection", LogLevel.DEBUG, PLong.INSTANCE),
    HA_PARALLEL_CONNECTION_ERROR_COUNTER("hpcec","Counter for the number of parallel phoenix connections that return a failure to the user", LogLevel.DEBUG, PLong.INSTANCE),
    HA_PARALLEL_CONNECTION_CREATED_COUNTER("hpccc","Counter for the number of parallel phoenix connections that were created", LogLevel.DEBUG, PLong.INSTANCE);

    private final String description;
    private final String shortName;
    private LogLevel logLevel;
    private PDataType dataType;

    private MetricType(String shortName, String description, LogLevel logLevel, PDataType dataType) {
    	this.shortName = shortName;
        this.description = description;
        this.logLevel=logLevel;
        this.dataType=dataType;
    }

    public String description() {
        return description;
    }
    
    public String shortName() {
        return shortName;
    }
    
    public LogLevel logLevel() {
        return logLevel;
    }
    
    public PDataType dataType() {
        return dataType;
    }
    
    public String columnName() {
        return name();
    }
    
    public boolean isLoggingEnabled(LogLevel connectionLogLevel){
        return logLevel() != LogLevel.OFF && (logLevel().ordinal() <= connectionLogLevel.ordinal());
    }

    public static String getMetricColumnsDetails() {
        StringBuilder buffer=new StringBuilder();
        for (MetricType metric:MetricType.values()) {
            if (metric.logLevel() != LogLevel.OFF) {
                buffer.append(metric.columnName());
                buffer.append(" ");
                buffer.append(metric.dataType.getSqlTypeName());
                buffer.append(",");
            }
        }
        return buffer.toString();
    }
    
}<|MERGE_RESOLUTION|>--- conflicted
+++ resolved
@@ -88,28 +88,20 @@
     DELETE_BATCH_FAILED_COUNTER("dbfc", "Number of delete mutation batches that failed to be committed",
             LogLevel.OFF, PLong.INSTANCE),
 
-<<<<<<< HEAD
     UPSERT_PLAN_CREATION_TIME("upct", "Time taken to create the upsert mutation plan in ns",
             LogLevel.OFF, PLong.INSTANCE),
-
     UPSERT_PLAN_EXECUTION_TIME("upet", "Time taken to execute the upsert mutation plan in ns",
             LogLevel.OFF, PLong.INSTANCE),
-
     UPSERT_EXECUTE_MUTATION_TIME("uemt", "Time taken by upsert in executeMutation in ns",
             LogLevel.OFF, PLong.INSTANCE),
-
     DELETE_PLAN_CREATION_TIME("dpct", "Time taken to create the delete mutation plan in ns",
             LogLevel.OFF, PLong.INSTANCE),
-
     DELETE_PLAN_EXECUTION_TIME("dpet", "Time taken to execute the delete mutation plan in ns",
             LogLevel.OFF, PLong.INSTANCE),
-
     DELETE_EXECUTE_MUTATION_TIME("demt", "Time taken by delete in executeMutation in ns",
             LogLevel.OFF, PLong.INSTANCE),
-=======
     MUTATION_BATCH_COUNTER("mbc", "Number of mutation batches committed "
             + "in a commit call", LogLevel.OFF, PLong.INSTANCE),
->>>>>>> b8339249
 
     // select-specific query (read) metrics updated during executeQuery
     SELECT_SUCCESS_SQL_COUNTER("sss", "Counter for number of select sql queries that successfully"
