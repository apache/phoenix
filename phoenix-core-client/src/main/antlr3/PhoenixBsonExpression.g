--- conflicted
+++ resolved
@@ -34,12 +34,9 @@
     FIELD_NOT = 'field_not_exists';
     BEGINS_WITH = 'begins_with';
     CONTAINS = 'contains';
-<<<<<<< HEAD
-    SIZE = 'size';
-=======
     FIELD_TYPE = 'field_type';
     ATTR_TYPE = 'attribute_type';
->>>>>>> e8ff86e6
+    SIZE = 'size';
 }
 
 @parser::header {
