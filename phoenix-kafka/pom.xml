<?xml version='1.0'?>
<!--

 Licensed to the Apache Software Foundation (ASF) under one
 or more contributor license agreements.  See the NOTICE file
 distributed with this work for additional information
 regarding copyright ownership.  The ASF licenses this file
 to you under the Apache License, Version 2.0 (the
 "License"); you may not use this file except in compliance
 with the License.  You may obtain a copy of the License at

   http://www.apache.org/licenses/LICENSE-2.0

 Unless required by applicable law or agreed to in writing,
 software distributed under the License is distributed on an
 "AS IS" BASIS, WITHOUT WARRANTIES OR CONDITIONS OF ANY
 KIND, either express or implied.  See the License for the
 specific language governing permissions and limitations
 under the License.

-->

<project xmlns="http://maven.apache.org/POM/4.0.0" xmlns:xsi="http://www.w3.org/2001/XMLSchema-instance"
	xsi:schemaLocation="http://maven.apache.org/POM/4.0.0 http://maven.apache.org/xsd/maven-4.0.0.xsd">
	<modelVersion>4.0.0</modelVersion>
	<parent>
		<groupId>org.apache.phoenix</groupId>
		<artifactId>phoenix</artifactId>
		<version>4.12.0-HBase-1.3-SNAPSHOT</version>
	</parent>
	<artifactId>phoenix-kafka</artifactId>
	<name>Phoenix - Kafka</name>

	<licenses>
		<license>
			<name>The Apache Software License, Version 2.0</name>
			<url>http://www.apache.org/licenses/LICENSE-2.0.txt</url>
			<distribution>repo</distribution>
			<comments />
		</license>
	</licenses>

	<organization>
		<name>Apache Software Foundation</name>
		<url>http://www.apache.org</url>
	</organization>

	<properties>
		<top.dir>${project.basedir}/..</top.dir>
	</properties>

	<dependencies>
<<<<<<< HEAD
		<!-- Transaction dependencies -->
		<dependency>
			<groupId>org.apache.tephra</groupId>
			<artifactId>tephra-api</artifactId>
		</dependency>
		<dependency>
			<groupId>org.apache.tephra</groupId>
			<artifactId>tephra-core</artifactId>
		</dependency>
		<dependency>
			<groupId>org.apache.tephra</groupId>
			<artifactId>tephra-core</artifactId>
			<type>test-jar</type>
			<scope>test</scope>
		</dependency>
		<dependency>
			<groupId>org.apache.tephra</groupId>
			<artifactId>tephra-hbase-compat-1.3</artifactId>
		</dependency>

=======
>>>>>>> 0f4528e3
		<!-- Make sure we have all the antlr dependencies -->
		<dependency>
			<groupId>org.antlr</groupId>
			<artifactId>antlr-runtime</artifactId>
		</dependency>
		<dependency>
			<groupId>jline</groupId>
			<artifactId>jline</artifactId>
		</dependency>
		<dependency>
			<groupId>sqlline</groupId>
			<artifactId>sqlline</artifactId>
		</dependency>
		<dependency>
			<groupId>com.google.guava</groupId>
			<artifactId>guava</artifactId>
		</dependency>
		<dependency>
			<groupId>joda-time</groupId>
			<artifactId>joda-time</artifactId>
		</dependency>
		<!-- JSR-305 and jcip-annotations -->
		<dependency>
			<groupId>com.github.stephenc.findbugs</groupId>
			<artifactId>findbugs-annotations</artifactId>
		</dependency>
		<dependency>
			<groupId>com.github.stephenc.jcip</groupId>
			<artifactId>jcip-annotations</artifactId>
		</dependency>
		<dependency>
			<groupId>org.codehaus.jackson</groupId>
			<artifactId>jackson-core-asl</artifactId>
		</dependency>
		<dependency>
			<groupId>org.codehaus.jackson</groupId>
			<artifactId>jackson-mapper-asl</artifactId>
		</dependency>
		<dependency>
			<groupId>org.codehaus.jackson</groupId>
			<artifactId>jackson-jaxrs</artifactId>
		</dependency>
		<dependency>
			<groupId>org.codehaus.jackson</groupId>
			<artifactId>jackson-xc</artifactId>
		</dependency>
		<dependency>
			<groupId>junit</groupId>
			<artifactId>junit</artifactId>
		</dependency>
		<dependency>
			<groupId>org.mockito</groupId>
			<artifactId>mockito-all</artifactId>
		</dependency>
		<dependency>
			<groupId>com.google.protobuf</groupId>
			<artifactId>protobuf-java</artifactId>
			<version>${protobuf-java.version}</version>
		</dependency>
		<!-- Intentionally avoid an dependencyManagement entry because of conflict with thin-client -->
		<dependency>
			<groupId>org.apache.httpcomponents</groupId>
			<artifactId>httpclient</artifactId>
			<version>4.0.1</version>
		</dependency>
		<dependency>
			<groupId>log4j</groupId>
			<artifactId>log4j</artifactId>
			<version>${log4j.version}</version>
		</dependency>
		<dependency>
			<groupId>org.slf4j</groupId>
			<artifactId>slf4j-api</artifactId>
			<version>${slf4j.version}</version>
		</dependency>
		<dependency>
			<groupId>org.iq80.snappy</groupId>
			<artifactId>snappy</artifactId>
			<version>${snappy.version}</version>
		</dependency>
		<dependency>
			<groupId>com.github.stephenc.high-scale-lib</groupId>
			<artifactId>high-scale-lib</artifactId>
			<version>1.1.1</version>
			<scope>test</scope>
		</dependency>
		<dependency>
			<groupId>com.yammer.metrics</groupId>
			<artifactId>metrics-core</artifactId>
			<version>2.1.2</version>
			<scope>test</scope>
		</dependency>
		<dependency>
			<groupId>com.lmax</groupId>
			<artifactId>disruptor</artifactId>
			<version>3.2.0</version>
			<scope>test</scope>
		</dependency>
		<dependency>
			<groupId>org.apache.htrace</groupId>
			<artifactId>htrace-core</artifactId>
		</dependency>
		<dependency>
			<groupId>commons-codec</groupId>
			<artifactId>commons-codec</artifactId>
		</dependency>
		<dependency>
			<groupId>commons-collections</groupId>
			<artifactId>commons-collections</artifactId>
		</dependency>
		<dependency>
			<groupId>org.apache.commons</groupId>
			<artifactId>commons-csv</artifactId>
		</dependency>
		<dependency>
			<groupId>com.google.code.findbugs</groupId>
			<artifactId>jsr305</artifactId>
		</dependency>
		<dependency>
			<groupId>org.apache.hbase</groupId>
			<artifactId>hbase-testing-util</artifactId>
			<scope>test</scope>
			<optional>true</optional>
		</dependency>
		<dependency>
			<groupId>org.apache.hbase</groupId>
			<artifactId>hbase-it</artifactId>
			<type>test-jar</type>
			<scope>test</scope>
		</dependency>
		<dependency>
			<groupId>org.apache.hbase</groupId>
			<artifactId>hbase-annotations</artifactId>
		</dependency>
		<dependency>
			<groupId>org.apache.hbase</groupId>
			<artifactId>hbase-common</artifactId>
		</dependency>
		<dependency>
			<groupId>org.apache.hbase</groupId>
			<artifactId>hbase-common</artifactId>
			<scope>test</scope>
			<type>test-jar</type>
		</dependency>
		<dependency>
			<groupId>org.apache.hbase</groupId>
			<artifactId>hbase-protocol</artifactId>
		</dependency>
		<dependency>
			<groupId>org.apache.hbase</groupId>
			<artifactId>hbase-client</artifactId>
		</dependency>
		<dependency>
			<groupId>org.apache.hbase</groupId>
			<artifactId>hbase-server</artifactId>
			<exclusions>
				<exclusion>
					<groupId>xom</groupId>
					<artifactId>xom</artifactId>
				</exclusion>
			</exclusions>
		</dependency>
		<dependency>
			<groupId>org.apache.hbase</groupId>
			<artifactId>hbase-server</artifactId>
			<type>test-jar</type>
			<scope>test</scope>
		</dependency>
		<dependency>
			<groupId>org.apache.hbase</groupId>
			<artifactId>hbase-hadoop-compat</artifactId>
		</dependency>
		<dependency>
			<groupId>org.apache.hbase</groupId>
			<artifactId>hbase-hadoop-compat</artifactId>
			<type>test-jar</type>
			<scope>test</scope>
		</dependency>
		<dependency>
			<groupId>org.apache.hbase</groupId>
			<artifactId>hbase-hadoop2-compat</artifactId>
			<scope>test</scope>
		</dependency>
		<dependency>
			<groupId>org.apache.hbase</groupId>
			<artifactId>hbase-hadoop2-compat</artifactId>
			<type>test-jar</type>
			<scope>test</scope>
		</dependency>
		<dependency>
			<groupId>org.apache.hadoop</groupId>
			<artifactId>hadoop-common</artifactId>
		</dependency>
		<dependency>
			<groupId>org.apache.hadoop</groupId>
			<artifactId>hadoop-annotations</artifactId>
		</dependency>
		<dependency>
			<groupId>org.apache.hadoop</groupId>
			<artifactId>hadoop-mapreduce-client-core</artifactId>
		</dependency>
		<dependency>
			<groupId>org.apache.hadoop</groupId>
			<artifactId>hadoop-minicluster</artifactId>
		</dependency>
		<dependency>
			<groupId>org.apache.hadoop</groupId>
			<artifactId>hadoop-minikdc</artifactId>
			<scope>test</scope>
		</dependency>
		<dependency>
			<groupId>org.jruby.joni</groupId>
			<artifactId>joni</artifactId>
			<version>${joni.version}</version>
		</dependency>

		<!-- To work with kafka with phoenix -->
		<dependency>
			<groupId>org.apache.phoenix</groupId>
			<artifactId>phoenix-core</artifactId>
		</dependency>
		<dependency>
			<groupId>org.apache.phoenix</groupId>
			<artifactId>phoenix-core</artifactId>
			<classifier>tests</classifier>
			<scope>test</scope>
		</dependency>
		<dependency>
			<groupId>org.apache.kafka</groupId>
			<artifactId>kafka_2.11</artifactId>
			<version>${kafka.version}</version>
		</dependency>
		<dependency>
			<groupId>org.apache.kafka</groupId>
			<artifactId>kafka-clients</artifactId>
			<version>${kafka.version}</version>
		</dependency>
		<dependency>
			<groupId>org.apache.kafka</groupId>
			<artifactId>kafka_2.11</artifactId>
			<version>${kafka.version}</version>
			<classifier>test</classifier>
			<scope>test</scope>
		</dependency>
		<dependency>
			<groupId>org.apache.kafka</groupId>
			<artifactId>kafka-clients</artifactId>
			<version>${kafka.version}</version>
			<classifier>test</classifier>
			<scope>test</scope>
		</dependency>
		<dependency>
			<groupId>org.apache.kafka</groupId>
			<artifactId>kafka-tools</artifactId>
			<version>${kafka.version}</version>
		</dependency>
		<dependency>
			<groupId>org.apache.phoenix</groupId>
			<artifactId>phoenix-flume</artifactId>
		</dependency>
		<dependency>
			<groupId>org.apache.flume</groupId>
			<artifactId>flume-ng-core</artifactId>
		</dependency>
                <dependency>
                  <groupId>org.apache.tephra</groupId>
                  <artifactId>tephra-core</artifactId>
                  <type>test-jar</type>
                  <scope>test</scope>
                </dependency>
	</dependencies>

	<build>
		<plugins>
			<!-- Add the ant-generated sources to the source path -->
			<plugin>
				<groupId>org.apache.maven.plugins</groupId>
				<artifactId>maven-site-plugin</artifactId>
				<version>3.2</version>
				<dependencies>
					<dependency>
						<groupId>org.apache.maven.doxia</groupId>
						<artifactId>doxia-module-markdown</artifactId>
						<version>1.3</version>
					</dependency>
					<dependency>
						<groupId>lt.velykis.maven.skins</groupId>
						<artifactId>reflow-velocity-tools</artifactId>
						<version>1.0.0</version>
					</dependency>
					<dependency>
						<groupId>org.apache.velocity</groupId>
						<artifactId>velocity</artifactId>
						<version>1.7</version>
					</dependency>
				</dependencies>
				<configuration>
					<reportPlugins>
						<plugin>
							<groupId>org.codehaus.mojo</groupId>
							<artifactId>findbugs-maven-plugin</artifactId>
							<version>2.5.2</version>
						</plugin>
					</reportPlugins>
				</configuration>
			</plugin>

			<!-- Setup eclipse -->
			<plugin>
				<groupId>org.apache.maven.plugins</groupId>
				<artifactId>maven-eclipse-plugin</artifactId>
				<configuration>
					<buildcommands>
						<buildcommand>org.jamon.project.templateBuilder</buildcommand>
						<buildcommand>org.eclipse.jdt.core.javabuilder</buildcommand>
					</buildcommands>
				</configuration>
			</plugin>

			<plugin>
				<groupId>org.codehaus.mojo</groupId>
				<artifactId>build-helper-maven-plugin</artifactId>
			</plugin>
			<plugin>
				<groupId>org.apache.maven.plugins</groupId>
				<artifactId>maven-failsafe-plugin</artifactId>
			</plugin>
			<plugin>
				<artifactId>maven-dependency-plugin</artifactId>
				<version>${maven-dependency-plugin.version}</version>
			</plugin>
			<plugin>
				<groupId>org.apache.maven.plugins</groupId>
				<artifactId>maven-resources-plugin</artifactId>
			</plugin>

			<plugin>
				<groupId>org.apache.maven.plugins</groupId>
				<artifactId>maven-shade-plugin</artifactId>
				<executions>
					<execution>
						<phase>package</phase>
						<goals>
							<goal>shade</goal>
						</goals>
						<configuration>
							<finalName>phoenix-kafka-${project.version}-minimal</finalName>
							<shadedArtifactAttached>false</shadedArtifactAttached>
							<promoteTransitiveDependencies>true</promoteTransitiveDependencies>
							<shadeTestJar>false</shadeTestJar>
							<artifactSet>
								<includes>
									<include>org.apache.phoenix:phoenix-kafka</include>
									<include>org.apache.kafka:kafka-clients</include>
									<include>org.apache.phoenix:phoenix-flume</include>
								</includes>
							</artifactSet>
						</configuration>
					</execution>
				</executions>
			</plugin>
		</plugins>
	</build>

</project><|MERGE_RESOLUTION|>--- conflicted
+++ resolved
@@ -50,29 +50,6 @@
 	</properties>
 
 	<dependencies>
-<<<<<<< HEAD
-		<!-- Transaction dependencies -->
-		<dependency>
-			<groupId>org.apache.tephra</groupId>
-			<artifactId>tephra-api</artifactId>
-		</dependency>
-		<dependency>
-			<groupId>org.apache.tephra</groupId>
-			<artifactId>tephra-core</artifactId>
-		</dependency>
-		<dependency>
-			<groupId>org.apache.tephra</groupId>
-			<artifactId>tephra-core</artifactId>
-			<type>test-jar</type>
-			<scope>test</scope>
-		</dependency>
-		<dependency>
-			<groupId>org.apache.tephra</groupId>
-			<artifactId>tephra-hbase-compat-1.3</artifactId>
-		</dependency>
-
-=======
->>>>>>> 0f4528e3
 		<!-- Make sure we have all the antlr dependencies -->
 		<dependency>
 			<groupId>org.antlr</groupId>
