--- conflicted
+++ resolved
@@ -107,12 +107,8 @@
       ScanUtil.addEmptyColumnToScan(dataTableScan, indexMaintainer.getDataEmptyKeyValueCF(),
         indexMaintainer.getEmptyKeyValueQualifierForDataTable());
     }
-<<<<<<< HEAD
-    isScanMetricsEnabled = scan.isScanMetricsEnabled();
-=======
     isScanMetricsEnabled =
       scan.isScanMetricsEnabled() && CompatScanMetrics.supportsFineGrainedReadMetrics();
->>>>>>> 93203b08
     if (isScanMetricsEnabled) {
       dataTableScanMetrics = new ArrayList<>();
     }
@@ -151,11 +147,7 @@
           + pageSizeMs + " ms) and" + " will be resubmitted");
       }
       if (isScanMetricsEnabled) {
-<<<<<<< HEAD
-        Map<String, Long> scanMetrics = resultScanner.getScanMetrics().getMetricsMap();
-=======
         ScanMetrics scanMetrics = resultScanner.getScanMetrics();
->>>>>>> 93203b08
         long scanTimeInMs = EnvironmentEdgeManager.currentTimeMillis() - startTime;
         // Capture scan time to identify slowest parallel scan later as that's the one which slows
         // down the whole merge operation from data table.
@@ -258,45 +250,26 @@
     }
   }
 
-<<<<<<< HEAD
-  private static DataTableScanMetricsWithScanTime
-    buildDataTableScanMetrics(Map<String, Long> scanMetrics, long scanTimeInMs) {
-    DataTableScanMetricsWithScanTime.Builder builder =
-      new DataTableScanMetricsWithScanTime.Builder();
-    builder.setScanTimeInMs(scanTimeInMs);
-    DataTableScanMetrics.buildDataTableScanMetrics(scanMetrics, builder);
-=======
   private static DataTableScanMetricsWithScanTime buildDataTableScanMetrics(ScanMetrics scanMetrics,
     long scanTimeInMs) {
     DataTableScanMetricsWithScanTime.Builder builder =
       new DataTableScanMetricsWithScanTime.Builder();
     builder.setScanTimeInMs(scanTimeInMs);
     DataTableScanMetrics.populateDataTableScanMetrics(scanMetrics, builder);
->>>>>>> 93203b08
     return builder.build();
   }
 
   private static class DataTableScanMetricsWithScanTime extends DataTableScanMetrics {
     private final long scanTimeInMs;
 
-<<<<<<< HEAD
-    public DataTableScanMetricsWithScanTime(long scanTimeInMs, long fsReadTimeInMs,
-      long bytesReadFromFS, long bytesReadFromMemstore, long bytesReadFromBlockcache,
-      long blockReadOps) {
-=======
     DataTableScanMetricsWithScanTime(long scanTimeInMs, long fsReadTimeInMs, long bytesReadFromFS,
       long bytesReadFromMemstore, long bytesReadFromBlockcache, long blockReadOps) {
->>>>>>> 93203b08
       super(fsReadTimeInMs, bytesReadFromFS, bytesReadFromMemstore, bytesReadFromBlockcache,
         blockReadOps);
       this.scanTimeInMs = scanTimeInMs;
     }
 
-<<<<<<< HEAD
-    public long getScanTimeInMs() {
-=======
     long getScanTimeInMs() {
->>>>>>> 93203b08
       return scanTimeInMs;
     }
 
