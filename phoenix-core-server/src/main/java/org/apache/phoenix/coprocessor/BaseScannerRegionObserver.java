--- conflicted
+++ resolved
@@ -65,21 +65,14 @@
 import org.apache.phoenix.util.MetaDataUtil;
 import org.apache.phoenix.util.QueryUtil;
 import org.apache.phoenix.util.ScanUtil;
-<<<<<<< HEAD
-import org.apache.phoenix.util.PhoenixRuntime;
 import org.apache.phoenix.schema.PTable;
-=======
->>>>>>> bf3a6226
 import org.slf4j.Logger;
 import org.slf4j.LoggerFactory;
 
 import static org.apache.phoenix.util.ScanUtil.getPageSizeMsForFilter;
 
 abstract public class BaseScannerRegionObserver implements RegionObserver {
-<<<<<<< HEAD
-=======
-
->>>>>>> bf3a6226
+
     private static final Logger LOGGER = LoggerFactory.getLogger(BaseScannerRegionObserver.class);
 
     /**
@@ -549,7 +542,7 @@
         PTable table;
         try(PhoenixConnection conn = QueryUtil.getConnectionOnServer(
                 conf).unwrap(PhoenixConnection.class)) {
-            table = PhoenixRuntime.getTableNoCache(conn, fullTableName);
+            table = conn.getTableNoCache(fullTableName);
         }
         catch (Exception e) {
             if (e instanceof TableNotFoundException) {
