/*
 * Licensed to the Apache Software Foundation (ASF) under one
 * or more contributor license agreements.  See the NOTICE file
 * distributed with this work for additional information
 * regarding copyright ownership.  The ASF licenses this file
 * to you under the Apache License, Version 2.0 (the
 * "License"); you may not use this file except in compliance
 * with the License.  You may obtain a copy of the License at
 *
 * http://www.apache.org/licenses/LICENSE-2.0
 *
 * Unless required by applicable law or agreed to in writing, software
 * distributed under the License is distributed on an "AS IS" BASIS,
 * WITHOUT WARRANTIES OR CONDITIONS OF ANY KIND, either express or implied.
 * See the License for the specific language governing permissions and
 * limitations under the License.
 */
package org.apache.phoenix.coprocessor;

import static org.apache.hadoop.hbase.KeyValueUtil.createFirstOnRow;
import static org.apache.phoenix.coprocessor.generated.MetaDataProtos.MutationCode.UNABLE_TO_CREATE_CHILD_LINK;
import static org.apache.phoenix.jdbc.PhoenixDatabaseMetaData.APPEND_ONLY_SCHEMA_BYTES;
import static org.apache.phoenix.jdbc.PhoenixDatabaseMetaData.ARRAY_SIZE_BYTES;
import static org.apache.phoenix.jdbc.PhoenixDatabaseMetaData.AUTO_PARTITION_SEQ_BYTES;
import static org.apache.phoenix.jdbc.PhoenixDatabaseMetaData.CHANGE_DETECTION_ENABLED_BYTES;
import static org.apache.phoenix.jdbc.PhoenixDatabaseMetaData.CLASS_NAME_BYTES;
import static org.apache.phoenix.jdbc.PhoenixDatabaseMetaData.COLUMN_COUNT_BYTES;
import static org.apache.phoenix.jdbc.PhoenixDatabaseMetaData.COLUMN_DEF_BYTES;
import static org.apache.phoenix.jdbc.PhoenixDatabaseMetaData.COLUMN_QUALIFIER_BYTES;
import static org.apache.phoenix.jdbc.PhoenixDatabaseMetaData.COLUMN_QUALIFIER_COUNTER_BYTES;
import static org.apache.phoenix.jdbc.PhoenixDatabaseMetaData.COLUMN_SIZE_BYTES;
import static org.apache.phoenix.jdbc.PhoenixDatabaseMetaData.DATA_TABLE_NAME_BYTES;
import static org.apache.phoenix.jdbc.PhoenixDatabaseMetaData.DATA_TYPE_BYTES;
import static org.apache.phoenix.jdbc.PhoenixDatabaseMetaData.DECIMAL_DIGITS_BYTES;
import static org.apache.phoenix.jdbc.PhoenixDatabaseMetaData.DEFAULT_COLUMN_FAMILY_NAME_BYTES;
import static org.apache.phoenix.jdbc.PhoenixDatabaseMetaData.DEFAULT_VALUE_BYTES;
import static org.apache.phoenix.jdbc.PhoenixDatabaseMetaData.DISABLE_WAL_BYTES;
import static org.apache.phoenix.jdbc.PhoenixDatabaseMetaData.ENCODING_SCHEME_BYTES;
import static org.apache.phoenix.jdbc.PhoenixDatabaseMetaData.EXTERNAL_SCHEMA_ID_BYTES;
import static org.apache.phoenix.jdbc.PhoenixDatabaseMetaData.IMMUTABLE_ROWS_BYTES;
import static org.apache.phoenix.jdbc.PhoenixDatabaseMetaData.INDEX_DISABLE_TIMESTAMP_BYTES;
import static org.apache.phoenix.jdbc.PhoenixDatabaseMetaData.INDEX_STATE_BYTES;
import static org.apache.phoenix.jdbc.PhoenixDatabaseMetaData.INDEX_TYPE_BYTES;
import static org.apache.phoenix.jdbc.PhoenixDatabaseMetaData.INDEX_WHERE_BYTES;
import static org.apache.phoenix.jdbc.PhoenixDatabaseMetaData.IS_ARRAY_BYTES;
import static org.apache.phoenix.jdbc.PhoenixDatabaseMetaData.IS_CONSTANT_BYTES;
import static org.apache.phoenix.jdbc.PhoenixDatabaseMetaData.IS_NAMESPACE_MAPPED_BYTES;
import static org.apache.phoenix.jdbc.PhoenixDatabaseMetaData.IS_ROW_TIMESTAMP_BYTES;
import static org.apache.phoenix.jdbc.PhoenixDatabaseMetaData.IS_VIEW_REFERENCED_BYTES;
import static org.apache.phoenix.jdbc.PhoenixDatabaseMetaData.JAR_PATH_BYTES;
import static org.apache.phoenix.jdbc.PhoenixDatabaseMetaData.LAST_DDL_TIMESTAMP_BYTES;
import static org.apache.phoenix.jdbc.PhoenixDatabaseMetaData.LINK_TYPE_BYTES;
import static org.apache.phoenix.jdbc.PhoenixDatabaseMetaData.MAX_VALUE_BYTES;
import static org.apache.phoenix.jdbc.PhoenixDatabaseMetaData.MIN_PHOENIX_TTL_HWM;
import static org.apache.phoenix.jdbc.PhoenixDatabaseMetaData.MIN_VALUE_BYTES;
import static org.apache.phoenix.jdbc.PhoenixDatabaseMetaData.MULTI_TENANT_BYTES;
import static org.apache.phoenix.jdbc.PhoenixDatabaseMetaData.NULLABLE_BYTES;
import static org.apache.phoenix.jdbc.PhoenixDatabaseMetaData.NUM_ARGS_BYTES;
import static org.apache.phoenix.jdbc.PhoenixDatabaseMetaData.ORDINAL_POSITION_BYTES;
import static org.apache.phoenix.jdbc.PhoenixDatabaseMetaData.SYSTEM_CATALOG_NAME_BYTES;
import static org.apache.phoenix.jdbc.PhoenixDatabaseMetaData.PHOENIX_TTL_BYTES;
import static org.apache.phoenix.jdbc.PhoenixDatabaseMetaData.PHOENIX_TTL_HWM_BYTES;
import static org.apache.phoenix.jdbc.PhoenixDatabaseMetaData.PHOENIX_TTL_NOT_DEFINED;
import static org.apache.phoenix.jdbc.PhoenixDatabaseMetaData.PHYSICAL_TABLE_NAME_BYTES;
import static org.apache.phoenix.jdbc.PhoenixDatabaseMetaData.PK_NAME_BYTES;
import static org.apache.phoenix.jdbc.PhoenixDatabaseMetaData.RETURN_TYPE_BYTES;
import static org.apache.phoenix.jdbc.PhoenixDatabaseMetaData.SALT_BUCKETS_BYTES;
import static org.apache.phoenix.jdbc.PhoenixDatabaseMetaData.SCHEMA_VERSION_BYTES;
import static org.apache.phoenix.jdbc.PhoenixDatabaseMetaData.SORT_ORDER_BYTES;
import static org.apache.phoenix.jdbc.PhoenixDatabaseMetaData.STORAGE_SCHEME_BYTES;
import static org.apache.phoenix.jdbc.PhoenixDatabaseMetaData.STORE_NULLS_BYTES;
import static org.apache.phoenix.jdbc.PhoenixDatabaseMetaData.STREAMING_TOPIC_NAME_BYTES;
import static org.apache.phoenix.jdbc.PhoenixDatabaseMetaData.SYSTEM_CHILD_LINK_NAME_BYTES;
import static org.apache.phoenix.jdbc.PhoenixDatabaseMetaData.TABLE_FAMILY_BYTES;
import static org.apache.phoenix.jdbc.PhoenixDatabaseMetaData.TABLE_SEQ_NUM_BYTES;
import static org.apache.phoenix.jdbc.PhoenixDatabaseMetaData.TABLE_TYPE_BYTES;
import static org.apache.phoenix.jdbc.PhoenixDatabaseMetaData.TRANSACTIONAL_BYTES;
import static org.apache.phoenix.jdbc.PhoenixDatabaseMetaData.TRANSACTION_PROVIDER_BYTES;
import static org.apache.phoenix.jdbc.PhoenixDatabaseMetaData.TYPE_BYTES;
import static org.apache.phoenix.jdbc.PhoenixDatabaseMetaData.UPDATE_CACHE_FREQUENCY_BYTES;
import static org.apache.phoenix.jdbc.PhoenixDatabaseMetaData.USE_STATS_FOR_PARALLELIZATION_BYTES;
import static org.apache.phoenix.jdbc.PhoenixDatabaseMetaData.VIEW_CONSTANT_BYTES;
import static org.apache.phoenix.jdbc.PhoenixDatabaseMetaData.VIEW_INDEX_ID_BYTES;
import static org.apache.phoenix.jdbc.PhoenixDatabaseMetaData.VIEW_INDEX_ID_DATA_TYPE_BYTES;
import static org.apache.phoenix.jdbc.PhoenixDatabaseMetaData.VIEW_STATEMENT_BYTES;
import static org.apache.phoenix.jdbc.PhoenixDatabaseMetaData.VIEW_TYPE_BYTES;
<<<<<<< HEAD
import static org.apache.phoenix.query.QueryServices.SKIP_SYSTEM_TABLES_EXISTENCE_CHECK;
=======
import static org.apache.phoenix.jdbc.PhoenixDatabaseMetaData.MAX_LOOKBACK_AGE_BYTES;
import static org.apache.phoenix.schema.PTable.LinkType.PHYSICAL_TABLE;
import static org.apache.phoenix.schema.PTable.LinkType.VIEW_INDEX_PARENT_TABLE;
>>>>>>> d8f6e6ea
import static org.apache.phoenix.schema.PTableImpl.getColumnsToClone;
import static org.apache.phoenix.schema.PTableType.INDEX;
import static org.apache.phoenix.util.PhoenixRuntime.TENANT_ID_ATTRIB;
import static org.apache.phoenix.util.SchemaUtil.getVarCharLength;
import static org.apache.phoenix.util.SchemaUtil.getVarChars;
import static org.apache.phoenix.util.ViewUtil.findAllDescendantViews;
import static org.apache.phoenix.util.ViewUtil.getSystemTableForChildLinks;

import java.io.IOException;
import java.nio.charset.StandardCharsets;
import java.security.PrivilegedExceptionAction;
import java.sql.ResultSetMetaData;
import java.sql.SQLException;
import java.sql.Statement;
import java.util.ArrayList;
import java.util.Arrays;
import java.util.Collections;
import java.util.Comparator;
import java.util.HashSet;
import java.util.Iterator;
import java.util.List;
import java.util.NavigableMap;
import java.util.Optional;
import java.util.Properties;
import java.util.Set;
import java.util.stream.Collectors;
import java.util.Objects;

import org.apache.hadoop.conf.Configuration;
import org.apache.hadoop.hbase.Cell;
import org.apache.hadoop.hbase.CellComparator;
import org.apache.hadoop.hbase.CellComparatorImpl;
import org.apache.hadoop.hbase.CellUtil;
import org.apache.hadoop.hbase.CoprocessorEnvironment;
import org.apache.hadoop.hbase.DoNotRetryIOException;
import org.apache.hadoop.hbase.ExtendedCellBuilder;
import org.apache.hadoop.hbase.HConstants;
import org.apache.hadoop.hbase.KeyValue;
import org.apache.hadoop.hbase.KeyValue.Type;
import org.apache.hadoop.hbase.KeyValueUtil;
import org.apache.hadoop.hbase.TableName;
import org.apache.hadoop.hbase.TagUtil;
import org.apache.hadoop.hbase.client.Delete;
import org.apache.hadoop.hbase.client.Get;
import org.apache.hadoop.hbase.client.Mutation;
import org.apache.hadoop.hbase.client.Put;
import org.apache.hadoop.hbase.client.RegionInfo;
import org.apache.hadoop.hbase.client.Result;
import org.apache.hadoop.hbase.client.ResultScanner;
import org.apache.hadoop.hbase.client.Scan;
import org.apache.hadoop.hbase.client.Table;
import org.apache.hadoop.hbase.coprocessor.CoprocessorException;
import org.apache.hadoop.hbase.coprocessor.CoreCoprocessor;
import org.apache.hadoop.hbase.coprocessor.RegionCoprocessor;
import org.apache.hadoop.hbase.coprocessor.RegionCoprocessorEnvironment;
import org.apache.hadoop.hbase.filter.FirstKeyOnlyFilter;
import org.apache.hadoop.hbase.io.ImmutableBytesWritable;
import org.apache.hadoop.hbase.ipc.RpcCall;
import org.apache.hadoop.hbase.ipc.RpcUtil;
import org.apache.hadoop.hbase.regionserver.Region;
import org.apache.hadoop.hbase.regionserver.Region.RowLock;
import org.apache.hadoop.hbase.regionserver.RegionScanner;
import org.apache.hadoop.hbase.security.User;
import org.apache.hadoop.hbase.util.Bytes;
import org.apache.hadoop.hbase.util.Pair;
import org.apache.hadoop.hbase.util.VersionInfo;
import org.apache.phoenix.cache.GlobalCache;
import org.apache.phoenix.cache.GlobalCache.FunctionBytesPtr;
import org.apache.phoenix.compile.QueryPlan;
import org.apache.phoenix.compile.ScanRanges;
import org.apache.phoenix.coprocessor.generated.MetaDataProtos;
import org.apache.phoenix.coprocessor.generated.MetaDataProtos.AddColumnRequest;
import org.apache.phoenix.coprocessor.generated.MetaDataProtos.ClearCacheRequest;
import org.apache.phoenix.coprocessor.generated.MetaDataProtos.ClearCacheResponse;
import org.apache.phoenix.coprocessor.generated.MetaDataProtos.ClearTableFromCacheRequest;
import org.apache.phoenix.coprocessor.generated.MetaDataProtos.ClearTableFromCacheResponse;
import org.apache.phoenix.coprocessor.generated.MetaDataProtos.CreateFunctionRequest;
import org.apache.phoenix.coprocessor.generated.MetaDataProtos.CreateSchemaRequest;
import org.apache.phoenix.coprocessor.generated.MetaDataProtos.CreateTableRequest;
import org.apache.phoenix.coprocessor.generated.MetaDataProtos.DropColumnRequest;
import org.apache.phoenix.coprocessor.generated.MetaDataProtos.DropFunctionRequest;
import org.apache.phoenix.coprocessor.generated.MetaDataProtos.DropSchemaRequest;
import org.apache.phoenix.coprocessor.generated.MetaDataProtos.DropTableRequest;
import org.apache.phoenix.coprocessor.generated.MetaDataProtos.GetFunctionsRequest;
import org.apache.phoenix.coprocessor.generated.MetaDataProtos.GetSchemaRequest;
import org.apache.phoenix.coprocessor.generated.MetaDataProtos.GetTableRequest;
import org.apache.phoenix.coprocessor.generated.MetaDataProtos.GetVersionRequest;
import org.apache.phoenix.coprocessor.generated.MetaDataProtos.GetVersionResponse;
import org.apache.phoenix.coprocessor.generated.MetaDataProtos.MetaDataResponse;
import org.apache.phoenix.coprocessor.generated.MetaDataProtos.UpdateIndexStateRequest;
import org.apache.phoenix.coprocessorclient.InvalidateServerMetadataCacheRequest;
import org.apache.phoenix.coprocessorclient.MetaDataEndpointImplConstants;
import org.apache.phoenix.coprocessorclient.MetaDataProtocol;
import org.apache.phoenix.coprocessorclient.TableInfo;
import org.apache.phoenix.exception.SQLExceptionCode;
import org.apache.phoenix.exception.SQLExceptionInfo;
import org.apache.phoenix.expression.Expression;
import org.apache.phoenix.expression.KeyValueColumnExpression;
import org.apache.phoenix.expression.LiteralExpression;
import org.apache.phoenix.expression.ProjectedColumnExpression;
import org.apache.phoenix.expression.RowKeyColumnExpression;
import org.apache.phoenix.expression.visitor.StatelessTraverseAllExpressionVisitor;
import org.apache.phoenix.hbase.index.covered.update.ColumnReference;
import org.apache.phoenix.hbase.index.util.GenericKeyValueBuilder;
import org.apache.phoenix.hbase.index.util.ImmutableBytesPtr;
import org.apache.phoenix.hbase.index.util.KeyValueBuilder;
import org.apache.phoenix.index.IndexMaintainer;
import org.apache.phoenix.iterate.ResultIterator;
import org.apache.phoenix.jdbc.PhoenixConnection;
import org.apache.phoenix.jdbc.PhoenixDatabaseMetaData;
import org.apache.phoenix.jdbc.PhoenixResultSet;
import org.apache.phoenix.jdbc.PhoenixStatement;
import org.apache.phoenix.mapreduce.util.ConnectionUtil;
import org.apache.phoenix.metrics.Metrics;
import org.apache.phoenix.parse.LiteralParseNode;
import org.apache.phoenix.parse.PFunction;
import org.apache.phoenix.parse.PFunction.FunctionArgument;
import org.apache.phoenix.parse.PSchema;
import org.apache.phoenix.protobuf.ProtobufUtil;
import org.apache.phoenix.query.ConnectionQueryServices;
import org.apache.phoenix.query.KeyRange;
import org.apache.phoenix.query.QueryConstants;
import org.apache.phoenix.query.QueryServices;
import org.apache.phoenix.query.QueryServicesOptions;
import org.apache.phoenix.schema.MetaDataSplitPolicy;
import org.apache.phoenix.schema.PColumn;
import org.apache.phoenix.schema.PColumnFamily;
import org.apache.phoenix.schema.PColumnImpl;
import org.apache.phoenix.schema.PIndexState;
import org.apache.phoenix.schema.PMetaDataEntity;
import org.apache.phoenix.schema.PName;
import org.apache.phoenix.schema.PNameFactory;
import org.apache.phoenix.schema.PTable;
import org.apache.phoenix.schema.PTable.EncodedCQCounter;
import org.apache.phoenix.schema.PTable.ImmutableStorageScheme;
import org.apache.phoenix.schema.PTable.IndexType;
import org.apache.phoenix.schema.PTable.LinkType;
import org.apache.phoenix.schema.PTable.QualifierEncodingScheme;
import org.apache.phoenix.schema.PTable.ViewType;
import org.apache.phoenix.schema.PTableImpl;
import org.apache.phoenix.schema.PTableType;
import org.apache.phoenix.schema.RowKeySchema;
import org.apache.phoenix.schema.SequenceAllocation;
import org.apache.phoenix.schema.SequenceAlreadyExistsException;
import org.apache.phoenix.schema.SequenceKey;
import org.apache.phoenix.schema.SequenceNotFoundException;
import org.apache.phoenix.schema.SortOrder;
import org.apache.phoenix.schema.TableNotFoundException;
import org.apache.phoenix.schema.export.SchemaRegistryRepository;
import org.apache.phoenix.schema.export.SchemaRegistryRepositoryFactory;
import org.apache.phoenix.schema.export.SchemaWriter;
import org.apache.phoenix.schema.export.SchemaWriterFactory;
import org.apache.phoenix.schema.metrics.MetricsMetadataSource;
import org.apache.phoenix.schema.metrics.MetricsMetadataSourceFactory;
import org.apache.phoenix.schema.task.ServerTask;
import org.apache.phoenix.schema.task.SystemTaskParams;
import org.apache.phoenix.schema.types.PBinary;
import org.apache.phoenix.schema.types.PBoolean;
import org.apache.phoenix.schema.types.PDataType;
import org.apache.phoenix.schema.types.PInteger;
import org.apache.phoenix.schema.types.PLong;
import org.apache.phoenix.schema.types.PTinyint;
import org.apache.phoenix.schema.types.PVarbinary;
import org.apache.phoenix.schema.types.PVarchar;
import org.apache.phoenix.trace.util.Tracing;
import org.apache.phoenix.transaction.TransactionFactory;
import org.apache.phoenix.util.ByteUtil;
import org.apache.phoenix.util.ClientUtil;
import org.apache.phoenix.util.EncodedColumnsUtil;
import org.apache.phoenix.util.EnvironmentEdgeManager;
import org.apache.phoenix.util.MetaDataUtil;
import org.apache.phoenix.util.PhoenixKeyValueUtil;
import org.apache.phoenix.util.QueryUtil;
import org.apache.phoenix.util.ReadOnlyProps;
import org.apache.phoenix.util.SchemaUtil;
import org.apache.phoenix.util.ServerUtil;
import org.apache.phoenix.util.ServerViewUtil;
import org.apache.phoenix.util.UpgradeUtil;
import org.apache.phoenix.util.ViewUtil;
import org.slf4j.Logger;
import org.slf4j.LoggerFactory;

import org.apache.phoenix.thirdparty.com.google.common.cache.Cache;
import org.apache.phoenix.thirdparty.com.google.common.collect.ImmutableList;
import org.apache.phoenix.thirdparty.com.google.common.collect.Lists;
import com.google.protobuf.ByteString;
import com.google.protobuf.RpcCallback;
import com.google.protobuf.RpcController;
import com.google.protobuf.Service;

/**
 * Endpoint co-processor through which all Phoenix metadata mutations flow.
 * Phoenix metadata is stored in SYSTEM.CATALOG. The table specific information
 * is stored in a single header row. Column information is stored in a separate
 * row per column. Linking information (indexes, views etc) are stored using a
 * separate row for each link that uses the {@link LinkType} column value. The
 * {@code parent->child } links are stored in a separate SYSTEM.CHILD_LINK table.
 * Metadata for all tables/views/indexes in the same schema are stored in a
 * single region which is enforced using the {@link MetaDataSplitPolicy}.
 * <p>
 * While creating child views we only store columns added by the view. When
 * resolving a view we resolve all its parents and add their columns to the
 * PTable that is returned. We lock the parent table while creating an index to
 * ensure its metadata doesn't change.
 * While adding or dropping columns we lock the table or view to ensure that
 * concurrent conflicting changes are prevented. We also validate that there are
 * no existing conflicting child view columns when we add a column to a parent.
 * While dropping a column from a parent we check if there are any child views
 * that need the column and throw an exception. If there are view indexes that
 * required the column we drop them as well.
 * While dropping a table or view that has children using the cascade option, we
 * do not drop the child view metadata which will be removed at compaction time.
 * If we recreate a table or view that was dropped whose child metadata hasn't
 * been removed yet, we delete the child view metadata. When resolving a view,
 * we resolve all its parents, if any of them are dropped the child view is
 * considered to be dropped and we throw a TableNotFoundException.
 * <p>
 * We only allow mutations to the latest version of a Phoenix table (i.e. the
 * timeStamp must be increasing). For adding/dropping columns we use a sequence
 * number on the table to ensure that the client has the latest version.
 *
 * @since 0.1
 */
@SuppressWarnings("deprecation")
@CoreCoprocessor
public class MetaDataEndpointImpl extends MetaDataProtocol implements RegionCoprocessor {
    private static final Logger LOGGER = LoggerFactory.getLogger(MetaDataEndpointImpl.class);

    private static final byte[] CHILD_TABLE_BYTES = new byte[]{PTable.LinkType.CHILD_TABLE.getSerializedValue()};
    private static final byte[] PHYSICAL_TABLE_BYTES =
            new byte[]{PTable.LinkType.PHYSICAL_TABLE.getSerializedValue()};

    // KeyValues for Table
    private static final Cell TABLE_TYPE_KV = createFirstOnRow(ByteUtil.EMPTY_BYTE_ARRAY,
        TABLE_FAMILY_BYTES, TABLE_TYPE_BYTES);
    private static final Cell TABLE_SEQ_NUM_KV = createFirstOnRow(ByteUtil.EMPTY_BYTE_ARRAY,
TABLE_FAMILY_BYTES, TABLE_SEQ_NUM_BYTES);
    private static final Cell COLUMN_COUNT_KV = createFirstOnRow(ByteUtil.EMPTY_BYTE_ARRAY, TABLE_FAMILY_BYTES, COLUMN_COUNT_BYTES);
    private static final Cell SALT_BUCKETS_KV = createFirstOnRow(ByteUtil.EMPTY_BYTE_ARRAY, TABLE_FAMILY_BYTES, SALT_BUCKETS_BYTES);
    private static final Cell PK_NAME_KV = createFirstOnRow(ByteUtil.EMPTY_BYTE_ARRAY, TABLE_FAMILY_BYTES, PK_NAME_BYTES);
    private static final Cell DATA_TABLE_NAME_KV = createFirstOnRow(ByteUtil.EMPTY_BYTE_ARRAY, TABLE_FAMILY_BYTES, DATA_TABLE_NAME_BYTES);
    private static final Cell INDEX_STATE_KV = createFirstOnRow(ByteUtil.EMPTY_BYTE_ARRAY, TABLE_FAMILY_BYTES, INDEX_STATE_BYTES);
    private static final Cell IMMUTABLE_ROWS_KV = createFirstOnRow(ByteUtil.EMPTY_BYTE_ARRAY, TABLE_FAMILY_BYTES, IMMUTABLE_ROWS_BYTES);
    private static final Cell VIEW_EXPRESSION_KV = createFirstOnRow(ByteUtil.EMPTY_BYTE_ARRAY, TABLE_FAMILY_BYTES, VIEW_STATEMENT_BYTES);
    private static final Cell DEFAULT_COLUMN_FAMILY_KV = createFirstOnRow(ByteUtil.EMPTY_BYTE_ARRAY, TABLE_FAMILY_BYTES, DEFAULT_COLUMN_FAMILY_NAME_BYTES);
    private static final Cell DISABLE_WAL_KV = createFirstOnRow(ByteUtil.EMPTY_BYTE_ARRAY, TABLE_FAMILY_BYTES, DISABLE_WAL_BYTES);
    private static final Cell MULTI_TENANT_KV = createFirstOnRow(ByteUtil.EMPTY_BYTE_ARRAY, TABLE_FAMILY_BYTES, MULTI_TENANT_BYTES);
    private static final Cell VIEW_TYPE_KV = createFirstOnRow(ByteUtil.EMPTY_BYTE_ARRAY, TABLE_FAMILY_BYTES, VIEW_TYPE_BYTES);
    private static final Cell VIEW_INDEX_ID_KV = createFirstOnRow(ByteUtil.EMPTY_BYTE_ARRAY, TABLE_FAMILY_BYTES, VIEW_INDEX_ID_BYTES);
    /**
     * A designator for choosing the right type for viewIndex (Short vs Long) to be backward compatible.
     **/
    private static final Cell VIEW_INDEX_ID_DATA_TYPE_BYTES_KV = createFirstOnRow(ByteUtil.EMPTY_BYTE_ARRAY, TABLE_FAMILY_BYTES, VIEW_INDEX_ID_DATA_TYPE_BYTES);
    private static final Cell INDEX_TYPE_KV = createFirstOnRow(ByteUtil.EMPTY_BYTE_ARRAY, TABLE_FAMILY_BYTES, INDEX_TYPE_BYTES);
    private static final Cell INDEX_DISABLE_TIMESTAMP_KV = createFirstOnRow(ByteUtil.EMPTY_BYTE_ARRAY, TABLE_FAMILY_BYTES, INDEX_DISABLE_TIMESTAMP_BYTES);
    private static final Cell STORE_NULLS_KV = createFirstOnRow(ByteUtil.EMPTY_BYTE_ARRAY, TABLE_FAMILY_BYTES, STORE_NULLS_BYTES);
    private static final Cell EMPTY_KEYVALUE_KV = createFirstOnRow(ByteUtil.EMPTY_BYTE_ARRAY, TABLE_FAMILY_BYTES, QueryConstants.EMPTY_COLUMN_BYTES);
    private static final Cell BASE_COLUMN_COUNT_KV = createFirstOnRow(ByteUtil.EMPTY_BYTE_ARRAY, TABLE_FAMILY_BYTES, PhoenixDatabaseMetaData.BASE_COLUMN_COUNT_BYTES);
    private static final Cell ROW_KEY_ORDER_OPTIMIZABLE_KV = createFirstOnRow(ByteUtil.EMPTY_BYTE_ARRAY, TABLE_FAMILY_BYTES, MetaDataEndpointImplConstants.ROW_KEY_ORDER_OPTIMIZABLE_BYTES);
    private static final Cell TRANSACTIONAL_KV = createFirstOnRow(ByteUtil.EMPTY_BYTE_ARRAY, TABLE_FAMILY_BYTES, TRANSACTIONAL_BYTES);
    private static final Cell TRANSACTION_PROVIDER_KV = createFirstOnRow(ByteUtil.EMPTY_BYTE_ARRAY, TABLE_FAMILY_BYTES, TRANSACTION_PROVIDER_BYTES);
    private static final Cell PHYSICAL_TABLE_NAME_KV = createFirstOnRow(ByteUtil.EMPTY_BYTE_ARRAY, TABLE_FAMILY_BYTES, PHYSICAL_TABLE_NAME_BYTES);
    private static final Cell UPDATE_CACHE_FREQUENCY_KV = createFirstOnRow(ByteUtil.EMPTY_BYTE_ARRAY, TABLE_FAMILY_BYTES, UPDATE_CACHE_FREQUENCY_BYTES);
    private static final Cell IS_NAMESPACE_MAPPED_KV = createFirstOnRow(ByteUtil.EMPTY_BYTE_ARRAY,
            TABLE_FAMILY_BYTES, IS_NAMESPACE_MAPPED_BYTES);
    private static final Cell AUTO_PARTITION_SEQ_KV = createFirstOnRow(ByteUtil.EMPTY_BYTE_ARRAY, TABLE_FAMILY_BYTES, AUTO_PARTITION_SEQ_BYTES);
    private static final Cell APPEND_ONLY_SCHEMA_KV = createFirstOnRow(ByteUtil.EMPTY_BYTE_ARRAY, TABLE_FAMILY_BYTES, APPEND_ONLY_SCHEMA_BYTES);
    private static final Cell STORAGE_SCHEME_KV = createFirstOnRow(ByteUtil.EMPTY_BYTE_ARRAY, TABLE_FAMILY_BYTES, STORAGE_SCHEME_BYTES);
    private static final Cell ENCODING_SCHEME_KV = createFirstOnRow(ByteUtil.EMPTY_BYTE_ARRAY, TABLE_FAMILY_BYTES, ENCODING_SCHEME_BYTES);
    private static final Cell USE_STATS_FOR_PARALLELIZATION_KV = createFirstOnRow(ByteUtil.EMPTY_BYTE_ARRAY, TABLE_FAMILY_BYTES, USE_STATS_FOR_PARALLELIZATION_BYTES);
    private static final Cell PHOENIX_TTL_KV = createFirstOnRow(ByteUtil.EMPTY_BYTE_ARRAY, TABLE_FAMILY_BYTES, PHOENIX_TTL_BYTES);
    private static final Cell PHOENIX_TTL_HWM_KV = createFirstOnRow(ByteUtil.EMPTY_BYTE_ARRAY, TABLE_FAMILY_BYTES, PHOENIX_TTL_HWM_BYTES);
    private static final Cell LAST_DDL_TIMESTAMP_KV =
        createFirstOnRow(ByteUtil.EMPTY_BYTE_ARRAY, TABLE_FAMILY_BYTES, LAST_DDL_TIMESTAMP_BYTES);
    private static final Cell CHANGE_DETECTION_ENABLED_KV =
        createFirstOnRow(ByteUtil.EMPTY_BYTE_ARRAY, TABLE_FAMILY_BYTES,
            CHANGE_DETECTION_ENABLED_BYTES);
    private static final Cell SCHEMA_VERSION_KV = createFirstOnRow(ByteUtil.EMPTY_BYTE_ARRAY,
            TABLE_FAMILY_BYTES, SCHEMA_VERSION_BYTES);
    private static final Cell EXTERNAL_SCHEMA_ID_KV = createFirstOnRow(ByteUtil.EMPTY_BYTE_ARRAY,
        TABLE_FAMILY_BYTES, EXTERNAL_SCHEMA_ID_BYTES);
    private static final Cell STREAMING_TOPIC_NAME_KV = createFirstOnRow(ByteUtil.EMPTY_BYTE_ARRAY,
        TABLE_FAMILY_BYTES, STREAMING_TOPIC_NAME_BYTES);
    private static final Cell INDEX_WHERE_KV = createFirstOnRow(ByteUtil.EMPTY_BYTE_ARRAY,
            TABLE_FAMILY_BYTES, INDEX_WHERE_BYTES);

    private static final Cell MAX_LOOKBACK_AGE_KV = createFirstOnRow(ByteUtil.EMPTY_BYTE_ARRAY, TABLE_FAMILY_BYTES, MAX_LOOKBACK_AGE_BYTES);

    private static final List<Cell> TABLE_KV_COLUMNS = Lists.newArrayList(
            EMPTY_KEYVALUE_KV,
            TABLE_TYPE_KV,
            TABLE_SEQ_NUM_KV,
            COLUMN_COUNT_KV,
            SALT_BUCKETS_KV,
            PK_NAME_KV,
            DATA_TABLE_NAME_KV,
            INDEX_STATE_KV,
            IMMUTABLE_ROWS_KV,
            VIEW_EXPRESSION_KV,
            DEFAULT_COLUMN_FAMILY_KV,
            DISABLE_WAL_KV,
            MULTI_TENANT_KV,
            VIEW_TYPE_KV,
            VIEW_INDEX_ID_KV,
            VIEW_INDEX_ID_DATA_TYPE_BYTES_KV,
            INDEX_TYPE_KV,
            INDEX_DISABLE_TIMESTAMP_KV,
            STORE_NULLS_KV,
            BASE_COLUMN_COUNT_KV,
            ROW_KEY_ORDER_OPTIMIZABLE_KV,
            TRANSACTIONAL_KV,
            TRANSACTION_PROVIDER_KV,
            PHYSICAL_TABLE_NAME_KV,
            UPDATE_CACHE_FREQUENCY_KV,
            IS_NAMESPACE_MAPPED_KV,
            AUTO_PARTITION_SEQ_KV,
            APPEND_ONLY_SCHEMA_KV,
            STORAGE_SCHEME_KV,
            ENCODING_SCHEME_KV,
            USE_STATS_FOR_PARALLELIZATION_KV,
            PHOENIX_TTL_KV,
            PHOENIX_TTL_HWM_KV,
            LAST_DDL_TIMESTAMP_KV,
            CHANGE_DETECTION_ENABLED_KV,
            SCHEMA_VERSION_KV,
            EXTERNAL_SCHEMA_ID_KV,
            STREAMING_TOPIC_NAME_KV,
            INDEX_WHERE_KV,
            MAX_LOOKBACK_AGE_KV
    );

    static {
        Collections.sort(TABLE_KV_COLUMNS, CellComparatorImpl.COMPARATOR);
    }

    private static final int TABLE_TYPE_INDEX = TABLE_KV_COLUMNS.indexOf(TABLE_TYPE_KV);
    private static final int TABLE_SEQ_NUM_INDEX = TABLE_KV_COLUMNS.indexOf(TABLE_SEQ_NUM_KV);
    private static final int COLUMN_COUNT_INDEX = TABLE_KV_COLUMNS.indexOf(COLUMN_COUNT_KV);
    private static final int SALT_BUCKETS_INDEX = TABLE_KV_COLUMNS.indexOf(SALT_BUCKETS_KV);
    private static final int PK_NAME_INDEX = TABLE_KV_COLUMNS.indexOf(PK_NAME_KV);
    private static final int DATA_TABLE_NAME_INDEX = TABLE_KV_COLUMNS.indexOf(DATA_TABLE_NAME_KV);
    private static final int INDEX_STATE_INDEX = TABLE_KV_COLUMNS.indexOf(INDEX_STATE_KV);
    private static final int IMMUTABLE_ROWS_INDEX = TABLE_KV_COLUMNS.indexOf(IMMUTABLE_ROWS_KV);
    private static final int VIEW_STATEMENT_INDEX = TABLE_KV_COLUMNS.indexOf(VIEW_EXPRESSION_KV);
    private static final int DEFAULT_COLUMN_FAMILY_INDEX = TABLE_KV_COLUMNS.indexOf(DEFAULT_COLUMN_FAMILY_KV);
    private static final int DISABLE_WAL_INDEX = TABLE_KV_COLUMNS.indexOf(DISABLE_WAL_KV);
    private static final int MULTI_TENANT_INDEX = TABLE_KV_COLUMNS.indexOf(MULTI_TENANT_KV);
    private static final int VIEW_TYPE_INDEX = TABLE_KV_COLUMNS.indexOf(VIEW_TYPE_KV);
    private static final int VIEW_INDEX_ID_DATA_TYPE_INDEX = TABLE_KV_COLUMNS.indexOf(VIEW_INDEX_ID_DATA_TYPE_BYTES_KV);
    private static final int VIEW_INDEX_ID_INDEX = TABLE_KV_COLUMNS.indexOf(VIEW_INDEX_ID_KV);
    private static final int INDEX_TYPE_INDEX = TABLE_KV_COLUMNS.indexOf(INDEX_TYPE_KV);
    private static final int STORE_NULLS_INDEX = TABLE_KV_COLUMNS.indexOf(STORE_NULLS_KV);
    private static final int BASE_COLUMN_COUNT_INDEX = TABLE_KV_COLUMNS.indexOf(BASE_COLUMN_COUNT_KV);
    private static final int ROW_KEY_ORDER_OPTIMIZABLE_INDEX = TABLE_KV_COLUMNS.indexOf(ROW_KEY_ORDER_OPTIMIZABLE_KV);
    private static final int TRANSACTIONAL_INDEX = TABLE_KV_COLUMNS.indexOf(TRANSACTIONAL_KV);
    private static final int TRANSACTION_PROVIDER_INDEX = TABLE_KV_COLUMNS.indexOf(TRANSACTION_PROVIDER_KV);
    private static final int UPDATE_CACHE_FREQUENCY_INDEX = TABLE_KV_COLUMNS.indexOf(UPDATE_CACHE_FREQUENCY_KV);
    private static final int INDEX_DISABLE_TIMESTAMP = TABLE_KV_COLUMNS.indexOf(INDEX_DISABLE_TIMESTAMP_KV);
    private static final int IS_NAMESPACE_MAPPED_INDEX = TABLE_KV_COLUMNS.indexOf(IS_NAMESPACE_MAPPED_KV);
    private static final int AUTO_PARTITION_SEQ_INDEX = TABLE_KV_COLUMNS.indexOf(AUTO_PARTITION_SEQ_KV);
    private static final int APPEND_ONLY_SCHEMA_INDEX = TABLE_KV_COLUMNS.indexOf(APPEND_ONLY_SCHEMA_KV);
    private static final int STORAGE_SCHEME_INDEX = TABLE_KV_COLUMNS.indexOf(STORAGE_SCHEME_KV);
    private static final int QUALIFIER_ENCODING_SCHEME_INDEX = TABLE_KV_COLUMNS.indexOf(ENCODING_SCHEME_KV);
    private static final int USE_STATS_FOR_PARALLELIZATION_INDEX = TABLE_KV_COLUMNS.indexOf(USE_STATS_FOR_PARALLELIZATION_KV);
    private static final int PHYSICAL_TABLE_NAME_INDEX = TABLE_KV_COLUMNS.indexOf(PHYSICAL_TABLE_NAME_KV);
    private static final int PHOENIX_TTL_INDEX = TABLE_KV_COLUMNS.indexOf(PHOENIX_TTL_KV);
    private static final int PHOENIX_TTL_HWM_INDEX = TABLE_KV_COLUMNS.indexOf(PHOENIX_TTL_HWM_KV);
    private static final int LAST_DDL_TIMESTAMP_INDEX =
        TABLE_KV_COLUMNS.indexOf(LAST_DDL_TIMESTAMP_KV);
    private static final int CHANGE_DETECTION_ENABLED_INDEX =
        TABLE_KV_COLUMNS.indexOf(CHANGE_DETECTION_ENABLED_KV);
    private static final int SCHEMA_VERSION_INDEX = TABLE_KV_COLUMNS.indexOf(SCHEMA_VERSION_KV);
    private static final int EXTERNAL_SCHEMA_ID_INDEX =
        TABLE_KV_COLUMNS.indexOf(EXTERNAL_SCHEMA_ID_KV);
    private static final int STREAMING_TOPIC_NAME_INDEX =
        TABLE_KV_COLUMNS.indexOf(STREAMING_TOPIC_NAME_KV);
    private static final int INDEX_WHERE_INDEX =
            TABLE_KV_COLUMNS.indexOf(INDEX_WHERE_KV);

    private static final int MAX_LOOKBACK_AGE_INDEX = TABLE_KV_COLUMNS.indexOf(MAX_LOOKBACK_AGE_KV);
    // KeyValues for Column
    private static final KeyValue DECIMAL_DIGITS_KV = createFirstOnRow(ByteUtil.EMPTY_BYTE_ARRAY, TABLE_FAMILY_BYTES, DECIMAL_DIGITS_BYTES);
    private static final KeyValue COLUMN_SIZE_KV = createFirstOnRow(ByteUtil.EMPTY_BYTE_ARRAY, TABLE_FAMILY_BYTES, COLUMN_SIZE_BYTES);
    private static final KeyValue NULLABLE_KV = createFirstOnRow(ByteUtil.EMPTY_BYTE_ARRAY, TABLE_FAMILY_BYTES, NULLABLE_BYTES);
    private static final KeyValue DATA_TYPE_KV = createFirstOnRow(ByteUtil.EMPTY_BYTE_ARRAY, TABLE_FAMILY_BYTES, DATA_TYPE_BYTES);
    private static final KeyValue ORDINAL_POSITION_KV = createFirstOnRow(ByteUtil.EMPTY_BYTE_ARRAY, TABLE_FAMILY_BYTES, ORDINAL_POSITION_BYTES);
    private static final KeyValue SORT_ORDER_KV = createFirstOnRow(ByteUtil.EMPTY_BYTE_ARRAY, TABLE_FAMILY_BYTES, SORT_ORDER_BYTES);
    private static final KeyValue ARRAY_SIZE_KV = createFirstOnRow(ByteUtil.EMPTY_BYTE_ARRAY, TABLE_FAMILY_BYTES, ARRAY_SIZE_BYTES);
    private static final KeyValue VIEW_CONSTANT_KV = createFirstOnRow(ByteUtil.EMPTY_BYTE_ARRAY, TABLE_FAMILY_BYTES, VIEW_CONSTANT_BYTES);
    private static final KeyValue IS_VIEW_REFERENCED_KV = createFirstOnRow(ByteUtil.EMPTY_BYTE_ARRAY, TABLE_FAMILY_BYTES, IS_VIEW_REFERENCED_BYTES);
    private static final KeyValue COLUMN_DEF_KV = createFirstOnRow(ByteUtil.EMPTY_BYTE_ARRAY, TABLE_FAMILY_BYTES, COLUMN_DEF_BYTES);
    private static final KeyValue IS_ROW_TIMESTAMP_KV = createFirstOnRow(ByteUtil.EMPTY_BYTE_ARRAY, TABLE_FAMILY_BYTES, IS_ROW_TIMESTAMP_BYTES);
    private static final KeyValue COLUMN_QUALIFIER_KV = createFirstOnRow(ByteUtil.EMPTY_BYTE_ARRAY, TABLE_FAMILY_BYTES, COLUMN_QUALIFIER_BYTES);
    // this key value is used to represent a column derived from a parent that was deleted (by
    // storing a value of LinkType.EXCLUDED_COLUMN)
    private static final KeyValue LINK_TYPE_KV =
            createFirstOnRow(ByteUtil.EMPTY_BYTE_ARRAY, TABLE_FAMILY_BYTES, LINK_TYPE_BYTES);

    private static final List<Cell> COLUMN_KV_COLUMNS = Lists.newArrayList(
            DECIMAL_DIGITS_KV,
            COLUMN_SIZE_KV,
            NULLABLE_KV,
            DATA_TYPE_KV,
            ORDINAL_POSITION_KV,
            SORT_ORDER_KV,
            DATA_TABLE_NAME_KV, // included in both column and table row for metadata APIs
            ARRAY_SIZE_KV,
            VIEW_CONSTANT_KV,
            IS_VIEW_REFERENCED_KV,
            COLUMN_DEF_KV,
            IS_ROW_TIMESTAMP_KV,
            COLUMN_QUALIFIER_KV,
            LINK_TYPE_KV
    );

    static {
        COLUMN_KV_COLUMNS.sort(CellComparator.getInstance());
    }
    private static final Cell QUALIFIER_COUNTER_KV =
     KeyValueUtil.createFirstOnRow(ByteUtil.EMPTY_BYTE_ARRAY, TABLE_FAMILY_BYTES,
        COLUMN_QUALIFIER_COUNTER_BYTES);
    private static final int DECIMAL_DIGITS_INDEX = COLUMN_KV_COLUMNS.indexOf(DECIMAL_DIGITS_KV);
    private static final int COLUMN_SIZE_INDEX = COLUMN_KV_COLUMNS.indexOf(COLUMN_SIZE_KV);
    private static final int NULLABLE_INDEX = COLUMN_KV_COLUMNS.indexOf(NULLABLE_KV);
    private static final int DATA_TYPE_INDEX = COLUMN_KV_COLUMNS.indexOf(DATA_TYPE_KV);
    private static final int ORDINAL_POSITION_INDEX = COLUMN_KV_COLUMNS.indexOf(ORDINAL_POSITION_KV);
    private static final int SORT_ORDER_INDEX = COLUMN_KV_COLUMNS.indexOf(SORT_ORDER_KV);
    private static final int ARRAY_SIZE_INDEX = COLUMN_KV_COLUMNS.indexOf(ARRAY_SIZE_KV);
    private static final int VIEW_CONSTANT_INDEX = COLUMN_KV_COLUMNS.indexOf(VIEW_CONSTANT_KV);
    private static final int IS_VIEW_REFERENCED_INDEX = COLUMN_KV_COLUMNS.indexOf(IS_VIEW_REFERENCED_KV);
    private static final int COLUMN_DEF_INDEX = COLUMN_KV_COLUMNS.indexOf(COLUMN_DEF_KV);
    private static final int IS_ROW_TIMESTAMP_INDEX = COLUMN_KV_COLUMNS.indexOf(IS_ROW_TIMESTAMP_KV);
    private static final int COLUMN_QUALIFIER_INDEX = COLUMN_KV_COLUMNS.indexOf(COLUMN_QUALIFIER_KV);
    // the index of the key value is used to represent a column derived from a parent that was
    // deleted (by storing a value of LinkType.EXCLUDED_COLUMN)
    private static final int EXCLUDED_COLUMN_LINK_TYPE_KV_INDEX =
            COLUMN_KV_COLUMNS.indexOf(LINK_TYPE_KV);

    // index for link type key value that is used to store linking rows
    private static final int LINK_TYPE_INDEX = 0;
    private static final Cell CLASS_NAME_KV = createFirstOnRow(ByteUtil.EMPTY_BYTE_ARRAY, TABLE_FAMILY_BYTES, CLASS_NAME_BYTES);
    private static final Cell JAR_PATH_KV = createFirstOnRow(ByteUtil.EMPTY_BYTE_ARRAY, TABLE_FAMILY_BYTES, JAR_PATH_BYTES);
    private static final Cell RETURN_TYPE_KV = createFirstOnRow(ByteUtil.EMPTY_BYTE_ARRAY, TABLE_FAMILY_BYTES, RETURN_TYPE_BYTES);
    private static final Cell NUM_ARGS_KV = createFirstOnRow(ByteUtil.EMPTY_BYTE_ARRAY, TABLE_FAMILY_BYTES, NUM_ARGS_BYTES);
    private static final Cell TYPE_KV = createFirstOnRow(ByteUtil.EMPTY_BYTE_ARRAY, TABLE_FAMILY_BYTES, TYPE_BYTES);
    private static final Cell IS_CONSTANT_KV = createFirstOnRow(ByteUtil.EMPTY_BYTE_ARRAY, TABLE_FAMILY_BYTES, IS_CONSTANT_BYTES);
    private static final Cell DEFAULT_VALUE_KV = createFirstOnRow(ByteUtil.EMPTY_BYTE_ARRAY, TABLE_FAMILY_BYTES, DEFAULT_VALUE_BYTES);
    private static final Cell MIN_VALUE_KV = createFirstOnRow(ByteUtil.EMPTY_BYTE_ARRAY, TABLE_FAMILY_BYTES, MIN_VALUE_BYTES);
    private static final Cell MAX_VALUE_KV = createFirstOnRow(ByteUtil.EMPTY_BYTE_ARRAY, TABLE_FAMILY_BYTES, MAX_VALUE_BYTES);
    private static final Cell IS_ARRAY_KV = createFirstOnRow(ByteUtil.EMPTY_BYTE_ARRAY, TABLE_FAMILY_BYTES, IS_ARRAY_BYTES);

    private static final List<Cell> FUNCTION_KV_COLUMNS = Arrays.<Cell>asList(
        EMPTY_KEYVALUE_KV,
        CLASS_NAME_KV,
        JAR_PATH_KV,
        RETURN_TYPE_KV,
        NUM_ARGS_KV
        );
    static {
        Collections.sort(FUNCTION_KV_COLUMNS, CellComparatorImpl.COMPARATOR);
    }

    private static final int CLASS_NAME_INDEX = FUNCTION_KV_COLUMNS.indexOf(CLASS_NAME_KV);
    private static final int JAR_PATH_INDEX = FUNCTION_KV_COLUMNS.indexOf(JAR_PATH_KV);
    private static final int RETURN_TYPE_INDEX = FUNCTION_KV_COLUMNS.indexOf(RETURN_TYPE_KV);
    private static final int NUM_ARGS_INDEX = FUNCTION_KV_COLUMNS.indexOf(NUM_ARGS_KV);

    private static final List<Cell> FUNCTION_ARG_KV_COLUMNS = Arrays.<Cell>asList(
        TYPE_KV,
        IS_ARRAY_KV,
        IS_CONSTANT_KV,
        DEFAULT_VALUE_KV,
        MIN_VALUE_KV,
        MAX_VALUE_KV
        );
    static {
        Collections.sort(FUNCTION_ARG_KV_COLUMNS, CellComparatorImpl.COMPARATOR);
    }

    private static final int IS_ARRAY_INDEX = FUNCTION_ARG_KV_COLUMNS.indexOf(IS_ARRAY_KV);
    private static final int IS_CONSTANT_INDEX = FUNCTION_ARG_KV_COLUMNS.indexOf(IS_CONSTANT_KV);
    private static final int DEFAULT_VALUE_INDEX = FUNCTION_ARG_KV_COLUMNS.indexOf(DEFAULT_VALUE_KV);
    private static final int MIN_VALUE_INDEX = FUNCTION_ARG_KV_COLUMNS.indexOf(MIN_VALUE_KV);
    private static final int MAX_VALUE_INDEX = FUNCTION_ARG_KV_COLUMNS.indexOf(MAX_VALUE_KV);

    public static PName newPName(byte[] buffer) {
        return buffer == null ? null : newPName(buffer, 0, buffer.length);
    }

    public static PName newPName(byte[] keyBuffer, int keyOffset, int keyLength) {
        if (keyLength <= 0) {
            return null;
        }
        int length = getVarCharLength(keyBuffer, keyOffset, keyLength);
        return PNameFactory.newName(keyBuffer, keyOffset, length);
    }

    private static boolean failConcurrentMutateAddColumnOneTimeForTesting = false;
    private RegionCoprocessorEnvironment env;

    private PhoenixMetaDataCoprocessorHost phoenixAccessCoprocessorHost;
    private boolean accessCheckEnabled;
    private boolean blockWriteRebuildIndex;
    private int maxIndexesPerTable;
    private boolean isTablesMappingEnabled;

    // this flag denotes that we will continue to write parent table column metadata while creating
    // a child view and also block metadata changes that were previously propagated to children
    // before 4.15, so that we can rollback the upgrade to 4.15 if required
    private boolean allowSplittableSystemCatalogRollback;

    private MetricsMetadataSource metricsSource;

    public static void setFailConcurrentMutateAddColumnOneTimeForTesting(boolean fail) {
        failConcurrentMutateAddColumnOneTimeForTesting = fail;
    }

    /**
     * Stores a reference to the coprocessor environment provided by the
     * {@link org.apache.hadoop.hbase.regionserver.RegionCoprocessorHost} from the region where this
     * coprocessor is loaded. Since this is a coprocessor endpoint, it always expects to be loaded
     * on a table region, so always expects this to be an instance of
     * {@link RegionCoprocessorEnvironment}.
     *
     * @param env the environment provided by the coprocessor host
     * @throws IOException if the provided environment is not an instance of
     *                     {@code RegionCoprocessorEnvironment}
     */
    @Override
    public void start(CoprocessorEnvironment env) throws IOException {
        if (env instanceof RegionCoprocessorEnvironment) {
            this.env = (RegionCoprocessorEnvironment) env;
        } else {
            throw new CoprocessorException("Must be loaded on a table region!");
        }

        phoenixAccessCoprocessorHost = new PhoenixMetaDataCoprocessorHost(this.env);
        Configuration config = env.getConfiguration();
        this.accessCheckEnabled = config.getBoolean(QueryServices.PHOENIX_ACLS_ENABLED,
                QueryServicesOptions.DEFAULT_PHOENIX_ACLS_ENABLED);
        this.blockWriteRebuildIndex = config.getBoolean(QueryServices.INDEX_FAILURE_BLOCK_WRITE,
                QueryServicesOptions.DEFAULT_INDEX_FAILURE_BLOCK_WRITE);
        this.maxIndexesPerTable = config.getInt(QueryServices.MAX_INDEXES_PER_TABLE,
                QueryServicesOptions.DEFAULT_MAX_INDEXES_PER_TABLE);
        this.isTablesMappingEnabled = SchemaUtil.isNamespaceMappingEnabled(PTableType.TABLE,
                new ReadOnlyProps(config.iterator()));
        this.allowSplittableSystemCatalogRollback = config.getBoolean(QueryServices.ALLOW_SPLITTABLE_SYSTEM_CATALOG_ROLLBACK,
                QueryServicesOptions.DEFAULT_ALLOW_SPLITTABLE_SYSTEM_CATALOG_ROLLBACK);
        LOGGER.info("Starting Tracing-Metrics Systems");
        // Start the phoenix trace collection
        Tracing.addTraceMetricsSource();
        Metrics.ensureConfigured();
        metricsSource = MetricsMetadataSourceFactory.getMetadataMetricsSource();
    }

    @Override
    public void stop(CoprocessorEnvironment env) throws IOException {
        SchemaRegistryRepositoryFactory.close();
    }

    @Override
    public Iterable<Service> getServices() {
        return Collections.singleton(this);
    }

    @Override
    public void getTable(RpcController controller, GetTableRequest request,
                         RpcCallback<MetaDataResponse> done) {
        MetaDataResponse.Builder builder = MetaDataResponse.newBuilder();
        byte[] tenantId = request.getTenantId().toByteArray();
        byte[] schemaName = request.getSchemaName().toByteArray();
        byte[] tableName = request.getTableName().toByteArray();
        byte[] key = SchemaUtil.getTableKey(tenantId, schemaName, tableName);
        long tableTimeStamp = request.getTableTimestamp();
        try {
            // TODO: check that key is within region.getStartKey() and region.getEndKey()
            // and return special code to force client to lookup region from meta.
            Region region = env.getRegion();
            MetaDataMutationResult result = checkTableKeyInRegion(key, region);
            if (result != null) {
                done.run(MetaDataMutationResult.toProto(result));
                return;
            }

            long currentTime = EnvironmentEdgeManager.currentTimeMillis();
            PTable table =
                    doGetTable(tenantId, schemaName, tableName, request.getClientTimestamp(),
                            null, request.getClientVersion());
            if (table == null) {
                builder.setReturnCode(MetaDataProtos.MutationCode.TABLE_NOT_FOUND);
                builder.setMutationTime(currentTime);
                done.run(builder.build());
                return;
            }
            getCoprocessorHost().preGetTable(Bytes.toString(tenantId), SchemaUtil.getTableName(schemaName, tableName),
                    TableName.valueOf(table.getPhysicalName().getBytes()));

            if (request.getClientVersion() < MIN_SPLITTABLE_SYSTEM_CATALOG
                    && table.getType() == PTableType.VIEW
                    && table.getViewType() != ViewType.MAPPED) {
                try (PhoenixConnection connection = QueryUtil.getConnectionOnServer(env.getConfiguration()).unwrap(PhoenixConnection.class)) {
                    PTable pTable = connection.getTableNoCache(table.getParentName().getString());
                    table = ViewUtil.addDerivedColumnsFromParent(connection, table, pTable);
                }
            }
            builder.setReturnCode(MetaDataProtos.MutationCode.TABLE_ALREADY_EXISTS);
            builder.setMutationTime(currentTime);
            if (blockWriteRebuildIndex) {
                long disableIndexTimestamp = table.getIndexDisableTimestamp();
                long minNonZerodisableIndexTimestamp = disableIndexTimestamp > 0 ? disableIndexTimestamp : Long.MAX_VALUE;
                for (PTable index : table.getIndexes()) {
                    disableIndexTimestamp = index.getIndexDisableTimestamp();
                    if (disableIndexTimestamp > 0
                            && (index.getIndexState() == PIndexState.ACTIVE
                            || index.getIndexState() == PIndexState.PENDING_ACTIVE
                            || index.getIndexState() == PIndexState.PENDING_DISABLE)
                            && disableIndexTimestamp < minNonZerodisableIndexTimestamp) {
                        minNonZerodisableIndexTimestamp = disableIndexTimestamp;
                    }
                }
                // Freeze time for table at min non-zero value of INDEX_DISABLE_TIMESTAMP
                // This will keep the table consistent with index as the table has had one more
                // batch applied to it.
                if (minNonZerodisableIndexTimestamp != Long.MAX_VALUE) {
                    // Subtract one because we add one due to timestamp granularity in Windows
                    builder.setMutationTime(minNonZerodisableIndexTimestamp - 1);
                }
            }
            // the PTable of views and indexes on views might get updated because a column is added to one of
            // their parents (this won't change the timestamp)
            if (table.getType() != PTableType.TABLE || table.getTimeStamp() != tableTimeStamp) {
                builder.setTable(PTableImpl.toProto(table));
            }
            done.run(builder.build());
        } catch (Throwable t) {
            LOGGER.error("getTable failed", t);
            ProtobufUtil.setControllerException(controller,
                    ClientUtil.createIOException(SchemaUtil.getTableName(schemaName, tableName), t));
        }
    }

    private PhoenixMetaDataCoprocessorHost getCoprocessorHost() {
        return phoenixAccessCoprocessorHost;
    }

    private PTable buildTable(byte[] key, ImmutableBytesPtr cacheKey, Region region,
                              long clientTimeStamp, int clientVersion)
            throws IOException, SQLException {
        Scan scan = MetaDataUtil.newTableRowsScan(key, MIN_TABLE_TIMESTAMP, clientTimeStamp);
        Cache<ImmutableBytesPtr, PMetaDataEntity> metaDataCache = GlobalCache.getInstance(this.env).getMetaDataCache();
        PTable newTable;
        try (RegionScanner scanner = region.getScanner(scan)) {
            PTable oldTable = (PTable) metaDataCache.getIfPresent(cacheKey);
            long tableTimeStamp = oldTable == null ? MIN_TABLE_TIMESTAMP - 1 : oldTable.getTimeStamp();
            newTable = getTable(scanner, clientTimeStamp, tableTimeStamp, clientVersion);
            if (newTable != null
                    && (oldTable == null || tableTimeStamp < newTable.getTimeStamp()
                    || (blockWriteRebuildIndex && newTable.getIndexDisableTimestamp() > 0))) {
                if (LOGGER.isDebugEnabled()) {
                    LOGGER.debug("Caching table "
                            + Bytes.toStringBinary(cacheKey.get(), cacheKey.getOffset(),
                            cacheKey.getLength())
                            + " at seqNum " + newTable.getSequenceNumber()
                            + " with newer timestamp " + newTable.getTimeStamp() + " versus "
                            + tableTimeStamp);
                }
                metaDataCache.put(cacheKey, newTable);
            }
        }
        return newTable;
    }

    private List<PFunction> buildFunctions(List<byte[]> keys, Region region,
                                           long clientTimeStamp, boolean isReplace, List<Mutation> deleteMutationsForReplace) throws IOException, SQLException {
        List<KeyRange> keyRanges = Lists.newArrayListWithExpectedSize(keys.size());
        for (byte[] key : keys) {
            byte[] stopKey = ByteUtil.concat(key, QueryConstants.SEPARATOR_BYTE_ARRAY);
            ByteUtil.nextKey(stopKey, stopKey.length);
            keyRanges
                    .add(PVarbinary.INSTANCE.getKeyRange(key, true, stopKey, false, SortOrder.ASC));
        }
        Scan scan = new Scan();
        scan.setTimeRange(MIN_TABLE_TIMESTAMP, clientTimeStamp);
        ScanRanges scanRanges = ScanRanges.createPointLookup(keyRanges);
        scanRanges.initializeScan(scan);
        scan.setFilter(scanRanges.getSkipScanFilter());
        Cache<ImmutableBytesPtr, PMetaDataEntity> metaDataCache = GlobalCache.getInstance(this.env).getMetaDataCache();
        List<PFunction> functions = new ArrayList<PFunction>();
        PFunction function = null;
        try (RegionScanner scanner = region.getScanner(scan)) {
            for (int i = 0; i < keys.size(); i++) {
                function = null;
                function =
                        getFunction(scanner, isReplace, clientTimeStamp, deleteMutationsForReplace);
                if (function == null) {
                    return null;
                }
                byte[] functionKey =
                        SchemaUtil.getFunctionKey(
                                function.getTenantId() == null ? ByteUtil.EMPTY_BYTE_ARRAY : function
                                        .getTenantId().getBytes(), Bytes.toBytes(function
                                        .getFunctionName()));
                metaDataCache.put(new FunctionBytesPtr(functionKey), function);
                functions.add(function);
            }
            return functions;
        }
    }

    private List<PSchema> buildSchemas(List<byte[]> keys, Region region, long clientTimeStamp,
                                       ImmutableBytesPtr cacheKey) throws IOException, SQLException {
        List<KeyRange> keyRanges = Lists.newArrayListWithExpectedSize(keys.size());
        for (byte[] key : keys) {
            byte[] stopKey = ByteUtil.concat(key, QueryConstants.SEPARATOR_BYTE_ARRAY);
            ByteUtil.nextKey(stopKey, stopKey.length);
            keyRanges
                    .add(PVarbinary.INSTANCE.getKeyRange(key, true, stopKey, false, SortOrder.ASC));
        }
        Scan scan = new Scan();
        if (clientTimeStamp != HConstants.LATEST_TIMESTAMP
                && clientTimeStamp != HConstants.OLDEST_TIMESTAMP) {
            scan.setTimeRange(MIN_TABLE_TIMESTAMP, clientTimeStamp + 1);
        } else {
            scan.setTimeRange(MIN_TABLE_TIMESTAMP, clientTimeStamp);
        }
        ScanRanges scanRanges = ScanRanges.createPointLookup(keyRanges);
        scanRanges.initializeScan(scan);
        scan.setFilter(scanRanges.getSkipScanFilter());
        Cache<ImmutableBytesPtr, PMetaDataEntity> metaDataCache = GlobalCache.getInstance(this.env).getMetaDataCache();
        List<PSchema> schemas = new ArrayList<PSchema>();
        PSchema schema = null;
        try (RegionScanner scanner = region.getScanner(scan)) {
            for (int i = 0; i < keys.size(); i++) {
                schema = null;
                schema = getSchema(scanner, clientTimeStamp);
                if (schema == null) {
                    return null;
                }
                metaDataCache.put(cacheKey, schema);
                schemas.add(schema);
            }
            return schemas;
        }
    }

    private void addIndexToTable(PName tenantId, PName schemaName, PName indexName, PName tableName,
                                 long clientTimeStamp, List<PTable> indexes, int clientVersion)
            throws IOException, SQLException {
        byte[] tenantIdBytes = tenantId == null ? ByteUtil.EMPTY_BYTE_ARRAY : tenantId.getBytes();
        PTable indexTable = doGetTable(tenantIdBytes, schemaName.getBytes(), indexName.getBytes(), clientTimeStamp,
                null, clientVersion);
        if (indexTable == null) {
            ClientUtil.throwIOException("Index not found", new TableNotFoundException(schemaName.getString(), indexName.getString()));
            return;
        }
        indexes.add(indexTable);
    }

    private void addExcludedColumnToTable(List<PColumn> pColumns, PName colName, PName famName, long timestamp) {
        PColumnImpl pColumn = PColumnImpl.createExcludedColumn(famName, colName, timestamp);
        pColumns.add(pColumn);
    }

    private void addColumnToTable(List<Cell> results, PName colName, PName famName,
                                  Cell[] colKeyValues, List<PColumn> columns, boolean isSalted, int baseColumnCount,
                                  boolean isRegularView, long timestamp) {
        int i = 0;
        int j = 0;
        while (i < results.size() && j < COLUMN_KV_COLUMNS.size()) {
            Cell kv = results.get(i);
            Cell searchKv = COLUMN_KV_COLUMNS.get(j);
            int cmp =
                    Bytes.compareTo(kv.getQualifierArray(), kv.getQualifierOffset(),
                            kv.getQualifierLength(), searchKv.getQualifierArray(),
                            searchKv.getQualifierOffset(), searchKv.getQualifierLength());
            if (cmp == 0) {
                colKeyValues[j++] = kv;
                i++;
            } else if (cmp > 0) {
                colKeyValues[j++] = null;
            } else {
                i++; // shouldn't happen - means unexpected KV in system table column row
            }
        }

        if (colKeyValues[DATA_TYPE_INDEX] == null || colKeyValues[NULLABLE_INDEX] == null
                || colKeyValues[ORDINAL_POSITION_INDEX] == null) {
            throw new IllegalStateException("Didn't find all required key values in '"
                    + colName.getString() + "' column metadata row");
        }

        Cell columnSizeKv = colKeyValues[COLUMN_SIZE_INDEX];
        Integer maxLength =
                columnSizeKv == null ? null : PInteger.INSTANCE.getCodec().decodeInt(
                        columnSizeKv.getValueArray(), columnSizeKv.getValueOffset(), SortOrder.getDefault());
        Cell decimalDigitKv = colKeyValues[DECIMAL_DIGITS_INDEX];
        Integer scale =
                decimalDigitKv == null ? null : PInteger.INSTANCE.getCodec().decodeInt(
                        decimalDigitKv.getValueArray(), decimalDigitKv.getValueOffset(), SortOrder.getDefault());
        Cell ordinalPositionKv = colKeyValues[ORDINAL_POSITION_INDEX];
        int position =
                PInteger.INSTANCE.getCodec().decodeInt(ordinalPositionKv.getValueArray(),
                        ordinalPositionKv.getValueOffset(), SortOrder.getDefault()) + (isSalted ? 1 : 0);
        ;

        // if this column was inherited from a parent and was dropped then we create an excluded column
        // which will be used to exclude the parent column while combining columns from ancestors
        Cell excludedColumnKv = colKeyValues[EXCLUDED_COLUMN_LINK_TYPE_KV_INDEX];
        if (excludedColumnKv != null && colKeyValues[DATA_TYPE_INDEX]
                .getTimestamp() <= excludedColumnKv.getTimestamp()) {
            LinkType linkType =
                    LinkType.fromSerializedValue(
                            excludedColumnKv.getValueArray()[excludedColumnKv.getValueOffset()]);
            if (linkType == LinkType.EXCLUDED_COLUMN) {
                addExcludedColumnToTable(columns, colName, famName, excludedColumnKv.getTimestamp());
            } else {
                // if we have a column metadata row that has a link type keyvalue it should
                // represent an excluded column by containing the LinkType.EXCLUDED_COLUMN
                throw new IllegalStateException(
                        "Link type should be EXCLUDED_COLUMN but found an unxpected link type for key value "
                                + excludedColumnKv);
            }
            return;
        }

        Cell nullableKv = colKeyValues[NULLABLE_INDEX];
        boolean isNullable =
                PInteger.INSTANCE.getCodec().decodeInt(nullableKv.getValueArray(),
                        nullableKv.getValueOffset(), SortOrder.getDefault()) != ResultSetMetaData.columnNoNulls;
        Cell dataTypeKv = colKeyValues[DATA_TYPE_INDEX];
        PDataType dataType =
                PDataType.fromTypeId(PInteger.INSTANCE.getCodec().decodeInt(
                        dataTypeKv.getValueArray(), dataTypeKv.getValueOffset(), SortOrder.getDefault()));
        if (maxLength == null && dataType == PBinary.INSTANCE) {
            dataType = PVarbinary.INSTANCE;   // For
        }
        // backward
        // compatibility.
        Cell sortOrderKv = colKeyValues[SORT_ORDER_INDEX];
        SortOrder sortOrder =
                sortOrderKv == null ? SortOrder.getDefault() : SortOrder.fromSystemValue(PInteger.INSTANCE
                        .getCodec().decodeInt(sortOrderKv.getValueArray(),
                                sortOrderKv.getValueOffset(), SortOrder.getDefault()));

        Cell arraySizeKv = colKeyValues[ARRAY_SIZE_INDEX];
        Integer arraySize = arraySizeKv == null ? null :
                PInteger.INSTANCE.getCodec().decodeInt(arraySizeKv.getValueArray(), arraySizeKv.getValueOffset(), SortOrder.getDefault());

        Cell viewConstantKv = colKeyValues[VIEW_CONSTANT_INDEX];
        byte[] viewConstant =
                viewConstantKv == null ? null : new ImmutableBytesPtr(
                        viewConstantKv.getValueArray(), viewConstantKv.getValueOffset(),
                        viewConstantKv.getValueLength()).copyBytesIfNecessary();
        Cell isViewReferencedKv = colKeyValues[IS_VIEW_REFERENCED_INDEX];
        boolean isViewReferenced = isViewReferencedKv != null && Boolean.TRUE.equals(PBoolean.INSTANCE.toObject(isViewReferencedKv.getValueArray(), isViewReferencedKv.getValueOffset(), isViewReferencedKv.getValueLength()));
        Cell columnDefKv = colKeyValues[COLUMN_DEF_INDEX];
        String expressionStr = columnDefKv == null ? null : (String) PVarchar.INSTANCE.toObject(columnDefKv.getValueArray(), columnDefKv.getValueOffset(), columnDefKv.getValueLength());
        Cell isRowTimestampKV = colKeyValues[IS_ROW_TIMESTAMP_INDEX];
        boolean isRowTimestamp =
                isRowTimestampKV == null ? false : Boolean.TRUE.equals(PBoolean.INSTANCE.toObject(
                        isRowTimestampKV.getValueArray(), isRowTimestampKV.getValueOffset(),
                        isRowTimestampKV.getValueLength()));

        boolean isPkColumn = famName == null || famName.getString() == null;
        Cell columnQualifierKV = colKeyValues[COLUMN_QUALIFIER_INDEX];
        // Older tables won't have column qualifier metadata present. To make things simpler, just set the
        // column qualifier bytes by using the column name.
        byte[] columnQualifierBytes = columnQualifierKV != null ?
                Arrays.copyOfRange(columnQualifierKV.getValueArray(),
                        columnQualifierKV.getValueOffset(), columnQualifierKV.getValueOffset()
                                + columnQualifierKV.getValueLength()) : (isPkColumn ? null : colName.getBytes());
        PColumn column =
                new PColumnImpl(colName, famName, dataType, maxLength, scale, isNullable,
                        position - 1, sortOrder, arraySize, viewConstant, isViewReferenced,
                        expressionStr, isRowTimestamp, false, columnQualifierBytes,
                        timestamp);
        columns.add(column);
    }

    private void addArgumentToFunction(List<Cell> results, PName functionName, PName type,
                                       Cell[] functionKeyValues, List<FunctionArgument> arguments, short argPosition) throws SQLException {
        int i = 0;
        int j = 0;
        while (i < results.size() && j < FUNCTION_ARG_KV_COLUMNS.size()) {
            Cell kv = results.get(i);
            Cell searchKv = FUNCTION_ARG_KV_COLUMNS.get(j);
            int cmp =
                    Bytes.compareTo(kv.getQualifierArray(), kv.getQualifierOffset(),
                            kv.getQualifierLength(), searchKv.getQualifierArray(),
                            searchKv.getQualifierOffset(), searchKv.getQualifierLength());
            if (cmp == 0) {
                functionKeyValues[j++] = kv;
                i++;
            } else if (cmp > 0) {
                functionKeyValues[j++] = null;
            } else {
                i++; // shouldn't happen - means unexpected KV in system table column row
            }
        }

        Cell isArrayKv = functionKeyValues[IS_ARRAY_INDEX];
        boolean isArrayType =
                isArrayKv == null ? false : Boolean.TRUE.equals(PBoolean.INSTANCE.toObject(
                        isArrayKv.getValueArray(), isArrayKv.getValueOffset(),
                        isArrayKv.getValueLength()));
        Cell isConstantKv = functionKeyValues[IS_CONSTANT_INDEX];
        boolean isConstant =
                isConstantKv == null ? false : Boolean.TRUE.equals(PBoolean.INSTANCE.toObject(
                        isConstantKv.getValueArray(), isConstantKv.getValueOffset(),
                        isConstantKv.getValueLength()));
        Cell defaultValueKv = functionKeyValues[DEFAULT_VALUE_INDEX];
        String defaultValue =
                defaultValueKv == null ? null : (String) PVarchar.INSTANCE.toObject(
                        defaultValueKv.getValueArray(), defaultValueKv.getValueOffset(),
                        defaultValueKv.getValueLength());
        Cell minValueKv = functionKeyValues[MIN_VALUE_INDEX];
        String minValue =
                minValueKv == null ? null : (String) PVarchar.INSTANCE.toObject(
                        minValueKv.getValueArray(), minValueKv.getValueOffset(),
                        minValueKv.getValueLength());
        Cell maxValueKv = functionKeyValues[MAX_VALUE_INDEX];
        String maxValue =
                maxValueKv == null ? null : (String) PVarchar.INSTANCE.toObject(
                        maxValueKv.getValueArray(), maxValueKv.getValueOffset(),
                        maxValueKv.getValueLength());
        FunctionArgument arg =
                new FunctionArgument(type.getString(), isArrayType, isConstant,
                        defaultValue == null ? null : LiteralExpression.newConstant((new LiteralParseNode(defaultValue)).getValue()),
                        minValue == null ? null : LiteralExpression.newConstant((new LiteralParseNode(minValue)).getValue()),
                        maxValue == null ? null : LiteralExpression.newConstant((new LiteralParseNode(maxValue)).getValue()),
                        argPosition);
        arguments.add(arg);
    }

    private PTable getTable(byte[] tenantId, byte[] schemaName, byte[] tableName, long clientTimeStamp, int clientVersion)
            throws IOException, SQLException {
        byte[] tableKey = SchemaUtil.getTableKey(tenantId, schemaName, tableName);
        ImmutableBytesPtr cacheKey = new ImmutableBytesPtr(tableKey);
        // Get as of latest timestamp so we can detect if we have a newer table that already
        // exists without making an additional query
        PTable table = loadTable(env, tableKey, cacheKey, clientTimeStamp, HConstants.LATEST_TIMESTAMP,
                clientVersion);
        return table;
    }

    private PName getPhysicalTableName(Region region, byte[] tenantId, byte[] schema, byte[] table, long timestamp) throws IOException {
        byte[] key = SchemaUtil.getTableKey(tenantId, schema, table);
        Scan scan = MetaDataUtil.newTableRowsScan(key, MetaDataProtocol.MIN_TABLE_TIMESTAMP,
                timestamp);
        scan.addColumn(TABLE_FAMILY_BYTES, PHYSICAL_TABLE_NAME_BYTES);
        try (RegionScanner scanner = region.getScanner(scan)) {
            List<Cell> results = Lists.newArrayList();
            scanner.next(results);
            Cell physicalTableNameKv = null;
            if (results.size() > 0) {
                physicalTableNameKv = results.get(0);
            }
            PName physicalTableName =
                    physicalTableNameKv != null ? newPName(physicalTableNameKv.getValueArray(),
                            physicalTableNameKv.getValueOffset(), physicalTableNameKv.getValueLength()) : null;
            return physicalTableName;
        }
    }

    private PTable getTable(RegionScanner scanner, long clientTimeStamp, long tableTimeStamp,
                            int clientVersion)
            throws IOException, SQLException {
        List<Cell> results = Lists.newArrayList();
        scanner.next(results);
        if (results.isEmpty()) {
            return null;
        }
        List<Cell> tableCellList = results;
        results = Lists.newArrayList();
        List<List<Cell>> allColumnCellList = Lists.newArrayList();

        do {
            if (results.size() > 0) {
                allColumnCellList.add(results);
                results = Lists.newArrayList();
            }
        } while (scanner.next(results));
        if (results != null && results.size() > 0) {
            allColumnCellList.add(results);
        }

        return getTableFromCells(tableCellList, allColumnCellList, clientTimeStamp, clientVersion);
    }

    private PTable getTableFromCells(List<Cell> tableCellList, List<List<Cell>> allColumnCellList,
                                     long clientTimeStamp, int clientVersion)
        throws IOException, SQLException {
        return getTableFromCells(tableCellList, allColumnCellList, clientTimeStamp, clientVersion, null);
    }

    /**
     * Utility method to get a PTable from the HBase Cells either read from SYSTEM.CATALOG or
     * generated by a DDL statement. Optionally, an existing PTable can be provided so that its
     * properties can be merged with the "new" PTable created from the Cell. This is useful when
     * generating an updated PTable following an ALTER DDL statement
     * @param tableCellList Cells from the header row containing table level properties
     * @param allColumnCellList Cells from column or link rows
     * @param clientTimeStamp client-provided timestamp
     * @param clientVersion client-provided version
     * @param oldTable Optional parameters containing properties for an existing PTable
     * @return
     * @throws IOException
     * @throws SQLException
     */
    private PTable getTableFromCells(List<Cell> tableCellList, List<List<Cell>> allColumnCellList,
                                     long clientTimeStamp, int clientVersion, PTable oldTable)
        throws IOException, SQLException {
        Cell[] tableKeyValues = new Cell[TABLE_KV_COLUMNS.size()];
        Cell[] colKeyValues = new Cell[COLUMN_KV_COLUMNS.size()];

        // Create PTable based on KeyValues from scan
        Cell keyValue = tableCellList.get(0);
        byte[] keyBuffer = keyValue.getRowArray();
        int keyLength = keyValue.getRowLength();
        int keyOffset = keyValue.getRowOffset();
        PName tenantId = newPName(keyBuffer, keyOffset, keyLength);
        int tenantIdLength = (tenantId == null) ? 0 : tenantId.getBytes().length;
        if (tenantIdLength == 0) {
            tenantId = null;
        }
        PName schemaName = newPName(keyBuffer, keyOffset + tenantIdLength + 1, keyLength);
        int schemaNameLength = schemaName.getBytes().length;
        int tableNameLength = keyLength - schemaNameLength - 1 - tenantIdLength - 1;
        byte[] tableNameBytes = new byte[tableNameLength];
        System.arraycopy(keyBuffer, keyOffset + schemaNameLength + 1 + tenantIdLength + 1,
                tableNameBytes, 0, tableNameLength);
        PName tableName = PNameFactory.newName(tableNameBytes);

        int offset = tenantIdLength + schemaNameLength + tableNameLength + 3;
        // This will prevent the client from continually looking for the current
        // table when we know that there will never be one since we disallow updates
        // unless the table is the latest

        long timeStamp = keyValue.getTimestamp();
        PTableImpl.Builder builder = null;
        if (oldTable != null) {
            builder = PTableImpl.builderFromExisting(oldTable);
            List<PColumn> columns = oldTable.getColumns();
            if (oldTable.getBucketNum() != null && oldTable.getBucketNum() > 0) {
                //if it's salted, skip the salt column -- it will get added back during
                //the build process
                columns = columns.stream().skip(1).collect(Collectors.toList());
            }
            builder.setColumns(columns);
        } else {
            builder = new PTableImpl.Builder();
        }
        builder.setTenantId(tenantId);
        builder.setSchemaName(schemaName);
        builder.setTableName(tableName);

        int i = 0;
        int j = 0;
        while (i < tableCellList.size() && j < TABLE_KV_COLUMNS.size()) {
            Cell kv = tableCellList.get(i);
            Cell searchKv = TABLE_KV_COLUMNS.get(j);
            int cmp =
                    Bytes.compareTo(kv.getQualifierArray(), kv.getQualifierOffset(),
                            kv.getQualifierLength(), searchKv.getQualifierArray(),
                            searchKv.getQualifierOffset(), searchKv.getQualifierLength());
            if (cmp == 0) {
                timeStamp = Math.max(timeStamp, kv.getTimestamp()); // Find max timestamp of table
                // header row
                tableKeyValues[j++] = kv;
                i++;
            } else if (cmp > 0) {
                timeStamp = Math.max(timeStamp, kv.getTimestamp());
                tableKeyValues[j++] = null;
            } else {
                i++; // shouldn't happen - means unexpected KV in system table header row
            }
        }
        // TABLE_TYPE, TABLE_SEQ_NUM and COLUMN_COUNT are required.
        if (tableKeyValues[TABLE_TYPE_INDEX] == null || tableKeyValues[TABLE_SEQ_NUM_INDEX] == null
                || tableKeyValues[COLUMN_COUNT_INDEX] == null) {
            // since we allow SYSTEM.CATALOG to split in certain cases there might be child links or
            // other metadata rows that are invalid and should be ignored
            Cell cell = tableCellList.get(0);
            LOGGER.error("Found invalid metadata rows for rowkey " +
                    Bytes.toString(cell.getRowArray(), cell.getRowOffset(), cell.getRowLength()));
            return null;
        }

        Cell tableTypeKv = tableKeyValues[TABLE_TYPE_INDEX];
        PTableType tableType =
                PTableType
                        .fromSerializedValue(tableTypeKv.getValueArray()[tableTypeKv.getValueOffset()]);
        builder.setType(tableType);

        Cell tableSeqNumKv = tableKeyValues[TABLE_SEQ_NUM_INDEX];
        long tableSeqNum =
                PLong.INSTANCE.getCodec().decodeLong(tableSeqNumKv.getValueArray(),
                        tableSeqNumKv.getValueOffset(), SortOrder.getDefault());
        builder.setSequenceNumber(tableSeqNum);

        Cell columnCountKv = tableKeyValues[COLUMN_COUNT_INDEX];
        int columnCount =
                PInteger.INSTANCE.getCodec().decodeInt(columnCountKv.getValueArray(),
                        columnCountKv.getValueOffset(), SortOrder.getDefault());

        Cell pkNameKv = tableKeyValues[PK_NAME_INDEX];
        PName pkName =
                pkNameKv != null ? newPName(pkNameKv.getValueArray(), pkNameKv.getValueOffset(),
                        pkNameKv.getValueLength()) : null;
        builder.setPkName(pkName != null ? pkName : oldTable != null ? oldTable.getPKName() : null);

        Cell saltBucketNumKv = tableKeyValues[SALT_BUCKETS_INDEX];
        Integer saltBucketNum =
                saltBucketNumKv != null ? (Integer) PInteger.INSTANCE.getCodec().decodeInt(
                        saltBucketNumKv.getValueArray(), saltBucketNumKv.getValueOffset(), SortOrder.getDefault()) : null;
        if (saltBucketNum != null && saltBucketNum.intValue() == 0) {
            saltBucketNum = null; // Zero salt buckets means not salted
        }
        builder.setBucketNum(saltBucketNum != null ? saltBucketNum : oldTable != null ? oldTable.getBucketNum() : null);

        //data table name is used to find the parent table for indexes later
        Cell dataTableNameKv = tableKeyValues[DATA_TABLE_NAME_INDEX];
        PName dataTableName =
                dataTableNameKv != null ? newPName(dataTableNameKv.getValueArray(),
                        dataTableNameKv.getValueOffset(), dataTableNameKv.getValueLength()) : null;

        Cell physicalTableNameKv = tableKeyValues[PHYSICAL_TABLE_NAME_INDEX];
        PName physicalTableName =
                physicalTableNameKv != null ? newPName(physicalTableNameKv.getValueArray(),
                        physicalTableNameKv.getValueOffset(), physicalTableNameKv.getValueLength()) : null;
        builder.setPhysicalTableName(physicalTableName != null ? physicalTableName : oldTable != null ? oldTable.getPhysicalName(true) : null);

        Cell indexStateKv = tableKeyValues[INDEX_STATE_INDEX];
        PIndexState indexState =
                indexStateKv == null ? null : PIndexState.fromSerializedValue(indexStateKv
                        .getValueArray()[indexStateKv.getValueOffset()]);
        builder.setState(indexState != null ? indexState : oldTable != null ? oldTable.getIndexState() : null);

        Cell immutableRowsKv = tableKeyValues[IMMUTABLE_ROWS_INDEX];
        boolean isImmutableRows = immutableRowsKv != null && (Boolean) PBoolean.INSTANCE.toObject(
            immutableRowsKv.getValueArray(), immutableRowsKv.getValueOffset(),
            immutableRowsKv.getValueLength());
        builder.setImmutableRows(immutableRowsKv != null ? isImmutableRows :
            oldTable != null && oldTable.isImmutableRows());

        Cell defaultFamilyNameKv = tableKeyValues[DEFAULT_COLUMN_FAMILY_INDEX];
        PName defaultFamilyName = defaultFamilyNameKv != null ? newPName(defaultFamilyNameKv.getValueArray(), defaultFamilyNameKv.getValueOffset(), defaultFamilyNameKv.getValueLength()) : null;
        builder.setDefaultFamilyName(defaultFamilyName != null ? defaultFamilyName : oldTable != null ? oldTable.getDefaultFamilyName() : null);

        Cell viewStatementKv = tableKeyValues[VIEW_STATEMENT_INDEX];
        String viewStatement = viewStatementKv != null ? (String) PVarchar.INSTANCE.toObject(viewStatementKv.getValueArray(), viewStatementKv.getValueOffset(),
                viewStatementKv.getValueLength()) : null;
        builder.setViewStatement(viewStatement != null ? viewStatement : oldTable != null ? oldTable.getViewStatement() : null);

        Cell disableWALKv = tableKeyValues[DISABLE_WAL_INDEX];
        boolean disableWAL = disableWALKv == null ? PTable.DEFAULT_DISABLE_WAL : Boolean.TRUE.equals(
                PBoolean.INSTANCE.toObject(disableWALKv.getValueArray(), disableWALKv.getValueOffset(), disableWALKv.getValueLength()));
        builder.setDisableWAL(disableWALKv != null ? disableWAL :
            oldTable != null && oldTable.isWALDisabled());

        Cell multiTenantKv = tableKeyValues[MULTI_TENANT_INDEX];
        boolean multiTenant = multiTenantKv != null && Boolean.TRUE.equals(
            PBoolean.INSTANCE.toObject(multiTenantKv.getValueArray(),
                multiTenantKv.getValueOffset(), multiTenantKv.getValueLength()));
        builder.setMultiTenant(multiTenantKv != null ? multiTenant :
            oldTable != null && oldTable.isMultiTenant());

        Cell storeNullsKv = tableKeyValues[STORE_NULLS_INDEX];
        boolean storeNulls = storeNullsKv != null && Boolean.TRUE.equals(
            PBoolean.INSTANCE.toObject(storeNullsKv.getValueArray(), storeNullsKv.getValueOffset(),
                storeNullsKv.getValueLength()));
        builder.setStoreNulls(storeNullsKv != null ? storeNulls :
            oldTable != null && oldTable.getStoreNulls());

        Cell transactionalKv = tableKeyValues[TRANSACTIONAL_INDEX];
        Cell transactionProviderKv = tableKeyValues[TRANSACTION_PROVIDER_INDEX];
        TransactionFactory.Provider transactionProvider = null;
        if (transactionProviderKv == null) {
            if (transactionalKv != null && Boolean.TRUE.equals(
                    PBoolean.INSTANCE.toObject(
                            transactionalKv.getValueArray(),
                            transactionalKv.getValueOffset(),
                            transactionalKv.getValueLength()))) {
                // For backward compat, prior to client setting TRANSACTION_PROVIDER
                transactionProvider = TransactionFactory.Provider.NOTAVAILABLE;
            }
        } else {
            transactionProvider = TransactionFactory.Provider.fromCode(
                    PTinyint.INSTANCE.getCodec().decodeByte(
                            transactionProviderKv.getValueArray(),
                            transactionProviderKv.getValueOffset(),
                            SortOrder.getDefault()));
        }
        builder.setTransactionProvider(transactionProviderKv != null || transactionalKv != null
            ? transactionProvider : oldTable != null ? oldTable.getTransactionProvider() : null);

        Cell viewTypeKv = tableKeyValues[VIEW_TYPE_INDEX];
        ViewType viewType = viewTypeKv == null ? null : ViewType.fromSerializedValue(viewTypeKv.getValueArray()[viewTypeKv.getValueOffset()]);
        builder.setViewType(viewType != null ? viewType : oldTable != null ? oldTable.getViewType() : null);

        PDataType viewIndexIdType = oldTable != null ? oldTable.getviewIndexIdType() :
            getViewIndexIdType(tableKeyValues);
        builder.setViewIndexIdType(viewIndexIdType);

        Long viewIndexId = getViewIndexId(tableKeyValues, viewIndexIdType);
        builder.setViewIndexId(viewIndexId != null ? viewIndexId : oldTable != null ? oldTable.getViewIndexId() : null);

        Cell indexTypeKv = tableKeyValues[INDEX_TYPE_INDEX];
        IndexType indexType = indexTypeKv == null ? null : IndexType.fromSerializedValue(indexTypeKv.getValueArray()[indexTypeKv.getValueOffset()]);
        builder.setIndexType(indexType != null ? indexType : oldTable != null ? oldTable.getIndexType() : null);

        Cell baseColumnCountKv = tableKeyValues[BASE_COLUMN_COUNT_INDEX];
        int baseColumnCount = baseColumnCountKv == null ? 0 : PInteger.INSTANCE.getCodec().decodeInt(baseColumnCountKv.getValueArray(),
                baseColumnCountKv.getValueOffset(), SortOrder.getDefault());
        builder.setBaseColumnCount(baseColumnCountKv != null ? baseColumnCount : oldTable != null ? oldTable.getBaseColumnCount() : 0);

        Cell rowKeyOrderOptimizableKv = tableKeyValues[ROW_KEY_ORDER_OPTIMIZABLE_INDEX];
        boolean rowKeyOrderOptimizable = rowKeyOrderOptimizableKv != null && Boolean.TRUE.equals(
            PBoolean.INSTANCE.toObject(rowKeyOrderOptimizableKv.getValueArray(),
                rowKeyOrderOptimizableKv.getValueOffset(),
                rowKeyOrderOptimizableKv.getValueLength()));
        builder.setRowKeyOrderOptimizable(rowKeyOrderOptimizableKv != null ? rowKeyOrderOptimizable :
            oldTable != null && oldTable.rowKeyOrderOptimizable());

        Cell updateCacheFrequencyKv = tableKeyValues[UPDATE_CACHE_FREQUENCY_INDEX];
        long updateCacheFrequency = updateCacheFrequencyKv == null ? 0 :
                PLong.INSTANCE.getCodec().decodeLong(updateCacheFrequencyKv.getValueArray(),
                        updateCacheFrequencyKv.getValueOffset(), SortOrder.getDefault());
        builder.setUpdateCacheFrequency(updateCacheFrequencyKv != null ? updateCacheFrequency : oldTable != null ? oldTable.getUpdateCacheFrequency() : 0);

        // Check the cell tag to see whether the view has modified this property
        final byte[] tagUpdateCacheFreq = (updateCacheFrequencyKv == null) ?
         HConstants.EMPTY_BYTE_ARRAY :
                TagUtil.concatTags(HConstants.EMPTY_BYTE_ARRAY, updateCacheFrequencyKv);
        boolean viewModifiedUpdateCacheFrequency = (PTableType.VIEW.equals(tableType)) &&
                Bytes.contains(tagUpdateCacheFreq, MetaDataEndpointImplConstants.VIEW_MODIFIED_PROPERTY_BYTES);
        builder.setViewModifiedUpdateCacheFrequency(!Bytes.equals(tagUpdateCacheFreq,
            HConstants.EMPTY_BYTE_ARRAY) ? viewModifiedUpdateCacheFrequency :
            oldTable != null && oldTable.hasViewModifiedUpdateCacheFrequency());

        Cell indexDisableTimestampKv = tableKeyValues[INDEX_DISABLE_TIMESTAMP];
        long indexDisableTimestamp = indexDisableTimestampKv == null ? 0L : PLong.INSTANCE.getCodec().decodeLong(indexDisableTimestampKv.getValueArray(),
                indexDisableTimestampKv.getValueOffset(), SortOrder.getDefault());
        builder.setIndexDisableTimestamp(indexDisableTimestampKv != null ?
            indexDisableTimestamp : oldTable != null ? oldTable.getIndexDisableTimestamp() : 0L);

        Cell isNamespaceMappedKv = tableKeyValues[IS_NAMESPACE_MAPPED_INDEX];
        boolean isNamespaceMapped = isNamespaceMappedKv != null && Boolean.TRUE.equals(
            PBoolean.INSTANCE.toObject(isNamespaceMappedKv.getValueArray(),
                isNamespaceMappedKv.getValueOffset(), isNamespaceMappedKv.getValueLength()));
        builder.setNamespaceMapped(isNamespaceMappedKv != null ? isNamespaceMapped :
            oldTable != null && oldTable.isNamespaceMapped());

        Cell autoPartitionSeqKv = tableKeyValues[AUTO_PARTITION_SEQ_INDEX];
        String autoPartitionSeq = autoPartitionSeqKv != null ? (String) PVarchar.INSTANCE.toObject(autoPartitionSeqKv.getValueArray(), autoPartitionSeqKv.getValueOffset(),
                autoPartitionSeqKv.getValueLength()) : null;
        builder.setAutoPartitionSeqName(autoPartitionSeq != null
            ? autoPartitionSeq : oldTable != null ? oldTable.getAutoPartitionSeqName() : null);

        Cell isAppendOnlySchemaKv = tableKeyValues[APPEND_ONLY_SCHEMA_INDEX];
        boolean isAppendOnlySchema = isAppendOnlySchemaKv != null && Boolean.TRUE.equals(
            PBoolean.INSTANCE.toObject(isAppendOnlySchemaKv.getValueArray(),
                isAppendOnlySchemaKv.getValueOffset(), isAppendOnlySchemaKv.getValueLength()));
        builder.setAppendOnlySchema(isAppendOnlySchemaKv != null ? isAppendOnlySchema :
            oldTable != null && oldTable.isAppendOnlySchema());

        Cell storageSchemeKv = tableKeyValues[STORAGE_SCHEME_INDEX];
        //TODO: change this once we start having other values for storage schemes
        ImmutableStorageScheme storageScheme = storageSchemeKv == null ? ImmutableStorageScheme.ONE_CELL_PER_COLUMN : ImmutableStorageScheme
                .fromSerializedValue((byte) PTinyint.INSTANCE.toObject(storageSchemeKv.getValueArray(),
                        storageSchemeKv.getValueOffset(), storageSchemeKv.getValueLength()));
        builder.setImmutableStorageScheme(storageSchemeKv != null ? storageScheme :
            oldTable != null ? oldTable.getImmutableStorageScheme() : ImmutableStorageScheme.ONE_CELL_PER_COLUMN);

        Cell encodingSchemeKv = tableKeyValues[QUALIFIER_ENCODING_SCHEME_INDEX];
        QualifierEncodingScheme encodingScheme = encodingSchemeKv == null ? QualifierEncodingScheme.NON_ENCODED_QUALIFIERS : QualifierEncodingScheme
                .fromSerializedValue((byte) PTinyint.INSTANCE.toObject(encodingSchemeKv.getValueArray(),
                        encodingSchemeKv.getValueOffset(), encodingSchemeKv.getValueLength()));
        builder.setQualifierEncodingScheme(encodingSchemeKv != null ? encodingScheme :
            oldTable != null ? oldTable.getEncodingScheme() : QualifierEncodingScheme.NON_ENCODED_QUALIFIERS);

        Cell useStatsForParallelizationKv = tableKeyValues[USE_STATS_FOR_PARALLELIZATION_INDEX];
        Boolean useStatsForParallelization = useStatsForParallelizationKv == null ? null :
            Boolean.TRUE.equals(PBoolean.INSTANCE.toObject(useStatsForParallelizationKv.getValueArray(), useStatsForParallelizationKv.getValueOffset(), useStatsForParallelizationKv.getValueLength()));
         builder.setUseStatsForParallelization(useStatsForParallelization != null ?
             useStatsForParallelization : oldTable != null ? oldTable.useStatsForParallelization() : null);

        Cell phoenixTTLKv = tableKeyValues[PHOENIX_TTL_INDEX];
        long phoenixTTL = phoenixTTLKv == null ? PHOENIX_TTL_NOT_DEFINED :
                PLong.INSTANCE.getCodec().decodeLong(phoenixTTLKv.getValueArray(),
                        phoenixTTLKv.getValueOffset(), SortOrder.getDefault());
        builder.setPhoenixTTL(phoenixTTLKv != null ? phoenixTTL :
            oldTable != null ? oldTable.getPhoenixTTL() : PHOENIX_TTL_NOT_DEFINED);

        Cell phoenixTTLHWMKv = tableKeyValues[PHOENIX_TTL_HWM_INDEX];
        long phoenixTTLHWM = phoenixTTLHWMKv == null ? MIN_PHOENIX_TTL_HWM :
                PLong.INSTANCE.getCodec().decodeLong(phoenixTTLHWMKv.getValueArray(),
                        phoenixTTLHWMKv.getValueOffset(), SortOrder.getDefault());
        builder.setPhoenixTTLHighWaterMark(phoenixTTLHWMKv != null ? phoenixTTLHWM :
            oldTable != null ? oldTable.getPhoenixTTLHighWaterMark() : MIN_PHOENIX_TTL_HWM);

        // Check the cell tag to see whether the view has modified this property
        final byte[] tagPhoenixTTL = (phoenixTTLKv == null) ?
                HConstants.EMPTY_BYTE_ARRAY : CellUtil.getTagArray(phoenixTTLKv);
        boolean viewModifiedPhoenixTTL = (PTableType.VIEW.equals(tableType)) &&
                Bytes.contains(tagPhoenixTTL, MetaDataEndpointImplConstants.VIEW_MODIFIED_PROPERTY_BYTES);
        builder.setViewModifiedPhoenixTTL(oldTable != null ?
            oldTable.hasViewModifiedPhoenixTTL() || viewModifiedPhoenixTTL : viewModifiedPhoenixTTL);

        Cell lastDDLTimestampKv = tableKeyValues[LAST_DDL_TIMESTAMP_INDEX];
        Long lastDDLTimestamp = lastDDLTimestampKv == null ?
           null : PLong.INSTANCE.getCodec().decodeLong(lastDDLTimestampKv.getValueArray(),
                lastDDLTimestampKv.getValueOffset(), SortOrder.getDefault());
        builder.setLastDDLTimestamp(lastDDLTimestampKv != null ? lastDDLTimestamp :
            oldTable != null ? oldTable.getLastDDLTimestamp() : null);

        Cell changeDetectionEnabledKv = tableKeyValues[CHANGE_DETECTION_ENABLED_INDEX];
        boolean isChangeDetectionEnabled = changeDetectionEnabledKv != null
            && Boolean.TRUE.equals(PBoolean.INSTANCE.toObject(changeDetectionEnabledKv.getValueArray(),
            changeDetectionEnabledKv.getValueOffset(),
            changeDetectionEnabledKv.getValueLength()));
        builder.setIsChangeDetectionEnabled(changeDetectionEnabledKv != null ?
            isChangeDetectionEnabled : oldTable != null && oldTable.isChangeDetectionEnabled());

        Cell schemaVersionKv = tableKeyValues[SCHEMA_VERSION_INDEX];
        String schemaVersion = schemaVersionKv != null ? (String) PVarchar.INSTANCE.toObject(
                schemaVersionKv.getValueArray(), schemaVersionKv.getValueOffset(), schemaVersionKv.getValueLength())
                : null;
        builder.setSchemaVersion(schemaVersion != null ?
            schemaVersion : oldTable != null ? oldTable.getSchemaVersion() : null);

        Cell externalSchemaIdKv = tableKeyValues[EXTERNAL_SCHEMA_ID_INDEX];
        String externalSchemaId = externalSchemaIdKv != null ?
            (String) PVarchar.INSTANCE.toObject(externalSchemaIdKv.getValueArray(),
                externalSchemaIdKv.getValueOffset(), externalSchemaIdKv.getValueLength())
            : null;
        builder.setExternalSchemaId(externalSchemaId != null ? externalSchemaId :
            oldTable != null ? oldTable.getExternalSchemaId() : null);

        Cell streamingTopicNameKv = tableKeyValues[STREAMING_TOPIC_NAME_INDEX];
        String streamingTopicName = streamingTopicNameKv != null ?
            (String) PVarchar.INSTANCE.toObject(streamingTopicNameKv.getValueArray(),
                streamingTopicNameKv.getValueOffset(), streamingTopicNameKv.getValueLength())
            : null;
        builder.setStreamingTopicName(streamingTopicName != null ? streamingTopicName :
            oldTable != null ? oldTable.getStreamingTopicName() : null);

        Cell indexWhereKv = tableKeyValues[INDEX_WHERE_INDEX];
        String indexWhere = indexWhereKv != null
                ? (String) PVarchar.INSTANCE.toObject(indexWhereKv.getValueArray(),
                        indexWhereKv.getValueOffset(), indexWhereKv.getValueLength())
                : null;
        builder.setIndexWhere(indexWhere != null ? indexWhere
                : oldTable != null ? oldTable.getIndexWhere() : null);

        Cell maxLookbackAgeKv = tableKeyValues[MAX_LOOKBACK_AGE_INDEX];
        Long maxLookbackAge = maxLookbackAgeKv == null ? null :
                PLong.INSTANCE.getCodec().decodeLong(maxLookbackAgeKv.getValueArray(),
                        maxLookbackAgeKv.getValueOffset(), SortOrder.getDefault());
        if (tableType == PTableType.VIEW) {
            byte[] viewKey = SchemaUtil.getTableKey(tenantId == null ? null : tenantId.getBytes(),
                    schemaName == null ? null : schemaName.getBytes(), tableNameBytes);
            maxLookbackAge = scanMaxLookbackAgeFromParent(viewKey, clientTimeStamp);
        }

        // Check the cell tag to see whether the view has modified this property
        final byte[] tagUseStatsForParallelization = (useStatsForParallelizationKv == null) ?
                HConstants.EMPTY_BYTE_ARRAY :
                TagUtil.concatTags(HConstants.EMPTY_BYTE_ARRAY, useStatsForParallelizationKv);
        boolean viewModifiedUseStatsForParallelization = (PTableType.VIEW.equals(tableType)) &&
                Bytes.contains(tagUseStatsForParallelization, MetaDataEndpointImplConstants.VIEW_MODIFIED_PROPERTY_BYTES);
        builder.setViewModifiedUseStatsForParallelization(viewModifiedUseStatsForParallelization ||
            (oldTable != null && oldTable.hasViewModifiedUseStatsForParallelization()));

        boolean setPhysicalName = false;
        List<PColumn> columns = Lists.newArrayListWithExpectedSize(columnCount);
        List<PTable> indexes = Lists.newArrayList();
        List<PName> physicalTables = Lists.newArrayList();
        PName parentTableName = tableType == INDEX ? dataTableName : null;
        PName parentSchemaName = tableType == INDEX ? schemaName : null;
        PName parentLogicalName = null;
        EncodedCQCounter cqCounter = null;
        if (oldTable != null) {
            cqCounter = oldTable.getEncodedCQCounter();
        } else {
            cqCounter = (!EncodedColumnsUtil.usesEncodedColumnNames(encodingScheme) || tableType == PTableType.VIEW) ?
                PTable.EncodedCQCounter.NULL_COUNTER :
                new EncodedCQCounter();
        }

        if (timeStamp == HConstants.LATEST_TIMESTAMP) {
            timeStamp = lastDDLTimestamp != null ? lastDDLTimestamp : clientTimeStamp;
        }
        builder.setTimeStamp(timeStamp);


        PTable transformingNewTable = null;
        boolean isRegularView = (tableType == PTableType.VIEW && viewType != ViewType.MAPPED);
        boolean isViewIndex = false;
        for (List<Cell> columnCellList : allColumnCellList) {

            Cell colKv = columnCellList.get(LINK_TYPE_INDEX);
            int colKeyLength = colKv.getRowLength();

            PName colName = newPName(colKv.getRowArray(), colKv.getRowOffset() + offset, colKeyLength - offset);
            if (colName == null) {
                continue;
            }
            int colKeyOffset = offset + colName.getBytes().length + 1;
            PName famName = newPName(colKv.getRowArray(), colKv.getRowOffset() + colKeyOffset, colKeyLength - colKeyOffset);

            if (isQualifierCounterKV(colKv)) {
                if (famName != null) {
                    Integer value = PInteger.INSTANCE.getCodec().decodeInt(colKv.getValueArray(), colKv.getValueOffset(), SortOrder.ASC);
                    cqCounter.setValue(famName.getString(), value);
                }
            } else if (Bytes.compareTo(LINK_TYPE_BYTES, 0, LINK_TYPE_BYTES.length, colKv.getQualifierArray(), colKv.getQualifierOffset(), colKv.getQualifierLength()) == 0) {
                LinkType linkType = LinkType.fromSerializedValue(colKv.getValueArray()[colKv.getValueOffset()]);
                if (linkType == LinkType.INDEX_TABLE) {
                    addIndexToTable(tenantId, schemaName, famName, tableName, clientTimeStamp, indexes, clientVersion);
                } else if (linkType == LinkType.PHYSICAL_TABLE) {
                    // famName contains the logical name of the parent table. We need to get the actual physical name of the table
                    PTable parentTable = null;
                    if (indexType != IndexType.LOCAL) {
                        parentTable = getTable(null, SchemaUtil.getSchemaNameFromFullName(famName.getBytes()).getBytes(StandardCharsets.UTF_8),
                                SchemaUtil.getTableNameFromFullName(famName.getBytes()).getBytes(StandardCharsets.UTF_8), clientTimeStamp, clientVersion);
                        if (parentTable == null || isTableDeleted(parentTable)) {
                            // parentTable is not in the cache. Since famName is only logical name, we need to find the physical table.
                            try (PhoenixConnection connection = QueryUtil.getConnectionOnServer(env.getConfiguration()).unwrap(PhoenixConnection.class)) {
                                parentTable = connection.getTableNoCache(famName.getString());
                            } catch (TableNotFoundException e) {
                                // It is ok to swallow this exception since this could be a view index and _IDX_ table is not there.
                            }
                        }
                    }

                    if (parentTable == null || isTableDeleted(parentTable)) {
                        if (indexType == IndexType.LOCAL) {
                            PName tablePhysicalName = getPhysicalTableName(
                                env.getRegion(),null,
                                SchemaUtil.getSchemaNameFromFullName(
                                    famName.getBytes()).getBytes(StandardCharsets.UTF_8),
                                SchemaUtil.getTableNameFromFullName(
                                    famName.getBytes()).getBytes(StandardCharsets.UTF_8),
                                clientTimeStamp);
                            if (tablePhysicalName == null) {
                                physicalTables.add(famName);
                                setPhysicalName = true;
                            } else {
                                physicalTables.add(SchemaUtil.getPhysicalHBaseTableName(schemaName, tablePhysicalName, isNamespaceMapped));
                                setPhysicalName = true;
                            }
                        } else {
                            physicalTables.add(famName);
                            setPhysicalName = true;
                        }
                        // If this is a view index, then one of the link is IDX_VW -> _IDX_ PhysicalTable link. Since famName is _IDX_ and we can't get this table hence it is null, we need to use actual view name
                        parentLogicalName = (tableType == INDEX ? SchemaUtil.getTableName(parentSchemaName, parentTableName) : famName);
                    } else {
                        String parentPhysicalTableName = parentTable.getPhysicalName().getString();
                        physicalTables.add(PNameFactory.newName(parentPhysicalTableName));
                        setPhysicalName = true;
                        parentLogicalName = SchemaUtil.getTableName(parentTable.getSchemaName(), parentTable.getTableName());
                    }
                } else if (linkType == LinkType.PARENT_TABLE) {
                    parentTableName = PNameFactory.newName(SchemaUtil.getTableNameFromFullName(famName.getBytes()));
                    parentSchemaName = PNameFactory.newName(SchemaUtil.getSchemaNameFromFullName(famName.getBytes()));
                } else if (linkType == LinkType.EXCLUDED_COLUMN) {
                    // add the excludedColumn
                    addExcludedColumnToTable(columns, colName, famName, colKv.getTimestamp());
                } else if (linkType == LinkType.TRANSFORMING_NEW_TABLE) {
                    transformingNewTable = doGetTable((tenantId == null ? ByteUtil.EMPTY_BYTE_ARRAY : tenantId.getBytes())
                            , SchemaUtil.getSchemaNameFromFullName(famName.getBytes()).getBytes(), SchemaUtil.getTableNameFromFullName(famName.getBytes()).getBytes(), clientTimeStamp, null, clientVersion);
                    if (transformingNewTable == null) {
                        // It could be global
                        transformingNewTable = doGetTable(ByteUtil.EMPTY_BYTE_ARRAY
                                , SchemaUtil.getSchemaNameFromFullName(famName.getBytes()).getBytes(), SchemaUtil.getTableNameFromFullName(famName.getBytes()).getBytes(), clientTimeStamp, null, clientVersion);
                        if (transformingNewTable == null) {
                            ClientUtil.throwIOException("Transforming new table not found", new TableNotFoundException(schemaName.getString(), famName.getString()));
                        }
                    }
                }
                else if (linkType == VIEW_INDEX_PARENT_TABLE) {
                    isViewIndex = true;
                    byte[] indexKey = SchemaUtil.getTableKey(tenantId == null ? null : tenantId.getBytes(),
                            schemaName == null ? null : schemaName.getBytes(), tableNameBytes);
                    maxLookbackAge = scanMaxLookbackAgeFromParent(indexKey, clientTimeStamp);
                }
            } else {
                long columnTimestamp =
                    columnCellList.get(0).getTimestamp() != HConstants.LATEST_TIMESTAMP ?
                        columnCellList.get(0).getTimestamp() : timeStamp;
                boolean isSalted = saltBucketNum != null
                    || (oldTable != null &&
                    oldTable.getBucketNum() != null && oldTable.getBucketNum() > 0);
                addColumnToTable(columnCellList, colName, famName, colKeyValues, columns,
                    isSalted, baseColumnCount, isRegularView, columnTimestamp);
            }
        }
        if (tableType == INDEX && ! isViewIndex) {
            byte[] tableKey = SchemaUtil.getTableKey(tenantId == null ? null : tenantId.getBytes(),
                    parentSchemaName == null ? null : parentSchemaName.getBytes(), parentTableName.getBytes());
            maxLookbackAge = scanMaxLookbackAgeFromParent(tableKey, clientTimeStamp);
        }
        builder.setMaxLookbackAge(maxLookbackAge != null ? maxLookbackAge :
                (oldTable != null ? oldTable.getMaxLookbackAge() : null));
        builder.setEncodedCQCounter(cqCounter);

        builder.setIndexes(indexes != null ? indexes : oldTable != null
            ? oldTable.getIndexes() : Collections.<PTable>emptyList());

        if (physicalTables == null || physicalTables.size() == 0) {
            builder.setPhysicalNames(oldTable != null ? oldTable.getPhysicalNames()
                : ImmutableList.<PName>of());
        } else {
            builder.setPhysicalNames(ImmutableList.copyOf(physicalTables));
        }
        if (!setPhysicalName && oldTable != null) {
            builder.setPhysicalTableName(oldTable.getPhysicalName(true));
        }
        builder.setTransformingNewTable(transformingNewTable);

        builder.setExcludedColumns(ImmutableList.<PColumn>of());
        builder.setBaseTableLogicalName(parentLogicalName != null ?
            parentLogicalName : oldTable != null ? oldTable.getBaseTableLogicalName() : null);
        builder.setParentTableName(parentTableName != null ?
            parentTableName : oldTable != null ? oldTable.getParentTableName() : null);
        builder.setParentSchemaName(parentSchemaName != null ? parentSchemaName :
            oldTable != null ? oldTable.getParentSchemaName() : null);

        builder.addOrSetColumns(columns);
        // Avoid querying the stats table because we're holding the rowLock here. Issuing an RPC to a remote
        // server while holding this lock is a bad idea and likely to cause contention.
        return builder.build();
    }

    private Long scanMaxLookbackAgeFromParent(byte[] key, long clientTimeStamp) throws IOException {
        Scan scan = MetaDataUtil.newTableRowsScan(key, MIN_TABLE_TIMESTAMP, clientTimeStamp);
        try(Table sysCat = ServerUtil.getHTableForCoprocessorScan(this.env,
                SchemaUtil.getPhysicalTableName(SYSTEM_CATALOG_NAME_BYTES, env.getConfiguration()));
            ResultScanner scanner = sysCat.getScanner(scan)) {
            Result result = scanner.next();
            boolean startCheckingForLink = false;
            byte[] parentTableKey = null;
            do {
                if (result == null) {
                    return null;
                }
                else if (startCheckingForLink) {
                    byte[] linkTypeBytes = result.getValue(TABLE_FAMILY_BYTES, LINK_TYPE_BYTES);
                    if (linkTypeBytes != null) {
                        LinkType linkType = LinkType.fromSerializedValue(linkTypeBytes[0]);
                        int rowKeyColMetadataLength = 5;
                        byte[][] rowKeyMetaData = new byte[rowKeyColMetadataLength][];
                        getVarChars(result.getRow(), rowKeyColMetadataLength, rowKeyMetaData);
                        if (linkType == VIEW_INDEX_PARENT_TABLE) {
                            parentTableKey = getParentTableKeyFromChildRowKeyMetaData(rowKeyMetaData);
                            return scanMaxLookbackAgeFromParent(parentTableKey, clientTimeStamp);
                        }
                        else if (linkType == PHYSICAL_TABLE) {
                            parentTableKey = getParentTableKeyFromChildRowKeyMetaData(rowKeyMetaData);
                        }
                    }
                }
                else {
                    byte[] maxLookbackAgeInBytes = result.getValue(TABLE_FAMILY_BYTES, MAX_LOOKBACK_AGE_BYTES);
                    if (maxLookbackAgeInBytes != null) {
                        return PLong.INSTANCE.getCodec().decodeLong(maxLookbackAgeInBytes, 0, SortOrder.getDefault());
                    }
                }
                result = scanner.next();
                startCheckingForLink = true;
            } while (result != null);
            return parentTableKey == null ? null : scanMaxLookbackAgeFromParent(parentTableKey, clientTimeStamp);
        }
    }

    private byte[] getParentTableKeyFromChildRowKeyMetaData(byte[][] rowKeyMetaData) {
        byte[] parentTenantId = rowKeyMetaData[PhoenixDatabaseMetaData.TENANT_ID_INDEX];
        String parentSchema = SchemaUtil.getSchemaNameFromFullName(
                rowKeyMetaData[PhoenixDatabaseMetaData.FAMILY_NAME_INDEX]);
        byte[] parentSchemaName = parentSchema != null ? parentSchema.getBytes(StandardCharsets.UTF_8) : null;
        byte[] parentTableName = SchemaUtil.getTableNameFromFullName(
                        rowKeyMetaData[PhoenixDatabaseMetaData.FAMILY_NAME_INDEX]).getBytes(StandardCharsets.UTF_8);
        return SchemaUtil.getTableKey(parentTenantId, parentSchemaName, parentTableName);
    }

    private Long getViewIndexId(Cell[] tableKeyValues, PDataType viewIndexIdType) {
        Cell viewIndexIdKv = tableKeyValues[VIEW_INDEX_ID_INDEX];
        return viewIndexIdKv == null ? null :
                decodeViewIndexId(viewIndexIdKv, viewIndexIdType);
    }

    private PTable modifyIndexStateForOldClient(int clientVersion, PTable table)
            throws SQLException {
        if (table == null) {
            return table;
        }
        // PHOENIX-5073 Sets the index state based on the client version in case of old clients.
        // If client is not yet up to 4.12, then translate PENDING_ACTIVE to ACTIVE (as would have
        // been the value in those versions) since the client won't have this index state in its
        // enum.
        if (table.getIndexState() == PIndexState.PENDING_ACTIVE
                && clientVersion < MetaDataProtocol.MIN_PENDING_ACTIVE_INDEX) {
            table =
                    PTableImpl.builderWithColumns(table, PTableImpl.getColumnsToClone(table))
                            .setState(PIndexState.ACTIVE).build();
        }
        // If client is not yet up to 4.14, then translate PENDING_DISABLE to DISABLE
        // since the client won't have this index state in its enum.
        if (table.getIndexState() == PIndexState.PENDING_DISABLE
                && clientVersion < MetaDataProtocol.MIN_PENDING_DISABLE_INDEX) {
            // note: for older clients, we have to rely on the rebuilder to transition
            // PENDING_DISABLE -> DISABLE
            table =
                    PTableImpl.builderWithColumns(table, PTableImpl.getColumnsToClone(table))
                            .setState(PIndexState.DISABLE).build();
        }
        return table;
    }

    /**
     * Returns viewIndexId based on its underlying data type
     *
     * @param viewIndexIdKv
     * @param viewIndexIdType
     * @return
     */
    private Long decodeViewIndexId(Cell viewIndexIdKv, PDataType viewIndexIdType) {
        return viewIndexIdType.getCodec().decodeLong(viewIndexIdKv.getValueArray(),
                viewIndexIdKv.getValueOffset(), SortOrder.getDefault());
    }

    private PDataType getViewIndexIdType(Cell[] tableKeyValues) {
        Cell dataTypeKv = tableKeyValues[VIEW_INDEX_ID_DATA_TYPE_INDEX];
        return dataTypeKv == null ?
                MetaDataUtil.getLegacyViewIndexIdDataType() :
                PDataType.fromTypeId(PInteger.INSTANCE.getCodec()
                        .decodeInt(dataTypeKv.getValueArray(), dataTypeKv.getValueOffset(), SortOrder.getDefault()));
    }

    private boolean isQualifierCounterKV(Cell kv) {
        int cmp =
                Bytes.compareTo(kv.getQualifierArray(), kv.getQualifierOffset(),
                        kv.getQualifierLength(), QUALIFIER_COUNTER_KV.getQualifierArray(),
                        QUALIFIER_COUNTER_KV.getQualifierOffset(), QUALIFIER_COUNTER_KV.getQualifierLength());
        return cmp == 0;
    }

    private PSchema getSchema(RegionScanner scanner, long clientTimeStamp) throws IOException, SQLException {
        List<Cell> results = Lists.newArrayList();
        scanner.next(results);
        if (results.isEmpty()) {
            return null;
        }

        Cell keyValue = results.get(0);
        byte[] keyBuffer = keyValue.getRowArray();
        int keyLength = keyValue.getRowLength();
        int keyOffset = keyValue.getRowOffset();
        PName tenantId = newPName(keyBuffer, keyOffset, keyLength);
        int tenantIdLength = (tenantId == null) ? 0 : tenantId.getBytes().length;
        if (tenantIdLength == 0) {
            tenantId = null;
        }
        PName schemaName = newPName(keyBuffer, keyOffset + tenantIdLength + 1, keyLength - tenantIdLength - 1);
        long timeStamp = keyValue.getTimestamp();
        return new PSchema(schemaName.getString(), timeStamp);
    }

    private PFunction getFunction(RegionScanner scanner, final boolean isReplace, long clientTimeStamp, List<Mutation> deleteMutationsForReplace)
            throws IOException, SQLException {
        List<Cell> results = Lists.newArrayList();
        scanner.next(results);
        if (results.isEmpty()) {
            return null;
        }
        Cell[] functionKeyValues = new Cell[FUNCTION_KV_COLUMNS.size()];
        Cell[] functionArgKeyValues = new Cell[FUNCTION_ARG_KV_COLUMNS.size()];
        // Create PFunction based on KeyValues from scan
        Cell keyValue = results.get(0);
        byte[] keyBuffer = keyValue.getRowArray();
        int keyLength = keyValue.getRowLength();
        int keyOffset = keyValue.getRowOffset();
        long currentTimeMillis = EnvironmentEdgeManager.currentTimeMillis();
        if (isReplace) {
            long deleteTimeStamp =
                    clientTimeStamp == HConstants.LATEST_TIMESTAMP ? currentTimeMillis - 1
                            : (keyValue.getTimestamp() < clientTimeStamp ? clientTimeStamp - 1
                            : keyValue.getTimestamp());
            deleteMutationsForReplace.add(new Delete(keyBuffer, keyOffset, keyLength, deleteTimeStamp));
        }
        PName tenantId = newPName(keyBuffer, keyOffset, keyLength);
        int tenantIdLength = (tenantId == null) ? 0 : tenantId.getBytes().length;
        if (tenantIdLength == 0) {
            tenantId = null;
        }
        PName functionName =
                newPName(keyBuffer, keyOffset + tenantIdLength + 1, keyLength - tenantIdLength - 1);
        int functionNameLength = functionName.getBytes().length + 1;
        int offset = tenantIdLength + functionNameLength + 1;

        long timeStamp = keyValue.getTimestamp();

        int i = 0;
        int j = 0;
        while (i < results.size() && j < FUNCTION_KV_COLUMNS.size()) {
            Cell kv = results.get(i);
            Cell searchKv = FUNCTION_KV_COLUMNS.get(j);
            int cmp =
                    Bytes.compareTo(kv.getQualifierArray(), kv.getQualifierOffset(),
                            kv.getQualifierLength(), searchKv.getQualifierArray(),
                            searchKv.getQualifierOffset(), searchKv.getQualifierLength());
            if (cmp == 0) {
                timeStamp = Math.max(timeStamp, kv.getTimestamp()); // Find max timestamp of table
                // header row
                functionKeyValues[j++] = kv;
                i++;
            } else if (cmp > 0) {
                timeStamp = Math.max(timeStamp, kv.getTimestamp());
                functionKeyValues[j++] = null;
            } else {
                i++; // shouldn't happen - means unexpected KV in system table header row
            }
        }
        // CLASS_NAME,NUM_ARGS and JAR_PATH are required.
        if (functionKeyValues[CLASS_NAME_INDEX] == null || functionKeyValues[NUM_ARGS_INDEX] == null) {
            throw new IllegalStateException(
                    "Didn't find expected key values for function row in metadata row");
        }

        Cell classNameKv = functionKeyValues[CLASS_NAME_INDEX];
        PName className = newPName(classNameKv.getValueArray(), classNameKv.getValueOffset(),
                classNameKv.getValueLength());
        Cell jarPathKv = functionKeyValues[JAR_PATH_INDEX];
        PName jarPath = null;
        if (jarPathKv != null) {
            jarPath = newPName(jarPathKv.getValueArray(), jarPathKv.getValueOffset(),
                    jarPathKv.getValueLength());
        }
        Cell numArgsKv = functionKeyValues[NUM_ARGS_INDEX];
        int numArgs =
                PInteger.INSTANCE.getCodec().decodeInt(numArgsKv.getValueArray(),
                        numArgsKv.getValueOffset(), SortOrder.getDefault());
        Cell returnTypeKv = functionKeyValues[RETURN_TYPE_INDEX];
        PName returnType =
                returnTypeKv == null ? null : newPName(returnTypeKv.getValueArray(),
                        returnTypeKv.getValueOffset(), returnTypeKv.getValueLength());

        List<FunctionArgument> arguments = Lists.newArrayListWithExpectedSize(numArgs);
        for (int k = 0; k < numArgs; k++) {
            results.clear();
            scanner.next(results);
            if (results.isEmpty()) {
                break;
            }
            Cell typeKv = results.get(0);
            if (isReplace) {
                long deleteTimeStamp =
                        clientTimeStamp == HConstants.LATEST_TIMESTAMP ? currentTimeMillis - 1
                                : (typeKv.getTimestamp() < clientTimeStamp ? clientTimeStamp - 1
                                : typeKv.getTimestamp());
                deleteMutationsForReplace.add(new Delete(typeKv.getRowArray(), typeKv
                        .getRowOffset(), typeKv.getRowLength(), deleteTimeStamp));
            }
            int typeKeyLength = typeKv.getRowLength();
            PName typeName =
                    newPName(typeKv.getRowArray(), typeKv.getRowOffset() + offset, typeKeyLength
                            - offset - 3);

            int argPositionOffset = offset + typeName.getBytes().length + 1;
            short argPosition = Bytes.toShort(typeKv.getRowArray(), typeKv.getRowOffset() + argPositionOffset, typeKeyLength
                    - argPositionOffset);
            addArgumentToFunction(results, functionName, typeName, functionArgKeyValues, arguments, argPosition);
        }
        Collections.sort(arguments, new Comparator<FunctionArgument>() {
            @Override
            public int compare(FunctionArgument o1, FunctionArgument o2) {
                return o1.getArgPosition() - o2.getArgPosition();
            }
        });
        return new PFunction(tenantId, functionName.getString(), arguments, returnType.getString(),
                className.getString(), jarPath == null ? null : jarPath.getString(), timeStamp);
    }

    private PTable buildDeletedTable(byte[] key, ImmutableBytesPtr cacheKey, Region region,
                                     long clientTimeStamp) throws IOException {
        if (clientTimeStamp == HConstants.LATEST_TIMESTAMP) {
            return null;
        }

        Scan scan = MetaDataUtil.newTableRowsScan(key, clientTimeStamp, HConstants.LATEST_TIMESTAMP);
        scan.setFilter(new FirstKeyOnlyFilter());
        scan.setRaw(true);
        List<Cell> results = Lists.<Cell>newArrayList();
        try (RegionScanner scanner = region.getScanner(scan)) {
            scanner.next(results);
        }
        for (Cell kv : results) {
            KeyValue.Type type = Type.codeToType(kv.getTypeByte());
            if (type == Type.DeleteFamily) { // Row was deleted
                Cache<ImmutableBytesPtr, PMetaDataEntity> metaDataCache =
                        GlobalCache.getInstance(this.env).getMetaDataCache();
                PTable table = newDeletedTableMarker(kv.getTimestamp());
                metaDataCache.put(cacheKey, table);
                return table;
            }
        }
        return null;
    }


    private PFunction buildDeletedFunction(byte[] key, ImmutableBytesPtr cacheKey, Region region,
                                           long clientTimeStamp) throws IOException {
        if (clientTimeStamp == HConstants.LATEST_TIMESTAMP) {
            return null;
        }

        Scan scan = MetaDataUtil.newTableRowsScan(key, clientTimeStamp, HConstants.LATEST_TIMESTAMP);
        scan.setFilter(new FirstKeyOnlyFilter());
        scan.setRaw(true);
        List<Cell> results = Lists.<Cell>newArrayList();
        try (RegionScanner scanner = region.getScanner(scan);) {
            scanner.next(results);
        }
        // HBase ignores the time range on a raw scan (HBASE-7362)
        if (!results.isEmpty() && results.get(0).getTimestamp() > clientTimeStamp) {
            Cell kv = results.get(0);
            if (kv.getTypeByte() == Type.Delete.getCode()) {
                Cache<ImmutableBytesPtr, PMetaDataEntity> metaDataCache =
                        GlobalCache.getInstance(this.env).getMetaDataCache();
                PFunction function = newDeletedFunctionMarker(kv.getTimestamp());
                metaDataCache.put(cacheKey, function);
                return function;
            }
        }
        return null;
    }

    private PSchema buildDeletedSchema(byte[] key, ImmutableBytesPtr cacheKey, Region region, long clientTimeStamp)
            throws IOException {
        if (clientTimeStamp == HConstants.LATEST_TIMESTAMP) {
            return null;
        }

        Scan scan = MetaDataUtil.newTableRowsScan(key, clientTimeStamp, HConstants.LATEST_TIMESTAMP);
        scan.setFilter(new FirstKeyOnlyFilter());
        scan.setRaw(true);
        List<Cell> results = Lists.<Cell>newArrayList();
        try (RegionScanner scanner = region.getScanner(scan);) {
            scanner.next(results);
        }
        // HBase ignores the time range on a raw scan (HBASE-7362)
        if (!results.isEmpty() && results.get(0).getTimestamp() > clientTimeStamp) {
            Cell kv = results.get(0);
            if (kv.getTypeByte() == Type.Delete.getCode()) {
                Cache<ImmutableBytesPtr, PMetaDataEntity> metaDataCache = GlobalCache.getInstance(this.env)
                        .getMetaDataCache();
                PSchema schema = newDeletedSchemaMarker(kv.getTimestamp());
                metaDataCache.put(cacheKey, schema);
                return schema;
            }
        }
        return null;
    }

    private static PTable newDeletedTableMarker(long timestamp) {
        try {
            return new PTableImpl.Builder()
                    .setType(PTableType.TABLE)
                    .setTimeStamp(timestamp)
                    .setPkColumns(Collections.<PColumn>emptyList())
                    .setAllColumns(Collections.<PColumn>emptyList())
                    .setFamilyAttributes(Collections.<PColumnFamily>emptyList())
                    .setRowKeySchema(RowKeySchema.EMPTY_SCHEMA)
                    .setIndexes(Collections.<PTable>emptyList())
                    .setPhysicalNames(Collections.<PName>emptyList())
                    .build();
        } catch (SQLException e) {
            // Should never happen
            return null;
        }
    }

    private static PFunction newDeletedFunctionMarker(long timestamp) {
        return new PFunction(timestamp);
    }

    private static PSchema newDeletedSchemaMarker(long timestamp) {
        return new PSchema(timestamp);
    }

    private static boolean isTableDeleted(PTable table) {
        return table.getName() == null;
    }

    private static boolean isSchemaDeleted(PSchema schema) {
        return schema.getSchemaName() == null;
    }

    private static boolean isFunctionDeleted(PFunction function) {
        return function.getFunctionName() == null;
    }

    private PTable loadTable(RegionCoprocessorEnvironment env, byte[] key,
                             ImmutableBytesPtr cacheKey, long clientTimeStamp, long asOfTimeStamp, int clientVersion)
            throws IOException, SQLException {
        Region region = env.getRegion();
        PTable table = getTableFromCache(cacheKey, clientTimeStamp, clientVersion);
        // We always cache the latest version - fault in if not in cache
        if (table != null || (table = buildTable(key, cacheKey, region, asOfTimeStamp, clientVersion)) != null) {
            return table;
        }
        // if not found then check if newer table already exists and add delete marker for timestamp
        // found
        if (table == null
                && (table = buildDeletedTable(key, cacheKey, region, clientTimeStamp)) != null) {
            return table;
        }
        return null;
    }

    /**
     * Returns a PTable if its found in the cache.
     */
    private PTable getTableFromCache(ImmutableBytesPtr cacheKey, long clientTimeStamp, int clientVersion) {
        Cache<ImmutableBytesPtr, PMetaDataEntity> metaDataCache = GlobalCache.getInstance(this.env).getMetaDataCache();
        PTable table = (PTable) metaDataCache.getIfPresent(cacheKey);
        return table;
    }

    private PFunction loadFunction(RegionCoprocessorEnvironment env, byte[] key,
                                   ImmutableBytesPtr cacheKey, long clientTimeStamp, long asOfTimeStamp, boolean isReplace, List<Mutation> deleteMutationsForReplace)
            throws IOException, SQLException {
        Region region = env.getRegion();
        Cache<ImmutableBytesPtr, PMetaDataEntity> metaDataCache = GlobalCache.getInstance(this.env).getMetaDataCache();
        PFunction function = (PFunction) metaDataCache.getIfPresent(cacheKey);
        // We always cache the latest version - fault in if not in cache
        if (function != null && !isReplace) {
            return function;
        }
        ArrayList<byte[]> arrayList = new ArrayList<byte[]>(1);
        arrayList.add(key);
        List<PFunction> functions = buildFunctions(arrayList, region, asOfTimeStamp, isReplace, deleteMutationsForReplace);
        if (functions != null) return functions.get(0);
        // if not found then check if newer table already exists and add delete marker for timestamp
        // found
        if (function == null
                && (function = buildDeletedFunction(key, cacheKey, region, clientTimeStamp)) != null) {
            return function;
        }
        return null;
    }

    private PSchema loadSchema(RegionCoprocessorEnvironment env, byte[] key, ImmutableBytesPtr cacheKey,
                               long clientTimeStamp, long asOfTimeStamp) throws IOException, SQLException {
        Region region = env.getRegion();
        Cache<ImmutableBytesPtr, PMetaDataEntity> metaDataCache = GlobalCache.getInstance(this.env).getMetaDataCache();
        PSchema schema = (PSchema) metaDataCache.getIfPresent(cacheKey);
        // We always cache the latest version - fault in if not in cache
        if (schema != null) {
            return schema;
        }
        ArrayList<byte[]> arrayList = new ArrayList<byte[]>(1);
        arrayList.add(key);
        List<PSchema> schemas = buildSchemas(arrayList, region, asOfTimeStamp, cacheKey);
        if (schemas != null) return schemas.get(0);
        // if not found then check if newer schema already exists and add delete marker for timestamp
        // found
        if (schema == null
                && (schema = buildDeletedSchema(key, cacheKey, region, clientTimeStamp)) != null) {
            return schema;
        }
        return null;
    }

    /**
     * @return null if the physical table row information is not present.
     */
    private static void getParentAndPhysicalNames(List<Mutation> tableMetadata, byte[][] parentTenantSchemaTableNames, byte[][] physicalSchemaTableNames) {
        int size = tableMetadata.size();
        byte[][] rowKeyMetaData = new byte[3][];
        MetaDataUtil.getTenantIdAndSchemaAndTableName(tableMetadata, rowKeyMetaData);
        Mutation physicalTableRow = null;
        Mutation parentTableRow = null;
        boolean physicalTableLinkFound = false;
        boolean parentTableLinkFound = false;
        if (size >= 2) {
            int i = size - 1;
            while (i >= 1) {
                Mutation m = tableMetadata.get(i);
                if (m instanceof Put) {
                    LinkType linkType = MetaDataUtil.getLinkType(m);
                    if (linkType == LinkType.PHYSICAL_TABLE) {
                        physicalTableRow = m;
                        physicalTableLinkFound = true;
                    }
                    if (linkType == LinkType.PARENT_TABLE) {
                        parentTableRow = m;
                        parentTableLinkFound = true;
                    }
                }
                if (physicalTableLinkFound && parentTableLinkFound) {
                    break;
                }
                i--;
            }
        }
        if (!parentTableLinkFound) {
            parentTenantSchemaTableNames[0] = null;
            parentTenantSchemaTableNames[1] = null;
            parentTenantSchemaTableNames[2] = null;

        }
        if (!physicalTableLinkFound) {
            physicalSchemaTableNames[0] = null;
            physicalSchemaTableNames[1] = null;
            physicalSchemaTableNames[2] = null;
        }
        if (physicalTableLinkFound) {
            getSchemaTableNames(physicalTableRow, physicalSchemaTableNames);
        }
        if (parentTableLinkFound) {
            getSchemaTableNames(parentTableRow, parentTenantSchemaTableNames);
        }
    }

    private static void getSchemaTableNames(Mutation row, byte[][] schemaTableNames) {
        byte[][] rowKeyMetaData = new byte[5][];
        getVarChars(row.getRow(), 5, rowKeyMetaData);
        byte[] tenantId = rowKeyMetaData[PhoenixDatabaseMetaData.TENANT_ID_INDEX];
        byte[] colBytes = rowKeyMetaData[PhoenixDatabaseMetaData.COLUMN_NAME_INDEX];
        byte[] famBytes = rowKeyMetaData[PhoenixDatabaseMetaData.FAMILY_NAME_INDEX];
        if ((colBytes == null || colBytes.length == 0) && (famBytes != null && famBytes.length > 0)) {
            byte[] sName =
                    SchemaUtil.getSchemaNameFromFullName(famBytes).getBytes(StandardCharsets.UTF_8);
            byte[] tName =
                    SchemaUtil.getTableNameFromFullName(famBytes).getBytes(StandardCharsets.UTF_8);
            schemaTableNames[0] = tenantId;
            schemaTableNames[1] = sName;
            schemaTableNames[2] = tName;
        }
    }

    @Override
    public void createTable(RpcController controller, CreateTableRequest request,
                            RpcCallback<MetaDataResponse> done) {
        MetaDataResponse.Builder builder = MetaDataResponse.newBuilder();
        byte[][] rowKeyMetaData = new byte[3][];
        byte[] schemaName = null;
        byte[] tableName = null;
        String fullTableName = null;
        try {
            int clientVersion = request.getClientVersion();
            List<Mutation> tableMetadata = ProtobufUtil.getMutations(request);
            MetaDataUtil.getTenantIdAndSchemaAndTableName(tableMetadata, rowKeyMetaData);
            byte[] tenantIdBytes = rowKeyMetaData[PhoenixDatabaseMetaData.TENANT_ID_INDEX];
            schemaName = rowKeyMetaData[PhoenixDatabaseMetaData.SCHEMA_NAME_INDEX];
            tableName = rowKeyMetaData[PhoenixDatabaseMetaData.TABLE_NAME_INDEX];
            fullTableName = SchemaUtil.getTableName(schemaName, tableName);
            boolean isNamespaceMapped = MetaDataUtil.isNameSpaceMapped(tableMetadata, GenericKeyValueBuilder.INSTANCE,
                    new ImmutableBytesWritable());
            final IndexType indexType = MetaDataUtil.getIndexType(tableMetadata, GenericKeyValueBuilder.INSTANCE,
                    new ImmutableBytesWritable());
            byte[] parentSchemaName = null;
            byte[] parentTableName = null;
            PTable parentTable = request.hasParentTable() ? PTableImpl.createFromProto(request.getParentTable()) : null;
            PTableType tableType = MetaDataUtil.getTableType(tableMetadata, GenericKeyValueBuilder.INSTANCE, new ImmutableBytesWritable());

            // Load table to see if it already exists
            byte[] tableKey = SchemaUtil.getTableKey(tenantIdBytes, schemaName, tableName);
            ImmutableBytesPtr cacheKey = new ImmutableBytesPtr(tableKey);
            long clientTimeStamp = MetaDataUtil.getClientTimeStamp(tableMetadata);
            boolean isChangeDetectionEnabled = MetaDataUtil.getChangeDetectionEnabled(tableMetadata);

            PTable table = null;
            // Get as of latest timestamp so we can detect if we have a newer table that already
            // exists without making an additional query
            table = loadTable(env, tableKey, cacheKey, clientTimeStamp, HConstants.LATEST_TIMESTAMP,
                    clientVersion);
            if (table != null) {
                if (table.getTimeStamp() < clientTimeStamp) {
                    // If the table is older than the client time stamp and it's deleted,
                    // continue
                    if (!isTableDeleted(table)) {
                        builder.setReturnCode(MetaDataProtos.MutationCode.TABLE_ALREADY_EXISTS);
                        builder.setMutationTime(EnvironmentEdgeManager.currentTimeMillis());
                        builder.setTable(PTableImpl.toProto(table));
                        done.run(builder.build());
                        return;
                    }
                } else {
                    builder.setReturnCode(MetaDataProtos.MutationCode.NEWER_TABLE_FOUND);
                    builder.setMutationTime(EnvironmentEdgeManager.currentTimeMillis());
                    builder.setTable(PTableImpl.toProto(table));
                    done.run(builder.build());
                    return;
                }
            }

            // check if the table was previously dropped, but had child views that have not
            // yet been cleaned up.
            // Note that for old clients connecting to a 4.15 server whose metadata hasn't been
            // upgraded, we disallow dropping a base table that has child views, so in that case
            // this is a no-op (See PHOENIX-5544)
            if (!Bytes.toString(schemaName).equals(QueryConstants.SYSTEM_SCHEMA_NAME)) {
                ServerViewUtil.dropChildViews(env, tenantIdBytes, schemaName, tableName,
                        getSystemTableForChildLinks(clientVersion, env.getConfiguration())
                                .getName());
            }

            byte[] parentTableKey = null;
            Set<TableName> indexes = new HashSet<TableName>();
            ;
            byte[] cPhysicalName = SchemaUtil.getPhysicalHBaseTableName(schemaName, tableName, isNamespaceMapped)
                    .getBytes();
            byte[] cParentPhysicalName = null;
            if (tableType == PTableType.VIEW) {
                byte[][] parentSchemaTableNames = new byte[3][];
                byte[][] parentPhysicalSchemaTableNames = new byte[3][];
                getParentAndPhysicalNames(tableMetadata, parentSchemaTableNames, parentPhysicalSchemaTableNames);
                if (parentPhysicalSchemaTableNames[2] != null) {
                    if (parentTable == null) {
                        // This is needed when we connect with a 4.14 client to
                        // a 4.15.0+ server.
                        // In that case we need to resolve the parent table on
                        // the server.
                        parentTable = doGetTable(ByteUtil.EMPTY_BYTE_ARRAY,
                                parentPhysicalSchemaTableNames[1],
                                parentPhysicalSchemaTableNames[2], clientTimeStamp, clientVersion);
                        if (parentTable == null) {
                            builder.setReturnCode(
                                    MetaDataProtos.MutationCode.PARENT_TABLE_NOT_FOUND);
                            builder.setMutationTime(EnvironmentEdgeManager.currentTimeMillis());
                            done.run(builder.build());
                            return;
                        }
                        if (parentSchemaTableNames[2] != null
                                && Bytes.compareTo(parentSchemaTableNames[2],
                                        parentPhysicalSchemaTableNames[2]) != 0) {
                            // if view is created on view
                            byte[] tenantId = parentSchemaTableNames[0] == null
                                    ? ByteUtil.EMPTY_BYTE_ARRAY
                                    : parentSchemaTableNames[0];
                            parentTable = doGetTable(tenantId, parentSchemaTableNames[1],
                                    parentSchemaTableNames[2], clientTimeStamp, clientVersion);
                            if (parentTable == null) {
                                // it could be a global view
                                parentTable = doGetTable(ByteUtil.EMPTY_BYTE_ARRAY,
                                        parentSchemaTableNames[1], parentSchemaTableNames[2],
                                        clientTimeStamp, clientVersion);
                            }
                        }
                        if (parentTable == null) {
                            builder.setReturnCode(
                                    MetaDataProtos.MutationCode.PARENT_TABLE_NOT_FOUND);
                            builder.setMutationTime(EnvironmentEdgeManager.currentTimeMillis());
                            done.run(builder.build());
                            return;
                        }
                    }
                    parentTableKey = SchemaUtil.getTableKey(ByteUtil.EMPTY_BYTE_ARRAY,
                            parentPhysicalSchemaTableNames[1], parentPhysicalSchemaTableNames[2]);
                    cParentPhysicalName = parentTable.getPhysicalName().getBytes();
                    for (PTable index : parentTable.getIndexes()) {
                        indexes.add(TableName.valueOf(index.getPhysicalName().getBytes()));
                    }
                } else {
                    // Mapped View
                    cParentPhysicalName = SchemaUtil.getPhysicalHBaseTableName(
                            schemaName, tableName, isNamespaceMapped).getBytes();

                }
                parentSchemaName = parentPhysicalSchemaTableNames[1];
                parentTableName = parentPhysicalSchemaTableNames[2];

            } else if (tableType == PTableType.INDEX) {
                parentSchemaName = schemaName;
                /*
                 * For an index we lock the parent table's row which could be a physical table or a view.
                 * If the parent table is a physical table, then the tenantIdBytes is empty because
                 * we allow creating an index with a tenant connection only if the parent table is a view.
                 */
                parentTableName = MetaDataUtil.getParentTableName(tableMetadata);
                parentTableKey = SchemaUtil.getTableKey(tenantIdBytes, parentSchemaName, parentTableName);
                if (parentTable == null) {
                    // This is needed when we connect with a 4.14 client to a 4.15.0+ server.
                    // In that case we need to resolve the parent table on the server.
                    parentTable =
                            doGetTable(tenantIdBytes, parentSchemaName, parentTableName, clientTimeStamp, null,
                                    request.getClientVersion());
                }
                if (IndexType.LOCAL == indexType) {
                    cPhysicalName = parentTable.getPhysicalName().getBytes();
                    cParentPhysicalName = parentTable.getPhysicalName().getBytes();
                } else if (parentTable.getType() == PTableType.VIEW) {
                    // The view index physical table name is constructed from logical name of base table.
                    // For example, _IDX_SC.TBL1 is the view index name and SC.TBL1 is the logical name of the base table.
                    String namepaceMappedParentLogicalName = MetaDataUtil.getNamespaceMappedName(parentTable.getBaseTableLogicalName(), isNamespaceMapped);
                    cPhysicalName = MetaDataUtil.getViewIndexPhysicalName(namepaceMappedParentLogicalName.getBytes(StandardCharsets.UTF_8));
                    cParentPhysicalName = parentTable.getPhysicalName().getBytes();
                } else {
                    cParentPhysicalName = SchemaUtil
                            .getPhysicalHBaseTableName(parentSchemaName, parentTableName, isNamespaceMapped).getBytes();
                }
            }

            getCoprocessorHost().preCreateTable(Bytes.toString(tenantIdBytes),
                    fullTableName,
                    (tableType == PTableType.VIEW) ? null : TableName.valueOf(cPhysicalName),
                    cParentPhysicalName == null ? null : TableName.valueOf(cParentPhysicalName), tableType,
                    /* TODO: During inital create we may not need the family map */
                    Collections.<byte[]>emptySet(), indexes);

            Region region = env.getRegion();
            List<RowLock> locks = Lists.newArrayList();
            // Place a lock using key for the table to be created
            try {
                acquireLock(region, tableKey, locks);

                // If the table key resides outside the region, return without doing anything
                MetaDataMutationResult result = checkTableKeyInRegion(tableKey, region);
                if (result != null) {
                    done.run(MetaDataMutationResult.toProto(result));
                    return;
                }

                if (parentTableName != null) {
                    // From 4.15 onwards we only need to lock the parent table :
                    // 1) when creating an index on a table or a view
                    // 2) if allowSplittableSystemCatalogRollback is true we try to lock the parent table to prevent it
                    // from changing concurrently while a view is being created
                    if (tableType == PTableType.INDEX || allowSplittableSystemCatalogRollback) {
                        result = checkTableKeyInRegion(parentTableKey, region);
                        if (result != null) {
                            LOGGER.error("Unable to lock parentTableKey " + Bytes.toStringBinary(parentTableKey));
                            // if allowSplittableSystemCatalogRollback is true and we can't lock the parentTableKey (because
                            // SYSTEM.CATALOG already split) return UNALLOWED_TABLE_MUTATION so that the client
                            // knows the create statement failed
                            MetaDataProtos.MutationCode code = tableType == PTableType.INDEX ?
                                    MetaDataProtos.MutationCode.TABLE_NOT_IN_REGION :
                                    MetaDataProtos.MutationCode.UNALLOWED_TABLE_MUTATION;
                            builder.setReturnCode(code);
                            builder.setMutationTime(EnvironmentEdgeManager.currentTimeMillis());
                            done.run(builder.build());
                            return;
                        }
                        acquireLock(region, parentTableKey, locks);
                    }
                    // make sure we haven't gone over our threshold for indexes on this table.
                    if (execeededIndexQuota(tableType, parentTable)) {
                        builder.setReturnCode(MetaDataProtos.MutationCode.TOO_MANY_INDEXES);
                        builder.setMutationTime(EnvironmentEdgeManager.currentTimeMillis());
                        done.run(builder.build());
                        return;
                    }
                }

                // Add cell for ROW_KEY_ORDER_OPTIMIZABLE = true, as we know that new tables
                // conform the correct row key. The exception is for a VIEW, which the client
                // sends over depending on its base physical table.
                if (tableType != PTableType.VIEW) {
                    UpgradeUtil.addRowKeyOrderOptimizableCell(tableMetadata, tableKey, clientTimeStamp);
                }
                // If the parent table of the view has the auto partition sequence name attribute, modify the
                // tableMetadata and set the view statement and partition column correctly
                if (parentTable != null && parentTable.getAutoPartitionSeqName() != null) {
                    long autoPartitionNum = 1;
                    try (PhoenixConnection connection = QueryUtil.getConnectionOnServer(env.getConfiguration()).unwrap(PhoenixConnection.class);
                         Statement stmt = connection.createStatement()) {
                        String seqName = parentTable.getAutoPartitionSeqName();
                        // Not going through the standard route of using statement.execute() as that code path
                        // is blocked if the metadata hasn't been been upgraded to the new minor release.
                        String seqNextValueSql = String.format("SELECT NEXT VALUE FOR %s", seqName);
                        PhoenixStatement ps = stmt.unwrap(PhoenixStatement.class);
                        QueryPlan plan = ps.compileQuery(seqNextValueSql);
                        ResultIterator resultIterator = plan.iterator();
                        PhoenixResultSet rs = ps.newResultSet(resultIterator, plan.getProjector(), plan.getContext());
                        rs.next();
                        autoPartitionNum = rs.getLong(1);
                    } catch (SequenceNotFoundException e) {
                        builder.setReturnCode(MetaDataProtos.MutationCode.AUTO_PARTITION_SEQUENCE_NOT_FOUND);
                        builder.setMutationTime(EnvironmentEdgeManager.currentTimeMillis());
                        done.run(builder.build());
                        return;
                    }
                    PColumn autoPartitionCol = parentTable.getPKColumns().get(MetaDataUtil.getAutoPartitionColIndex(parentTable));
                    if (!PLong.INSTANCE.isCoercibleTo(autoPartitionCol.getDataType(), autoPartitionNum)) {
                        builder.setReturnCode(MetaDataProtos.MutationCode.CANNOT_COERCE_AUTO_PARTITION_ID);
                        builder.setMutationTime(EnvironmentEdgeManager.currentTimeMillis());
                        done.run(builder.build());
                        return;
                    }
                    builder.setAutoPartitionNum(autoPartitionNum);

                    // set the VIEW STATEMENT column of the header row
                    Put tableHeaderPut = MetaDataUtil.getPutOnlyTableHeaderRow(tableMetadata);
                    NavigableMap<byte[], List<Cell>> familyCellMap = tableHeaderPut.getFamilyCellMap();
                    List<Cell> cells = familyCellMap.get(TABLE_FAMILY_BYTES);
                    Cell cell = cells.get(0);
                    String autoPartitionWhere = QueryUtil.getViewPartitionClause(MetaDataUtil.getAutoPartitionColumnName(parentTable), autoPartitionNum);
                    String hbaseVersion = VersionInfo.getVersion();
                    ImmutableBytesPtr ptr = new ImmutableBytesPtr();
                    KeyValueBuilder kvBuilder = KeyValueBuilder.get(hbaseVersion);
                    MetaDataUtil.getMutationValue(tableHeaderPut, VIEW_STATEMENT_BYTES, kvBuilder, ptr);
                    byte[] value = ptr.copyBytesIfNecessary();
                    byte[] viewStatement = null;
                    // if we have an existing where clause add the auto partition where clause to it
                    if (!Bytes.equals(value, QueryConstants.EMPTY_COLUMN_VALUE_BYTES)) {
                        viewStatement = Bytes.add(value, Bytes.toBytes(" AND "), Bytes.toBytes(autoPartitionWhere));
                    } else {
                        viewStatement = Bytes.toBytes(QueryUtil.getViewStatement(parentTable.getSchemaName().getString(), parentTable.getTableName().getString(), autoPartitionWhere));
                    }
                    Cell viewStatementCell =
                            PhoenixKeyValueUtil.newKeyValue(cell.getRowArray(),
                                cell.getRowOffset(), cell.getRowLength(), cell.getFamilyArray(),
                                cell.getFamilyOffset(), cell.getFamilyLength(),
                                VIEW_STATEMENT_BYTES, 0, VIEW_STATEMENT_BYTES.length,
                                cell.getTimestamp(), viewStatement, 0, viewStatement.length,
                                cell.getType());
                    cells.add(viewStatementCell);

                    // set the IS_VIEW_REFERENCED column of the auto partition column row
                    Put autoPartitionPut = MetaDataUtil.getPutOnlyAutoPartitionColumn(parentTable, tableMetadata);
                    familyCellMap = autoPartitionPut.getFamilyCellMap();
                    cells = familyCellMap.get(TABLE_FAMILY_BYTES);
                    cell = cells.get(0);
                    PDataType dataType = autoPartitionCol.getDataType();
                    Object val = dataType.toObject(autoPartitionNum, PLong.INSTANCE);
                    byte[] bytes = new byte[dataType.getByteSize() + 1];
                    dataType.toBytes(val, bytes, 0);
                    Cell viewConstantCell =
                            PhoenixKeyValueUtil.newKeyValue(cell.getRowArray(),
                                cell.getRowOffset(), cell.getRowLength(), cell.getFamilyArray(),
                                cell.getFamilyOffset(), cell.getFamilyLength(),
                                VIEW_CONSTANT_BYTES, 0, VIEW_CONSTANT_BYTES.length,
                                cell.getTimestamp(), bytes, 0, bytes.length, cell.getType());
                    cells.add(viewConstantCell);
                }
                Long indexId = null;
                if (request.hasAllocateIndexId() && request.getAllocateIndexId()) {
                    String tenantIdStr = tenantIdBytes.length == 0 ? null : Bytes.toString(tenantIdBytes);
                    try (PhoenixConnection connection = QueryUtil.getConnectionOnServer(env.getConfiguration()).unwrap(PhoenixConnection.class)) {
                        PName physicalName = parentTable.getPhysicalName();
                        long seqValue = getViewIndexSequenceValue(connection, tenantIdStr, parentTable);
                        Put tableHeaderPut = MetaDataUtil.getPutOnlyTableHeaderRow(tableMetadata);
                        NavigableMap<byte[], List<Cell>> familyCellMap = tableHeaderPut.getFamilyCellMap();
                        List<Cell> cells = familyCellMap.get(TABLE_FAMILY_BYTES);
                        Cell cell = cells.get(0);
                        PDataType<?> dataType = MetaDataUtil.getIndexDataType(tableMetadata,
                                GenericKeyValueBuilder.INSTANCE, new ImmutableBytesWritable());
                        Object val = dataType.toObject(seqValue, PLong.INSTANCE);
                        byte[] bytes = new byte[dataType.getByteSize() + 1];
                        dataType.toBytes(val, bytes, 0);
                        Cell indexIdCell =
                                PhoenixKeyValueUtil.newKeyValue(cell.getRowArray(),
                                    cell.getRowOffset(), cell.getRowLength(),
                                    cell.getFamilyArray(), cell.getFamilyOffset(),
                                    cell.getFamilyLength(), VIEW_INDEX_ID_BYTES, 0,
                                    VIEW_INDEX_ID_BYTES.length, cell.getTimestamp(), bytes, 0,
                                    bytes.length, cell.getType());
                        cells.add(indexIdCell);
                        indexId = seqValue;
                    }
                }

                // The mutations to create a table are written in the following order:
                // 1. Write the child link as if the next two steps fail we
                // ignore missing children while processing a parent
                // (this is already done at this point, as a separate client-server RPC
                // to the ChildLinkMetaDataEndpoint coprocessor)
                // 2. Update the encoded column qualifier for the parent table if its on a
                // different region server (for tables that use column qualifier encoding)
                // if the next step fails we end up wasting a few col qualifiers
                // 3. Finally write the mutations to create the table

                if (tableType == PTableType.VIEW) {
                    // If we are connecting with an old client to a server that has new metadata
                    // i.e. it was previously connected to by a 4.15 client, then the client will
                    // also send the parent->child link metadata to SYSTEM.CATALOG rather than using
                    // the new ChildLinkMetaDataEndpoint coprocessor. In this case, we must continue
                    // doing the server-server RPC to send these mutations to SYSTEM.CHILD_LINK.
                    if (clientVersion < MIN_SPLITTABLE_SYSTEM_CATALOG &&
                            getSystemTableForChildLinks(clientVersion, env.getConfiguration()).equals(
                                    SchemaUtil.getPhysicalTableName(SYSTEM_CHILD_LINK_NAME_BYTES,
                                            env.getConfiguration()))) {
                        List<Mutation> childLinkMutations =
                                MetaDataUtil.removeChildLinkMutations(tableMetadata);
                        MetaDataResponse response =
                                processRemoteRegionMutations(
                                        PhoenixDatabaseMetaData.SYSTEM_CHILD_LINK_NAME_BYTES,
                                        childLinkMutations, UNABLE_TO_CREATE_CHILD_LINK);
                        if (response != null) {
                            done.run(response);
                            return;
                        }
                    }
                    // Pass in the parent's PTable so that we only tag cells corresponding to the
                    // view's property in case they are different from the parent
                    ViewUtil.addTagsToPutsForViewAlteredProperties(tableMetadata, parentTable,
                            (ExtendedCellBuilder)env.getCellBuilder());
                }
                //set the last DDL timestamp to the current server time since we're creating the
                // table/index/views.
                tableMetadata.add(MetaDataUtil.getLastDDLTimestampUpdate(tableKey,
                    clientTimeStamp, EnvironmentEdgeManager.currentTimeMillis()));
                if (tableType == INDEX) {
                    // Invalidate the cache on each regionserver for parent table/view.
                    List<InvalidateServerMetadataCacheRequest> requests = new ArrayList<>();
                    requests.add(new InvalidateServerMetadataCacheRequest(tenantIdBytes,
                            parentSchemaName, parentTableName));
                    invalidateServerMetadataCache(requests);
                    long currentTimestamp = EnvironmentEdgeManager.currentTimeMillis();
                    // If table type is index, then update the last ddl timestamp of the parent
                    // table or immediate parent view.
                    tableMetadata.add(MetaDataUtil.getLastDDLTimestampUpdate(parentTableKey,
                            currentTimestamp, currentTimestamp));
                }

                //and if we're doing change detection on this table or view, notify the
                //external schema registry and get its schema id
                if (isChangeDetectionEnabled) {
                    long startTime = EnvironmentEdgeManager.currentTimeMillis();
                    try {
                        exportSchema(tableMetadata, tableKey, clientTimeStamp, clientVersion, null);
                        metricsSource.incrementCreateExportCount();
                        metricsSource.updateCreateExportTime(EnvironmentEdgeManager.currentTimeMillis() - startTime);
                    } catch (IOException ie){
                        metricsSource.incrementCreateExportFailureCount();
                        metricsSource.updateCreateExportFailureTime(EnvironmentEdgeManager.currentTimeMillis() - startTime);
                        //If we fail to write to the schema registry, fail the entire
                        //CREATE TABLE or VIEW operation so we stay consistent
                        LOGGER.error("Error writing schema to external schema registry", ie);
                        builder.setReturnCode(
                            MetaDataProtos.MutationCode.ERROR_WRITING_TO_SCHEMA_REGISTRY);
                        builder.setMutationTime(EnvironmentEdgeManager.currentTimeMillis());
                        done.run(builder.build());
                        return;
                    }
                }

                // When we drop a view we first drop the view metadata and then drop the parent->child linking row
                List<Mutation> localMutations =
                        Lists.newArrayListWithExpectedSize(tableMetadata.size());
                List<Mutation> remoteMutations = Lists.newArrayListWithExpectedSize(2);
                // check to see if there are any mutations that should not be applied to this region
                separateLocalAndRemoteMutations(region, tableMetadata, localMutations, remoteMutations);
                if (!remoteMutations.isEmpty()) {
                    // there should only be remote mutations if we are creating a view that uses
                    // encoded column qualifiers (the remote mutations are to update the encoded
                    // column qualifier counter on the parent table)
                    if (parentTable != null && tableType == PTableType.VIEW && parentTable
                            .getEncodingScheme() != QualifierEncodingScheme.NON_ENCODED_QUALIFIERS) {
                        // TODO: Avoid doing server-server RPC when we have held row locks
                        MetaDataResponse response =
                                processRemoteRegionMutations(
                                        PhoenixDatabaseMetaData.SYSTEM_CATALOG_NAME_BYTES,
                                        remoteMutations, MetaDataProtos.MutationCode.UNABLE_TO_UPDATE_PARENT_TABLE);
                        clearRemoteTableFromCache(clientTimeStamp,
                                parentTable.getSchemaName() != null
                                        ? parentTable.getSchemaName().getBytes()
                                        : ByteUtil.EMPTY_BYTE_ARRAY,
                                parentTable.getTableName().getBytes());
                        if (response != null) {
                            done.run(response);
                            return;
                        }
                    } else {
                        String msg = "Found unexpected mutations while creating " + fullTableName;
                        LOGGER.error(msg);
                        for (Mutation m : remoteMutations) {
                            LOGGER.debug("Mutation rowkey : " + Bytes.toStringBinary(m.getRow()));
                            LOGGER.debug("Mutation family cell map : " + m.getFamilyCellMap());
                        }
                        throw new IllegalStateException(msg);
                    }
                }

                // TODO: Switch this to HRegion#batchMutate when we want to support indexes on the
                // system table. Basically, we get all the locks that we don't already hold for all the
                // tableMetadata rows. This ensures we don't have deadlock situations (ensuring
                // primary and then index table locks are held, in that order). For now, we just don't support
                // indexing on the system table. This is an issue because of the way we manage batch mutation
                // in the Indexer.
                mutateRowsWithLocks(this.accessCheckEnabled, region, localMutations, Collections.<byte[]>emptySet(),
                    HConstants.NO_NONCE, HConstants.NO_NONCE);

                // Invalidate the cache - the next getTable call will add it
                // TODO: consider loading the table that was just created here, patching up the parent table, and updating the cache
                Cache<ImmutableBytesPtr, PMetaDataEntity> metaDataCache = GlobalCache.getInstance(this.env).getMetaDataCache();
                if (parentTableKey != null) {
                    metaDataCache.invalidate(new ImmutableBytesPtr(parentTableKey));
                }
                metaDataCache.invalidate(cacheKey);
                // Get timeStamp from mutations - the above method sets it if it's unset
                long currentTimeStamp = MetaDataUtil.getClientTimeStamp(tableMetadata);
                builder.setReturnCode(MetaDataProtos.MutationCode.TABLE_NOT_FOUND);
                if (indexId != null) {
                    builder.setViewIndexId(indexId);
                    builder.setViewIndexIdType(PLong.INSTANCE.getSqlType());
                }
                builder.setMutationTime(currentTimeStamp);
                //send the newly built table back because we generated the DDL timestamp server
                // side and the client doesn't have it.
                if (clientTimeStamp != HConstants.LATEST_TIMESTAMP) {
                    // if a client uses a connection with currentSCN=t to create the table,
                    // the table is created with timestamp 't' but the timestamp range in the scan
                    // used by buildTable does not include 't' due to how SCN is implemented.
                    clientTimeStamp += 1;
                }
                PTable newTable = buildTable(tableKey, cacheKey, region,
                    clientTimeStamp, clientVersion);
                if (newTable != null) {
                    builder.setTable(PTableImpl.toProto(newTable));
                }

                done.run(builder.build());

                updateCreateTableDdlSuccessMetrics(tableType);
                LOGGER.info("{} created successfully, tableName: {}", tableType, fullTableName);
            } finally {
                ServerUtil.releaseRowLocks(locks);
            }
        } catch (Throwable t) {
            LOGGER.error("createTable failed", t);
            ProtobufUtil.setControllerException(controller,
                    ClientUtil.createIOException(fullTableName, t));
        }
    }

    private void updateCreateTableDdlSuccessMetrics(PTableType tableType) {
        if (tableType == PTableType.TABLE || tableType == PTableType.SYSTEM) {
            metricsSource.incrementCreateTableCount();
        } else if (tableType == PTableType.VIEW) {
            metricsSource.incrementCreateViewCount();
        } else if (tableType == PTableType.INDEX) {
            metricsSource.incrementCreateIndexCount();
        }
    }

    private void exportSchema(List<Mutation> tableMetadata, byte[] tableKey, long clientTimestamp,
                              int clientVersion, PTable oldTable) throws SQLException, IOException {
        List<Cell> tableCellList = MetaDataUtil.getTableCellsFromMutations(tableMetadata);

        List<List<Cell>> allColumnsCellList = MetaDataUtil.getColumnAndLinkCellsFromMutations(tableMetadata);
        //getTableFromCells assumes the Cells are sorted as they would be when reading from HBase
        Collections.sort(tableCellList, KeyValue.COMPARATOR);
        for (List<Cell> columnCellList : allColumnsCellList) {
            Collections.sort(columnCellList, KeyValue.COMPARATOR);
        }

        PTable newTable = getTableFromCells(tableCellList, allColumnsCellList, clientTimestamp,
            clientVersion, oldTable);
        PTable parentTable = null;
        //if this is a view, we need to get the columns from its parent table / view
        if (newTable != null && newTable.getType().equals(PTableType.VIEW)) {
            // TODO why creating generic connection and not getConnectionOnServer?
            try (PhoenixConnection conn = (PhoenixConnection)
                ConnectionUtil.getInputConnection(env.getConfiguration())) {
                newTable = ViewUtil.addDerivedColumnsAndIndexesFromAncestors(conn, newTable);
            }
        }
        Configuration conf = env.getConfiguration();
        SchemaRegistryRepository exporter = SchemaRegistryRepositoryFactory.
            getSchemaRegistryRepository(conf);
        if (exporter != null) {
            SchemaWriter schemaWriter = SchemaWriterFactory.getSchemaWriter(conf);
            //we export to an external schema registry, then put the schema id
            //to lookup the schema in the registry into SYSTEM.CATALOG so we
            //can look it up later (and use it in WAL annotations)

            //Note that if we succeed here but the write to SYSTEM.CATALOG fails,
            //we can have "orphaned" rows in the schema registry because there's
            //no way to make this fully atomic.
            String externalSchemaId =
                exporter.exportSchema(schemaWriter, newTable);
            tableMetadata.add(MetaDataUtil.getExternalSchemaIdUpdate(tableKey,
                externalSchemaId));

        }
    }

    private long getViewIndexSequenceValue(PhoenixConnection connection, String tenantIdStr, PTable parentTable) throws SQLException {
        int nSequenceSaltBuckets = connection.getQueryServices().getSequenceSaltBuckets();
        // parentTable is parent of the view index which is the view. View table name is _IDX_+logical name of base table
        // Since parent is the view, the parentTable.getBaseTableLogicalName() returns the logical full name of the base table
        PName parentName = parentTable.getBaseTableLogicalName();
        if (parentName == null) {
            parentName = SchemaUtil.getPhysicalHBaseTableName(parentTable.getSchemaName(), parentTable.getTableName(), parentTable.isNamespaceMapped());
        }
        SequenceKey key = MetaDataUtil.getViewIndexSequenceKey(tenantIdStr, parentName,
                nSequenceSaltBuckets, parentTable.isNamespaceMapped());
        // Earlier sequence was created at (SCN-1/LATEST_TIMESTAMP) and incremented at the client max(SCN,dataTable.getTimestamp), but it seems we should
        // use always LATEST_TIMESTAMP to avoid seeing wrong sequence values by different connection having SCN
        // or not.
        long sequenceTimestamp = HConstants.LATEST_TIMESTAMP;
        try {
            connection.getQueryServices().createSequence(key.getTenantId(), key.getSchemaName(), key.getSequenceName(),
                    Short.MIN_VALUE, 1, 1, Long.MIN_VALUE, Long.MAX_VALUE, false, sequenceTimestamp);
        } catch (SequenceAlreadyExistsException e) {
            //someone else got here first and created the sequence, or it was pre-existing. Not a problem.
        }


        long[] seqValues = new long[1];
        SQLException[] sqlExceptions = new SQLException[1];
        connection.getQueryServices().incrementSequences(Collections.singletonList(new SequenceAllocation(key, 1)),
                HConstants.LATEST_TIMESTAMP, seqValues, sqlExceptions);
        if (sqlExceptions[0] != null) {
            throw sqlExceptions[0];
        }
        return seqValues[0];
    }

    private boolean execeededIndexQuota(PTableType tableType, PTable parentTable) {
        return PTableType.INDEX == tableType && parentTable.getIndexes().size() >= maxIndexesPerTable;
    }

    private void separateLocalAndRemoteMutations(Region region, List<Mutation> mutations,
                                                 List<Mutation> localMutations, List<Mutation> remoteMutations) {
        RegionInfo regionInfo = region.getRegionInfo();
        for (Mutation mutation : mutations) {
            if (regionInfo.containsRow(mutation.getRow())) {
                localMutations.add(mutation);
            } else {
                remoteMutations.add(mutation);
            }
        }
    }

    @Override
    public void dropTable(RpcController controller, DropTableRequest request,
                          RpcCallback<MetaDataResponse> done) {
        MetaDataResponse.Builder builder = MetaDataResponse.newBuilder();
        boolean isCascade = request.getCascade();
        byte[][] rowKeyMetaData = new byte[3][];
        String tableType = request.getTableType();
        byte[] schemaName = null;
        byte[] tableOrViewName = null;
        boolean dropTableStats = false;
        final int clientVersion = request.getClientVersion();
        try {
            List<Mutation> tableMetadata = ProtobufUtil.getMutations(request);
            List<Mutation> childLinkMutations = Lists.newArrayList();
            MetaDataUtil.getTenantIdAndSchemaAndTableName(tableMetadata, rowKeyMetaData);
            byte[] tenantIdBytes = rowKeyMetaData[PhoenixDatabaseMetaData.TENANT_ID_INDEX];
            schemaName = rowKeyMetaData[PhoenixDatabaseMetaData.SCHEMA_NAME_INDEX];
            tableOrViewName = rowKeyMetaData[PhoenixDatabaseMetaData.TABLE_NAME_INDEX];
            String fullTableName = SchemaUtil.getTableName(schemaName, tableOrViewName);
            PTableType pTableType = PTableType.fromSerializedValue(tableType);
            // Disallow deletion of a system table
            if (pTableType == PTableType.SYSTEM) {
                builder.setReturnCode(MetaDataProtos.MutationCode.UNALLOWED_TABLE_MUTATION);
                builder.setMutationTime(EnvironmentEdgeManager.currentTimeMillis());
                done.run(builder.build());
                return;
            }

            List<byte[]> tableNamesToDelete = Lists.newArrayList();
            List<SharedTableState> sharedTablesToDelete = Lists.newArrayList();

            byte[] lockKey = SchemaUtil.getTableKey(tenantIdBytes, schemaName, tableOrViewName);
            Region region = env.getRegion();
            MetaDataMutationResult result = checkTableKeyInRegion(lockKey, region);
            if (result != null) {
                done.run(MetaDataMutationResult.toProto(result));
                return;
            }

            byte[] parentTableName = MetaDataUtil.getParentTableName(tableMetadata);
            byte[] parentLockKey = null;
            // Only lock parent table for indexes
            if (parentTableName != null && pTableType == PTableType.INDEX) {
                parentLockKey = SchemaUtil.getTableKey(tenantIdBytes, schemaName, parentTableName);
                result = checkTableKeyInRegion(parentLockKey, region);
                if (result != null) {
                    done.run(MetaDataMutationResult.toProto(result));
                    return;
                }
            }

            long clientTimeStamp = MetaDataUtil.getClientTimeStamp(tableMetadata);
            PTable loadedTable = doGetTable(tenantIdBytes, schemaName, tableOrViewName,
                    clientTimeStamp, null, request.getClientVersion());
            if (loadedTable == null) {
                builder.setReturnCode(MetaDataProtos.MutationCode.TABLE_NOT_FOUND);
                builder.setMutationTime(EnvironmentEdgeManager.currentTimeMillis());
                done.run(builder.build());
                return;
            }
            getCoprocessorHost().preDropTable(Bytes.toString(tenantIdBytes),
                    SchemaUtil.getTableName(schemaName, tableOrViewName),
                    TableName.valueOf(loadedTable.getPhysicalName().getBytes()),
                    getParentPhysicalTableName(loadedTable), pTableType, loadedTable.getIndexes());

            if (pTableType == PTableType.TABLE || pTableType == PTableType.VIEW) {
                // check to see if the table has any child views
                try (Table hTable = ServerUtil.getHTableForCoprocessorScan(env,
                        getSystemTableForChildLinks(clientVersion, env.getConfiguration()))) {
                    // This call needs to be done before acquiring the row lock on the header row
                    // for the table/view being dropped, otherwise the calls to resolve its child
                    // views via PhoenixRuntime.getTableNoCache() will deadlock since this call
                    // itself needs to get the parent table which needs to acquire a write lock
                    // on the same header row
                    Pair<List<PTable>, List<TableInfo>> descendantViews =
                            findAllDescendantViews(hTable, env.getConfiguration(),
                                    tenantIdBytes, schemaName, tableOrViewName, clientTimeStamp,
                                    true);
                    List<PTable> legitimateChildViews = descendantViews.getFirst();
                    List<TableInfo> orphanChildViews = descendantViews.getSecond();
                    if (!legitimateChildViews.isEmpty()) {
                        if (!isCascade) {
                            LOGGER.error("DROP without CASCADE on tables or views with child views "
                                    + "is not permitted");
                            // DROP without CASCADE on tables/views with child views is
                            // not permitted
                            builder.setReturnCode(
                                    MetaDataProtos.MutationCode.UNALLOWED_TABLE_MUTATION);
                            builder.setMutationTime(EnvironmentEdgeManager.currentTimeMillis());
                            done.run(builder.build());
                            return;
                        }
                        if (clientVersion < MIN_SPLITTABLE_SYSTEM_CATALOG &&
                                !SchemaUtil.getPhysicalTableName(SYSTEM_CHILD_LINK_NAME_BYTES,
                                        env.getConfiguration()).equals(hTable.getName())) {
                            // (See PHOENIX-5544) For an old client connecting to a non-upgraded
                            // server, we disallow dropping a base table/view that has child views.
                            LOGGER.error("Dropping a table or view that has child views is "
                                    + "not permitted for old clients connecting to a new server "
                                    + "with old metadata (even if CASCADE is provided). "
                                    + "Please upgrade the client at least to  "
                                    + MIN_SPLITTABLE_SYSTEM_CATALOG_VERSION);
                            builder.setReturnCode(
                                    MetaDataProtos.MutationCode.UNALLOWED_TABLE_MUTATION);
                            builder.setMutationTime(EnvironmentEdgeManager.currentTimeMillis());
                            done.run(builder.build());
                            return;
                        }
                    }

                    // If the CASCADE option is provided and we have at least one legitimate/orphan
                    // view stemming from this parent and the client is 4.15+ (or older but
                    // connecting to an upgraded server), we use the SYSTEM.TASK table to
                    // asynchronously drop child views
                    if (isCascade && !(legitimateChildViews.isEmpty() && orphanChildViews.isEmpty())
                            && (clientVersion >= MIN_SPLITTABLE_SYSTEM_CATALOG ||
                            SchemaUtil.getPhysicalTableName(SYSTEM_CHILD_LINK_NAME_BYTES,
                                    env.getConfiguration()).equals(hTable.getName()))) {
                        try (PhoenixConnection conn =
                                QueryUtil.getConnectionOnServer(env.getConfiguration())
                                    .unwrap(PhoenixConnection.class)) {
                            ServerTask.addTask(new SystemTaskParams.SystemTaskParamsBuilder()
                                .setConn(conn)
                                .setTaskType(PTable.TaskType.DROP_CHILD_VIEWS)
                                .setTenantId(Bytes.toString(tenantIdBytes))
                                .setSchemaName(Bytes.toString(schemaName))
                                .setTableName(Bytes.toString(tableOrViewName))
                                .setTaskStatus(
                                    PTable.TaskStatus.CREATED.toString())
                                .setData(null)
                                .setPriority(null)
                                .setStartTs(null)
                                .setEndTs(null)
                                .setAccessCheckEnabled(this.accessCheckEnabled)
                                .build());
                        } catch (Throwable t) {
                            LOGGER.error("Adding a task to drop child views failed!", t);
                        }
                    }
                }
            }

            List<RowLock> locks = Lists.newArrayList();
            try {
                acquireLock(region, lockKey, locks);
                if (parentLockKey != null) {
                    acquireLock(region, parentLockKey, locks);
                }
                List<InvalidateServerMetadataCacheRequest> requests = new ArrayList<>();
                requests.add(new InvalidateServerMetadataCacheRequest(tenantIdBytes, schemaName,
                        tableOrViewName));
                if (pTableType == INDEX) {
                    requests.add(new InvalidateServerMetadataCacheRequest(tenantIdBytes, schemaName,
                            parentTableName));
                    long currentTimestamp = EnvironmentEdgeManager.currentTimeMillis();
                    // If table type is index, then update the last ddl timestamp of the parent
                    // table or immediate parent view.
                    tableMetadata.add(MetaDataUtil.getLastDDLTimestampUpdate(parentLockKey,
                            currentTimestamp, currentTimestamp));
                }
                invalidateServerMetadataCache(requests);
                List<ImmutableBytesPtr> invalidateList = new ArrayList<>();
                result = doDropTable(lockKey, tenantIdBytes, schemaName, tableOrViewName,
                        parentTableName, PTableType.fromSerializedValue(tableType), tableMetadata,
                        childLinkMutations, invalidateList, tableNamesToDelete,
                        sharedTablesToDelete, request.getClientVersion());
                if (result.getMutationCode() != MutationCode.TABLE_ALREADY_EXISTS) {
                    done.run(MetaDataMutationResult.toProto(result));
                    return;
                }
                Cache<ImmutableBytesPtr, PMetaDataEntity> metaDataCache =
                        GlobalCache.getInstance(this.env).getMetaDataCache();

                List<Mutation> localMutations =
                        Lists.newArrayListWithExpectedSize(tableMetadata.size());
                List<Mutation> remoteMutations = Lists.newArrayList();
                separateLocalAndRemoteMutations(region, tableMetadata, localMutations,
                        remoteMutations);
                if (!remoteMutations.isEmpty()) {
                    // while dropping a table all the mutations should be local
                    String msg = "Found unexpected mutations while dropping table "
                            + SchemaUtil.getTableName(schemaName, tableOrViewName);
                    LOGGER.error(msg);
                    for (Mutation m : remoteMutations) {
                        LOGGER.debug("Mutation rowkey : " + Bytes.toStringBinary(m.getRow()));
                        LOGGER.debug("Mutation family cell map : " + m.getFamilyCellMap());
                    }
                    throw new IllegalStateException(msg);
                }

                // drop rows from catalog on this region
                mutateRowsWithLocks(this.accessCheckEnabled, region, localMutations,
                        Collections.<byte[]>emptySet(), HConstants.NO_NONCE, HConstants.NO_NONCE);

                long currentTime = MetaDataUtil.getClientTimeStamp(tableMetadata);
                for (ImmutableBytesPtr ckey : invalidateList) {
                    metaDataCache.put(ckey, newDeletedTableMarker(currentTime));
                }
                if (parentLockKey != null) {
                    ImmutableBytesPtr parentCacheKey = new ImmutableBytesPtr(parentLockKey);
                    metaDataCache.invalidate(parentCacheKey);
                }

                // after the view metadata is dropped, drop parent->child link
                MetaDataResponse response = processRemoteRegionMutations(
                        getSystemTableForChildLinks(request.getClientVersion(),
                                env.getConfiguration()).getName(), childLinkMutations,
                        MetaDataProtos.MutationCode.UNABLE_TO_DELETE_CHILD_LINK);
                if (response != null) {
                    done.run(response);
                    return;
                }

                done.run(MetaDataMutationResult.toProto(result));
                dropTableStats = true;

                updateDropTableDdlSuccessMetrics(pTableType);
                LOGGER.info("{} dropped successfully, tableName: {}", pTableType, fullTableName);
            } finally {
                ServerUtil.releaseRowLocks(locks);
                if (dropTableStats) {
                    Thread statsDeleteHandler = new Thread(new StatsDeleteHandler(env,
                        loadedTable, tableNamesToDelete, sharedTablesToDelete),
                        "thread-statsdeletehandler");
                    statsDeleteHandler.setDaemon(true);
                    statsDeleteHandler.start();
                }
            }
        } catch (Throwable t) {
          LOGGER.error("dropTable failed", t);
          ProtobufUtil.setControllerException(controller, ClientUtil.createIOException(
                  SchemaUtil.getTableName(schemaName, tableOrViewName), t));
        }
    }

    private void updateDropTableDdlSuccessMetrics(PTableType pTableType) {
        if (pTableType == PTableType.TABLE || pTableType == PTableType.SYSTEM) {
            metricsSource.incrementDropTableCount();
        } else if (pTableType == PTableType.VIEW) {
            metricsSource.incrementDropViewCount();
        } else if (pTableType == PTableType.INDEX) {
            metricsSource.incrementDropIndexCount();
        }
    }

    private static class StatsDeleteHandler implements Runnable {
        PTable deletedTable;
        List<byte[]> physicalTableNames;
        List<MetaDataProtocol.SharedTableState> sharedTableStates;
        RegionCoprocessorEnvironment env;

        StatsDeleteHandler(RegionCoprocessorEnvironment env, PTable deletedTable, List<byte[]> physicalTableNames,
                          List<MetaDataProtocol.SharedTableState> sharedTableStates) {
            this.deletedTable = deletedTable;
            this.physicalTableNames = physicalTableNames;
            this.sharedTableStates = sharedTableStates;
            this.env = env;
        }

        @Override
        public void run() {
            try {
                User.runAsLoginUser(new PrivilegedExceptionAction<Object>() {
                    @Override
                    public Object run() throws Exception {
                        try (PhoenixConnection connection =
                                     QueryUtil.getConnectionOnServer(env.getConfiguration())
                                             .unwrap(PhoenixConnection.class)) {
                            try {
                                MetaDataUtil.deleteFromStatsTable(connection, deletedTable,
                                        physicalTableNames, sharedTableStates);
                                LOGGER.info("Table stats deleted successfully, tablename is {}."
                                    , deletedTable.getPhysicalName().getString());
                            } catch(Throwable t) {
                                LOGGER.warn("Exception while deleting stats of table "
                                        + deletedTable.getPhysicalName().getString()
                                        + " please check and delete stats manually");
                            }
                        }
                        return null;
                    }
                });
            } catch (IOException e) {
                LOGGER.warn("Exception while deleting stats of table "
                        + deletedTable.getPhysicalName().getString()
                        + " please check and delete stats manually");
            }
        }
    }

    private RowLock acquireLock(Region region, byte[] lockKey, List<RowLock> locks) throws IOException {
        RowLock rowLock = region.getRowLock(lockKey, false);
        if (rowLock == null) {
            throw new IOException("Failed to acquire lock on " + Bytes.toStringBinary(lockKey));
        }
        if (locks != null) {
            locks.add(rowLock);
        }
        return rowLock;
    }

    private MetaDataResponse processRemoteRegionMutations(byte[] systemTableName,
                                                          List<Mutation> remoteMutations, MetaDataProtos.MutationCode mutationCode) throws IOException {
        if (remoteMutations.isEmpty()) {
            return null;
        }
        MetaDataResponse.Builder builder = MetaDataResponse.newBuilder();
        try (Table hTable =
                ServerUtil.getHTableForCoprocessorScan(env,
                    SchemaUtil.getPhysicalTableName(systemTableName, env.getConfiguration()))) {
            hTable.batch(remoteMutations, null);
        } catch (Throwable t) {
            LOGGER.error("Unable to write mutations to " + Bytes.toString(systemTableName), t);
            builder.setReturnCode(mutationCode);
            builder.setMutationTime(EnvironmentEdgeManager.currentTimeMillis());
            return builder.build();
        }
        return null;
    }

    private MetaDataMutationResult doDropTable(byte[] key, byte[] tenantId, byte[] schemaName,
            byte[] tableName, byte[] parentTableName, PTableType tableType,
            List<Mutation> catalogMutations, List<Mutation> childLinkMutations,
            List<ImmutableBytesPtr> invalidateList, List<byte[]> tableNamesToDelete,
            List<SharedTableState> sharedTablesToDelete, int clientVersion)
            throws IOException, SQLException {

        Region region = env.getRegion();
        long clientTimeStamp = MetaDataUtil.getClientTimeStamp(catalogMutations);
        ImmutableBytesPtr cacheKey = new ImmutableBytesPtr(key);

        PTable table = getTableFromCache(cacheKey, clientTimeStamp, clientVersion);

        // We always cache the latest version - fault in if not in cache
        if (table != null || (table = buildTable(key, cacheKey, region, HConstants.LATEST_TIMESTAMP,
                clientVersion)) != null) {
            if (table.getTimeStamp() < clientTimeStamp) {
                if (isTableDeleted(table) || tableType != table.getType()) {
                    return new MetaDataMutationResult(MutationCode.TABLE_NOT_FOUND,
                            EnvironmentEdgeManager.currentTimeMillis(), null);
                }
            } else {
                return new MetaDataMutationResult(MutationCode.NEWER_TABLE_FOUND,
                        EnvironmentEdgeManager.currentTimeMillis(), null);
            }
        }
        // We didn't find a table at the latest timestamp, so either there is no table or
        // there was a table, but it's been deleted. In either case we want to return.
        if (table == null) {
            if (buildDeletedTable(key, cacheKey, region, clientTimeStamp) != null) {
                return new MetaDataMutationResult(MutationCode.NEWER_TABLE_FOUND,
                        EnvironmentEdgeManager.currentTimeMillis(), null);
            }
            return new MetaDataMutationResult(MutationCode.TABLE_NOT_FOUND,
                    EnvironmentEdgeManager.currentTimeMillis(), null);
        }
        // Make sure we're not deleting the "wrong" child
        if (parentTableName != null && table.getParentTableName() != null &&
                !Arrays.equals(parentTableName, table.getParentTableName().getBytes())) {
            return new MetaDataMutationResult(MutationCode.TABLE_NOT_FOUND,
                    EnvironmentEdgeManager.currentTimeMillis(), null);
        }
        // Since we don't allow back in time DDL, we know if we have a table it's the one
        // we want to delete. FIXME: we shouldn't need a scan here, but should be able to
        // use the table to generate the Delete markers.
        Scan scan = MetaDataUtil.newTableRowsScan(key, MIN_TABLE_TIMESTAMP, clientTimeStamp);
        List<byte[]> indexNames = Lists.newArrayList();
        List<Cell> results = Lists.newArrayList();
        try (RegionScanner scanner = region.getScanner(scan);) {
            scanner.next(results);
            if (results.isEmpty()) { // Should not be possible
                return new MetaDataMutationResult(MutationCode.TABLE_NOT_FOUND,
                        EnvironmentEdgeManager.currentTimeMillis(), null);
            }

            // Add to list of HTables to delete, unless it's a view or its a shared index
            if (tableType == INDEX && table.getViewIndexId() != null) {
                sharedTablesToDelete.add(new SharedTableState(table));
            } else if (tableType != PTableType.VIEW) {
                tableNamesToDelete.add(table.getPhysicalName().getBytes());
            }
            invalidateList.add(cacheKey);
            byte[][] rowKeyMetaData = new byte[5][];
            do {
                Cell kv = results.get(LINK_TYPE_INDEX);
                int nColumns = getVarChars(kv.getRowArray(), kv.getRowOffset(), kv.getRowLength(),
                        0, rowKeyMetaData);
                if (nColumns == 5
                        && rowKeyMetaData[PhoenixDatabaseMetaData.FAMILY_NAME_INDEX].length > 0
                        && Bytes.compareTo(kv.getQualifierArray(), kv.getQualifierOffset(),
                        kv.getQualifierLength(),
                        LINK_TYPE_BYTES, 0, LINK_TYPE_BYTES.length) == 0) {
                    LinkType linkType = LinkType.fromSerializedValue(
                            kv.getValueArray()[kv.getValueOffset()]);
                    if (rowKeyMetaData[PhoenixDatabaseMetaData.COLUMN_NAME_INDEX].length == 0 &&
                            linkType == LinkType.INDEX_TABLE) {
                        indexNames.add(rowKeyMetaData[PhoenixDatabaseMetaData.FAMILY_NAME_INDEX]);
                    } else if (tableType == PTableType.VIEW && (linkType == LinkType.PARENT_TABLE ||
                            linkType == LinkType.PHYSICAL_TABLE)) {
                        // Populate the delete mutations for parent->child link for the child view
                        // in question, which we issue to SYSTEM.CHILD_LINK later
                        Cell parentTenantIdCell = MetaDataUtil.getCell(results,
                                PhoenixDatabaseMetaData.PARENT_TENANT_ID_BYTES);
                        PName parentTenantId = parentTenantIdCell != null ?
                                PNameFactory.newName(parentTenantIdCell.getValueArray(),
                                        parentTenantIdCell.getValueOffset(),
                                        parentTenantIdCell.getValueLength()) : null;
                        byte[] linkKey = MetaDataUtil.getChildLinkKey(parentTenantId,
                                table.getParentSchemaName(), table.getParentTableName(),
                                table.getTenantId(), table.getName());
                        Delete linkDelete = new Delete(linkKey, clientTimeStamp);
                        childLinkMutations.add(linkDelete);
                    }
                }
                Delete delete = new Delete(kv.getRowArray(), kv.getRowOffset(), kv.getRowLength(),
                        clientTimeStamp);
                catalogMutations.add(delete);
                results.clear();
                scanner.next(results);
            } while (!results.isEmpty());
        }

        // Recursively delete indexes
        for (byte[] indexName : indexNames) {
            byte[] indexKey = SchemaUtil.getTableKey(tenantId, schemaName, indexName);
            // FIXME: Remove when unintentionally deprecated method is fixed (HBASE-7870).
            // FIXME: the version of the Delete constructor without the lock args was introduced
            // in 0.94.4, thus if we try to use it here we can no longer use the 0.94.2 version
            // of the client.
            Delete delete = new Delete(indexKey, clientTimeStamp);
            catalogMutations.add(delete);
            MetaDataMutationResult result = doDropTable(indexKey, tenantId, schemaName, indexName,
                    tableName, PTableType.INDEX, catalogMutations, childLinkMutations,
                    invalidateList, tableNamesToDelete, sharedTablesToDelete, clientVersion);
            if (result.getMutationCode() != MutationCode.TABLE_ALREADY_EXISTS) {
                return result;
            }
        }

        if (clientVersion < MIN_SPLITTABLE_SYSTEM_CATALOG && tableType == PTableType.VIEW) {
            try (PhoenixConnection connection = QueryUtil.getConnectionOnServer(
                    env.getConfiguration()).unwrap(PhoenixConnection.class)) {
                PTable pTable = connection.getTableNoCache(table.getParentName().getString());
                table = ViewUtil.addDerivedColumnsAndIndexesFromParent(connection, table, pTable);
            }
        }
        return new MetaDataMutationResult(MutationCode.TABLE_ALREADY_EXISTS,
                EnvironmentEdgeManager.currentTimeMillis(), table, tableNamesToDelete,
                sharedTablesToDelete);
    }

    /**
     * Validate if mutation is allowed on a parent table/view based on their child views.
     * If this method returns MetaDataMutationResult, mutation is not allowed, and returned object
     * will contain returnCode (MutationCode) to indicate the underlying problem
     * (validation failure code).
     *
     * @param expectedType expected type of PTable
     * @param clientTimeStamp client timestamp, e.g check
     * {@link MetaDataUtil#getClientTimeStamp(List)}
     * @param tenantId tenant Id
     * @param schemaName schema name
     * @param tableOrViewName table or view name
     * @param childViews child views of table or parent view. Usually this is an empty list
     *     passed to this method, and this method will add child views retrieved using
     *     {@link ViewUtil#findAllDescendantViews(Table, Configuration, byte[], byte[], byte[],
     *     long, boolean)}
     * @param clientVersion client version, used to determine if mutation is allowed.
     * @return Optional.empty() if mutation is allowed on parent table/view. If not allowed,
     *     returned Optional object will contain metaDataMutationResult with MutationCode.
     * @throws IOException if something goes wrong while retrieving child views using
     *     {@link ViewUtil#findAllDescendantViews(Table, Configuration, byte[], byte[], byte[],
     *     long, boolean)}
     * @throws SQLException if something goes wrong while retrieving child views using
     *     {@link ViewUtil#findAllDescendantViews(Table, Configuration, byte[], byte[], byte[],
     *     long, boolean)}
     */
    private Optional<MetaDataMutationResult> validateIfMutationAllowedOnParent(
            final PTable parentTable,
            final List<Mutation> tableMetadata,
            final PTableType expectedType, final long clientTimeStamp,
            final byte[] tenantId, final byte[] schemaName,
            final byte[] tableOrViewName, final List<PTable> childViews,
            final int clientVersion) throws IOException, SQLException {
        boolean isMutationAllowed = true;
        boolean isSchemaMutationAllowed = true;
        if (expectedType == PTableType.TABLE || expectedType == PTableType.VIEW) {
            try (Table hTable = ServerUtil.getHTableForCoprocessorScan(env,
                    getSystemTableForChildLinks(clientVersion, env.getConfiguration()))) {
                childViews.addAll(findAllDescendantViews(hTable, env.getConfiguration(),
                        tenantId, schemaName, tableOrViewName, clientTimeStamp, false)
                        .getFirst());
            }

            if (!childViews.isEmpty()) {
                // From 4.15 onwards we allow SYSTEM.CATALOG to split and no longer
                // propagate parent metadata changes to child views.
                // If the client is on a version older than 4.15 we have to block adding a
                // column to a parent as we no longer lock the parent on the
                // server side while creating a child view to prevent conflicting changes.
                // This is handled on the client side from 4.15 onwards.
                // Also if QueryServices.ALLOW_SPLITTABLE_SYSTEM_CATALOG_ROLLBACK is true,
                // we block adding a column to a parent so that we can rollback the
                // upgrade if required.
                if (clientVersion < MIN_SPLITTABLE_SYSTEM_CATALOG) {
                    isMutationAllowed = false;
                    LOGGER.error("Unable to add or drop a column as the client is older than {}",
                            MIN_SPLITTABLE_SYSTEM_CATALOG_VERSION);
                } else if (allowSplittableSystemCatalogRollback) {
                    isMutationAllowed = false;
                    LOGGER.error("Unable to add or drop a column as the {} config is set to true",
                        QueryServices.ALLOW_SPLITTABLE_SYSTEM_CATALOG_ROLLBACK);
                }
            }
            // Validate PHOENIX_TTL property settings for views only.
            if (expectedType == PTableType.VIEW) {
                isSchemaMutationAllowed = validatePhoenixTTLAttributeSettingForView(
                        parentTable, childViews, tableMetadata, PHOENIX_TTL_BYTES);
            }
        }
        if (!isMutationAllowed) {
            MetaDataMutationResult metaDataMutationResult =
                new MetaDataMutationResult(
                    MetaDataProtocol.MutationCode.UNALLOWED_TABLE_MUTATION,
                    EnvironmentEdgeManager.currentTimeMillis(), null);
            return Optional.of(metaDataMutationResult);
        }
        if (!isSchemaMutationAllowed) {
            MetaDataMutationResult metaDataMutationResult =
                    new MetaDataMutationResult(
                            MetaDataProtocol.MutationCode.UNALLOWED_SCHEMA_MUTATION,
                            EnvironmentEdgeManager.currentTimeMillis(), null);
            return Optional.of(metaDataMutationResult);
        }
        return Optional.empty();
    }

    private MetaDataMutationResult mutateColumn(
            final List<Mutation> tableMetadata,
            final ColumnMutator mutator, final int clientVersion,
            final PTable parentTable, final PTable transformingNewTable, boolean isAddingOrDroppingColumns) throws IOException {
        byte[][] rowKeyMetaData = new byte[5][];
        MetaDataUtil.getTenantIdAndSchemaAndTableName(tableMetadata, rowKeyMetaData);
        byte[] tenantId = rowKeyMetaData[PhoenixDatabaseMetaData.TENANT_ID_INDEX];
        byte[] schemaName = rowKeyMetaData[PhoenixDatabaseMetaData.SCHEMA_NAME_INDEX];
        byte[] tableOrViewName = rowKeyMetaData[PhoenixDatabaseMetaData.TABLE_NAME_INDEX];
        byte[] key = SchemaUtil.getTableKey(tenantId, schemaName, tableOrViewName);
        String fullTableName = SchemaUtil.getTableName(schemaName, tableOrViewName);
        // server-side, except for indexing, we always expect the keyvalues to be standard KeyValues
        PTableType expectedType = MetaDataUtil.getTableType(tableMetadata,
                GenericKeyValueBuilder.INSTANCE, new ImmutableBytesWritable());
        List<byte[]> tableNamesToDelete = Lists.newArrayList();
        List<SharedTableState> sharedTablesToDelete = Lists.newArrayList();
        long clientTimeStamp = MetaDataUtil.getClientTimeStamp(tableMetadata);
        try {
            Region region = env.getRegion();
            MetaDataMutationResult result = checkTableKeyInRegion(key, region);
            if (result != null) {
                return result;
            }

            List<RowLock> locks = Lists.newArrayList();
            try {
                List<PTable> childViews = Lists.newArrayList();
                Optional<MetaDataMutationResult> mutationResult = validateIfMutationAllowedOnParent(
                        parentTable, tableMetadata,
                        expectedType, clientTimeStamp, tenantId, schemaName, tableOrViewName,
                        childViews, clientVersion);
                // only if mutation is allowed, we should get Optional.empty() here
                if (mutationResult.isPresent()) {
                    return mutationResult.get();
                }
                // We take a write row lock for tenantId, schemaName, tableOrViewName
                acquireLock(region, key, locks);
                // Invalidate the cache from all the regionservers.
                List<InvalidateServerMetadataCacheRequest> requests = new ArrayList<>();
                requests.add(new InvalidateServerMetadataCacheRequest(tenantId, schemaName,
                        tableOrViewName));
                invalidateServerMetadataCache(requests);
                ImmutableBytesPtr cacheKey = new ImmutableBytesPtr(key);
                List<ImmutableBytesPtr> invalidateList = new ArrayList<>();
                invalidateList.add(cacheKey);
                PTable table = getTableFromCache(cacheKey, clientTimeStamp, clientVersion);
                if (failConcurrentMutateAddColumnOneTimeForTesting) {
                    failConcurrentMutateAddColumnOneTimeForTesting = false;
                    return new MetaDataMutationResult(MutationCode.CONCURRENT_TABLE_MUTATION,
                            EnvironmentEdgeManager.currentTimeMillis(), table);
                }
                if (LOGGER.isDebugEnabled()) {
                    if (table == null) {
                        LOGGER.debug("Table " + Bytes.toStringBinary(key)
                                + " not found in cache. Will build through scan");
                    } else {
                        LOGGER.debug("Table " + Bytes.toStringBinary(key)
                                + " found in cache with timestamp " + table.getTimeStamp()
                                + " seqNum " + table.getSequenceNumber());
                    }
                }
                // Get client timeStamp from mutations
                if (table == null && (table = buildTable(key, cacheKey, region,
                        HConstants.LATEST_TIMESTAMP, clientVersion)) == null) {
                    // if not found then call newerTableExists and add delete marker for timestamp
                    // found
                    table = buildDeletedTable(key, cacheKey, region, clientTimeStamp);
                    if (table != null) {
                        LOGGER.info("Found newer table deleted as of " + table.getTimeStamp()
                                + " versus client timestamp of " + clientTimeStamp);
                        return new MetaDataMutationResult(MutationCode.NEWER_TABLE_FOUND,
                                EnvironmentEdgeManager.currentTimeMillis(), null);
                    }
                    return new MetaDataMutationResult(MutationCode.TABLE_NOT_FOUND,
                            EnvironmentEdgeManager.currentTimeMillis(), null);
                }

                // if this is a view or view index then we need to include columns and
                // indexes derived from its ancestors
                if (parentTable != null) {
                    Properties props = new Properties();
                    if (tenantId != null) {
                        props.setProperty(TENANT_ID_ATTRIB, Bytes.toString(tenantId));
                    }
                    if (clientTimeStamp != HConstants.LATEST_TIMESTAMP) {
                        props.setProperty("CurrentSCN", Long.toString(clientTimeStamp));
                    }
                    try (PhoenixConnection connection =
                                 QueryUtil.getConnectionOnServer(props, env.getConfiguration())
                                         .unwrap(PhoenixConnection.class)) {
                        table = ViewUtil.addDerivedColumnsAndIndexesFromParent(connection, table,
                                parentTable);
                    }
                }
                if (transformingNewTable !=null) {
                    table = PTableImpl.builderWithColumns(table, getColumnsToClone(table))
                            .setTransformingNewTable(transformingNewTable).build();
                }

                if (table.getTimeStamp() >= clientTimeStamp) {
                    LOGGER.info("Found newer table as of " + table.getTimeStamp()
                            + " versus client timestamp of " + clientTimeStamp);
                    return new MetaDataMutationResult(MutationCode.NEWER_TABLE_FOUND,
                            EnvironmentEdgeManager.currentTimeMillis(), table);
                } else if (isTableDeleted(table)) {
                    return new MetaDataMutationResult(MutationCode.TABLE_NOT_FOUND,
                            EnvironmentEdgeManager.currentTimeMillis(), null);
                }
                // lookup TABLE_SEQ_NUM in tableMetaData
                long expectedSeqNum = MetaDataUtil.getSequenceNumber(tableMetadata) - 1;

                if (LOGGER.isDebugEnabled()) {
                    LOGGER.debug("For table " + Bytes.toStringBinary(key) + " expecting seqNum "
                            + expectedSeqNum + " and found seqNum " + table.getSequenceNumber()
                            + " with " + table.getColumns().size() + " columns: "
                            + table.getColumns());
                }
                if (expectedSeqNum != table.getSequenceNumber()) {
                    if (LOGGER.isDebugEnabled()) {
                        LOGGER.debug("For table " + Bytes.toStringBinary(key)
                                + " returning CONCURRENT_TABLE_MUTATION due to unexpected seqNum");
                    }
                    return new MetaDataMutationResult(MutationCode.CONCURRENT_TABLE_MUTATION,
                            EnvironmentEdgeManager.currentTimeMillis(), table);
                }

                PTableType type = table.getType();
                if (type == PTableType.INDEX) {
                    // Disallow mutation of an index table
                    return new MetaDataMutationResult(MutationCode.UNALLOWED_TABLE_MUTATION,
                            EnvironmentEdgeManager.currentTimeMillis(), null);
                } else {
                    // We said to drop a table, but found a view or visa versa
                    if (type != expectedType) {
                        return new MetaDataProtocol.MetaDataMutationResult(MutationCode.TABLE_NOT_FOUND,
                                EnvironmentEdgeManager.currentTimeMillis(), null);
                    }
                }

                if (!childViews.isEmpty()) {
                    // validate the add or drop column mutations
                    result = mutator.validateWithChildViews(table, childViews, tableMetadata,
                            schemaName, tableOrViewName);
                    if (result != null) {
                        return result;
                    }
                }

                getCoprocessorHost().preAlterTable(Bytes.toString(tenantId),
                        SchemaUtil.getTableName(schemaName, tableOrViewName),
                        TableName.valueOf(table.getPhysicalName().getBytes()),
                        getParentPhysicalTableName(table), table.getType());

                result = mutator.validateAndAddMetadata(table, rowKeyMetaData, tableMetadata,
                        region, invalidateList, locks, clientTimeStamp, clientVersion,
                    ((ExtendedCellBuilder) env.getCellBuilder()), isAddingOrDroppingColumns);
                // if the update mutation caused tables to be deleted, the mutation code returned
                // will be MutationCode.TABLE_ALREADY_EXISTS
                if (result != null
                        && result.getMutationCode() != MutationCode.TABLE_ALREADY_EXISTS) {
                    return result;
                }

                // drop any indexes on the base table that need the column that is going to be
                // dropped
                List<Pair<PTable, PColumn>> tableAndDroppedColumnPairs =
                        mutator.getTableAndDroppedColumnPairs();
                Iterator<Pair<PTable, PColumn>> iterator = tableAndDroppedColumnPairs.iterator();
                while (iterator.hasNext()) {
                    Pair<PTable, PColumn> pair = iterator.next();
                    // remove the current table and column being dropped from the list and drop any
                    // indexes that require the column being dropped while holding the row lock
                    if (table.equals(pair.getFirst())) {
                        iterator.remove();
                        result = dropIndexes(env, pair.getFirst(), invalidateList, locks,
                                clientTimeStamp, tableMetadata, pair.getSecond(),
                                tableNamesToDelete, sharedTablesToDelete, clientVersion);
                        if (result != null
                                && result.getMutationCode() != MutationCode.TABLE_ALREADY_EXISTS) {
                            return result;
                        }
                    }
                }

                if (table.isChangeDetectionEnabled() || MetaDataUtil.getChangeDetectionEnabled(tableMetadata)) {
                    long startTime = EnvironmentEdgeManager.currentTimeMillis();
                    try {
                        exportSchema(tableMetadata, key, clientTimeStamp, clientVersion, table);
                        metricsSource.incrementAlterExportCount();
                        metricsSource.updateAlterExportTime(EnvironmentEdgeManager.currentTimeMillis() - startTime);
                    } catch (Exception e) {
                        LOGGER.error("Error writing to schema registry", e);
                        metricsSource.incrementAlterExportFailureCount();
                        metricsSource.updateAlterExportFailureTime(EnvironmentEdgeManager.currentTimeMillis() - startTime);
                        result = new MetaDataMutationResult(MutationCode.ERROR_WRITING_TO_SCHEMA_REGISTRY,
                            EnvironmentEdgeManager.currentTimeMillis(), table);
                        return result;
                    }
                }
                Cache<ImmutableBytesPtr, PMetaDataEntity> metaDataCache =
                        GlobalCache.getInstance(this.env).getMetaDataCache();

                // The mutations to add a column are written in the following order:
                // 1. Update the encoded column qualifier for the parent table if its on a
                // different region server (for tables that use column qualifier encoding)
                // if the next step fails we end up wasting a few col qualifiers
                // 2. Write the mutations to add the column

                List<Mutation> localMutations =
                        Lists.newArrayListWithExpectedSize(tableMetadata.size());
                List<Mutation> remoteMutations = Lists.newArrayList();
                separateLocalAndRemoteMutations(region, tableMetadata, localMutations,
                        remoteMutations);
                if (!remoteMutations.isEmpty()) {
                    // there should only be remote mutations if we are adding a column to a view
                    // that uses encoded column qualifiers (the remote mutations are to update the
                    // encoded column qualifier counter on the parent table)
                    if (( mutator.getMutateColumnType() == ColumnMutator.MutateColumnType.ADD_COLUMN
                            && type == PTableType.VIEW
                            && table.getEncodingScheme() !=
                            QualifierEncodingScheme.NON_ENCODED_QUALIFIERS)) {
                        processRemoteRegionMutations(
                                PhoenixDatabaseMetaData.SYSTEM_CATALOG_NAME_BYTES, remoteMutations,
                                MetaDataProtos.MutationCode.UNABLE_TO_UPDATE_PARENT_TABLE);
                        //if we're a view or index, clear the cache for our parent
                        if ((type == PTableType.VIEW || type == INDEX) && table.getParentTableName() != null) {
                            clearRemoteTableFromCache(clientTimeStamp,
                                table.getParentSchemaName() != null
                                    ? table.getParentSchemaName().getBytes()
                                    : ByteUtil.EMPTY_BYTE_ARRAY,
                                table.getParentTableName().getBytes());
                        }
                    } else {
                        String msg = "Found unexpected mutations while adding or dropping column "
                                + "to " + fullTableName;
                        LOGGER.error(msg);
                        for (Mutation m : remoteMutations) {
                            LOGGER.debug("Mutation rowkey : " + Bytes.toStringBinary(m.getRow()));
                            LOGGER.debug("Mutation family cell map : " + m.getFamilyCellMap());
                        }
                        throw new IllegalStateException(msg);
                    }
                }
                mutateRowsWithLocks(this.accessCheckEnabled, region, localMutations,
                        Collections.<byte[]>emptySet(), HConstants.NO_NONCE, HConstants.NO_NONCE);
                // Invalidate from cache
                for (ImmutableBytesPtr invalidateKey : invalidateList) {
                    metaDataCache.invalidate(invalidateKey);
                }
                // Get client timeStamp from mutations, since it may get updated by the
                // mutateRowsWithLocks call
                long currentTime = MetaDataUtil.getClientTimeStamp(tableMetadata);
                // if the update mutation caused tables to be deleted just return the result which
                // will contain the table to be deleted
                if (result != null
                        && result.getMutationCode() != MutationCode.TABLE_ALREADY_EXISTS) {
                    return result;
                } else {
                    PTable oldTable = table;
                    table = buildTable(key, cacheKey, region, HConstants.LATEST_TIMESTAMP,
                            clientVersion);
                    if (table != null && hasInheritableTablePropertyChanged(table, oldTable)) {
                        invalidateAllChildTablesAndIndexes(table, childViews);
                    }
                    if (clientVersion < MIN_SPLITTABLE_SYSTEM_CATALOG && type == PTableType.VIEW) {
                        try (PhoenixConnection connection = QueryUtil.getConnectionOnServer(
                                env.getConfiguration()).unwrap(PhoenixConnection.class)) {
                            PTable pTable = connection.getTableNoCache(
                                    table.getParentName().getString());
                            table = ViewUtil.addDerivedColumnsAndIndexesFromParent(connection,
                                    table, pTable);
                        }
                    }
                    return new MetaDataMutationResult(MutationCode.TABLE_ALREADY_EXISTS,
                            currentTime, table, tableNamesToDelete, sharedTablesToDelete);
                }
            } finally {
                ServerUtil.releaseRowLocks(locks);
                // drop indexes on views that require the column being dropped. These could be on a
                // different region server so don't hold row locks while dropping them
                for (Pair<PTable, PColumn> pair : mutator.getTableAndDroppedColumnPairs()) {
                    result = dropRemoteIndexes(env, pair.getFirst(), clientTimeStamp,
                            pair.getSecond(), tableNamesToDelete, sharedTablesToDelete);
                    if (result != null
                            && result.getMutationCode() != MutationCode.TABLE_ALREADY_EXISTS) {
                        return result;
                    }
                }
            }
        } catch (Throwable t) {
            ClientUtil.throwIOException(fullTableName, t);
            return null; // impossible
        }
    }

<<<<<<< HEAD
    private void invalidateServerMetadataCache(List<InvalidateServerMetadataCacheRequest> requests)
            throws Throwable {
        Properties properties = new Properties();
        // Skip checking of system table existence since the system tables should have created
        // by now.
        properties.setProperty(SKIP_SYSTEM_TABLES_EXISTENCE_CHECK, "true");
        try (PhoenixConnection connection = QueryUtil.getConnectionOnServer(properties,
                        env.getConfiguration()).unwrap(PhoenixConnection.class)) {
            ConnectionQueryServices queryServices = connection.getQueryServices();
            queryServices.invalidateServerMetadataCache(requests);
=======
    private boolean hasInheritableTablePropertyChanged(PTable newTable, PTable oldTable) {
        return ! Objects.equals(newTable.getMaxLookbackAge(), oldTable.getMaxLookbackAge());
    }

    private void invalidateAllChildTablesAndIndexes(PTable table, List<PTable> childViews) {
        List<ImmutableBytesPtr> invalidateList = new ArrayList<ImmutableBytesPtr>();
        if (table.getIndexes() != null) {
            for(PTable index: table.getIndexes()) {
                invalidateList.add(new ImmutableBytesPtr(SchemaUtil.getTableKey(index)));
            }
        }
        for(PTable childView: childViews) {
            invalidateList.add(new ImmutableBytesPtr(SchemaUtil.getTableKey(childView)));
            if (childView.getIndexes() != null) {
                for(PTable viewIndex: childView.getIndexes()) {
                    invalidateList.add(new ImmutableBytesPtr(SchemaUtil.getTableKey(viewIndex)));
                }
            }
        }
        Cache<ImmutableBytesPtr, PMetaDataEntity> metaDataCache =
                GlobalCache.getInstance(this.env).getMetaDataCache();
        for(ImmutableBytesPtr invalidateKey: invalidateList) {
            metaDataCache.invalidate(invalidateKey);
>>>>>>> d8f6e6ea
        }
    }

    /**
     * Removes the table from the server side cache
     */
    private void clearRemoteTableFromCache(long clientTimeStamp, byte[] schemaName, byte[] tableName) throws SQLException {
        // remove the parent table from the metadata cache as we just mutated the table
        Properties props = new Properties();
        if (clientTimeStamp != HConstants.LATEST_TIMESTAMP) {
            props.setProperty("CurrentSCN", Long.toString(clientTimeStamp));
        }
        try (PhoenixConnection connection =
                     QueryUtil.getConnectionOnServer(props, env.getConfiguration())
                             .unwrap(PhoenixConnection.class)) {
            ConnectionQueryServices queryServices = connection.getQueryServices();
            queryServices.clearTableFromCache(ByteUtil.EMPTY_BYTE_ARRAY, schemaName, tableName,
                    clientTimeStamp);
        }
    }

    // Checks whether a non-zero PHOENIX_TTL value is being set.
    private boolean validatePhoenixTTLAttributeSettingForView(
            final PTable parentTable,
            final List<PTable> childViews,
            final List<Mutation> tableMetadata,
            final byte[] phoenixTtlBytes) {
        boolean hasNewPhoenixTTLAttribute = false;
        boolean isSchemaMutationAllowed = true;
        for (Mutation m : tableMetadata) {
            if (m instanceof Put) {
                Put p = (Put)m;
                List<Cell> cells = p.get(TABLE_FAMILY_BYTES, phoenixTtlBytes);
                if (cells != null && cells.size() > 0) {
                    Cell cell = cells.get(0);
                    long newPhoenixTTL = (long) PLong.INSTANCE.toObject(cell.getValueArray(),
                            cell.getValueOffset(), cell.getValueLength());
                    hasNewPhoenixTTLAttribute =  newPhoenixTTL != PHOENIX_TTL_NOT_DEFINED ;
                }
            }
        }

        if (hasNewPhoenixTTLAttribute) {
            // Disallow if the parent has PHOENIX_TTL set.
            if (parentTable != null &&  parentTable.getPhoenixTTL() != PHOENIX_TTL_NOT_DEFINED) {
                isSchemaMutationAllowed = false;
            }

            // Since we do not allow propagation of PHOENIX_TTL values during ALTER for now.
            // If a child view exists and this view previously had a PHOENIX_TTL value set
            // then that implies that the child view too has a valid PHOENIX_TTL (non zero).
            // In this case we do not allow for ALTER of the view's PHOENIX_TTL value.
            if (!childViews.isEmpty()) {
                isSchemaMutationAllowed = false;
            }
        }
        return isSchemaMutationAllowed;


    }

    public static class ColumnFinder extends StatelessTraverseAllExpressionVisitor<Void> {
        private boolean columnFound;
        private final Expression columnExpression;

        public ColumnFinder(Expression columnExpression) {
            this.columnExpression = columnExpression;
            columnFound = false;
        }

        private Void process(Expression expression) {
            if (expression.equals(columnExpression)) {
                columnFound = true;
            }
            return null;
        }

        @Override
        public Void visit(KeyValueColumnExpression expression) {
            return process(expression);
        }

        @Override
        public Void visit(RowKeyColumnExpression expression) {
            return process(expression);
        }

        @Override
        public Void visit(ProjectedColumnExpression expression) {
            return process(expression);
        }

        public boolean getColumnFound() {
            return columnFound;
        }
    }

    @Override
    public void addColumn(RpcController controller, final AddColumnRequest request,
                          RpcCallback<MetaDataResponse> done) {
        try {
            List<Mutation> tableMetaData = ProtobufUtil.getMutations(request);
            PTable parentTable = request.hasParentTable() ? PTableImpl.createFromProto(request.getParentTable()) : null;
            PTable transformingNewTable = request.hasTransformingNewTable() ? PTableImpl.createFromProto(request.getTransformingNewTable()) : null;
            boolean addingColumns = request.getAddingColumns();
            MetaDataMutationResult result = mutateColumn(tableMetaData, new AddColumnMutator(),
                    request.getClientVersion(), parentTable, transformingNewTable, addingColumns);
            if (result != null) {
                done.run(MetaDataMutationResult.toProto(result));

                if (result.getMutationCode() == MutationCode.TABLE_ALREADY_EXISTS) {
                    metricsSource.incrementAlterAddColumnCount();
                    LOGGER.info("Column(s) added successfully, tableName: {}",
                            result.getTable().getTableName());
                }
            }
        } catch (Throwable e) {
            LOGGER.error("Add column failed: ", e);
            ProtobufUtil.setControllerException(controller,
                    ClientUtil.createIOException("Error when adding column: ", e));
        }
    }

    private PTable doGetTable(byte[] tenantId, byte[] schemaName, byte[] tableName,
                              long clientTimeStamp, int clientVersion) throws IOException, SQLException {
        return doGetTable(tenantId, schemaName, tableName, clientTimeStamp, null, clientVersion);
    }

    /**
     * Looks up the table locally if its present on this region.
     */
    private PTable doGetTable(byte[] tenantId, byte[] schemaName, byte[] tableName,
                              long clientTimeStamp, RowLock rowLock, int clientVersion) throws IOException, SQLException {
        Region region = env.getRegion();
        final byte[] key = SchemaUtil.getTableKey(tenantId, schemaName, tableName);
        // if this region doesn't contain the metadata rows then fail
        if (!region.getRegionInfo().containsRow(key)) {
            throw new SQLExceptionInfo.Builder(SQLExceptionCode.GET_TABLE_ERROR)
                    .setSchemaName(Bytes.toString(schemaName))
                    .setTableName(Bytes.toString(tableName)).build().buildException();
        }

        ImmutableBytesPtr cacheKey = new ImmutableBytesPtr(key);
        // Ask Lars about the expense of this call - if we don't take the lock, we still won't get
        // partial results
        // get the co-processor environment
        // TODO: check that key is within region.getStartKey() and region.getEndKey()
        // and return special code to force client to lookup region from meta.
        /*
         * Lock directly on key, though it may be an index table. This will just prevent a table
         * from getting rebuilt too often.
         */
        final boolean wasLocked = (rowLock != null);
        try {
            if (!wasLocked) {
                rowLock = acquireLock(region, key, null);
            }
            PTable table =
                    getTableFromCache(cacheKey, clientTimeStamp, clientVersion);
            table = modifyIndexStateForOldClient(clientVersion, table);
            // We only cache the latest, so we'll end up building the table with every call if the
            // client connection has specified an SCN.
            // TODO: If we indicate to the client that we're returning an older version, but there's a
            // newer version available, the client
            // can safely not call this, since we only allow modifications to the latest.
            if (table != null && table.getTimeStamp() < clientTimeStamp) {
                // Table on client is up-to-date with table on server, so just return
                if (isTableDeleted(table)) {
                    return null;
                }
                return table;
            }
            // Query for the latest table first, since it's not cached
            table =
                    buildTable(key, cacheKey, region, HConstants.LATEST_TIMESTAMP, clientVersion);
            if ((table != null && table.getTimeStamp() <= clientTimeStamp) ||
                    (blockWriteRebuildIndex && table.getIndexDisableTimestamp() > 0)) {
                return table;
            }
            // Otherwise, query for an older version of the table - it won't be cached
            table =
                    buildTable(key, cacheKey, region, clientTimeStamp, clientVersion);
            return table;
        } finally {
            if (!wasLocked && rowLock != null) {
                rowLock.release();
            }
        }
    }

    private List<PFunction> doGetFunctions(List<byte[]> keys, long clientTimeStamp) throws IOException, SQLException {
        Cache<ImmutableBytesPtr, PMetaDataEntity> metaDataCache =
                GlobalCache.getInstance(this.env).getMetaDataCache();
        Region region = env.getRegion();
        Collections.sort(keys, new Comparator<byte[]>() {
            @Override
            public int compare(byte[] o1, byte[] o2) {
                return Bytes.compareTo(o1, o2);
            }
        });
        /*
         * Lock directly on key, though it may be an index table. This will just prevent a table
         * from getting rebuilt too often.
         */
        List<RowLock> rowLocks = new ArrayList<RowLock>(keys.size());
        ;
        try {
            for (int i = 0; i < keys.size(); i++) {
                acquireLock(region, keys.get(i), rowLocks);
            }

            List<PFunction> functionsAvailable = new ArrayList<PFunction>(keys.size());
            int numFunctions = keys.size();
            Iterator<byte[]> iterator = keys.iterator();
            while (iterator.hasNext()) {
                byte[] key = iterator.next();
                PFunction function = (PFunction) metaDataCache.getIfPresent(new FunctionBytesPtr(key));
                if (function != null && function.getTimeStamp() < clientTimeStamp) {
                    if (isFunctionDeleted(function)) {
                        return null;
                    }
                    functionsAvailable.add(function);
                    iterator.remove();
                }
            }
            if (functionsAvailable.size() == numFunctions) return functionsAvailable;

            // Query for the latest table first, since it's not cached
            List<PFunction> buildFunctions =
                    buildFunctions(keys, region, clientTimeStamp, false,
                            Collections.<Mutation>emptyList());
            if (buildFunctions == null || buildFunctions.isEmpty()) {
                return null;
            }
            functionsAvailable.addAll(buildFunctions);
            if (functionsAvailable.size() == numFunctions) return functionsAvailable;
            return null;
        } finally {
            ServerUtil.releaseRowLocks(rowLocks);
        }
    }

    @Override
    public void dropColumn(RpcController controller, final DropColumnRequest request,
                           RpcCallback<MetaDataResponse> done) {
        List<Mutation> tableMetaData = null;
        try {
            tableMetaData = ProtobufUtil.getMutations(request);
            PTable parentTable = request.hasParentTable() ? PTableImpl.createFromProto(request.getParentTable()) : null;
            MetaDataMutationResult result = mutateColumn(tableMetaData, new DropColumnMutator(env.getConfiguration()),
                    request.getClientVersion(), parentTable,null, true);
            if (result != null) {
                done.run(MetaDataMutationResult.toProto(result));

                if (result.getMutationCode() == MutationCode.TABLE_ALREADY_EXISTS) {
                    metricsSource.incrementAlterDropColumnCount();
                    LOGGER.info("Column(s) dropped successfully, tableName: {}",
                            result.getTable().getTableName());
                }
            }
        } catch (Throwable e) {
            LOGGER.error("Drop column failed: ", e);
            ProtobufUtil.setControllerException(controller,
                    ClientUtil.createIOException("Error when dropping column: ", e));
        }
    }

    private MetaDataMutationResult dropIndexes(RegionCoprocessorEnvironment env, PTable table,
            List<ImmutableBytesPtr> invalidateList, List<RowLock> locks, long clientTimeStamp,
            List<Mutation> tableMetaData, PColumn columnToDelete, List<byte[]> tableNamesToDelete,
            List<SharedTableState> sharedTablesToDelete, int clientVersion)
            throws IOException, SQLException {
        // Look for columnToDelete in any indexes. If found as PK column, get lock and drop the
        // index and then invalidate it
        // Covered columns are deleted from the index by the client
        Region region = env.getRegion();
        PhoenixConnection connection =
                table.getIndexes().isEmpty() ? null : QueryUtil.getConnectionOnServer(
                        env.getConfiguration()).unwrap(PhoenixConnection.class);
        for (PTable index : table.getIndexes()) {
            // ignore any indexes derived from ancestors
            if (index.getName().getString().contains(
                    QueryConstants.CHILD_VIEW_INDEX_NAME_SEPARATOR)) {
                continue;
            }
            byte[] tenantId = index.getTenantId() == null ?
                    ByteUtil.EMPTY_BYTE_ARRAY : index.getTenantId().getBytes();
            IndexMaintainer indexMaintainer = index.getIndexMaintainer(table, connection);
            byte[] indexKey =
                    SchemaUtil.getTableKey(tenantId, index.getSchemaName().getBytes(), index
                            .getTableName().getBytes());
            Pair<String, String> columnToDeleteInfo =
                    new Pair<>(columnToDelete.getFamilyName().getString(),
                            columnToDelete.getName().getString());
            ColumnReference colDropRef = new ColumnReference(
                    columnToDelete.getFamilyName().getBytes(),
                    columnToDelete.getColumnQualifierBytes());
            boolean isColumnIndexed = indexMaintainer.getIndexedColumnInfo().contains(
                    columnToDeleteInfo);
            boolean isCoveredColumn = indexMaintainer.getCoveredColumns().contains(colDropRef);
            // If index requires this column for its pk, then drop it
            if (isColumnIndexed) {
                // Drop the index table. The doDropTable will expand
                // this to all of the table rows and invalidate the
                // index table
                Delete delete = new Delete(indexKey, clientTimeStamp);
                byte[] linkKey =
                        MetaDataUtil.getParentLinkKey(tenantId, table.getSchemaName().getBytes(),
                                table.getTableName().getBytes(), index.getTableName().getBytes());
                // Drop the link between the parent table and the
                // index table
                Delete linkDelete = new Delete(linkKey, clientTimeStamp);
                tableMetaData.add(delete);
                tableMetaData.add(linkDelete);
                // Since we're dropping the index, lock it to ensure
                // that a change in index state doesn't
                // occur while we're dropping it.
                acquireLock(region, indexKey, locks);
                List<Mutation> childLinksMutations = Lists.newArrayList();
                MetaDataMutationResult result = doDropTable(indexKey, tenantId,
                        index.getSchemaName().getBytes(), index.getTableName().getBytes(),
                        table.getName().getBytes(), index.getType(), tableMetaData,
                        childLinksMutations, invalidateList, tableNamesToDelete,
                        sharedTablesToDelete, clientVersion);
                if (result.getMutationCode() != MutationCode.TABLE_ALREADY_EXISTS) {
                    return result;
                }
                metricsSource.incrementDropIndexCount();
                LOGGER.info("INDEX dropped successfully, tableName: {}",
                        result.getTable().getTableName());

                // there should be no child links to delete since we are just dropping an index
                if (!childLinksMutations.isEmpty()) {
                    LOGGER.error("Found unexpected child link mutations while dropping an index "
                            + childLinksMutations);
                }
                invalidateList.add(new ImmutableBytesPtr(indexKey));
            }
            // If the dropped column is a covered index column, invalidate the index
            else if (isCoveredColumn) {
                invalidateList.add(new ImmutableBytesPtr(indexKey));
            }
        }
        if (connection != null) {
            connection.close();
        }
        return null;
    }

    private MetaDataMutationResult dropRemoteIndexes(RegionCoprocessorEnvironment env, PTable table,
                                                     long clientTimeStamp, PColumn columnToDelete,
                                                     List<byte[]> tableNamesToDelete,
                                                     List<SharedTableState> sharedTablesToDelete)
            throws SQLException {
        // Look for columnToDelete in any indexes. If found as PK column, get lock and drop the
        // index and then invalidate it
        // Covered columns are deleted from the index by the client
        PhoenixConnection connection =
                table.getIndexes().isEmpty() ? null : QueryUtil.getConnectionOnServer(
                        env.getConfiguration()).unwrap(PhoenixConnection.class);
        for (PTable index : table.getIndexes()) {
            byte[] tenantId = index.getTenantId() == null ? ByteUtil.EMPTY_BYTE_ARRAY : index.getTenantId().getBytes();
            IndexMaintainer indexMaintainer = index.getIndexMaintainer(table, connection);
            byte[] indexKey =
                    SchemaUtil.getTableKey(tenantId, index.getSchemaName().getBytes(), index
                            .getTableName().getBytes());
            Pair<String, String> columnToDeleteInfo =
                    new Pair<>(columnToDelete.getFamilyName().getString(), columnToDelete.getName().getString());
            ColumnReference colDropRef =
                    new ColumnReference(columnToDelete.getFamilyName().getBytes(),
                            columnToDelete.getColumnQualifierBytes());
            boolean isColumnIndexed = indexMaintainer.getIndexedColumnInfo().contains(columnToDeleteInfo);
            boolean isCoveredColumn = indexMaintainer.getCoveredColumns().contains(colDropRef);
            // If index requires this column for its pk, then drop it
            if (isColumnIndexed) {
                // Drop the index table. The doDropTable will expand
                // this to all of the table rows and invalidate the
                // index table
                Delete delete = new Delete(indexKey, clientTimeStamp);
                byte[] linkKey =
                        MetaDataUtil.getParentLinkKey(tenantId, table.getSchemaName().getBytes(),
                                table.getTableName().getBytes(), index.getTableName().getBytes());
                // Drop the link between the parent table and the
                // index table
                Delete linkDelete = new Delete(linkKey, clientTimeStamp);
                List<Mutation> remoteDropMetadata = Lists.newArrayListWithExpectedSize(2);
                remoteDropMetadata.add(delete);
                remoteDropMetadata.add(linkDelete);
                // if the index is not present on the current region make an rpc to drop it
                Properties props = new Properties();
                if (tenantId != null) {
                    props.setProperty(TENANT_ID_ATTRIB, Bytes.toString(tenantId));
                }
                if (clientTimeStamp != HConstants.LATEST_TIMESTAMP) {
                    props.setProperty("CurrentSCN", Long.toString(clientTimeStamp));
                }
                ConnectionQueryServices queryServices = connection.getQueryServices();
                MetaDataMutationResult result =
                        queryServices.dropTable(remoteDropMetadata, PTableType.INDEX, false);
                if (result.getTableNamesToDelete() != null && !result.getTableNamesToDelete().isEmpty())
                    tableNamesToDelete.addAll(result.getTableNamesToDelete());
                if (result.getSharedTablesToDelete() != null && !result.getSharedTablesToDelete().isEmpty())
                    sharedTablesToDelete.addAll(result.getSharedTablesToDelete());
                if (result.getMutationCode() != MutationCode.TABLE_ALREADY_EXISTS) {
                    return result;
                }
            }
            // If the dropped column is a covered index column, invalidate the index
            else if (isCoveredColumn) {
                clearRemoteTableFromCache(clientTimeStamp, index.getSchemaName() != null ?
                        index.getSchemaName().getBytes() : ByteUtil.EMPTY_BYTE_ARRAY, index.getTableName().getBytes());
            }
        }
        if (connection != null) {
            connection.close();
        }
        return null;
    }

    @Override
    public void clearCache(RpcController controller, ClearCacheRequest request,
                           RpcCallback<ClearCacheResponse> done) {
        GlobalCache cache = GlobalCache.getInstance(this.env);
        Cache<ImmutableBytesPtr, PMetaDataEntity> metaDataCache =
                GlobalCache.getInstance(this.env).getMetaDataCache();
        metaDataCache.invalidateAll();
        long unfreedBytes = cache.clearTenantCache();
        ClearCacheResponse.Builder builder = ClearCacheResponse.newBuilder();
        builder.setUnfreedBytes(unfreedBytes);
        done.run(builder.build());
    }

    @Override
    public void getVersion(RpcController controller, GetVersionRequest request, RpcCallback<GetVersionResponse> done) {

        GetVersionResponse.Builder builder = GetVersionResponse.newBuilder();
        Configuration config = env.getConfiguration();
        if (isTablesMappingEnabled
                && MetaDataProtocol.MIN_NAMESPACE_MAPPED_PHOENIX_VERSION > request.getClientVersion()) {
            LOGGER.error("Old client is not compatible when" + " system tables are upgraded to map to namespace");
            ProtobufUtil.setControllerException(controller,
                    ClientUtil.createIOException(
                            SchemaUtil.getPhysicalTableName(PhoenixDatabaseMetaData.SYSTEM_CATALOG_NAME_BYTES,
                                    isTablesMappingEnabled).toString(),
                            new DoNotRetryIOException(
                                    "Old client is not compatible when" + " system tables are upgraded to map to namespace")));
        }
        long version = MetaDataUtil.encodeVersion(env.getHBaseVersion(), config);

        PTable systemCatalog = null;
        try {
            systemCatalog =
                    doGetTable(ByteUtil.EMPTY_BYTE_ARRAY, PhoenixDatabaseMetaData.SYSTEM_CATALOG_SCHEMA_BYTES,
                            PhoenixDatabaseMetaData.SYSTEM_CATALOG_TABLE_BYTES, HConstants.LATEST_TIMESTAMP, null,
                            request.getClientVersion());
        } catch (Throwable t) {
            boolean isErrorSwallowed = false;
            if (t instanceof SQLException &&
                    ((SQLException) t).getErrorCode() == SQLExceptionCode.GET_TABLE_ERROR.getErrorCode()) {
                Region region = env.getRegion();
                final byte[] key = SchemaUtil.getTableKey(
                        ByteUtil.EMPTY_BYTE_ARRAY,
                        PhoenixDatabaseMetaData.SYSTEM_CATALOG_SCHEMA_BYTES,
                        PhoenixDatabaseMetaData.SYSTEM_CATALOG_TABLE_BYTES);
                if (!region.getRegionInfo().containsRow(key) &&
                        request.getClientVersion() < MIN_SPLITTABLE_SYSTEM_CATALOG) {
                    LOGGER.debug("The pre-4.15 client is trying to get SYSTEM.CATALOG " +
                            "region that contains head row");
                    isErrorSwallowed = true;
                }
            }
            if (!isErrorSwallowed) {
                LOGGER.error("loading system catalog table inside getVersion failed", t);
                ProtobufUtil.setControllerException(controller,
                        ClientUtil.createIOException(
                                SchemaUtil.getPhysicalTableName(PhoenixDatabaseMetaData.SYSTEM_CATALOG_NAME_BYTES,
                                        isTablesMappingEnabled).toString(), t));
            }
        }
        // In case this is the first connection, system catalog does not exist, and so we don't
        // set the optional system catalog timestamp.
        if (systemCatalog != null) {
            builder.setSystemCatalogTimestamp(systemCatalog.getTimeStamp());
        }
        builder.setVersion(version);
        done.run(builder.build());
    }

    @Override
    public void updateIndexState(RpcController controller, UpdateIndexStateRequest request,
                                 RpcCallback<MetaDataResponse> done) {
        MetaDataResponse.Builder builder = MetaDataResponse.newBuilder();
        byte[] schemaName = null;
        byte[] tableName = null;
        try {
            byte[][] rowKeyMetaData = new byte[3][];
            List<Mutation> tableMetadata = ProtobufUtil.getMutations(request);
            MetaDataUtil.getTenantIdAndSchemaAndTableName(tableMetadata, rowKeyMetaData);
            byte[] tenantId = rowKeyMetaData[PhoenixDatabaseMetaData.TENANT_ID_INDEX];
            schemaName = rowKeyMetaData[PhoenixDatabaseMetaData.SCHEMA_NAME_INDEX];
            tableName = rowKeyMetaData[PhoenixDatabaseMetaData.TABLE_NAME_INDEX];
            final byte[] key = SchemaUtil.getTableKey(tenantId, schemaName, tableName);
            Region region = env.getRegion();
            MetaDataMutationResult result = checkTableKeyInRegion(key, region);
            if (result != null) {
                done.run(MetaDataMutationResult.toProto(result));
                return;
            }
            long timeStamp = HConstants.LATEST_TIMESTAMP;
            ImmutableBytesPtr cacheKey = new ImmutableBytesPtr(key);
            List<Cell> newKVs = tableMetadata.get(0).getFamilyCellMap().get(TABLE_FAMILY_BYTES);
            Cell newKV = null;
            int disableTimeStampKVIndex = -1;
            int indexStateKVIndex = 0;
            int index = 0;
            for (Cell cell : newKVs) {
                if (Bytes.compareTo(cell.getQualifierArray(), cell.getQualifierOffset(), cell.getQualifierLength(),
                        INDEX_STATE_BYTES, 0, INDEX_STATE_BYTES.length) == 0) {
                    newKV = cell;
                    indexStateKVIndex = index;
                    timeStamp = cell.getTimestamp();
                } else if (Bytes.compareTo(cell.getQualifierArray(), cell.getQualifierOffset(), cell.getQualifierLength(),
                        INDEX_DISABLE_TIMESTAMP_BYTES, 0, INDEX_DISABLE_TIMESTAMP_BYTES.length) == 0) {
                    disableTimeStampKVIndex = index;
                }
                index++;
            }
            PIndexState newState =
                    PIndexState.fromSerializedValue(newKV.getValueArray()[newKV.getValueOffset()]);
            RowLock rowLock = acquireLock(region, key, null);
            if (rowLock == null) {
                throw new IOException("Failed to acquire lock on " + Bytes.toStringBinary(key));
            }

            Get get = new Get(key);
            get.addColumn(TABLE_FAMILY_BYTES, DATA_TABLE_NAME_BYTES);
            get.addColumn(TABLE_FAMILY_BYTES, INDEX_STATE_BYTES);
            get.addColumn(TABLE_FAMILY_BYTES, INDEX_DISABLE_TIMESTAMP_BYTES);
            get.addColumn(TABLE_FAMILY_BYTES, MetaDataEndpointImplConstants.ROW_KEY_ORDER_OPTIMIZABLE_BYTES);
            try (RegionScanner scanner = region.getScanner(new Scan(get))) {
                List<Cell> cells = new ArrayList<>();
                scanner.next(cells);
                if (cells.isEmpty()) {
                    builder.setReturnCode(MetaDataProtos.MutationCode.TABLE_NOT_FOUND);
                    builder.setMutationTime(EnvironmentEdgeManager.currentTimeMillis());
                    done.run(builder.build());
                    return;
                }
                Result currentResult = Result.create(cells);
                Cell dataTableKV = currentResult.getColumnLatestCell(TABLE_FAMILY_BYTES, DATA_TABLE_NAME_BYTES);
                Cell currentStateKV = currentResult.getColumnLatestCell(TABLE_FAMILY_BYTES, INDEX_STATE_BYTES);
                Cell currentDisableTimeStamp = currentResult.getColumnLatestCell(TABLE_FAMILY_BYTES, INDEX_DISABLE_TIMESTAMP_BYTES);
                boolean rowKeyOrderOptimizable = currentResult.getColumnLatestCell(TABLE_FAMILY_BYTES, MetaDataEndpointImplConstants.ROW_KEY_ORDER_OPTIMIZABLE_BYTES) != null;

                //check permission on data table
                long clientTimeStamp = MetaDataUtil.getClientTimeStamp(tableMetadata);
                PTable loadedTable =
                        doGetTable(tenantId, schemaName, tableName, clientTimeStamp, null,
                                request.getClientVersion());
                if (loadedTable == null) {
                    builder.setReturnCode(MetaDataProtos.MutationCode.TABLE_NOT_FOUND);
                    builder.setMutationTime(EnvironmentEdgeManager.currentTimeMillis());
                    done.run(builder.build());
                    return;
                }
                List<InvalidateServerMetadataCacheRequest> requests = new ArrayList<>();
                requests.add(new InvalidateServerMetadataCacheRequest(tenantId, schemaName,
                        tableName));
                invalidateServerMetadataCache(requests);
                getCoprocessorHost().preIndexUpdate(Bytes.toString(tenantId),
                        SchemaUtil.getTableName(schemaName, tableName),
                        TableName.valueOf(loadedTable.getPhysicalName().getBytes()),
                        getParentPhysicalTableName(loadedTable),
                        newState);

                PIndexState currentState =
                        PIndexState.fromSerializedValue(currentStateKV.getValueArray()[currentStateKV
                                .getValueOffset()]);
                // Timestamp of INDEX_STATE gets updated with each call
                long actualTimestamp = currentStateKV.getTimestamp();
                long curTimeStampVal = 0;
                long newDisableTimeStamp = 0;
                if ((currentDisableTimeStamp != null && currentDisableTimeStamp.getValueLength() > 0)) {
                    curTimeStampVal = (Long) PLong.INSTANCE.toObject(currentDisableTimeStamp.getValueArray(),
                            currentDisableTimeStamp.getValueOffset(), currentDisableTimeStamp.getValueLength());
                    // new DisableTimeStamp is passed in
                    if (disableTimeStampKVIndex >= 0) {
                        Cell newDisableTimeStampCell = newKVs.get(disableTimeStampKVIndex);
                        long expectedTimestamp = newDisableTimeStampCell.getTimestamp();
                        // If the index status has been updated after the upper bound of the scan we use
                        // to partially rebuild the index, then we need to fail the rebuild because an
                        // index write failed before the rebuild was complete.
                        if (actualTimestamp > expectedTimestamp) {
                            builder.setReturnCode(MetaDataProtos.MutationCode.UNALLOWED_TABLE_MUTATION);
                            builder.setMutationTime(EnvironmentEdgeManager.currentTimeMillis());
                            done.run(builder.build());
                            return;
                        }
                        newDisableTimeStamp = (Long) PLong.INSTANCE.toObject(newDisableTimeStampCell.getValueArray(),
                                newDisableTimeStampCell.getValueOffset(), newDisableTimeStampCell.getValueLength());
                        // We use the sign of the INDEX_DISABLE_TIMESTAMP to differentiate the keep-index-active (negative)
                        // from block-writes-to-data-table case. In either case, we want to keep the oldest timestamp to
                        // drive the partial index rebuild rather than update it with each attempt to update the index
                        // when a new data table write occurs.
                        // We do legitimately move the INDEX_DISABLE_TIMESTAMP to be newer when we're rebuilding the
                        // index in which case the state will be INACTIVE or PENDING_ACTIVE.
                        if (curTimeStampVal != 0
                                && (newState == PIndexState.DISABLE || newState == PIndexState.PENDING_ACTIVE || newState == PIndexState.PENDING_DISABLE)
                                && Math.abs(curTimeStampVal) < Math.abs(newDisableTimeStamp)) {
                            // do not reset disable timestamp as we want to keep the min
                            newKVs.remove(disableTimeStampKVIndex);
                            disableTimeStampKVIndex = -1;
                        }
                    }
                }
                // Detect invalid transitions
                if (currentState == PIndexState.BUILDING) {
                    if (newState == PIndexState.USABLE) {
                        builder.setReturnCode(MetaDataProtos.MutationCode.UNALLOWED_TABLE_MUTATION);
                        builder.setMutationTime(EnvironmentEdgeManager.currentTimeMillis());
                        done.run(builder.build());
                        return;
                    }
                } else if (currentState == PIndexState.DISABLE) {
                    // Index already disabled, so can't revert to PENDING_DISABLE
                    if (newState == PIndexState.PENDING_DISABLE) {
                        // returning TABLE_ALREADY_EXISTS here means the client doesn't throw an exception
                        builder.setReturnCode(MetaDataProtos.MutationCode.TABLE_ALREADY_EXISTS);
                        builder.setMutationTime(EnvironmentEdgeManager.currentTimeMillis());
                        done.run(builder.build());
                        return;
                    }
                    // Can't transition back to INACTIVE if INDEX_DISABLE_TIMESTAMP is 0
                    if (newState != PIndexState.BUILDING && newState != PIndexState.DISABLE &&
                            (newState != PIndexState.INACTIVE || curTimeStampVal == 0)) {
                        builder.setReturnCode(MetaDataProtos.MutationCode.UNALLOWED_TABLE_MUTATION);
                        builder.setMutationTime(EnvironmentEdgeManager.currentTimeMillis());
                        done.run(builder.build());
                        return;
                    }
                    // Done building, but was disable before that, so that in disabled state
                    if (newState == PIndexState.ACTIVE) {
                        newState = PIndexState.DISABLE;
                    }
                }
                if (newState == PIndexState.PENDING_DISABLE && currentState != PIndexState.PENDING_DISABLE
                        && currentState != PIndexState.INACTIVE) {
                    // reset count for first PENDING_DISABLE
                    newKVs.add(PhoenixKeyValueUtil.newKeyValue(key, TABLE_FAMILY_BYTES,
                        PhoenixDatabaseMetaData.PENDING_DISABLE_COUNT_BYTES, timeStamp, Bytes.toBytes(0L)));
                }
                if (currentState == PIndexState.PENDING_DISABLE) {
                    if (newState == PIndexState.ACTIVE) {
                        //before making index ACTIVE check if all clients succeed otherwise keep it PENDING_DISABLE
                        byte[] count;
                        try (RegionScanner countScanner = region.getScanner(new Scan(get))) {
                            List<Cell> countCells = new ArrayList<>();
                            countScanner.next(countCells);
                            count = Result.create(countCells)
                                    .getValue(TABLE_FAMILY_BYTES,
                                        PhoenixDatabaseMetaData.PENDING_DISABLE_COUNT_BYTES);
                        }
                        if (count != null && Bytes.toLong(count) != 0) {
                            newState = PIndexState.PENDING_DISABLE;
                            newKVs.remove(disableTimeStampKVIndex);
                            newKVs.set(indexStateKVIndex, PhoenixKeyValueUtil.newKeyValue(key, TABLE_FAMILY_BYTES,
                                INDEX_STATE_BYTES, timeStamp, Bytes.toBytes(newState.getSerializedValue())));
                        } else if (disableTimeStampKVIndex == -1) { // clear disableTimestamp if client didn't pass it in
                            newKVs.add(PhoenixKeyValueUtil.newKeyValue(key, TABLE_FAMILY_BYTES,
                                PhoenixDatabaseMetaData.INDEX_DISABLE_TIMESTAMP_BYTES, timeStamp, PLong.INSTANCE.toBytes(0)));
                            disableTimeStampKVIndex = newKVs.size() - 1;
                        }
                    } else if (newState == PIndexState.DISABLE) {
                        //reset the counter for pending disable when transitioning from PENDING_DISABLE to DISABLE
                        newKVs.add(PhoenixKeyValueUtil.newKeyValue(key, TABLE_FAMILY_BYTES,
                            PhoenixDatabaseMetaData.PENDING_DISABLE_COUNT_BYTES, timeStamp, Bytes.toBytes(0L)));
                    }

                }

                if (newState == PIndexState.ACTIVE || newState == PIndexState.PENDING_ACTIVE || newState == PIndexState.DISABLE) {
                    newKVs.add(PhoenixKeyValueUtil.newKeyValue(key, TABLE_FAMILY_BYTES,
                        PhoenixDatabaseMetaData.PENDING_DISABLE_COUNT_BYTES, timeStamp, Bytes.toBytes(0L)));
                }

                if (currentState == PIndexState.BUILDING && newState != PIndexState.ACTIVE) {
                    timeStamp = currentStateKV.getTimestamp();
                }
                if ((currentState == PIndexState.ACTIVE || currentState == PIndexState.PENDING_ACTIVE) && newState == PIndexState.UNUSABLE) {
                    newState = PIndexState.INACTIVE;
                    newKVs.set(indexStateKVIndex, PhoenixKeyValueUtil.newKeyValue(key, TABLE_FAMILY_BYTES,
                        INDEX_STATE_BYTES, timeStamp, Bytes.toBytes(newState.getSerializedValue())));
                } else if ((currentState == PIndexState.INACTIVE || currentState == PIndexState.PENDING_ACTIVE) && newState == PIndexState.USABLE) {
                    // Don't allow manual state change to USABLE (i.e. ACTIVE) if non zero INDEX_DISABLE_TIMESTAMP
                    if (curTimeStampVal != 0) {
                        newState = currentState;
                    } else {
                        newState = PIndexState.ACTIVE;
                    }
                    newKVs.set(indexStateKVIndex, PhoenixKeyValueUtil.newKeyValue(key, TABLE_FAMILY_BYTES,
                        INDEX_STATE_BYTES, timeStamp, Bytes.toBytes(newState.getSerializedValue())));
                }

                PTable returnTable = null;
                if (currentState != newState || disableTimeStampKVIndex != -1) {
                    // make a copy of tableMetadata so we can add to it
                    tableMetadata = new ArrayList<Mutation>(tableMetadata);
                    // Always include the empty column value at latest timestamp so
                    // that clients pull over update.
                    Put emptyValue = new Put(key);
                    emptyValue.addColumn(TABLE_FAMILY_BYTES,
                            QueryConstants.EMPTY_COLUMN_BYTES,
                            HConstants.LATEST_TIMESTAMP,
                            QueryConstants.EMPTY_COLUMN_VALUE_BYTES);
                    tableMetadata.add(emptyValue);
                    byte[] dataTableKey = null;
                    if (dataTableKV != null) {
                        dataTableKey = SchemaUtil.getTableKey(tenantId, schemaName, CellUtil.cloneValue(dataTableKV));
                        // insert an empty KV to trigger time stamp update on data table row
                        Put p = new Put(dataTableKey);
                        p.addColumn(TABLE_FAMILY_BYTES,
                                QueryConstants.EMPTY_COLUMN_BYTES,
                                HConstants.LATEST_TIMESTAMP,
                                QueryConstants.EMPTY_COLUMN_VALUE_BYTES);
                        tableMetadata.add(p);
                    }
                    boolean setRowKeyOrderOptimizableCell = newState == PIndexState.BUILDING && !rowKeyOrderOptimizable;
                    // We're starting a rebuild of the index, so add our rowKeyOrderOptimizable cell
                    // so that the row keys get generated using the new row key format
                    if (setRowKeyOrderOptimizableCell) {
                        UpgradeUtil.addRowKeyOrderOptimizableCell(tableMetadata, key, timeStamp);
                    }
                    // We are updating the state of an index, so update the DDL timestamp.
                    long serverTimestamp = EnvironmentEdgeManager.currentTimeMillis();
                    tableMetadata.add(MetaDataUtil.getLastDDLTimestampUpdate(
                            key, clientTimeStamp, serverTimestamp));
                    mutateRowsWithLocks(this.accessCheckEnabled, region, tableMetadata, Collections.<byte[]>emptySet(),
                        HConstants.NO_NONCE, HConstants.NO_NONCE);
                    // Invalidate from cache
                    Cache<ImmutableBytesPtr, PMetaDataEntity> metaDataCache =
                            GlobalCache.getInstance(this.env).getMetaDataCache();
                    metaDataCache.invalidate(cacheKey);
                    if (dataTableKey != null) {
                        metaDataCache.invalidate(new ImmutableBytesPtr(dataTableKey));
                    }
                    if (setRowKeyOrderOptimizableCell || disableTimeStampKVIndex != -1
                            || currentState.isDisabled() || newState == PIndexState.BUILDING) {
                        returnTable = doGetTable(tenantId, schemaName, tableName,
                                HConstants.LATEST_TIMESTAMP, rowLock, request.getClientVersion());
                    }
                }
                // Get client timeStamp from mutations, since it may get updated by the
                // mutateRowsWithLocks call
                long currentTime = MetaDataUtil.getClientTimeStamp(tableMetadata);
                builder.setReturnCode(MetaDataProtos.MutationCode.TABLE_ALREADY_EXISTS);
                builder.setMutationTime(currentTime);
                if (returnTable != null) {
                    builder.setTable(PTableImpl.toProto(returnTable));
                }
                done.run(builder.build());
                return;
            } finally {
                rowLock.release();
            }
        } catch (Throwable t) {
            LOGGER.error("updateIndexState failed", t);
            ProtobufUtil.setControllerException(controller,
                    ClientUtil.createIOException(SchemaUtil.getTableName(schemaName, tableName), t));
        }
    }

    private static MetaDataMutationResult checkKeyInRegion(byte[] key, Region region, MutationCode code) {
        return ServerUtil.isKeyInRegion(key, region) ? null :
                new MetaDataMutationResult(code, EnvironmentEdgeManager.currentTimeMillis(), null);
    }

    private static MetaDataMutationResult checkTableKeyInRegion(byte[] key, Region region) {
        MetaDataMutationResult result = checkKeyInRegion(key, region, MutationCode.TABLE_NOT_IN_REGION);
        if (result != null) {
            LOGGER.error("Table rowkey " + Bytes.toStringBinary(key)
                    + " is not in the current region " + region.getRegionInfo());
        }
        return result;

    }

    private static MetaDataMutationResult checkFunctionKeyInRegion(byte[] key, Region region) {
        return checkKeyInRegion(key, region, MutationCode.FUNCTION_NOT_IN_REGION);
    }

    private static MetaDataMutationResult checkSchemaKeyInRegion(byte[] key, Region region) {
        return checkKeyInRegion(key, region, MutationCode.SCHEMA_NOT_IN_REGION);

    }

    private static class ViewInfo {
        private byte[] tenantId;
        private byte[] schemaName;
        private byte[] viewName;

        public ViewInfo(byte[] tenantId, byte[] schemaName, byte[] viewName) {
            super();
            this.tenantId = tenantId;
            this.schemaName = schemaName;
            this.viewName = viewName;
        }

        public byte[] getTenantId() {
            return tenantId;
        }

        public byte[] getSchemaName() {
            return schemaName;
        }

        public byte[] getViewName() {
            return viewName;
        }
    }

    @Override
    public void clearTableFromCache(RpcController controller, ClearTableFromCacheRequest request,
                                    RpcCallback<ClearTableFromCacheResponse> done) {
        byte[] schemaName = request.getSchemaName().toByteArray();
        byte[] tableName = request.getTableName().toByteArray();
        try {
            byte[] tenantId = request.getTenantId().toByteArray();
            byte[] key = SchemaUtil.getTableKey(tenantId, schemaName, tableName);
            ImmutableBytesPtr cacheKey = new ImmutableBytesPtr(key);
            Cache<ImmutableBytesPtr, PMetaDataEntity> metaDataCache =
                    GlobalCache.getInstance(this.env).getMetaDataCache();
            metaDataCache.invalidate(cacheKey);
        } catch (Throwable t) {
            LOGGER.error("clearTableFromCache failed", t);
            ProtobufUtil.setControllerException(controller,
                    ClientUtil.createIOException(SchemaUtil.getTableName(schemaName, tableName), t));
        }
    }

    @Override
    public void getSchema(RpcController controller, GetSchemaRequest request, RpcCallback<MetaDataResponse> done) {
        MetaDataResponse.Builder builder = MetaDataResponse.newBuilder();
        Region region = env.getRegion();
        String schemaName = request.getSchemaName();
        byte[] lockKey = SchemaUtil.getSchemaKey(schemaName);
        MetaDataMutationResult result = checkSchemaKeyInRegion(lockKey, region);
        if (result != null) {
            done.run(MetaDataMutationResult.toProto(result));
            return;
        }
        long clientTimeStamp = request.getClientTimestamp();
        List<RowLock> locks = Lists.newArrayList();
        try {
            getCoprocessorHost().preGetSchema(schemaName);
            acquireLock(region, lockKey, locks);
            // Get as of latest timestamp so we can detect if we have a
            // newer schema that already
            // exists without making an additional query
            ImmutableBytesPtr cacheKey = new ImmutableBytesPtr(lockKey);
            PSchema schema = loadSchema(env, lockKey, cacheKey, clientTimeStamp, clientTimeStamp);
            if (schema != null) {
                if (schema.getTimeStamp() < clientTimeStamp) {
                    if (!isSchemaDeleted(schema)) {
                        builder.setReturnCode(MetaDataProtos.MutationCode.SCHEMA_ALREADY_EXISTS);
                        builder.setMutationTime(EnvironmentEdgeManager.currentTimeMillis());
                        builder.setSchema(PSchema.toProto(schema));
                        done.run(builder.build());
                        return;
                    } else {
                        builder.setReturnCode(MetaDataProtos.MutationCode.NEWER_SCHEMA_FOUND);
                        builder.setMutationTime(EnvironmentEdgeManager.currentTimeMillis());
                        builder.setSchema(PSchema.toProto(schema));
                        done.run(builder.build());
                        return;
                    }
                }
            }
        } catch (Exception e) {
            long currentTime = EnvironmentEdgeManager.currentTimeMillis();
            builder.setReturnCode(MetaDataProtos.MutationCode.SCHEMA_NOT_FOUND);
            builder.setMutationTime(currentTime);
            done.run(builder.build());
            return;
        } finally {
            ServerUtil.releaseRowLocks(locks);
        }
    }

    @Override
    public void getFunctions(RpcController controller, GetFunctionsRequest request,
                             RpcCallback<MetaDataResponse> done) {
        MetaDataResponse.Builder builder = MetaDataResponse.newBuilder();
        byte[] tenantId = request.getTenantId().toByteArray();
        List<String> functionNames = new ArrayList<>(request.getFunctionNamesCount());
        try {
            Region region = env.getRegion();
            List<ByteString> functionNamesList = request.getFunctionNamesList();
            List<Long> functionTimestampsList = request.getFunctionTimestampsList();
            List<byte[]> keys = new ArrayList<byte[]>(request.getFunctionNamesCount());
            List<Pair<byte[], Long>> functions = new ArrayList<Pair<byte[], Long>>(request.getFunctionNamesCount());
            for (int i = 0; i < functionNamesList.size(); i++) {
                byte[] functionName = functionNamesList.get(i).toByteArray();
                functionNames.add(Bytes.toString(functionName));
                byte[] key = SchemaUtil.getFunctionKey(tenantId, functionName);
                MetaDataMutationResult result = checkFunctionKeyInRegion(key, region);
                if (result != null) {
                    done.run(MetaDataMutationResult.toProto(result));
                    return;
                }
                functions.add(new Pair<byte[], Long>(functionName, functionTimestampsList.get(i)));
                keys.add(key);
            }

            long currentTime = EnvironmentEdgeManager.currentTimeMillis();
            List<PFunction> functionsAvailable = doGetFunctions(keys, request.getClientTimestamp());
            if (functionsAvailable == null) {
                builder.setReturnCode(MetaDataProtos.MutationCode.FUNCTION_NOT_FOUND);
                builder.setMutationTime(currentTime);
                done.run(builder.build());
                return;
            }
            builder.setReturnCode(MetaDataProtos.MutationCode.FUNCTION_ALREADY_EXISTS);
            builder.setMutationTime(currentTime);

            for (PFunction function : functionsAvailable) {
                builder.addFunction(PFunction.toProto(function));
            }
            done.run(builder.build());
            return;
        } catch (Throwable t) {
            LOGGER.error("getFunctions failed", t);
            ProtobufUtil.setControllerException(controller,
                    ClientUtil.createIOException(functionNames.toString(), t));
        }
    }

    @Override
    public void createFunction(RpcController controller, CreateFunctionRequest request,
                               RpcCallback<MetaDataResponse> done) {
        MetaDataResponse.Builder builder = MetaDataResponse.newBuilder();
        byte[][] rowKeyMetaData = new byte[2][];
        byte[] functionName = null;
        try {
            List<Mutation> functionMetaData = ProtobufUtil.getMutations(request);
            boolean temporaryFunction = request.getTemporary();
            MetaDataUtil.getTenantIdAndFunctionName(functionMetaData, rowKeyMetaData);
            byte[] tenantIdBytes = rowKeyMetaData[PhoenixDatabaseMetaData.TENANT_ID_INDEX];
            functionName = rowKeyMetaData[PhoenixDatabaseMetaData.FUNTION_NAME_INDEX];
            byte[] lockKey = SchemaUtil.getFunctionKey(tenantIdBytes, functionName);
            Region region = env.getRegion();
            MetaDataMutationResult result = checkFunctionKeyInRegion(lockKey, region);
            if (result != null) {
                done.run(MetaDataMutationResult.toProto(result));
                return;
            }
            List<RowLock> locks = Lists.newArrayList();
            long clientTimeStamp = MetaDataUtil.getClientTimeStamp(functionMetaData);
            try {
                acquireLock(region, lockKey, locks);
                // Get as of latest timestamp so we can detect if we have a newer function that already
                // exists without making an additional query
                ImmutableBytesPtr cacheKey = new FunctionBytesPtr(lockKey);
                PFunction function =
                        loadFunction(env, lockKey, cacheKey, clientTimeStamp, clientTimeStamp, request.getReplace(), functionMetaData);
                if (function != null) {
                    if (function.getTimeStamp() < clientTimeStamp) {
                        // If the function is older than the client time stamp and it's deleted,
                        // continue
                        if (!isFunctionDeleted(function)) {
                            builder.setReturnCode(MetaDataProtos.MutationCode.FUNCTION_ALREADY_EXISTS);
                            builder.setMutationTime(EnvironmentEdgeManager.currentTimeMillis());
                            builder.addFunction(PFunction.toProto(function));
                            done.run(builder.build());
                            if (!request.getReplace()) {
                                return;
                            }
                        }
                    } else {
                        builder.setReturnCode(MetaDataProtos.MutationCode.NEWER_FUNCTION_FOUND);
                        builder.setMutationTime(EnvironmentEdgeManager.currentTimeMillis());
                        builder.addFunction(PFunction.toProto(function));
                        done.run(builder.build());
                        return;
                    }
                }
                // Don't store function info for temporary functions.
                if (!temporaryFunction) {
                    mutateRowsWithLocks(this.accessCheckEnabled, region, functionMetaData,
                        Collections.<byte[]>emptySet(), HConstants.NO_NONCE, HConstants.NO_NONCE);
                }

                // Invalidate the cache - the next getFunction call will add it
                // TODO: consider loading the function that was just created here, patching up the parent function, and updating the cache
                Cache<ImmutableBytesPtr, PMetaDataEntity> metaDataCache = GlobalCache.getInstance(this.env).getMetaDataCache();
                metaDataCache.invalidate(cacheKey);
                // Get timeStamp from mutations - the above method sets it if it's unset
                long currentTimeStamp = MetaDataUtil.getClientTimeStamp(functionMetaData);
                builder.setReturnCode(MetaDataProtos.MutationCode.FUNCTION_NOT_FOUND);
                builder.setMutationTime(currentTimeStamp);
                done.run(builder.build());

                metricsSource.incrementCreateFunctionCount();
                LOGGER.info("FUNCTION created successfully, functionName: {}",
                        Bytes.toString(functionName));
            } finally {
                ServerUtil.releaseRowLocks(locks);
            }
        } catch (Throwable t) {
            LOGGER.error("createFunction failed", t);
            ProtobufUtil.setControllerException(controller,
                    ClientUtil.createIOException(Bytes.toString(functionName), t));
        }
    }

    @Override
    public void dropFunction(RpcController controller, DropFunctionRequest request,
                             RpcCallback<MetaDataResponse> done) {
        byte[][] rowKeyMetaData = new byte[2][];
        byte[] functionName = null;
        try {
            List<Mutation> functionMetaData = ProtobufUtil.getMutations(request);
            MetaDataUtil.getTenantIdAndFunctionName(functionMetaData, rowKeyMetaData);
            byte[] tenantIdBytes = rowKeyMetaData[PhoenixDatabaseMetaData.TENANT_ID_INDEX];
            functionName = rowKeyMetaData[PhoenixDatabaseMetaData.FUNTION_NAME_INDEX];
            byte[] lockKey = SchemaUtil.getFunctionKey(tenantIdBytes, functionName);
            Region region = env.getRegion();
            MetaDataMutationResult result = checkFunctionKeyInRegion(lockKey, region);
            if (result != null) {
                done.run(MetaDataMutationResult.toProto(result));
                return;
            }
            List<RowLock> locks = Lists.newArrayList();
            long clientTimeStamp = MetaDataUtil.getClientTimeStamp(functionMetaData);
            try {
                acquireLock(region, lockKey, locks);
                List<byte[]> keys = new ArrayList<byte[]>(1);
                keys.add(lockKey);
                List<ImmutableBytesPtr> invalidateList = new ArrayList<ImmutableBytesPtr>();

                result = doDropFunction(clientTimeStamp, keys, functionMetaData, invalidateList);
                if (result.getMutationCode() != MutationCode.FUNCTION_ALREADY_EXISTS) {
                    done.run(MetaDataMutationResult.toProto(result));
                    return;
                }
                mutateRowsWithLocks(this.accessCheckEnabled, region, functionMetaData, Collections.<byte[]>emptySet(),
                    HConstants.NO_NONCE, HConstants.NO_NONCE);

                Cache<ImmutableBytesPtr, PMetaDataEntity> metaDataCache = GlobalCache.getInstance(this.env).getMetaDataCache();
                long currentTime = MetaDataUtil.getClientTimeStamp(functionMetaData);
                for (ImmutableBytesPtr ptr : invalidateList) {
                    metaDataCache.invalidate(ptr);
                    metaDataCache.put(ptr, newDeletedFunctionMarker(currentTime));

                }

                done.run(MetaDataMutationResult.toProto(result));

                metricsSource.incrementDropFunctionCount();
                LOGGER.info("FUNCTION dropped successfully, functionName: {}",
                        Bytes.toString(functionName));
            } finally {
                ServerUtil.releaseRowLocks(locks);
            }
        } catch (Throwable t) {
            LOGGER.error("dropFunction failed", t);
            ProtobufUtil.setControllerException(controller,
                    ClientUtil.createIOException(Bytes.toString(functionName), t));
        }
    }

    private MetaDataMutationResult doDropFunction(long clientTimeStamp, List<byte[]> keys, List<Mutation> functionMetaData, List<ImmutableBytesPtr> invalidateList)
            throws IOException, SQLException {
        List<byte[]> keysClone = new ArrayList<byte[]>(keys);
        List<PFunction> functions = doGetFunctions(keysClone, clientTimeStamp);
        // We didn't find a table at the latest timestamp, so either there is no table or
        // there was a table, but it's been deleted. In either case we want to return.
        if (functions == null || functions.isEmpty()) {
            if (buildDeletedFunction(keys.get(0), new FunctionBytesPtr(keys.get(0)), env.getRegion(), clientTimeStamp) != null) {
                return new MetaDataMutationResult(MutationCode.FUNCTION_ALREADY_EXISTS, EnvironmentEdgeManager.currentTimeMillis(), null);
            }
            return new MetaDataMutationResult(MutationCode.FUNCTION_NOT_FOUND, EnvironmentEdgeManager.currentTimeMillis(), null);
        }

        if (functions != null && !functions.isEmpty()) {
            if (functions.get(0).getTimeStamp() < clientTimeStamp) {
                // If the function is older than the client time stamp and it's deleted,
                // continue
                if (isFunctionDeleted(functions.get(0))) {
                    return new MetaDataMutationResult(MutationCode.FUNCTION_NOT_FOUND,
                            EnvironmentEdgeManager.currentTimeMillis(), null);
                }
                invalidateList.add(new FunctionBytesPtr(keys.get(0)));
                Region region = env.getRegion();
                Scan scan = MetaDataUtil.newTableRowsScan(keys.get(0), MIN_TABLE_TIMESTAMP, clientTimeStamp);
                List<Cell> results = Lists.newArrayList();
                try (RegionScanner scanner = region.getScanner(scan)) {
                    scanner.next(results);
                    if (results.isEmpty()) { // Should not be possible
                        return new MetaDataMutationResult(MutationCode.FUNCTION_NOT_FOUND, EnvironmentEdgeManager.currentTimeMillis(), null);
                    }
                    do {
                        Cell kv = results.get(0);
                        Delete delete = new Delete(kv.getRowArray(), kv.getRowOffset(), kv.getRowLength(), clientTimeStamp);
                        functionMetaData.add(delete);
                        results.clear();
                        scanner.next(results);
                    } while (!results.isEmpty());
                }
                return new MetaDataMutationResult(MutationCode.FUNCTION_ALREADY_EXISTS,
                        EnvironmentEdgeManager.currentTimeMillis(), functions, true);
            }
        }
        return new MetaDataMutationResult(MutationCode.FUNCTION_NOT_FOUND,
                EnvironmentEdgeManager.currentTimeMillis(), null);
    }

    @Override
    public void createSchema(RpcController controller, CreateSchemaRequest request,
                             RpcCallback<MetaDataResponse> done) {
        MetaDataResponse.Builder builder = MetaDataResponse.newBuilder();
        String schemaName = null;
        try {
            List<Mutation> schemaMutations = ProtobufUtil.getMutations(request);
            schemaName = request.getSchemaName();
            //don't do the user permission checks for the SYSTEM schema, because an ordinary
            //user has to be able to create it if it doesn't already exist when bootstrapping
            //the system tables
            if (!schemaName.equals(QueryConstants.SYSTEM_SCHEMA_NAME)) {
                getCoprocessorHost().preCreateSchema(schemaName);
            }
            Mutation m = MetaDataUtil.getPutOnlyTableHeaderRow(schemaMutations);

            byte[] lockKey = m.getRow();
            Region region = env.getRegion();
            MetaDataMutationResult result = checkSchemaKeyInRegion(lockKey, region);
            if (result != null) {
                done.run(MetaDataMutationResult.toProto(result));
                return;
            }
            List<RowLock> locks = Lists.newArrayList();
            long clientTimeStamp = MetaDataUtil.getClientTimeStamp(schemaMutations);
            try {
                acquireLock(region, lockKey, locks);
                // Get as of latest timestamp so we can detect if we have a newer schema that already exists without
                // making an additional query
                ImmutableBytesPtr cacheKey = new ImmutableBytesPtr(lockKey);
                PSchema schema = loadSchema(env, lockKey, cacheKey, clientTimeStamp, clientTimeStamp);
                if (schema != null) {
                    if (schema.getTimeStamp() < clientTimeStamp) {
                        if (!isSchemaDeleted(schema)) {
                            builder.setReturnCode(MetaDataProtos.MutationCode.SCHEMA_ALREADY_EXISTS);
                            builder.setMutationTime(EnvironmentEdgeManager.currentTimeMillis());
                            builder.setSchema(PSchema.toProto(schema));
                            done.run(builder.build());
                            return;
                        }
                    } else {
                        builder.setReturnCode(MetaDataProtos.MutationCode.NEWER_SCHEMA_FOUND);
                        builder.setMutationTime(EnvironmentEdgeManager.currentTimeMillis());
                        builder.setSchema(PSchema.toProto(schema));
                        done.run(builder.build());
                        return;
                    }
                }
                mutateRowsWithLocks(this.accessCheckEnabled, region, schemaMutations, Collections.<byte[]>emptySet(),
                    HConstants.NO_NONCE, HConstants.NO_NONCE);

                // Invalidate the cache - the next getSchema call will add it
                Cache<ImmutableBytesPtr, PMetaDataEntity> metaDataCache =
                        GlobalCache.getInstance(this.env).getMetaDataCache();
                if (cacheKey != null) {
                    metaDataCache.invalidate(cacheKey);
                }

                // Get timeStamp from mutations - the above method sets it if
                // it's unset
                long currentTimeStamp = MetaDataUtil.getClientTimeStamp(schemaMutations);
                builder.setReturnCode(MetaDataProtos.MutationCode.SCHEMA_NOT_FOUND);
                builder.setMutationTime(currentTimeStamp);
                done.run(builder.build());

                metricsSource.incrementCreateSchemaCount();
                LOGGER.info("SCHEMA created successfully, schemaName: {}", schemaName);
            } finally {
                ServerUtil.releaseRowLocks(locks);
            }
        } catch (Throwable t) {
            LOGGER.error("Creating the schema" + schemaName + "failed", t);
            ProtobufUtil.setControllerException(controller, ClientUtil.createIOException(schemaName, t));
        }
    }

    @Override
    public void dropSchema(RpcController controller, DropSchemaRequest request, RpcCallback<MetaDataResponse> done) {
        String schemaName = null;
        try {
            List<Mutation> schemaMetaData = ProtobufUtil.getMutations(request);
            schemaName = request.getSchemaName();
            getCoprocessorHost().preDropSchema(schemaName);
            byte[] lockKey = SchemaUtil.getSchemaKey(schemaName);
            Region region = env.getRegion();
            MetaDataMutationResult result = checkSchemaKeyInRegion(lockKey, region);
            if (result != null) {
                done.run(MetaDataMutationResult.toProto(result));
                return;
            }
            List<RowLock> locks = Lists.newArrayList();
            long clientTimeStamp = MetaDataUtil.getClientTimeStamp(schemaMetaData);
            try {
                acquireLock(region, lockKey, locks);
                List<ImmutableBytesPtr> invalidateList = new ArrayList<ImmutableBytesPtr>(1);
                result = doDropSchema(clientTimeStamp, schemaName, lockKey, schemaMetaData, invalidateList);
                if (result.getMutationCode() != MutationCode.SCHEMA_ALREADY_EXISTS) {
                    done.run(MetaDataMutationResult.toProto(result));
                    return;
                }
                mutateRowsWithLocks(this.accessCheckEnabled, region, schemaMetaData, Collections.<byte[]>emptySet(),
                    HConstants.NO_NONCE, HConstants.NO_NONCE);
                Cache<ImmutableBytesPtr, PMetaDataEntity> metaDataCache = GlobalCache.getInstance(this.env)
                        .getMetaDataCache();
                long currentTime = MetaDataUtil.getClientTimeStamp(schemaMetaData);
                for (ImmutableBytesPtr ptr : invalidateList) {
                    metaDataCache.invalidate(ptr);
                    metaDataCache.put(ptr, newDeletedSchemaMarker(currentTime));
                }
                done.run(MetaDataMutationResult.toProto(result));

                metricsSource.incrementDropSchemaCount();
                LOGGER.info("SCHEMA dropped successfully, schemaName: {}", schemaName);
            } finally {
                ServerUtil.releaseRowLocks(locks);
            }
        } catch (Throwable t) {
            LOGGER.error("drop schema failed:", t);
            ProtobufUtil.setControllerException(controller, ClientUtil.createIOException(schemaName, t));
        }
    }

    private MetaDataMutationResult doDropSchema(long clientTimeStamp, String schemaName, byte[] key,
                                                List<Mutation> schemaMutations, List<ImmutableBytesPtr> invalidateList) throws IOException, SQLException {
        PSchema schema = loadSchema(env, key, new ImmutableBytesPtr(key), clientTimeStamp, clientTimeStamp);
        boolean areTablesExists = false;
        if (schema == null) {
            return new MetaDataMutationResult(MutationCode.SCHEMA_NOT_FOUND,
                    EnvironmentEdgeManager.currentTimeMillis(), null);
        }
        if (schema.getTimeStamp() < clientTimeStamp) {
            Region region = env.getRegion();
            Scan scan = MetaDataUtil.newTableRowsScan(SchemaUtil.getKeyForSchema(null, schemaName), MIN_TABLE_TIMESTAMP,
                    clientTimeStamp);
            List<Cell> results = Lists.newArrayList();
            try (RegionScanner scanner = region.getScanner(scan);) {
                scanner.next(results);
                if (results.isEmpty()) { // Should not be possible
                    return new MetaDataMutationResult(MutationCode.SCHEMA_NOT_FOUND,
                            EnvironmentEdgeManager.currentTimeMillis(), null);
                }
                do {
                    Cell kv = results.get(0);
                    if (Bytes.compareTo(kv.getRowArray(), kv.getRowOffset(), kv.getRowLength(), key, 0,
                            key.length) != 0) {
                        areTablesExists = true;
                        break;
                    }
                    results.clear();
                    scanner.next(results);
                } while (!results.isEmpty());
            }
            if (areTablesExists) {
                return new MetaDataMutationResult(MutationCode.TABLES_EXIST_ON_SCHEMA, schema,
                        EnvironmentEdgeManager.currentTimeMillis());
            }
            invalidateList.add(new ImmutableBytesPtr(key));
            return new MetaDataMutationResult(MutationCode.SCHEMA_ALREADY_EXISTS, schema,
                    EnvironmentEdgeManager.currentTimeMillis());
        }
        return new MetaDataMutationResult(MutationCode.SCHEMA_NOT_FOUND, EnvironmentEdgeManager.currentTimeMillis(),
                null);

    }

    /**
     * Perform atomic mutations on rows within a region
     *
     * @param accessCheckEnabled Use the login user to mutate rows if enabled
     * @param region Region containing rows to be mutated
     * @param mutations List of mutations for rows that must be contained within the region
     * @param rowsToLock Rows to lock
     * @param nonceGroup Optional nonce group of the operation
     * @param nonce Optional nonce of the operation
     * @throws IOException
     */
    static void mutateRowsWithLocks(final boolean accessCheckEnabled, final Region region,
            final List<Mutation> mutations, final Set<byte[]> rowsToLock, final long nonceGroup,
            final long nonce) throws IOException {
        // We need to mutate SYSTEM.CATALOG or SYSTEM.CHILD_LINK with HBase/login user
        // if access is enabled.
        if (accessCheckEnabled) {
            User.runAsLoginUser(new PrivilegedExceptionAction<Void>() {
                @Override
                public Void run() throws Exception {
                    final RpcCall rpcContext = RpcUtil.getRpcContext();
                    // Setting RPC context as null so that user can be resetted
                    try {
                        RpcUtil.setRpcContext(null);
                        region.mutateRowsWithLocks(mutations, rowsToLock, nonceGroup, nonce);
                    } catch (Throwable e) {
                        throw new IOException(e);
                    } finally {
                        // Setting RPC context back to original context of the RPC
                        RpcUtil.setRpcContext(rpcContext);
                    }
                    return null;
                }
            });
        } else {
            region.mutateRowsWithLocks(mutations, rowsToLock, nonceGroup, nonce);
        }
    }

    private TableName getParentPhysicalTableName(PTable table) {
        return (table
                .getType() == PTableType.VIEW || (table.getType() == INDEX && table.getViewIndexId() != null))
                ? TableName.valueOf(table.getPhysicalName().getBytes())
                : table.getType() == PTableType.INDEX
                ? TableName
                .valueOf(SchemaUtil
                        .getPhysicalHBaseTableName(table.getParentSchemaName(),
                                table.getParentTableName(), table.isNamespaceMapped())
                        .getBytes())
                : TableName
                .valueOf(
                        SchemaUtil
                                .getPhysicalHBaseTableName(table.getSchemaName(),
                                        table.getTableName(), table.isNamespaceMapped())
                                .getBytes());
    }
}<|MERGE_RESOLUTION|>--- conflicted
+++ resolved
@@ -84,13 +84,10 @@
 import static org.apache.phoenix.jdbc.PhoenixDatabaseMetaData.VIEW_INDEX_ID_DATA_TYPE_BYTES;
 import static org.apache.phoenix.jdbc.PhoenixDatabaseMetaData.VIEW_STATEMENT_BYTES;
 import static org.apache.phoenix.jdbc.PhoenixDatabaseMetaData.VIEW_TYPE_BYTES;
-<<<<<<< HEAD
 import static org.apache.phoenix.query.QueryServices.SKIP_SYSTEM_TABLES_EXISTENCE_CHECK;
-=======
 import static org.apache.phoenix.jdbc.PhoenixDatabaseMetaData.MAX_LOOKBACK_AGE_BYTES;
 import static org.apache.phoenix.schema.PTable.LinkType.PHYSICAL_TABLE;
 import static org.apache.phoenix.schema.PTable.LinkType.VIEW_INDEX_PARENT_TABLE;
->>>>>>> d8f6e6ea
 import static org.apache.phoenix.schema.PTableImpl.getColumnsToClone;
 import static org.apache.phoenix.schema.PTableType.INDEX;
 import static org.apache.phoenix.util.PhoenixRuntime.TENANT_ID_ATTRIB;
@@ -3553,7 +3550,6 @@
         }
     }
 
-<<<<<<< HEAD
     private void invalidateServerMetadataCache(List<InvalidateServerMetadataCacheRequest> requests)
             throws Throwable {
         Properties properties = new Properties();
@@ -3561,10 +3557,12 @@
         // by now.
         properties.setProperty(SKIP_SYSTEM_TABLES_EXISTENCE_CHECK, "true");
         try (PhoenixConnection connection = QueryUtil.getConnectionOnServer(properties,
-                        env.getConfiguration()).unwrap(PhoenixConnection.class)) {
+                env.getConfiguration()).unwrap(PhoenixConnection.class)) {
             ConnectionQueryServices queryServices = connection.getQueryServices();
             queryServices.invalidateServerMetadataCache(requests);
-=======
+        }
+    }
+
     private boolean hasInheritableTablePropertyChanged(PTable newTable, PTable oldTable) {
         return ! Objects.equals(newTable.getMaxLookbackAge(), oldTable.getMaxLookbackAge());
     }
@@ -3588,7 +3586,6 @@
                 GlobalCache.getInstance(this.env).getMetaDataCache();
         for(ImmutableBytesPtr invalidateKey: invalidateList) {
             metaDataCache.invalidate(invalidateKey);
->>>>>>> d8f6e6ea
         }
     }
 
