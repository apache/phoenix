/*
 * Licensed to the Apache Software Foundation (ASF) under one
 * or more contributor license agreements.  See the NOTICE file
 * distributed with this work for additional information
 * regarding copyright ownership.  The ASF licenses this file
 * to you under the Apache License, Version 2.0 (the
 * "License"); you may not use this file except in compliance
 * with the License.  You may obtain a copy of the License at
 *
 * http://www.apache.org/licenses/LICENSE-2.0
 *
 * Unless required by applicable law or agreed to in writing, software
 * distributed under the License is distributed on an "AS IS" BASIS,
 * WITHOUT WARRANTIES OR CONDITIONS OF ANY KIND, either express or implied.
 * See the License for the specific language governing permissions and
 * limitations under the License.
 */
package org.apache.phoenix.coprocessor;

import java.io.IOException;
import java.util.List;

import org.apache.hadoop.hbase.Cell;
import org.apache.hadoop.hbase.client.PackagePrivateFieldAccessor;
import org.apache.hadoop.hbase.client.Scan;
import org.apache.hadoop.hbase.client.TableDescriptor;
import org.apache.hadoop.hbase.regionserver.BloomType;
import org.apache.hadoop.hbase.regionserver.Region;
import org.apache.hadoop.hbase.regionserver.RegionScanner;
import org.apache.hadoop.hbase.regionserver.ScannerContext;
import org.apache.hadoop.hbase.util.Bytes;
import org.apache.phoenix.filter.PagingFilter;
import org.apache.phoenix.filter.SkipScanFilter;
import org.apache.phoenix.query.KeyRange;
import org.apache.phoenix.query.QueryServices;
import org.apache.phoenix.util.EnvironmentEdgeManager;
import org.apache.phoenix.util.ScanUtil;
import org.slf4j.Logger;
import org.slf4j.LoggerFactory;

/**
 *  PagingRegionScanner works with PagingFilter to make sure that the time between two rows
 *  returned by the HBase region scanner should not exceed the configured page size in ms
 *  (on PagingFilter). When the page size is reached (because there are too many cells/rows
 *  to be filtered out), PagingFilter stops the HBase region scanner and sets its state
 *  to STOPPED. In this case, the HBase region scanner next() returns false and
 *  PagingFilter#isStopped() returns true. PagingRegionScanner is responsible for detecting
 *  PagingFilter has stopped the scanner, and returning a dummy result to signal to
 *  Phoenix client to resume the scan operation by skipping this dummy result and calling
 *  ResultScanner#next().
 *
 *  PagingRegionScanner also converts a multi-key point lookup scan into N single point lookup
 *  scans to allow individual scan to leverage HBase bloom filter. This conversion is done within
 *  the MultiKeyPointLookup inner class.
 */
public class PagingRegionScanner extends BaseRegionScanner {
    private static final Logger LOGGER = LoggerFactory.getLogger(PagingRegionScanner.class);
    private Region region;
    private Scan scan;
    private PagingFilter pagingFilter;
    private MultiKeyPointLookup multiKeyPointLookup = null;
    private boolean initialized = false;

    private class MultiKeyPointLookup {
        private SkipScanFilter skipScanFilter;
        private List<KeyRange> pointLookupRanges = null;
        private int lookupPosition = 0;
        private byte[] lookupKeyPrefix = null;
        private long pageSizeMs;

        private MultiKeyPointLookup(SkipScanFilter skipScanFilter) throws IOException {
            this.skipScanFilter = skipScanFilter;
            pageSizeMs = ScanUtil.getPageSizeMsForRegionScanner(scan);
            pointLookupRanges = skipScanFilter.getPointLookupKeyRanges();
            lookupPosition = findLookupPosition(scan.getStartRow());
            if (skipScanFilter.getOffset() > 0) {
                lookupKeyPrefix = new byte[skipScanFilter.getOffset()];
                System.arraycopy(scan.getStartRow(), 0, lookupKeyPrefix, 0,
                        skipScanFilter.getOffset());
            }
            // A point lookup scan does not need to have a paging filter
            if (pagingFilter != null) {
                scan.setFilter(pagingFilter.getDelegateFilter());
            }
        }

<<<<<<< HEAD
    private boolean next(List<Cell> results, boolean raw, ScannerContext scannerContext) throws IOException {
        try {
            byte[] adjustedStartRowKey =
                    scan.getAttribute(QueryServices.PHOENIX_PAGING_NEW_SCAN_START_ROWKEY);
            byte[] adjustedStartRowKeyIncludeBytes =
                    scan.getAttribute(QueryServices.PHOENIX_PAGING_NEW_SCAN_START_ROWKEY_INCLUDE);
            // If scanners at higher level needs to re-scan the data that were already scanned
            // earlier, they can provide adjusted new start rowkey for the scan and whether to
            // include it.
            // If they are set as the scan attributes, close the scanner, reopen it with
            // updated start rowkey and whether to include it. Update mvcc read point from the
            // previous scanner and set it back to the new scanner to maintain the read
            // consistency for the given region.
            // Once done, continue the scan operation and reset the attributes.
            if (adjustedStartRowKey != null && adjustedStartRowKeyIncludeBytes != null) {
                long mvccReadPoint = delegate.getMvccReadPoint();
                delegate.close();
                scan.withStartRow(adjustedStartRowKey,
                        Bytes.toBoolean(adjustedStartRowKeyIncludeBytes));
                PackagePrivateFieldAccessor.setMvccReadPoint(scan, mvccReadPoint);
                delegate = region.getScanner(scan);
                scan.setAttribute(QueryServices.PHOENIX_PAGING_NEW_SCAN_START_ROWKEY, null);
                scan.setAttribute(QueryServices.PHOENIX_PAGING_NEW_SCAN_START_ROWKEY_INCLUDE, null);
=======
        private int findLookupPosition(byte[] startRowKey) {
            for (int i = 0; i < pointLookupRanges.size(); i++) {
                byte[] rowKey = pointLookupRanges.get(i).getLowerRange();
                if (Bytes.compareTo(startRowKey, skipScanFilter.getOffset(),
                        startRowKey.length - skipScanFilter.getOffset(), rowKey, 0,
                        rowKey.length) <= 0) {
                    return i;
                }
>>>>>>> 4afe4579
            }
            return pointLookupRanges.size();
        }

        private boolean verifyStartRowKey(byte[] startRowKey) {
            // The startRowKey may not be one of the point lookup keys. This happens when
            // the region moves and the HBase client adjusts the scan start row key.
            lookupPosition = findLookupPosition(startRowKey);
            if (lookupPosition == pointLookupRanges.size()) {
                return false;
            }
<<<<<<< HEAD
            boolean hasMore;
            if (scannerContext != null) {
                hasMore = raw ? delegate.nextRaw(results, scannerContext) : delegate.next(results, scannerContext);
            } else {
                hasMore = raw ? delegate.nextRaw(results) : delegate.next(results);
            }
            if (pagingFilter == null) {
                return hasMore;
=======
            byte[] rowKey = pointLookupRanges.get(lookupPosition++).getLowerRange();
            scan.withStopRow(rowKey, true);
            scan.withStopRow(rowKey, true);
            return true;
        }

        private RegionScanner getNewScanner() throws IOException {
            if (lookupPosition >= pointLookupRanges.size()) {
                return null;
>>>>>>> 4afe4579
            }
            byte[] rowKey = pointLookupRanges.get(lookupPosition++).getLowerRange();
            byte[] adjustedRowKey = rowKey;
            if (lookupKeyPrefix != null) {
                int len = rowKey.length + lookupKeyPrefix.length;
                adjustedRowKey = new byte[len];
                System.arraycopy(lookupKeyPrefix, 0, adjustedRowKey, 0,
                        lookupKeyPrefix.length);
                System.arraycopy(rowKey, 0, adjustedRowKey, lookupKeyPrefix.length,
                        rowKey.length);
            }
            scan.withStartRow(adjustedRowKey, true);
            scan.withStopRow(adjustedRowKey, true);
            return region.getScanner(scan);
        }

        private boolean hasMore() {
            return lookupPosition < pointLookupRanges.size();
        }
        private boolean next(List<Cell> results, boolean raw, RegionScanner scanner)
                throws IOException {
            try {
                long startTime = EnvironmentEdgeManager.currentTimeMillis();
                while (true) {
                    if (raw ? scanner.nextRaw(results) : scanner.next(results)) {
                        // Since each scan is supposed to return only one row (even when the
                        // start and stop row key are not the same, which happens after region
                        // moves or when there are delete markers in the table), this should not
                        // happen
                        LOGGER.warn("Each scan is supposed to return only one row, scan " + scan
                                + ", region " + region);
                    }
                    if (!results.isEmpty()) {
                        return hasMore();
                    }
                    // The scanner returned an empty result. This means that one of the rows
                    // has been deleted.
                    if (!hasMore()) {
                        return false;
                    }

                    if (EnvironmentEdgeManager.currentTimeMillis() - startTime > pageSizeMs) {
                        byte[] rowKey = pointLookupRanges.get(lookupPosition - 1).getLowerRange();
                        ScanUtil.getDummyResult(rowKey, results);
                        return true;
                    }

                    RegionScanner regionScanner = getNewScanner();
                    if (regionScanner == null) {
                        return false;
                    }
                    scanner.close();
                    scanner = regionScanner;
                }
            } catch (Exception e) {
                lookupPosition--;
                throw e;
            } finally {
                scanner.close();
            }
        }
    }

    public PagingRegionScanner(Region region, RegionScanner scanner, Scan scan) {
        super(scanner);
        this.region = region;
        this.scan = scan;
        pagingFilter = ScanUtil.getPhoenixPagingFilter(scan);
    }

    void init() throws IOException {
        if (initialized) {
            return;
        }
        TableDescriptor tableDescriptor = region.getTableDescriptor();
        BloomType bloomFilterType = tableDescriptor.getColumnFamilies()[0].getBloomFilterType();
        if (bloomFilterType == BloomType.ROW) {
            // Check if the scan is a multi-point-lookup scan if so remove it from the scan
            SkipScanFilter skipScanFilter = ScanUtil.removeSkipScanFilter(scan);
            if (skipScanFilter != null) {
                multiKeyPointLookup = new MultiKeyPointLookup(skipScanFilter);
            }
        }
        initialized = true;
    }

    private boolean next(List<Cell> results, boolean raw) throws IOException {
        init();
        if (pagingFilter != null) {
            pagingFilter.init();
        }
        byte[] adjustedStartRowKey =
                scan.getAttribute(QueryServices.PHOENIX_PAGING_NEW_SCAN_START_ROWKEY);
        byte[] adjustedStartRowKeyIncludeBytes =
                scan.getAttribute(QueryServices.PHOENIX_PAGING_NEW_SCAN_START_ROWKEY_INCLUDE);
        // If scanners at higher level needs to re-scan the data that were already scanned
        // earlier, they can provide adjusted new start row key for the scan and whether to
        // include it.
        // If they are set as the scan attributes, close the scanner, reopen it with
        // updated start row key and whether to include it. Update mvcc read point from the
        // previous scanner and set it back to the new scanner to maintain the read
        // consistency for the given region.
        // Once done, continue the scan operation and reset the attributes.
        if (adjustedStartRowKey != null && adjustedStartRowKeyIncludeBytes != null) {
            long mvccReadPoint = delegate.getMvccReadPoint();
            delegate.close();
            scan.withStartRow(adjustedStartRowKey,
                    Bytes.toBoolean(adjustedStartRowKeyIncludeBytes));
            PackagePrivateFieldAccessor.setMvccReadPoint(scan, mvccReadPoint);
            if (multiKeyPointLookup != null
                    && !multiKeyPointLookup.verifyStartRowKey(adjustedStartRowKey)) {
                return false;
            }
            delegate = region.getScanner(scan);
            scan.setAttribute(QueryServices.PHOENIX_PAGING_NEW_SCAN_START_ROWKEY, null);
            scan.setAttribute(QueryServices.PHOENIX_PAGING_NEW_SCAN_START_ROWKEY_INCLUDE, null);

        } else {
            if (multiKeyPointLookup != null) {
               RegionScanner regionScanner = multiKeyPointLookup.getNewScanner();
               if (regionScanner == null) {
                   return false;
               }
               delegate.close();
               delegate = regionScanner;
            }
        }

        if (multiKeyPointLookup != null) {
            return multiKeyPointLookup.next(results, raw, delegate);
        }
        boolean hasMore = raw ? delegate.nextRaw(results) : delegate.next(results);
        if (pagingFilter == null) {
            return hasMore;
        }
        if (!hasMore) {
            // There is no more row from the HBase region scanner. We need to check if
            // PagingFilter has stopped the region scanner
            if (pagingFilter.isStopped()) {
                if (results.isEmpty()) {
                    byte[] rowKey = pagingFilter.getCurrentRowKeyToBeExcluded();
                    LOGGER.info("Page filter stopped, generating dummy key {} ",
                            Bytes.toStringBinary(rowKey));
                    ScanUtil.getDummyResult(rowKey, results);
                }
                return true;
            }
            return false;
        } else {
            // We got a row from the HBase scanner within the configured time (i.e.,
            // the page size). We need to start a new page on the next next() call.
            return true;
        }
    }

    @Override
    public boolean next(List<Cell> results) throws IOException {
        return next(results, false, null);
    }

    @Override
    public boolean nextRaw(List<Cell> results) throws IOException {
        return next(results, true, null);
    }

    @Override
    public boolean next(List<Cell> results, ScannerContext scannerContext) throws IOException {
        return next(results, false, scannerContext);
    }

    @Override
    public boolean nextRaw(List<Cell> results, ScannerContext scannerContext) throws IOException {
        return next(results, true, scannerContext);
    }

    @Override
    public RegionScanner getNewRegionScanner(Scan scan) throws IOException {
        return new PagingRegionScanner(region, region.getScanner(scan), scan);
    }
}<|MERGE_RESOLUTION|>--- conflicted
+++ resolved
@@ -84,31 +84,6 @@
             }
         }
 
-<<<<<<< HEAD
-    private boolean next(List<Cell> results, boolean raw, ScannerContext scannerContext) throws IOException {
-        try {
-            byte[] adjustedStartRowKey =
-                    scan.getAttribute(QueryServices.PHOENIX_PAGING_NEW_SCAN_START_ROWKEY);
-            byte[] adjustedStartRowKeyIncludeBytes =
-                    scan.getAttribute(QueryServices.PHOENIX_PAGING_NEW_SCAN_START_ROWKEY_INCLUDE);
-            // If scanners at higher level needs to re-scan the data that were already scanned
-            // earlier, they can provide adjusted new start rowkey for the scan and whether to
-            // include it.
-            // If they are set as the scan attributes, close the scanner, reopen it with
-            // updated start rowkey and whether to include it. Update mvcc read point from the
-            // previous scanner and set it back to the new scanner to maintain the read
-            // consistency for the given region.
-            // Once done, continue the scan operation and reset the attributes.
-            if (adjustedStartRowKey != null && adjustedStartRowKeyIncludeBytes != null) {
-                long mvccReadPoint = delegate.getMvccReadPoint();
-                delegate.close();
-                scan.withStartRow(adjustedStartRowKey,
-                        Bytes.toBoolean(adjustedStartRowKeyIncludeBytes));
-                PackagePrivateFieldAccessor.setMvccReadPoint(scan, mvccReadPoint);
-                delegate = region.getScanner(scan);
-                scan.setAttribute(QueryServices.PHOENIX_PAGING_NEW_SCAN_START_ROWKEY, null);
-                scan.setAttribute(QueryServices.PHOENIX_PAGING_NEW_SCAN_START_ROWKEY_INCLUDE, null);
-=======
         private int findLookupPosition(byte[] startRowKey) {
             for (int i = 0; i < pointLookupRanges.size(); i++) {
                 byte[] rowKey = pointLookupRanges.get(i).getLowerRange();
@@ -117,7 +92,6 @@
                         rowKey.length) <= 0) {
                     return i;
                 }
->>>>>>> 4afe4579
             }
             return pointLookupRanges.size();
         }
@@ -129,16 +103,6 @@
             if (lookupPosition == pointLookupRanges.size()) {
                 return false;
             }
-<<<<<<< HEAD
-            boolean hasMore;
-            if (scannerContext != null) {
-                hasMore = raw ? delegate.nextRaw(results, scannerContext) : delegate.next(results, scannerContext);
-            } else {
-                hasMore = raw ? delegate.nextRaw(results) : delegate.next(results);
-            }
-            if (pagingFilter == null) {
-                return hasMore;
-=======
             byte[] rowKey = pointLookupRanges.get(lookupPosition++).getLowerRange();
             scan.withStopRow(rowKey, true);
             scan.withStopRow(rowKey, true);
@@ -148,7 +112,6 @@
         private RegionScanner getNewScanner() throws IOException {
             if (lookupPosition >= pointLookupRanges.size()) {
                 return null;
->>>>>>> 4afe4579
             }
             byte[] rowKey = pointLookupRanges.get(lookupPosition++).getLowerRange();
             byte[] adjustedRowKey = rowKey;
@@ -168,12 +131,18 @@
         private boolean hasMore() {
             return lookupPosition < pointLookupRanges.size();
         }
-        private boolean next(List<Cell> results, boolean raw, RegionScanner scanner)
+        private boolean next(List<Cell> results, boolean raw, RegionScanner scanner, ScannerContext scannerContext)
                 throws IOException {
             try {
                 long startTime = EnvironmentEdgeManager.currentTimeMillis();
                 while (true) {
-                    if (raw ? scanner.nextRaw(results) : scanner.next(results)) {
+                    boolean hasMore;
+                    if (scannerContext != null) {
+                        hasMore = raw ? scanner.nextRaw(results, scannerContext) : scanner.next(results, scannerContext);
+                    } else {
+                        hasMore = raw ? scanner.nextRaw(results) : scanner.next(results);
+                    }
+                    if (hasMore) {
                         // Since each scan is supposed to return only one row (even when the
                         // start and stop row key are not the same, which happens after region
                         // moves or when there are delete markers in the table), this should not
@@ -235,7 +204,7 @@
         initialized = true;
     }
 
-    private boolean next(List<Cell> results, boolean raw) throws IOException {
+    private boolean next(List<Cell> results, boolean raw, ScannerContext scannerContext) throws IOException {
         init();
         if (pagingFilter != null) {
             pagingFilter.init();
@@ -268,19 +237,24 @@
 
         } else {
             if (multiKeyPointLookup != null) {
-               RegionScanner regionScanner = multiKeyPointLookup.getNewScanner();
-               if (regionScanner == null) {
-                   return false;
-               }
-               delegate.close();
-               delegate = regionScanner;
+                RegionScanner regionScanner = multiKeyPointLookup.getNewScanner();
+                if (regionScanner == null) {
+                    return false;
+                }
+                delegate.close();
+                delegate = regionScanner;
             }
         }
 
         if (multiKeyPointLookup != null) {
-            return multiKeyPointLookup.next(results, raw, delegate);
-        }
-        boolean hasMore = raw ? delegate.nextRaw(results) : delegate.next(results);
+            return multiKeyPointLookup.next(results, raw, delegate, scannerContext);
+        }
+        boolean hasMore;
+        if (scannerContext != null) {
+            hasMore = raw ? delegate.nextRaw(results, scannerContext) : delegate.next(results, scannerContext);
+        } else {
+            hasMore = raw ? delegate.nextRaw(results) : delegate.next(results);
+        }
         if (pagingFilter == null) {
             return hasMore;
         }
