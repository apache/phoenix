--- conflicted
+++ resolved
@@ -117,12 +117,9 @@
   optional bytes externalSchemaId=50;
   optional PTable transformingNewTable=51;
   optional bytes streamingTopicName=52;
-<<<<<<< HEAD
   optional int32 ttl = 53;
   optional bytes rowKeyPrefix = 54;
-=======
-  optional bytes indexWhere=53;
->>>>>>> b64a9736
+  optional bytes indexWhere=55;
 }
 
 message EncodedCQCounter {
