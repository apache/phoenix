/*
 * Licensed to the Apache Software Foundation (ASF) under one
 * or more contributor license agreements.  See the NOTICE file
 * distributed with this work for additional information
 * regarding copyright ownership.  The ASF licenses this file
 * to you under the Apache License, Version 2.0 (the
 * "License"); you may not use this file except in compliance
 * with the License.  You may obtain a copy of the License at
 *
 * http://www.apache.org/licenses/LICENSE-2.0
 *
 * Unless required by applicable law or agreed to in writing, software
 * distributed under the License is distributed on an "AS IS" BASIS,
 * WITHOUT WARRANTIES OR CONDITIONS OF ANY KIND, either express or implied.
 * See the License for the specific language governing permissions and
 * limitations under the License.
 */
package org.apache.phoenix.mapreduce;

import static org.apache.phoenix.monitoring.MetricType.SCAN_BYTES;

import java.io.IOException;
import java.sql.SQLException;
import java.util.List;

import org.apache.commons.logging.Log;
import org.apache.commons.logging.LogFactory;
import org.apache.hadoop.conf.Configuration;
import org.apache.hadoop.hbase.client.Scan;
import org.apache.hadoop.io.NullWritable;
import org.apache.hadoop.mapreduce.InputSplit;
import org.apache.hadoop.mapreduce.RecordReader;
import org.apache.hadoop.mapreduce.TaskAttemptContext;
import org.apache.hadoop.mapreduce.lib.db.DBWritable;
import org.apache.hadoop.util.ReflectionUtils;
import org.apache.phoenix.compile.QueryPlan;
import org.apache.phoenix.compile.StatementContext;
import org.apache.phoenix.iterate.ConcatResultIterator;
import org.apache.phoenix.iterate.LookAheadResultIterator;
import org.apache.phoenix.iterate.PeekingResultIterator;
import org.apache.phoenix.iterate.ResultIterator;
import org.apache.phoenix.iterate.RoundRobinResultIterator;
import org.apache.phoenix.iterate.SequenceResultIterator;
import org.apache.phoenix.iterate.TableResultIterator;
import org.apache.phoenix.jdbc.PhoenixResultSet;
import org.apache.phoenix.monitoring.ReadMetricQueue;

import com.google.common.base.Preconditions;
import com.google.common.base.Throwables;
import com.google.common.collect.Lists;

/**
 * {@link RecordReader} implementation that iterates over the the records.
 */
public class PhoenixRecordReader<T extends DBWritable> extends RecordReader<NullWritable,T> {
    
    private static final Log LOG = LogFactory.getLog(PhoenixRecordReader.class);
    private final Configuration  configuration;
    private final QueryPlan queryPlan;
    private NullWritable key =  NullWritable.get();
    private T value = null;
    private Class<T> inputClass;
    private ResultIterator resultIterator = null;
    private PhoenixResultSet resultSet;
    
    public PhoenixRecordReader(Class<T> inputClass,final Configuration configuration,final QueryPlan queryPlan) {
        Preconditions.checkNotNull(configuration);
        Preconditions.checkNotNull(queryPlan);
        this.inputClass = inputClass;
        this.configuration = configuration;
        this.queryPlan = queryPlan;
    }

    @Override
    public void close() throws IOException {
       if(resultIterator != null) {
           try {
               resultIterator.close();
        } catch (SQLException e) {
           LOG.error(" Error closing resultset.");
           throw new RuntimeException(e);
        }
       }
    }

    @Override
    public NullWritable getCurrentKey() throws IOException, InterruptedException {
        return key;
    }

    @Override
    public T getCurrentValue() throws IOException, InterruptedException {
        return value;
    }

    @Override
    public float getProgress() throws IOException, InterruptedException {
        return 0;
    }

    @Override
    public void initialize(InputSplit split, TaskAttemptContext context) throws IOException, InterruptedException {
        final PhoenixInputSplit pSplit = (PhoenixInputSplit)split;
        final List<Scan> scans = pSplit.getScans();
        try {
            List<PeekingResultIterator> iterators = Lists.newArrayListWithExpectedSize(scans.size());
            StatementContext ctx = queryPlan.getContext();
            ReadMetricQueue readMetrics = ctx.getReadMetricsQueue();
            String tableName = queryPlan.getTableRef().getTable().getPhysicalName().getString();
            for (Scan scan : scans) {
<<<<<<< HEAD
                final TableResultIterator tableResultIterator = new TableResultIterator(queryPlan.getContext().getConnection().getMutationState(), queryPlan.getTableRef(),scan);
=======
                final TableResultIterator tableResultIterator = new TableResultIterator(queryPlan.getContext(),
                        queryPlan.getTableRef(), scan, readMetrics.allotMetric(SCAN_BYTES, tableName));
>>>>>>> 72633b9d
                PeekingResultIterator peekingResultIterator = LookAheadResultIterator.wrap(tableResultIterator);
                iterators.add(peekingResultIterator);
            }
            ResultIterator iterator = queryPlan.useRoundRobinIterator() ? RoundRobinResultIterator.newIterator(iterators, queryPlan) : ConcatResultIterator.newIterator(iterators);
            if(queryPlan.getContext().getSequenceManager().getSequenceCount() > 0) {
                iterator = new SequenceResultIterator(iterator, queryPlan.getContext().getSequenceManager());
            }
            this.resultIterator = iterator;
            // Clone the row projector as it's not thread safe and would be used simultaneously by
            // multiple threads otherwise.
            this.resultSet = new PhoenixResultSet(this.resultIterator, queryPlan.getProjector().cloneIfNecessary(), queryPlan.getContext());
        } catch (SQLException e) {
            LOG.error(String.format(" Error [%s] initializing PhoenixRecordReader. ",e.getMessage()));
            Throwables.propagate(e);
        }
   }
    
   @Override
    public boolean nextKeyValue() throws IOException, InterruptedException {
        if (key == null) {
            key = NullWritable.get();
        }
        if (value == null) {
            value =  ReflectionUtils.newInstance(inputClass, this.configuration);
        }
        Preconditions.checkNotNull(this.resultSet);
        try {
            if(!resultSet.next()) {
                return false;
            }
            value.readFields(resultSet);
            return true;
        } catch (SQLException e) {
            LOG.error(String.format(" Error [%s] occurred while iterating over the resultset. ",e.getMessage()));
            throw new RuntimeException(e);
        }
    }

}<|MERGE_RESOLUTION|>--- conflicted
+++ resolved
@@ -108,12 +108,8 @@
             ReadMetricQueue readMetrics = ctx.getReadMetricsQueue();
             String tableName = queryPlan.getTableRef().getTable().getPhysicalName().getString();
             for (Scan scan : scans) {
-<<<<<<< HEAD
-                final TableResultIterator tableResultIterator = new TableResultIterator(queryPlan.getContext().getConnection().getMutationState(), queryPlan.getTableRef(),scan);
-=======
-                final TableResultIterator tableResultIterator = new TableResultIterator(queryPlan.getContext(),
+                final TableResultIterator tableResultIterator = new TableResultIterator(queryPlan.getContext().getConnection().getMutationState(),
                         queryPlan.getTableRef(), scan, readMetrics.allotMetric(SCAN_BYTES, tableName));
->>>>>>> 72633b9d
                 PeekingResultIterator peekingResultIterator = LookAheadResultIterator.wrap(tableResultIterator);
                 iterators.add(peekingResultIterator);
             }
