/*
 * Licensed to the Apache Software Foundation (ASF) under one
 * or more contributor license agreements.  See the NOTICE file
 * distributed with this work for additional information
 * regarding copyright ownership.  The ASF licenses this file
 * to you under the Apache License, Version 2.0 (the
 * "License"); you may not use this file except in compliance
 * with the License.  You may obtain a copy of the License at
 *
 * http://www.apache.org/licenses/LICENSE-2.0
 *
 * Unless required by applicable law or agreed to in writing, software
 * distributed under the License is distributed on an "AS IS" BASIS,
 * WITHOUT WARRANTIES OR CONDITIONS OF ANY KIND, either express or implied.
 * See the License for the specific language governing permissions and
 * limitations under the License.
 */
package org.apache.phoenix.iterate;

import static org.apache.phoenix.monitoring.MetricType.SCAN_BYTES;

import java.sql.SQLException;
import java.util.Collections;
import java.util.List;
import java.util.Queue;
import java.util.concurrent.ExecutorService;
import java.util.concurrent.Future;

import org.apache.hadoop.hbase.client.Scan;
import org.apache.hadoop.hbase.util.Pair;
import org.apache.phoenix.compile.QueryPlan;
import org.apache.phoenix.iterate.TableResultIterator.ScannerCreation;
import org.apache.phoenix.job.JobManager.JobCallable;
import org.apache.phoenix.monitoring.TaskExecutionMetricsHolder;
import org.apache.phoenix.trace.util.Tracing;
import org.apache.phoenix.util.ScanUtil;

import com.google.common.base.Preconditions;
import com.google.common.collect.Lists;


/**
 *
 * Class that parallelizes the scan over a table using the ExecutorService provided.  Each region of the table will be scanned in parallel with
 * the results accessible through {@link #getIterators()}
 *
 * 
 * @since 0.1
 */
public class SerialIterators extends BaseResultIterators {
	private static final String NAME = "SERIAL";
    private final ParallelIteratorFactory iteratorFactory;
    
    public SerialIterators(QueryPlan plan, Integer perScanLimit, ParallelIteratorFactory iteratorFactory, ParallelScanGrouper scanGrouper)
            throws SQLException {
        super(plan, perScanLimit, scanGrouper);
        Preconditions.checkArgument(perScanLimit != null); // must be a limit specified
        this.iteratorFactory = iteratorFactory;
    }

    @Override
    protected void submitWork(List<List<Scan>> nestedScans, List<List<Pair<Scan,Future<PeekingResultIterator>>>> nestedFutures,
            final Queue<PeekingResultIterator> allIterators, int estFlattenedSize) {
        // Pre-populate nestedFutures lists so that we can shuffle the scans
        // and add the future to the right nested list. By shuffling the scans
        // we get better utilization of the cluster since our thread executor
        // will spray the scans across machines as opposed to targeting a
        // single one since the scans are in row key order.
        ExecutorService executor = context.getConnection().getQueryServices().getExecutor();
        
        for (final List<Scan> scans : nestedScans) {
            Scan firstScan = scans.get(0);
            Scan lastScan = scans.get(scans.size()-1);
            final Scan overallScan = ScanUtil.newScan(firstScan);
            overallScan.setStopRow(lastScan.getStopRow());
            final String tableName = tableRef.getTable().getPhysicalName().getString();
            final TaskExecutionMetricsHolder taskMetrics = new TaskExecutionMetricsHolder(context.getReadMetricsQueue(), tableName);
            Future<PeekingResultIterator> future = executor.submit(Tracing.wrap(new JobCallable<PeekingResultIterator>() {
                @Override
                public PeekingResultIterator call() throws Exception {
                	List<PeekingResultIterator> concatIterators = Lists.newArrayListWithExpectedSize(scans.size());
                	for (final Scan scan : scans) {
<<<<<<< HEAD
	                    long startTime = System.currentTimeMillis();
	                    ResultIterator scanner = new TableResultIterator(mutationState, tableRef, scan, ScannerCreation.DELAYED);
	                    if (logger.isDebugEnabled()) {
	                        logger.debug(LogUtil.addCustomAnnotations("Id: " + scanId + ", Time: " + (System.currentTimeMillis() - startTime) + "ms, Scan: " + scan, ScanUtil.getCustomAnnotations(scan)));
	                    }
	                    concatIterators.add(iteratorFactory.newIterator(scanner, scan));
=======
                	    ResultIterator scanner = new TableResultIterator(context, tableRef, scan, context.getReadMetricsQueue().allotMetric(SCAN_BYTES, tableName), ScannerCreation.DELAYED);
                	    concatIterators.add(iteratorFactory.newIterator(context, scanner, scan, tableName));
>>>>>>> 72633b9d
                	}
                	PeekingResultIterator concatIterator = ConcatResultIterator.newIterator(concatIterators);
                    allIterators.add(concatIterator);
                    return concatIterator;
                }

                /**
                 * Defines the grouping for round robin behavior.  All threads spawned to process
                 * this scan will be grouped together and time sliced with other simultaneously
                 * executing parallel scans.
                 */
                @Override
                public Object getJobId() {
                    return SerialIterators.this;
                }

                @Override
                public TaskExecutionMetricsHolder getTaskExecutionMetric() {
                    return taskMetrics;
                }
            }, "Serial scanner for table: " + tableRef.getTable().getName().getString()));
            // Add our singleton Future which will execute serially
            nestedFutures.add(Collections.singletonList(new Pair<Scan,Future<PeekingResultIterator>>(overallScan,future)));
        }
    }

    @Override
    protected String getName() {
        return NAME;
    }
}<|MERGE_RESOLUTION|>--- conflicted
+++ resolved
@@ -80,17 +80,8 @@
                 public PeekingResultIterator call() throws Exception {
                 	List<PeekingResultIterator> concatIterators = Lists.newArrayListWithExpectedSize(scans.size());
                 	for (final Scan scan : scans) {
-<<<<<<< HEAD
-	                    long startTime = System.currentTimeMillis();
-	                    ResultIterator scanner = new TableResultIterator(mutationState, tableRef, scan, ScannerCreation.DELAYED);
-	                    if (logger.isDebugEnabled()) {
-	                        logger.debug(LogUtil.addCustomAnnotations("Id: " + scanId + ", Time: " + (System.currentTimeMillis() - startTime) + "ms, Scan: " + scan, ScanUtil.getCustomAnnotations(scan)));
-	                    }
-	                    concatIterators.add(iteratorFactory.newIterator(scanner, scan));
-=======
-                	    ResultIterator scanner = new TableResultIterator(context, tableRef, scan, context.getReadMetricsQueue().allotMetric(SCAN_BYTES, tableName), ScannerCreation.DELAYED);
+                	    ResultIterator scanner = new TableResultIterator(mutationState, tableRef, scan, context.getReadMetricsQueue().allotMetric(SCAN_BYTES, tableName), ScannerCreation.DELAYED);
                 	    concatIterators.add(iteratorFactory.newIterator(context, scanner, scan, tableName));
->>>>>>> 72633b9d
                 	}
                 	PeekingResultIterator concatIterator = ConcatResultIterator.newIterator(concatIterators);
                     allIterators.add(concatIterator);
