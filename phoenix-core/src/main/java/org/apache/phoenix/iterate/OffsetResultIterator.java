/*
 * Licensed to the Apache Software Foundation (ASF) under one
 * or more contributor license agreements.  See the NOTICE file
 * distributed with this work for additional information
 * regarding copyright ownership.  The ASF licenses this file
 * to you under the Apache License, Version 2.0 (the
 * "License"); you may not use this file except in compliance
 * with the License.  You may obtain a copy of the License at
 *
 * http://www.apache.org/licenses/LICENSE-2.0
 *
 * Unless required by applicable law or agreed to in writing, software
 * distributed under the License is distributed on an "AS IS" BASIS,
 * WITHOUT WARRANTIES OR CONDITIONS OF ANY KIND, either express or implied.
 * See the License for the specific language governing permissions and
 * limitations under the License.
 */
package org.apache.phoenix.iterate;

import java.sql.SQLException;
import java.util.List;

import static org.apache.phoenix.util.ScanUtil.getDummyTuple;
import static org.apache.phoenix.util.ScanUtil.isDummy;

import org.apache.phoenix.compile.ExplainPlanAttributes.ExplainPlanAttributesBuilder;
import org.apache.phoenix.schema.tuple.Tuple;
import org.apache.phoenix.util.EnvironmentEdgeManager;

/**
 * Iterates through tuples up to a limit
 *
 * @since 1.2
 */
public class OffsetResultIterator extends DelegateResultIterator {
    private int rowCount;
    private final int offset;
    private Tuple lastScannedTuple;
    private long pageSizeMs = Long.MAX_VALUE;
    private boolean isIncompatibleClient = false;

    public OffsetResultIterator(ResultIterator delegate, Integer offset) {
        super(delegate);
        this.offset = offset == null ? -1 : offset;
        this.lastScannedTuple = null;
    }

    public OffsetResultIterator(ResultIterator delegate, Integer offset, long pageSizeMs,
                                boolean isIncompatibleClient) {
        this(delegate, offset);
        this.pageSizeMs = pageSizeMs;
        this.isIncompatibleClient = isIncompatibleClient;
    }

    @Override
    public Tuple next() throws SQLException {
        long startTime = EnvironmentEdgeManager.currentTimeMillis();
        while (rowCount < offset) {
            Tuple tuple = super.next();
<<<<<<< HEAD
            if (tuple == null) {
                return null;
            }
            if (isDummy(tuple)) {
=======
            if (tuple == null) { return null; }
            if (tuple.size() == 0 || isDummy(tuple)) {
>>>>>>> da53e659
                // while rowCount < offset absorb the dummy and call next on the underlying scanner
                continue;
            }
            rowCount++;
            lastScannedTuple = tuple;
            if (!isIncompatibleClient) {
                if (EnvironmentEdgeManager.currentTimeMillis() - startTime >= pageSizeMs) {
                    return getDummyTuple(tuple);
                }
            }
        }
        Tuple result = super.next();
        if (result != null) {
            lastScannedTuple = result;
        }
        return result;
    }

    @Override
    public void explain(List<String> planSteps) {
        super.explain(planSteps);
        planSteps.add("CLIENT OFFSET " + offset);
    }

    @Override
    public void explain(List<String> planSteps,
            ExplainPlanAttributesBuilder explainPlanAttributesBuilder) {
        super.explain(planSteps, explainPlanAttributesBuilder);
        explainPlanAttributesBuilder.setClientOffset(offset);
        planSteps.add("CLIENT OFFSET " + offset);
    }

    @Override
    public String toString() {
        return "OffsetResultIterator [rowCount=" + rowCount + ", offset=" + offset + "]";
    }

    public Integer getRemainingOffset() {
        return Math.max((offset - rowCount), 0);
    }

    public Tuple getLastScannedTuple() {
        return lastScannedTuple;
    }
}<|MERGE_RESOLUTION|>--- conflicted
+++ resolved
@@ -57,15 +57,10 @@
         long startTime = EnvironmentEdgeManager.currentTimeMillis();
         while (rowCount < offset) {
             Tuple tuple = super.next();
-<<<<<<< HEAD
             if (tuple == null) {
                 return null;
             }
-            if (isDummy(tuple)) {
-=======
-            if (tuple == null) { return null; }
             if (tuple.size() == 0 || isDummy(tuple)) {
->>>>>>> da53e659
                 // while rowCount < offset absorb the dummy and call next on the underlying scanner
                 continue;
             }
