/*
 * Licensed to the Apache Software Foundation (ASF) under one
 * or more contributor license agreements.  See the NOTICE file
 * distributed with this work for additional information
 * regarding copyright ownership.  The ASF licenses this file
 * to you under the Apache License, Version 2.0 (the
 * "License"); you may not use this file except in compliance
 * with the License.  You may obtain a copy of the License at
 *
 * http://www.apache.org/licenses/LICENSE-2.0
 *
 * Unless required by applicable law or agreed to in writing, software
 * distributed under the License is distributed on an "AS IS" BASIS,
 * WITHOUT WARRANTIES OR CONDITIONS OF ANY KIND, either express or implied.
 * See the License for the specific language governing permissions and
 * limitations under the License.
 */
package org.apache.phoenix.iterate;

import static org.apache.phoenix.coprocessor.BaseScannerRegionObserver.EXPECTED_UPPER_REGION_KEY;
import static org.apache.phoenix.monitoring.GlobalClientMetrics.GLOBAL_FAILED_QUERY_COUNTER;
import static org.apache.phoenix.monitoring.GlobalClientMetrics.GLOBAL_QUERY_TIMEOUT_COUNTER;
import static org.apache.phoenix.util.ByteUtil.EMPTY_BYTE_ARRAY;

import java.sql.SQLException;
import java.util.ArrayList;
import java.util.Collections;
import java.util.List;
import java.util.Map;
import java.util.Map.Entry;
import java.util.NavigableSet;
import java.util.Queue;
import java.util.Set;
import java.util.TreeMap;
import java.util.TreeSet;
import java.util.UUID;
import java.util.concurrent.ConcurrentLinkedQueue;
import java.util.concurrent.ExecutionException;
import java.util.concurrent.Future;
import java.util.concurrent.TimeUnit;
import java.util.concurrent.TimeoutException;

import org.apache.hadoop.hbase.HRegionInfo;
import org.apache.hadoop.hbase.HRegionLocation;
import org.apache.hadoop.hbase.client.Scan;
import org.apache.hadoop.hbase.filter.FirstKeyOnlyFilter;
import org.apache.hadoop.hbase.filter.PageFilter;
import org.apache.hadoop.hbase.util.Bytes;
import org.apache.hadoop.hbase.util.Pair;
import org.apache.phoenix.compile.QueryPlan;
import org.apache.phoenix.compile.RowProjector;
import org.apache.phoenix.compile.ScanRanges;
import org.apache.phoenix.compile.StatementContext;
import org.apache.phoenix.coprocessor.BaseScannerRegionObserver;
import org.apache.phoenix.coprocessor.UngroupedAggregateRegionObserver;
import org.apache.phoenix.exception.SQLExceptionCode;
import org.apache.phoenix.exception.SQLExceptionInfo;
import org.apache.phoenix.execute.MutationState;
import org.apache.phoenix.filter.ColumnProjectionFilter;
import org.apache.phoenix.hbase.index.util.ImmutableBytesPtr;
import org.apache.phoenix.parse.FilterableStatement;
import org.apache.phoenix.parse.HintNode.Hint;
import org.apache.phoenix.query.ConnectionQueryServices;
import org.apache.phoenix.query.KeyRange;
import org.apache.phoenix.query.QueryConstants;
import org.apache.phoenix.query.QueryServices;
import org.apache.phoenix.query.QueryServicesOptions;
import org.apache.phoenix.schema.MetaDataClient;
import org.apache.phoenix.schema.PColumnFamily;
import org.apache.phoenix.schema.PTable;
import org.apache.phoenix.schema.PTable.IndexType;
import org.apache.phoenix.schema.PTable.ViewType;
import org.apache.phoenix.schema.StaleRegionBoundaryCacheException;
import org.apache.phoenix.schema.TableRef;
import org.apache.phoenix.schema.stats.GuidePostsInfo;
import org.apache.phoenix.schema.stats.PTableStats;
import org.apache.phoenix.util.LogUtil;
import org.apache.phoenix.util.SQLCloseables;
import org.apache.phoenix.util.ScanUtil;
import org.apache.phoenix.util.SchemaUtil;
import org.apache.phoenix.util.ServerUtil;
import org.slf4j.Logger;
import org.slf4j.LoggerFactory;

import com.google.common.base.Function;
import com.google.common.collect.ImmutableList;
import com.google.common.collect.Lists;


/**
 *
 * Class that parallelizes the scan over a table using the ExecutorService provided.  Each region of the table will be scanned in parallel with
 * the results accessible through {@link #getIterators()}
 *
 * 
 * @since 0.1
 */
public abstract class BaseResultIterators extends ExplainTable implements ResultIterators {
	private static final Logger logger = LoggerFactory.getLogger(BaseResultIterators.class);
    private static final int ESTIMATED_GUIDEPOSTS_PER_REGION = 20;

    private final List<List<Scan>> scans;
    private final List<KeyRange> splits;
    private final PTableStats tableStats;
    private final byte[] physicalTableName;
    private final QueryPlan plan;
    protected final String scanId;
<<<<<<< HEAD
    protected final MutationState mutationState;
=======
    private final ParallelScanGrouper scanGrouper;
>>>>>>> 72633b9d
    // TODO: too much nesting here - breakup into new classes.
    private final List<List<List<Pair<Scan,Future<PeekingResultIterator>>>>> allFutures;
    
    static final Function<HRegionLocation, KeyRange> TO_KEY_RANGE = new Function<HRegionLocation, KeyRange>() {
        @Override
        public KeyRange apply(HRegionLocation region) {
            return KeyRange.getKeyRange(region.getRegionInfo().getStartKey(), region.getRegionInfo().getEndKey());
        }
    };

    private PTable getTable() {
        return plan.getTableRef().getTable();
    }
    
    private boolean useStats() {
        Scan scan = context.getScan();
        boolean isPointLookup = context.getScanRanges().isPointLookup();
        /*
         *  Don't use guide posts if:
         *  1) We're doing a point lookup, as HBase is fast enough at those
         *     to not need them to be further parallelized. TODO: perf test to verify
         *  2) We're collecting stats, as in this case we need to scan entire
         *     regions worth of data to track where to put the guide posts.
         */
        if (isPointLookup || ScanUtil.isAnalyzeTable(scan)) {
            return false;
        }
        return true;
    }
    
    private static void initializeScan(QueryPlan plan, Integer perScanLimit) {
        StatementContext context = plan.getContext();
        // Clone MutationState as the one on the connection will change if auto commit is on
        // yet we need the original one with the original transaction from TableResultIterator.
        this.mutationState = new MutationState(context.getConnection().getMutationState());
        TableRef tableRef = plan.getTableRef();
        PTable table = tableRef.getTable();
        Scan scan = context.getScan();

        Map<byte [], NavigableSet<byte []>> familyMap = scan.getFamilyMap();
        // Hack for PHOENIX-2067 to force raw scan over all KeyValues to fix their row keys
        if (context.getConnection().isDescVarLengthRowKeyUpgrade()) {
            // We project *all* KeyValues across all column families as we make a pass over
            // a physical table and we want to make sure we catch all KeyValues that may be
            // dynamic or part of an updatable view.
            familyMap.clear();
            scan.setMaxVersions();
            scan.setFilter(null); // Remove any filter
            scan.setRaw(true); // Traverse (and subsequently clone) all KeyValues
            // Pass over PTable so we can re-write rows according to the row key schema
            scan.setAttribute(BaseScannerRegionObserver.UPGRADE_DESC_ROW_KEY, UngroupedAggregateRegionObserver.serialize(table));
        } else {
            FilterableStatement statement = plan.getStatement();
            RowProjector projector = plan.getProjector();
            boolean keyOnlyFilter = familyMap.isEmpty() && context.getWhereCoditionColumns().isEmpty();
            if (projector.isProjectEmptyKeyValue()) {
                // If nothing projected into scan and we only have one column family, just allow everything
                // to be projected and use a FirstKeyOnlyFilter to skip from row to row. This turns out to
                // be quite a bit faster.
                // Where condition columns also will get added into familyMap
                // When where conditions are present, we can not add FirstKeyOnlyFilter at beginning.
                if (familyMap.isEmpty() && context.getWhereCoditionColumns().isEmpty()
                        && table.getColumnFamilies().size() == 1) {
                    // Project the one column family. We must project a column family since it's possible
                    // that there are other non declared column families that we need to ignore.
                    scan.addFamily(table.getColumnFamilies().get(0).getName().getBytes());
                } else {
                    byte[] ecf = SchemaUtil.getEmptyColumnFamily(table);
                    // Project empty key value unless the column family containing it has
                    // been projected in its entirety.
                    if (!familyMap.containsKey(ecf) || familyMap.get(ecf) != null) {
                        scan.addColumn(ecf, QueryConstants.EMPTY_COLUMN_BYTES);
                    }
                }
            } else if (table.getViewType() == ViewType.MAPPED) {
                // Since we don't have the empty key value in MAPPED tables, we must select all CFs in HRS. But only the
                // selected column values are returned back to client
                for (PColumnFamily family : table.getColumnFamilies()) {
                    scan.addFamily(family.getName().getBytes());
                }
            }
            // Add FirstKeyOnlyFilter if there are no references to key value columns
            if (keyOnlyFilter) {
                ScanUtil.andFilterAtBeginning(scan, new FirstKeyOnlyFilter());
            }
            
            // TODO adding all CFs here is not correct. It should be done only after ColumnProjectionOptimization.
            if (perScanLimit != null) {
                ScanUtil.andFilterAtEnd(scan, new PageFilter(perScanLimit));
            }
    
            doColumnProjectionOptimization(context, scan, table, statement);
        }
    }
    
    public BaseResultIterators(QueryPlan plan, Integer perScanLimit, ParallelScanGrouper scanGrouper) throws SQLException {
        super(plan.getContext(), plan.getTableRef(), plan.getGroupBy(), plan.getOrderBy(), plan.getStatement().getHint(), plan.getLimit());
        this.plan = plan;
        this.scanGrouper = scanGrouper;
        StatementContext context = plan.getContext();
        TableRef tableRef = plan.getTableRef();
        PTable table = tableRef.getTable();
        physicalTableName = table.getPhysicalName().getBytes();
        tableStats = useStats() ? new MetaDataClient(context.getConnection()).getTableStats(table) : PTableStats.EMPTY_STATS;
        // Used to tie all the scans together during logging
        scanId = UUID.randomUUID().toString();
        
        initializeScan(plan, perScanLimit);
        
        this.scans = getParallelScans();
        List<KeyRange> splitRanges = Lists.newArrayListWithExpectedSize(scans.size() * ESTIMATED_GUIDEPOSTS_PER_REGION);
        for (List<Scan> scanList : scans) {
            for (Scan aScan : scanList) {
                splitRanges.add(KeyRange.getKeyRange(aScan.getStartRow(), aScan.getStopRow()));
            }
        }
        this.splits = ImmutableList.copyOf(splitRanges);
        // If split detected, this will be more than one, but that's unlikely
        this.allFutures = Lists.newArrayListWithExpectedSize(1);
    }

    private static void doColumnProjectionOptimization(StatementContext context, Scan scan, PTable table, FilterableStatement statement) {
        Map<byte[], NavigableSet<byte[]>> familyMap = scan.getFamilyMap();
        if (familyMap != null && !familyMap.isEmpty()) {
            // columnsTracker contain cf -> qualifiers which should get returned.
            Map<ImmutableBytesPtr, NavigableSet<ImmutableBytesPtr>> columnsTracker = 
                    new TreeMap<ImmutableBytesPtr, NavigableSet<ImmutableBytesPtr>>();
            Set<byte[]> conditionOnlyCfs = new TreeSet<byte[]>(Bytes.BYTES_COMPARATOR);
            int referencedCfCount = familyMap.size();
            for (Pair<byte[], byte[]> whereCol : context.getWhereCoditionColumns()) {
                if (!(familyMap.containsKey(whereCol.getFirst()))) {
                    referencedCfCount++;
                }
            }
            boolean useOptimization;
            if (statement.getHint().hasHint(Hint.SEEK_TO_COLUMN)) {
                // Do not use the optimization
                useOptimization = false;
            } else if (statement.getHint().hasHint(Hint.NO_SEEK_TO_COLUMN)) {
                // Strictly use the optimization
                useOptimization = true;
            } else {
                // when referencedCfCount is >1 and no Hints, we are not using the optimization
                useOptimization = referencedCfCount == 1;
            }
            if (useOptimization) {
                for (Entry<byte[], NavigableSet<byte[]>> entry : familyMap.entrySet()) {
                    ImmutableBytesPtr cf = new ImmutableBytesPtr(entry.getKey());
                    NavigableSet<byte[]> qs = entry.getValue();
                    NavigableSet<ImmutableBytesPtr> cols = null;
                    if (qs != null) {
                        cols = new TreeSet<ImmutableBytesPtr>();
                        for (byte[] q : qs) {
                            cols.add(new ImmutableBytesPtr(q));
                        }
                    }
                    columnsTracker.put(cf, cols);
                }
            }
            // Making sure that where condition CFs are getting scanned at HRS.
            for (Pair<byte[], byte[]> whereCol : context.getWhereCoditionColumns()) {
                if (useOptimization) {
                    if (!(familyMap.containsKey(whereCol.getFirst()))) {
                        scan.addFamily(whereCol.getFirst());
                        conditionOnlyCfs.add(whereCol.getFirst());
                    }
                } else {
                    if (familyMap.containsKey(whereCol.getFirst())) {
                        // where column's CF is present. If there are some specific columns added against this CF, we
                        // need to ensure this where column also getting added in it.
                        // If the select was like select cf1.*, then that itself will select the whole CF. So no need to
                        // specifically add the where column. Adding that will remove the cf1.* stuff and only this
                        // where condition column will get returned!
                        NavigableSet<byte[]> cols = familyMap.get(whereCol.getFirst());
                        // cols is null means the whole CF will get scanned.
                        if (cols != null) {
                            scan.addColumn(whereCol.getFirst(), whereCol.getSecond());
                        }
                    } else {
                        // where column's CF itself is not present in family map. We need to add the column
                        scan.addColumn(whereCol.getFirst(), whereCol.getSecond());
                    }
                }
            }
            if (useOptimization && !columnsTracker.isEmpty()) {
                for (ImmutableBytesPtr f : columnsTracker.keySet()) {
                    // This addFamily will remove explicit cols in scan familyMap and make it as entire row.
                    // We don't want the ExplicitColumnTracker to be used. Instead we have the ColumnProjectionFilter
                    scan.addFamily(f.get());
                }
                // We don't need this filter for aggregates, as we're not returning back what's
                // in the scan in this case. We still want the other optimization that causes
                // the ExplicitColumnTracker not to be used, though.
                if (!(statement.isAggregate())) {
                    ScanUtil.andFilterAtEnd(scan, new ColumnProjectionFilter(SchemaUtil.getEmptyColumnFamily(table),
                            columnsTracker, conditionOnlyCfs));
                }
            }
        }
    }

    @Override
    public List<KeyRange> getSplits() {
        if (splits == null)
            return Collections.emptyList();
        else
            return splits;
    }

    @Override
    public List<List<Scan>> getScans() {
        if (scans == null)
            return Collections.emptyList();
        else
            return scans;
    }

    private static List<byte[]> toBoundaries(List<HRegionLocation> regionLocations) {
        int nBoundaries = regionLocations.size() - 1;
        List<byte[]> ranges = Lists.newArrayListWithExpectedSize(nBoundaries);
        for (int i = 0; i < nBoundaries; i++) {
            HRegionInfo regionInfo = regionLocations.get(i).getRegionInfo();
            ranges.add(regionInfo.getEndKey());
        }
        return ranges;
    }
    
    private static int getIndexContainingInclusive(List<byte[]> boundaries, byte[] inclusiveKey) {
        int guideIndex = Collections.binarySearch(boundaries, inclusiveKey, Bytes.BYTES_COMPARATOR);
        // If we found an exact match, return the index+1, as the inclusiveKey will be contained
        // in the next region (since we're matching on the end boundary).
        guideIndex = (guideIndex < 0 ? -(guideIndex + 1) : (guideIndex + 1));
        return guideIndex;
    }
    
    private static int getIndexContainingExclusive(List<byte[]> boundaries, byte[] exclusiveKey) {
        int guideIndex = Collections.binarySearch(boundaries, exclusiveKey, Bytes.BYTES_COMPARATOR);
        // If we found an exact match, return the index we found as the exclusiveKey won't be
        // contained in the next region as with getIndexContainingInclusive.
        guideIndex = (guideIndex < 0 ? -(guideIndex + 1) : guideIndex);
        return guideIndex;
    }
    
    private List<byte[]> getGuidePosts() {
        /*
         *  Don't use guide posts if:
         *  1) We're doing a point lookup, as HBase is fast enough at those
         *     to not need them to be further parallelized. TODO: pref test to verify
         *  2) We're collecting stats, as in this case we need to scan entire
         *     regions worth of data to track where to put the guide posts.
         */
        if (!useStats()) {
            return Collections.emptyList();
        }
        
        List<byte[]> gps = null;
        PTable table = getTable();
        Map<byte[],GuidePostsInfo> guidePostMap = tableStats.getGuidePosts();
        byte[] defaultCF = SchemaUtil.getEmptyColumnFamily(getTable());
        if (table.getColumnFamilies().isEmpty()) {
            // For sure we can get the defaultCF from the table
            if (guidePostMap.get(defaultCF) != null) {
                gps = guidePostMap.get(defaultCF).getGuidePosts();
            }
        } else {
            Scan scan = context.getScan();
            if (scan.getFamilyMap().size() > 0 && !scan.getFamilyMap().containsKey(defaultCF)) {
                // If default CF is not used in scan, use first CF referenced in scan
                GuidePostsInfo guidePostsInfo = guidePostMap.get(scan.getFamilyMap().keySet().iterator().next());
                if (guidePostsInfo != null) {
                    gps = guidePostsInfo.getGuidePosts();
                }
            } else {
                // Otherwise, favor use of default CF.
                if (guidePostMap.get(defaultCF) != null) {
                    gps = guidePostMap.get(defaultCF).getGuidePosts();
                }
            }
        }
        if (gps == null) {
            return Collections.emptyList();
        }
        return gps;
    }
    
    private static String toString(List<byte[]> gps) {
        StringBuilder buf = new StringBuilder(gps.size() * 100);
        buf.append("[");
        for (int i = 0; i < gps.size(); i++) {
            buf.append(Bytes.toStringBinary(gps.get(i)));
            buf.append(",");
            if (i > 0 && i < gps.size()-1 && (i % 10) == 0) {
                buf.append("\n");
            }
        }
        buf.setCharAt(buf.length()-1, ']');
        return buf.toString();
    }
    
    private List<Scan> addNewScan(List<List<Scan>> parallelScans, List<Scan> scans, Scan scan, byte[] startKey, boolean crossedRegionBoundary, HRegionLocation regionLocation) {
        boolean startNewScan = scanGrouper.shouldStartNewScan(plan, scans, startKey, crossedRegionBoundary);
        if (scan != null) {
            scan.setAttribute(BaseScannerRegionObserver.SCAN_REGION_SERVER, regionLocation.getServerName().getVersionedBytes());
        	scans.add(scan);
        }
        if (startNewScan && !scans.isEmpty()) {
            parallelScans.add(scans);
            scans = Lists.newArrayListWithExpectedSize(1);
        }
        return scans;
    }

    private List<List<Scan>> getParallelScans() throws SQLException {
        return getParallelScans(EMPTY_BYTE_ARRAY, EMPTY_BYTE_ARRAY);
    }

    /**
     * Compute the list of parallel scans to run for a given query. The inner scans
     * may be concatenated together directly, while the other ones may need to be
     * merge sorted, depending on the query.
     * @return list of parallel scans to run for a given query.
     * @throws SQLException
     */
    private List<List<Scan>> getParallelScans(byte[] startKey, byte[] stopKey) throws SQLException {
        Scan scan = context.getScan();
        List<HRegionLocation> regionLocations = context.getConnection().getQueryServices()
                .getAllTableRegions(physicalTableName);
        List<byte[]> regionBoundaries = toBoundaries(regionLocations);
        ScanRanges scanRanges = context.getScanRanges();
        PTable table = getTable();
        boolean isSalted = table.getBucketNum() != null;
        boolean isLocalIndex = table.getIndexType() == IndexType.LOCAL;
        List<byte[]> gps = getGuidePosts();
        if (logger.isDebugEnabled()) {
            logger.debug("Guideposts: " + toString(gps));
        }
        boolean traverseAllRegions = isSalted || isLocalIndex;
        if (!traverseAllRegions) {
            byte[] scanStartRow = scan.getStartRow();
            if (scanStartRow.length != 0 && Bytes.compareTo(scanStartRow, startKey) > 0) {
                startKey = scanStartRow;
            }
            byte[] scanStopRow = scan.getStopRow();
            if (stopKey.length == 0 || Bytes.compareTo(scanStopRow, stopKey) < 0) {
                stopKey = scanStopRow;
            }
        }
        
        int regionIndex = 0;
        int stopIndex = regionBoundaries.size();
        if (startKey.length > 0) {
            regionIndex = getIndexContainingInclusive(regionBoundaries, startKey);
        }
        if (stopKey.length > 0) {
            stopIndex = Math.min(stopIndex, regionIndex + getIndexContainingExclusive(regionBoundaries.subList(regionIndex, stopIndex), stopKey));
            if (isLocalIndex) {
                stopKey = regionLocations.get(stopIndex).getRegionInfo().getEndKey();
            }
        }
        List<List<Scan>> parallelScans = Lists.newArrayListWithExpectedSize(stopIndex - regionIndex + 1);
        
        byte[] currentKey = startKey;
        int guideIndex = currentKey.length == 0 ? 0 : getIndexContainingInclusive(gps, currentKey);
        int gpsSize = gps.size();
        int estGuidepostsPerRegion = gpsSize == 0 ? 1 : gpsSize / regionLocations.size() + 1;
        int keyOffset = 0;
        List<Scan> scans = Lists.newArrayListWithExpectedSize(estGuidepostsPerRegion);
        // Merge bisect with guideposts for all but the last region
        while (regionIndex <= stopIndex) {
            byte[] currentGuidePost, endKey, endRegionKey = EMPTY_BYTE_ARRAY;
            if (regionIndex == stopIndex) {
                endKey = stopKey;
            } else {
                endKey = regionBoundaries.get(regionIndex);
            }
            HRegionLocation regionLocation = regionLocations.get(regionIndex);
            if (isLocalIndex) {
                HRegionInfo regionInfo = regionLocation.getRegionInfo();
                endRegionKey = regionInfo.getEndKey();
                keyOffset = ScanUtil.getRowKeyOffset(regionInfo.getStartKey(), endRegionKey);
            }
            while (guideIndex < gpsSize
                    && (Bytes.compareTo(currentGuidePost = gps.get(guideIndex), endKey) <= 0 || endKey.length == 0)) {
                Scan newScan = scanRanges.intersectScan(scan, currentKey, currentGuidePost, keyOffset, false);
                scans = addNewScan(parallelScans, scans, newScan, currentGuidePost, false, regionLocation);
                currentKey = currentGuidePost;
                guideIndex++;
            }
            Scan newScan = scanRanges.intersectScan(scan, currentKey, endKey, keyOffset, true);
            if (isLocalIndex) {
                if (newScan != null) {
                    newScan.setAttribute(EXPECTED_UPPER_REGION_KEY, endRegionKey);
                } else if (!scans.isEmpty()) {
                    scans.get(scans.size()-1).setAttribute(EXPECTED_UPPER_REGION_KEY, endRegionKey);
                }
            }
            scans = addNewScan(parallelScans, scans, newScan, endKey, true, regionLocation);
            currentKey = endKey;
            regionIndex++;
        }
        if (!scans.isEmpty()) { // Add any remaining scans
            parallelScans.add(scans);
        }
        return parallelScans;
    }

    public static <T> List<T> reverseIfNecessary(List<T> list, boolean reverse) {
        if (!reverse) {
            return list;
        }
        return Lists.reverse(list);
    }
    
    /**
     * Executes the scan in parallel across all regions, blocking until all scans are complete.
     * @return the result iterators for the scan of each region
     */
    @Override
    public List<PeekingResultIterator> getIterators() throws SQLException {
        Scan scan = context.getScan();
        if (logger.isDebugEnabled()) {
            logger.debug(LogUtil.addCustomAnnotations("Getting iterators for " + this,
                    ScanUtil.getCustomAnnotations(scan)));
        }
        boolean success = false;
        boolean isReverse = ScanUtil.isReversed(scan);
        boolean isLocalIndex = getTable().getIndexType() == IndexType.LOCAL;
        final ConnectionQueryServices services = context.getConnection().getQueryServices();
        int numScans = size();
        // Capture all iterators so that if something goes wrong, we close them all
        // The iterators list is based on the submission of work, so it may not
        // contain them all (for example if work was rejected from the queue)
        Queue<PeekingResultIterator> allIterators = new ConcurrentLinkedQueue<>();
        List<PeekingResultIterator> iterators = new ArrayList<PeekingResultIterator>(numScans);
        final List<List<Pair<Scan,Future<PeekingResultIterator>>>> futures = Lists.newArrayListWithExpectedSize(numScans);
        allFutures.add(futures);
        SQLException toThrow = null;
        int queryTimeOut = context.getStatement().getQueryTimeoutInMillis();
        final long startTime = System.currentTimeMillis();
        final long maxQueryEndTime = startTime + queryTimeOut;
        try {
            submitWork(scans, futures, allIterators, splits.size());
            boolean clearedCache = false;
            for (List<Pair<Scan,Future<PeekingResultIterator>>> future : reverseIfNecessary(futures,isReverse)) {
                List<PeekingResultIterator> concatIterators = Lists.newArrayListWithExpectedSize(future.size());
                for (Pair<Scan,Future<PeekingResultIterator>> scanPair : reverseIfNecessary(future,isReverse)) {
                    try {
                        long timeOutForScan = maxQueryEndTime - System.currentTimeMillis();
                        if (timeOutForScan < 0) {
                            throw new SQLExceptionInfo.Builder(SQLExceptionCode.OPERATION_TIMED_OUT).setMessage(". Query couldn't be completed in the alloted time: " + queryTimeOut + " ms").build().buildException(); 
                        }
                        PeekingResultIterator iterator = scanPair.getSecond().get(timeOutForScan, TimeUnit.MILLISECONDS);
                        concatIterators.add(iterator);
                    } catch (ExecutionException e) {
                        try { // Rethrow as SQLException
                            throw ServerUtil.parseServerException(e);
                        } catch (StaleRegionBoundaryCacheException e2) {
                            // Catch only to try to recover from region boundary cache being out of date
                            List<List<Pair<Scan,Future<PeekingResultIterator>>>> newFutures = Lists.newArrayListWithExpectedSize(2);
                            if (!clearedCache) { // Clear cache once so that we rejigger job based on new boundaries
                                services.clearTableRegionCache(physicalTableName);
                                clearedCache = true;
                                context.getOverallQueryMetrics().cacheRefreshedDueToSplits();
                            }
                            // Resubmit just this portion of work again
                            Scan oldScan = scanPair.getFirst();
                            byte[] startKey = oldScan.getStartRow();
                            byte[] endKey = oldScan.getStopRow();
                            if (isLocalIndex) {
                                endKey = oldScan.getAttribute(EXPECTED_UPPER_REGION_KEY);
                            }
                            List<List<Scan>> newNestedScans = this.getParallelScans(startKey, endKey);
                            // Add any concatIterators that were successful so far
                            // as we need these to be in order
                            addIterator(iterators, concatIterators);
                            concatIterators = Lists.newArrayList();
                            submitWork(newNestedScans, newFutures, allIterators, newNestedScans.size());
                            allFutures.add(newFutures);
                            for (List<Pair<Scan,Future<PeekingResultIterator>>> newFuture : reverseIfNecessary(newFutures, isReverse)) {
                                for (Pair<Scan,Future<PeekingResultIterator>> newScanPair : reverseIfNecessary(newFuture, isReverse)) {
                                    // Immediate do a get (not catching exception again) and then add the iterators we
                                    // get back immediately. They'll be sorted as expected, since they're replacing the
                                    // original one.
                                    long timeOutForScan = maxQueryEndTime - System.currentTimeMillis();
                                    if (timeOutForScan < 0) {
                                        throw new SQLExceptionInfo.Builder(SQLExceptionCode.OPERATION_TIMED_OUT).setMessage(". Query couldn't be completed in the alloted time: " + queryTimeOut + " ms").build().buildException(); 
                                    }
                                    PeekingResultIterator iterator = newScanPair.getSecond().get(timeOutForScan, TimeUnit.MILLISECONDS);
                                    iterators.add(iterator);
                                }
                            }
                        }
                    }
                }
                addIterator(iterators, concatIterators);
            }
            success = true;
            return iterators;
        } catch (TimeoutException e) {
            context.getOverallQueryMetrics().queryTimedOut();
            GLOBAL_QUERY_TIMEOUT_COUNTER.increment();
            // thrown when a thread times out waiting for the future.get() call to return
            toThrow = new SQLExceptionInfo.Builder(SQLExceptionCode.OPERATION_TIMED_OUT)
                    .setMessage(". Query couldn't be completed in the alloted time: " + queryTimeOut + " ms")
                    .setRootCause(e).build().buildException();
        } catch (SQLException e) {
            toThrow = e;
        } catch (Exception e) {
            toThrow = ServerUtil.parseServerException(e);
        } finally {
            try {
                if (!success) {
                    try {
                        close();
                    } catch (Exception e) {
                        if (toThrow == null) {
                            toThrow = ServerUtil.parseServerException(e);
                        } else {
                            toThrow.setNextException(ServerUtil.parseServerException(e));
                        }
                    } finally {
                        try {
                            SQLCloseables.closeAll(allIterators);
                        } catch (Exception e) {
                            if (toThrow == null) {
                                toThrow = ServerUtil.parseServerException(e);
                            } else {
                                toThrow.setNextException(ServerUtil.parseServerException(e));
                            }
                        }
                    }
                }
            } finally {
                if (toThrow != null) {
                    GLOBAL_FAILED_QUERY_COUNTER.increment();
                    context.getOverallQueryMetrics().queryFailed();
                    throw toThrow;
                }
            }
        }
        return null; // Not reachable
    }
    

    @Override
    public void close() throws SQLException {
        // Don't call cancel on already started work, as it causes the HConnection
        // to get into a funk. Instead, just cancel queued work.
        boolean cancelledWork = false;
        try {
            for (List<List<Pair<Scan,Future<PeekingResultIterator>>>> futures : allFutures) {
                for (List<Pair<Scan,Future<PeekingResultIterator>>> futureScans : futures) {
                    for (Pair<Scan,Future<PeekingResultIterator>> futurePair : futureScans) {
                        // When work is rejected, we may have null futurePair entries, because
                        // we randomize these and set them as they're submitted.
                        if (futurePair != null) {
                            Future<PeekingResultIterator> future = futurePair.getSecond();
                            if (future != null) {
                                future.cancel(false);
                            }
                        }
                    }
                }
            }
        } finally {
            if (cancelledWork) {
                context.getConnection().getQueryServices().getExecutor().purge();
            }
        }
    }

    private void addIterator(List<PeekingResultIterator> parentIterators, List<PeekingResultIterator> childIterators) throws SQLException {
        if (!childIterators.isEmpty()) {
            if (plan.useRoundRobinIterator()) {
                /*
                 * When using a round robin iterator we shouldn't concatenate the iterators together. This is because a
                 * round robin iterator should be calling next() on these iterators directly after selecting them in a 
                 * round robin fashion. This helps take advantage of loading the underlying scanners' caches in parallel
                 * as well as preventing errors arising out of scanner lease expirations.
                 */
                parentIterators.addAll(childIterators);
            } else {
                parentIterators.add(ConcatResultIterator.newIterator(childIterators));
            }
        }
    }

    protected static final class ScanLocator {
    	private final int outerListIndex;
    	private final int innerListIndex;
    	private final Scan scan;
    	
    	public ScanLocator(Scan scan, int outerListIndex, int innerListIndex) {
    		this.outerListIndex = outerListIndex;
    		this.innerListIndex = innerListIndex;
    		this.scan = scan;
    	}
    	public int getOuterListIndex() {
    		return outerListIndex;
    	}
    	public int getInnerListIndex() {
    		return innerListIndex;
    	}
    	public Scan getScan() {
    		return scan;
    	}
    }
    

    abstract protected String getName();    
    abstract protected void submitWork(List<List<Scan>> nestedScans, List<List<Pair<Scan,Future<PeekingResultIterator>>>> nestedFutures,
            Queue<PeekingResultIterator> allIterators, int estFlattenedSize);
    
    @Override
    public int size() {
        return this.scans.size();
    }

    @Override
    public void explain(List<String> planSteps) {
        boolean displayChunkCount = context.getConnection().getQueryServices().getProps().getBoolean(
                QueryServices.EXPLAIN_CHUNK_COUNT_ATTRIB,
                QueryServicesOptions.DEFAULT_EXPLAIN_CHUNK_COUNT);
        StringBuilder buf = new StringBuilder();
        buf.append("CLIENT " + (displayChunkCount ? (this.splits.size() + "-CHUNK ") : "") + getName() + " " + size() + "-WAY ");
        explain(buf.toString(),planSteps);
    }

	@Override
	public String toString() {
		return "ResultIterators [name=" + getName() + ",id=" + scanId + ",scans=" + scans + "]";
	}
}<|MERGE_RESOLUTION|>--- conflicted
+++ resolved
@@ -105,11 +105,8 @@
     private final byte[] physicalTableName;
     private final QueryPlan plan;
     protected final String scanId;
-<<<<<<< HEAD
     protected final MutationState mutationState;
-=======
     private final ParallelScanGrouper scanGrouper;
->>>>>>> 72633b9d
     // TODO: too much nesting here - breakup into new classes.
     private final List<List<List<Pair<Scan,Future<PeekingResultIterator>>>>> allFutures;
     
@@ -142,9 +139,6 @@
     
     private static void initializeScan(QueryPlan plan, Integer perScanLimit) {
         StatementContext context = plan.getContext();
-        // Clone MutationState as the one on the connection will change if auto commit is on
-        // yet we need the original one with the original transaction from TableResultIterator.
-        this.mutationState = new MutationState(context.getConnection().getMutationState());
         TableRef tableRef = plan.getTableRef();
         PTable table = tableRef.getTable();
         Scan scan = context.getScan();
@@ -210,6 +204,9 @@
         this.plan = plan;
         this.scanGrouper = scanGrouper;
         StatementContext context = plan.getContext();
+        // Clone MutationState as the one on the connection will change if auto commit is on
+        // yet we need the original one with the original transaction from TableResultIterator.
+        this.mutationState = new MutationState(context.getConnection().getMutationState());
         TableRef tableRef = plan.getTableRef();
         PTable table = tableRef.getTable();
         physicalTableName = table.getPhysicalName().getBytes();
