--- conflicted
+++ resolved
@@ -20,22 +20,15 @@
 import java.sql.SQLException;
 
 import org.apache.hadoop.hbase.client.Scan;
+import org.apache.phoenix.compile.StatementContext;
 
 public interface ParallelIteratorFactory {
     public static ParallelIteratorFactory NOOP_FACTORY = new ParallelIteratorFactory() {
         @Override
-<<<<<<< HEAD
-        public PeekingResultIterator newIterator(ResultIterator scanner, Scan scan)
-=======
         public PeekingResultIterator newIterator(StatementContext context, ResultIterator scanner, Scan scan, String physicalTableName)
->>>>>>> 72633b9d
                 throws SQLException {
             return LookAheadResultIterator.wrap(scanner);
         }
     };
-<<<<<<< HEAD
-    PeekingResultIterator newIterator(ResultIterator scanner, Scan scan) throws SQLException;
-=======
     PeekingResultIterator newIterator(StatementContext context, ResultIterator scanner, Scan scan, String physicalTableName) throws SQLException;
->>>>>>> 72633b9d
 }