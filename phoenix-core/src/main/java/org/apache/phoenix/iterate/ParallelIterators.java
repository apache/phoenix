/*
 * Licensed to the Apache Software Foundation (ASF) under one
 * or more contributor license agreements.  See the NOTICE file
 * distributed with this work for additional information
 * regarding copyright ownership.  The ASF licenses this file
 * to you under the Apache License, Version 2.0 (the
 * "License"); you may not use this file except in compliance
 * with the License.  You may obtain a copy of the License at
 *
 * http://www.apache.org/licenses/LICENSE-2.0
 *
 * Unless required by applicable law or agreed to in writing, software
 * distributed under the License is distributed on an "AS IS" BASIS,
 * WITHOUT WARRANTIES OR CONDITIONS OF ANY KIND, either express or implied.
 * See the License for the specific language governing permissions and
 * limitations under the License.
 */
package org.apache.phoenix.iterate;

import static org.apache.phoenix.monitoring.GlobalClientMetrics.GLOBAL_NUM_PARALLEL_SCANS;

import java.sql.SQLException;
import java.util.Collections;
import java.util.List;
import java.util.Queue;
import java.util.concurrent.ExecutorService;
import java.util.concurrent.Future;

import org.apache.hadoop.hbase.client.Scan;
import org.apache.hadoop.hbase.util.Pair;
import org.apache.phoenix.compile.QueryPlan;
import org.apache.phoenix.job.JobManager.JobCallable;
import org.apache.phoenix.monitoring.MetricType;
import org.apache.phoenix.monitoring.CombinableMetric;
import org.apache.phoenix.monitoring.ReadMetricQueue;
import org.apache.phoenix.monitoring.TaskExecutionMetricsHolder;
import org.apache.phoenix.trace.util.Tracing;
import org.apache.phoenix.util.LogUtil;
import org.apache.phoenix.util.ScanUtil;
import org.slf4j.Logger;
import org.slf4j.LoggerFactory;

import com.google.common.collect.Lists;
/**
 *
 * Class that parallelizes the scan over a table using the ExecutorService provided.  Each region of the table will be scanned in parallel with
 * the results accessible through {@link #getIterators()}
 *
 * 
 * @since 0.1
 */
public class ParallelIterators extends BaseResultIterators {
	private static final Logger logger = LoggerFactory.getLogger(ParallelIterators.class);
	private static final String NAME = "PARALLEL";
    private final ParallelIteratorFactory iteratorFactory;
    
    public ParallelIterators(QueryPlan plan, Integer perScanLimit, ParallelIteratorFactory iteratorFactory, ParallelScanGrouper scanGrouper)
            throws SQLException {
        super(plan, perScanLimit, scanGrouper);
        this.iteratorFactory = iteratorFactory;
    }   
    
    public ParallelIterators(QueryPlan plan, Integer perScanLimit, ParallelIteratorFactory iteratorFactory)
            throws SQLException {
        this(plan, perScanLimit, iteratorFactory, DefaultParallelScanGrouper.getInstance());
    }  

    @Override
    protected void submitWork(List<List<Scan>> nestedScans, List<List<Pair<Scan,Future<PeekingResultIterator>>>> nestedFutures,
            final Queue<PeekingResultIterator> allIterators, int estFlattenedSize) {
        // Pre-populate nestedFutures lists so that we can shuffle the scans
        // and add the future to the right nested list. By shuffling the scans
        // we get better utilization of the cluster since our thread executor
        // will spray the scans across machines as opposed to targeting a
        // single one since the scans are in row key order.
        ExecutorService executor = context.getConnection().getQueryServices().getExecutor();
        List<ScanLocator> scanLocations = Lists.newArrayListWithExpectedSize(estFlattenedSize);
        for (int i = 0; i < nestedScans.size(); i++) {
            List<Scan> scans = nestedScans.get(i);
            List<Pair<Scan,Future<PeekingResultIterator>>> futures = Lists.newArrayListWithExpectedSize(scans.size());
            nestedFutures.add(futures);
            for (int j = 0; j < scans.size(); j++) {
            	Scan scan = nestedScans.get(i).get(j);
                scanLocations.add(new ScanLocator(scan, i, j));
                futures.add(null); // placeholder
            }
        }
        // Shuffle so that we start execution across many machines
        // before we fill up the thread pool
        Collections.shuffle(scanLocations);
        ReadMetricQueue readMetrics = context.getReadMetricsQueue();
        final String physicalTableName = tableRef.getTable().getPhysicalName().getString();
        int numScans = scanLocations.size();
        context.getOverallQueryMetrics().updateNumParallelScans(numScans);
        GLOBAL_NUM_PARALLEL_SCANS.update(numScans);
        for (ScanLocator scanLocation : scanLocations) {
            final Scan scan = scanLocation.getScan();
            final CombinableMetric scanMetrics = readMetrics.allotMetric(MetricType.SCAN_BYTES, physicalTableName);
            final TaskExecutionMetricsHolder taskMetrics = new TaskExecutionMetricsHolder(readMetrics, physicalTableName);
            Future<PeekingResultIterator> future = executor.submit(Tracing.wrap(new JobCallable<PeekingResultIterator>() {
                
                @Override
                public PeekingResultIterator call() throws Exception {
                    long startTime = System.currentTimeMillis();
<<<<<<< HEAD
                    ResultIterator scanner = new TableResultIterator(mutationState, tableRef, scan);
                    if (logger.isDebugEnabled()) {
                        logger.debug(LogUtil.addCustomAnnotations("Id: " + scanId + ", Time: " + (System.currentTimeMillis() - startTime) + "ms, Scan: " + scan, ScanUtil.getCustomAnnotations(scan)));
                    }
                    PeekingResultIterator iterator = iteratorFactory.newIterator(scanner, scan);
=======
                    ResultIterator scanner = new TableResultIterator(context, tableRef, scan, scanMetrics);
                    if (logger.isDebugEnabled()) {
                        logger.debug(LogUtil.addCustomAnnotations("Id: " + scanId + ", Time: " + (System.currentTimeMillis() - startTime) + "ms, Scan: " + scan, ScanUtil.getCustomAnnotations(scan)));
                    }
                    PeekingResultIterator iterator = iteratorFactory.newIterator(context, scanner, scan, physicalTableName);
                    
                    // Fill the scanner's cache. This helps reduce latency since we are parallelizing the I/O needed.
                    iterator.peek();
                    
>>>>>>> 72633b9d
                    allIterators.add(iterator);
                    return iterator;
                }

                /**
                 * Defines the grouping for round robin behavior.  All threads spawned to process
                 * this scan will be grouped together and time sliced with other simultaneously
                 * executing parallel scans.
                 */
                @Override
                public Object getJobId() {
                    return ParallelIterators.this;
                }

                @Override
                public TaskExecutionMetricsHolder getTaskExecutionMetric() {
                    return taskMetrics;
                }
            }, "Parallel scanner for table: " + tableRef.getTable().getName().getString()));
            // Add our future in the right place so that we can concatenate the
            // results of the inner futures versus merge sorting across all of them.
            nestedFutures.get(scanLocation.getOuterListIndex()).set(scanLocation.getInnerListIndex(), new Pair<Scan,Future<PeekingResultIterator>>(scan,future));
        }
    }

    @Override
    protected String getName() {
        return NAME;
    }
}<|MERGE_RESOLUTION|>--- conflicted
+++ resolved
@@ -102,14 +102,7 @@
                 @Override
                 public PeekingResultIterator call() throws Exception {
                     long startTime = System.currentTimeMillis();
-<<<<<<< HEAD
-                    ResultIterator scanner = new TableResultIterator(mutationState, tableRef, scan);
-                    if (logger.isDebugEnabled()) {
-                        logger.debug(LogUtil.addCustomAnnotations("Id: " + scanId + ", Time: " + (System.currentTimeMillis() - startTime) + "ms, Scan: " + scan, ScanUtil.getCustomAnnotations(scan)));
-                    }
-                    PeekingResultIterator iterator = iteratorFactory.newIterator(scanner, scan);
-=======
-                    ResultIterator scanner = new TableResultIterator(context, tableRef, scan, scanMetrics);
+                    ResultIterator scanner = new TableResultIterator(mutationState, tableRef, scan, scanMetrics);
                     if (logger.isDebugEnabled()) {
                         logger.debug(LogUtil.addCustomAnnotations("Id: " + scanId + ", Time: " + (System.currentTimeMillis() - startTime) + "ms, Scan: " + scan, ScanUtil.getCustomAnnotations(scan)));
                     }
@@ -118,7 +111,6 @@
                     // Fill the scanner's cache. This helps reduce latency since we are parallelizing the I/O needed.
                     iterator.peek();
                     
->>>>>>> 72633b9d
                     allIterators.add(iterator);
                     return iterator;
                 }
