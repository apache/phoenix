--- conflicted
+++ resolved
@@ -403,12 +403,10 @@
     public String getStreamingTopicName() { return delegate.getStreamingTopicName(); }
 
     @Override
-<<<<<<< HEAD
     public byte[] getRowKeyPrefix() {
         return delegate.getRowKeyPrefix();
     }
 
-=======
     public String getIndexWhere() {
         return delegate.getIndexWhere();
     }
@@ -424,7 +422,6 @@
             throws SQLException {
         return delegate.getIndexWhereColumns(connection);
     }
->>>>>>> b64a9736
     @Override public Map<String, String> getPropertyValues() { return delegate.getPropertyValues(); }
 
     @Override public Map<String, String> getDefaultPropertyValues() { return delegate.getDefaultPropertyValues(); }
