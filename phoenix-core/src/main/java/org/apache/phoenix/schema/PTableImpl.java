/*
 * Licensed to the Apache Software Foundation (ASF) under one
 * or more contributor license agreements.  See the NOTICE file
 * distributed with this work for additional information
 * regarding copyright ownership.  The ASF licenses this file
 * to you under the Apache License, Version 2.0 (the
 * "License"); you may not use this file except in compliance
 * with the License.  You may obtain a copy of the License at
 *
 * http://www.apache.org/licenses/LICENSE-2.0
 *
 * Unless required by applicable law or agreed to in writing, software
 * distributed under the License is distributed on an "AS IS" BASIS,
 * WITHOUT WARRANTIES OR CONDITIONS OF ANY KIND, either express or implied.
 * See the License for the specific language governing permissions and
 * limitations under the License.
 */
package org.apache.phoenix.schema;

import static org.apache.phoenix.hbase.index.util.KeyValueBuilder.addQuietly;
import static org.apache.phoenix.hbase.index.util.KeyValueBuilder.deleteQuietly;
import static org.apache.phoenix.schema.SaltingUtil.SALTING_COLUMN;

import java.io.IOException;
import java.sql.SQLException;
import java.util.ArrayList;
import java.util.Collections;
import java.util.Iterator;
import java.util.List;
import java.util.Map;
import java.util.SortedMap;
import java.util.TreeMap;

import org.apache.hadoop.hbase.Cell;
import org.apache.hadoop.hbase.HConstants;
import org.apache.hadoop.hbase.client.Delete;
import org.apache.hadoop.hbase.client.Durability;
import org.apache.hadoop.hbase.client.Mutation;
import org.apache.hadoop.hbase.client.Put;
import org.apache.hadoop.hbase.io.ImmutableBytesWritable;
import org.apache.hadoop.hbase.util.ByteStringer;
import org.apache.hadoop.hbase.util.Bytes;
import org.apache.phoenix.coprocessor.generated.PGuidePostsProtos;
import org.apache.phoenix.coprocessor.generated.PGuidePostsProtos.PGuidePosts;
import org.apache.phoenix.coprocessor.generated.PTableProtos;
import org.apache.phoenix.exception.DataExceedsCapacityException;
import org.apache.phoenix.hbase.index.util.ImmutableBytesPtr;
import org.apache.phoenix.hbase.index.util.KeyValueBuilder;
import org.apache.phoenix.index.IndexMaintainer;
import org.apache.phoenix.jdbc.PhoenixConnection;
import org.apache.phoenix.protobuf.ProtobufUtil;
import org.apache.phoenix.query.QueryConstants;
import org.apache.phoenix.schema.RowKeySchema.RowKeySchemaBuilder;
import org.apache.phoenix.schema.stats.GuidePostsInfo;
import org.apache.phoenix.schema.stats.PTableStats;
import org.apache.phoenix.schema.stats.PTableStatsImpl;
import org.apache.phoenix.schema.types.PBinary;
import org.apache.phoenix.schema.types.PChar;
import org.apache.phoenix.schema.types.PDataType;
import org.apache.phoenix.schema.types.PDouble;
import org.apache.phoenix.schema.types.PFloat;
import org.apache.phoenix.schema.types.PVarchar;
import org.apache.phoenix.util.ByteUtil;
import org.apache.phoenix.util.SchemaUtil;
import org.apache.phoenix.util.SizedUtil;
import org.apache.phoenix.util.StringUtil;
import org.apache.phoenix.util.TrustedByteArrayOutputStream;

import com.google.common.base.Objects;
import com.google.common.base.Preconditions;
import com.google.common.collect.ArrayListMultimap;
import com.google.common.collect.ImmutableList;
import com.google.common.collect.ImmutableMap;
import com.google.common.collect.ImmutableSortedMap;
import com.google.common.collect.ListMultimap;
import com.google.common.collect.Lists;
import com.google.common.collect.Maps;
import com.sun.istack.NotNull;

/**
 *
 * Base class for PTable implementors.  Provides abstraction for
 * storing data in a single column (ColumnLayout.SINGLE) or in
 * multiple columns (ColumnLayout.MULTI).
 *
 *
 * @since 0.1
 */
public class PTableImpl implements PTable {
    private static final Integer NO_SALTING = -1;

    private PTableKey key;
    private PName name;
    private PName schemaName = PName.EMPTY_NAME;
    private PName tableName = PName.EMPTY_NAME;
    private PName tenantId;
    private PTableType type;
    private PIndexState state;
    private long sequenceNumber;
    private long timeStamp;
    // Have MultiMap for String->PColumn (may need family qualifier)
    private List<PColumn> pkColumns;
    private List<PColumn> allColumns;
    private List<PColumnFamily> families;
    private Map<byte[], PColumnFamily> familyByBytes;
    private Map<String, PColumnFamily> familyByString;
    private ListMultimap<String,PColumn> columnsByName;
    private PName pkName;
    private Integer bucketNum;
    private RowKeySchema rowKeySchema;
    // Indexes associated with this table.
    private List<PTable> indexes;
    // Data table name that the index is created on.
    private PName parentName;
    private PName parentSchemaName;
    private PName parentTableName;
    private List<PName> physicalNames;
    private boolean isImmutableRows;
    private IndexMaintainer indexMaintainer;
    private ImmutableBytesWritable indexMaintainersPtr;
    private PName defaultFamilyName;
    private String viewStatement;
    private boolean disableWAL;
    private boolean multiTenant;
    private boolean storeNulls;
    private boolean isTransactional;
    private ViewType viewType;
    private Short viewIndexId;
    private int estimatedSize;
    private IndexType indexType;
    private PTableStats tableStats = PTableStats.EMPTY_STATS;
    private int baseColumnCount;
    private boolean rowKeyOrderOptimizable; // TODO: remove when required that tables have been upgrade for PHOENIX-2067
    private boolean hasColumnsRequiringUpgrade; // TODO: remove when required that tables have been upgrade for PHOENIX-2067
    private int rowTimestampColPos;

    public PTableImpl() {
        this.indexes = Collections.emptyList();
        this.physicalNames = Collections.emptyList();
        this.rowKeySchema = RowKeySchema.EMPTY_SCHEMA;
    }

    public PTableImpl(PName tenantId, String schemaName, String tableName, long timestamp, List<PColumnFamily> families) { // For base table of mapped VIEW
        Preconditions.checkArgument(tenantId==null || tenantId.getBytes().length > 0); // tenantId should be null or not empty
        this.tenantId = tenantId;
        this.name = PNameFactory.newName(SchemaUtil.getTableName(schemaName, tableName));
        this.key = new PTableKey(tenantId, name.getString());
        this.schemaName = PNameFactory.newName(schemaName);
        this.tableName = PNameFactory.newName(tableName);
        this.type = PTableType.VIEW;
        this.viewType = ViewType.MAPPED;
        this.timeStamp = timestamp;
        this.pkColumns = this.allColumns = Collections.emptyList();
        this.rowKeySchema = RowKeySchema.EMPTY_SCHEMA;
        this.indexes = Collections.emptyList();
        this.familyByBytes = Maps.newHashMapWithExpectedSize(families.size());
        this.familyByString = Maps.newHashMapWithExpectedSize(families.size());
        for (PColumnFamily family : families) {
            familyByBytes.put(family.getName().getBytes(), family);
            familyByString.put(family.getName().getString(), family);
        }
        this.families = families;
        this.physicalNames = Collections.emptyList();
    }

    public PTableImpl(long timeStamp) { // For delete marker
        this(timeStamp, false);
    }

    public PTableImpl(long timeStamp, boolean isIndex) { // For index delete marker
        if (isIndex) {
            this.type = PTableType.INDEX;
            this.state = PIndexState.INACTIVE;
        } else {
            this.type = PTableType.TABLE;
        }
        this.timeStamp = timeStamp;
        this.pkColumns = this.allColumns = Collections.emptyList();
        this.families = Collections.emptyList();
        this.familyByBytes = Collections.emptyMap();
        this.familyByString = Collections.emptyMap();
        this.rowKeySchema = RowKeySchema.EMPTY_SCHEMA;
        this.indexes = Collections.emptyList();
        this.physicalNames = Collections.emptyList();;
    }

    // When cloning table, ignore the salt column as it will be added back in the constructor
    public static List<PColumn> getColumnsToClone(PTable table) {
        return table.getBucketNum() == null ? table.getColumns() : table.getColumns().subList(1, table.getColumns().size());
    }

    public static PTableImpl makePTable(PTable table, long timeStamp, List<PTable> indexes) throws SQLException {
        return makePTable(table, timeStamp, indexes, table.getSchemaName(), table.getViewStatement());
    }

    public static PTable makePTable(PTable table, String viewStatement) throws SQLException {
        return Objects.equal(viewStatement, table.getViewStatement()) ? table : makePTable(table, table.getTimeStamp(), table.getIndexes(), table.getSchemaName(), viewStatement);
    }

    public static PTableImpl makePTable(PTable table, long timeStamp, List<PTable> indexes, PName parentSchemaName, String viewStatement) throws SQLException {
        return new PTableImpl(
                table.getTenantId(), table.getSchemaName(), table.getTableName(), table.getType(), table.getIndexState(), timeStamp,
                table.getSequenceNumber(), table.getPKName(), table.getBucketNum(), getColumnsToClone(table), parentSchemaName, table.getParentTableName(),
                indexes, table.isImmutableRows(), table.getPhysicalNames(), table.getDefaultFamilyName(), viewStatement,
                table.isWALDisabled(), table.isMultiTenant(), table.getStoreNulls(), table.getViewType(), table.getViewIndexId(), table.getIndexType(),
                table.getTableStats(), table.getBaseColumnCount(), table.rowKeyOrderOptimizable(), table.isTransactional());
    }

    public static PTableImpl makePTable(PTable table, List<PColumn> columns) throws SQLException {
        return new PTableImpl(
                table.getTenantId(), table.getSchemaName(), table.getTableName(), table.getType(), table.getIndexState(), table.getTimeStamp(),
                table.getSequenceNumber(), table.getPKName(), table.getBucketNum(), columns, table.getParentSchemaName(), table.getParentTableName(),
                table.getIndexes(), table.isImmutableRows(), table.getPhysicalNames(), table.getDefaultFamilyName(), table.getViewStatement(),
                table.isWALDisabled(), table.isMultiTenant(), table.getStoreNulls(), table.getViewType(), table.getViewIndexId(), table.getIndexType(),
                table.getTableStats(), table.getBaseColumnCount(), table.rowKeyOrderOptimizable(), table.isTransactional());
    }

    public static PTableImpl makePTable(PTable table, long timeStamp, long sequenceNumber, List<PColumn> columns) throws SQLException {
        return new PTableImpl(
                table.getTenantId(), table.getSchemaName(), table.getTableName(), table.getType(), table.getIndexState(), timeStamp,
                sequenceNumber, table.getPKName(), table.getBucketNum(), columns, table.getParentSchemaName(), table.getParentTableName(), table.getIndexes(),
                table.isImmutableRows(), table.getPhysicalNames(), table.getDefaultFamilyName(), table.getViewStatement(), table.isWALDisabled(),
                table.isMultiTenant(), table.getStoreNulls(), table.getViewType(), table.getViewIndexId(), table.getIndexType(), table.getTableStats(),
                table.getBaseColumnCount(), table.rowKeyOrderOptimizable(), table.isTransactional());
    }

    public static PTableImpl makePTable(PTable table, long timeStamp, long sequenceNumber, List<PColumn> columns, boolean isImmutableRows) throws SQLException {
        return new PTableImpl(
                table.getTenantId(), table.getSchemaName(), table.getTableName(), table.getType(), table.getIndexState(), timeStamp,
                sequenceNumber, table.getPKName(), table.getBucketNum(), columns, table.getParentSchemaName(), table.getParentTableName(),
                table.getIndexes(), isImmutableRows, table.getPhysicalNames(), table.getDefaultFamilyName(), table.getViewStatement(),
                table.isWALDisabled(), table.isMultiTenant(), table.getStoreNulls(), table.getViewType(), table.getViewIndexId(),
                table.getIndexType(), table.getTableStats(), table.getBaseColumnCount(), table.rowKeyOrderOptimizable(), table.isTransactional());
    }
    
    public static PTableImpl makePTable(PTable table, long timeStamp, long sequenceNumber, List<PColumn> columns, boolean isImmutableRows, boolean isWalDisabled, boolean isMultitenant, boolean storeNulls, boolean isTransactional) throws SQLException {
        return new PTableImpl(
                table.getTenantId(), table.getSchemaName(), table.getTableName(), table.getType(), table.getIndexState(), timeStamp,
                sequenceNumber, table.getPKName(), table.getBucketNum(), columns, table.getParentSchemaName(), table.getParentTableName(),
                table.getIndexes(), isImmutableRows, table.getPhysicalNames(), table.getDefaultFamilyName(), table.getViewStatement(),
<<<<<<< HEAD
                isWalDisabled, isMultitenant, storeNulls, table.getViewType(), table.getViewIndexId(), table.getIndexType(), table.getTableStats(),
                table.getBaseColumnCount(), table.rowKeyOrderOptimizable(), table.isTransactional());
=======
                isWalDisabled, isMultitenant, storeNulls, table.getViewType(), table.getViewIndexId(), table.getIndexType(), isTransactional, table.getTableStats());
>>>>>>> bb7c74df
    }
    
    public static PTableImpl makePTable(PTable table, PIndexState state) throws SQLException {
        return new PTableImpl(
                table.getTenantId(), table.getSchemaName(), table.getTableName(), table.getType(), state, table.getTimeStamp(),
                table.getSequenceNumber(), table.getPKName(), table.getBucketNum(), getColumnsToClone(table),
                table.getParentSchemaName(), table.getParentTableName(), table.getIndexes(),
                table.isImmutableRows(), table.getPhysicalNames(), table.getDefaultFamilyName(), table.getViewStatement(),
                table.isWALDisabled(), table.isMultiTenant(), table.getStoreNulls(), table.getViewType(), table.getViewIndexId(), table.getIndexType(),
                table.getTableStats(), table.getBaseColumnCount(), table.rowKeyOrderOptimizable(), table.isTransactional());
    }

    public static PTableImpl makePTable(PTable table, boolean rowKeyOrderOptimizable) throws SQLException {
        return new PTableImpl(
                table.getTenantId(), table.getSchemaName(), table.getTableName(), table.getType(), table.getIndexState(), table.getTimeStamp(),
                table.getSequenceNumber(), table.getPKName(), table.getBucketNum(), getColumnsToClone(table),
                table.getParentSchemaName(), table.getParentTableName(), table.getIndexes(),
                table.isImmutableRows(), table.getPhysicalNames(), table.getDefaultFamilyName(), table.getViewStatement(),
                table.isWALDisabled(), table.isMultiTenant(), table.getStoreNulls(), table.getViewType(), table.getViewIndexId(), table.getIndexType(), table.getTableStats(),
                table.getBaseColumnCount(), rowKeyOrderOptimizable, table.isTransactional());
    }

    public static PTableImpl makePTable(PTable table, PTableStats stats) throws SQLException {
        return new PTableImpl(
                table.getTenantId(), table.getSchemaName(), table.getTableName(), table.getType(), table.getIndexState(), table.getTimeStamp(),
                table.getSequenceNumber(), table.getPKName(), table.getBucketNum(), getColumnsToClone(table),
                table.getParentSchemaName(), table.getParentTableName(), table.getIndexes(),
                table.isImmutableRows(), table.getPhysicalNames(), table.getDefaultFamilyName(), table.getViewStatement(),
                table.isWALDisabled(), table.isMultiTenant(), table.getStoreNulls(), table.getViewType(), table.getViewIndexId(), table.getIndexType(), stats,
                table.getBaseColumnCount(), table.rowKeyOrderOptimizable(), table.isTransactional());
    }

    public static PTableImpl makePTable(PName tenantId, PName schemaName, PName tableName, PTableType type, PIndexState state, long timeStamp, long sequenceNumber,
            PName pkName, Integer bucketNum, List<PColumn> columns, PName dataSchemaName, PName dataTableName, List<PTable> indexes,
            boolean isImmutableRows, List<PName> physicalNames, PName defaultFamilyName, String viewExpression, boolean disableWAL, boolean multiTenant,
            boolean storeNulls, ViewType viewType, Short viewIndexId, IndexType indexType, boolean rowKeyOrderOptimizable, boolean isTransactional) throws SQLException {
        return new PTableImpl(tenantId, schemaName, tableName, type, state, timeStamp, sequenceNumber, pkName, bucketNum, columns, dataSchemaName,
                dataTableName, indexes, isImmutableRows, physicalNames, defaultFamilyName,
                viewExpression, disableWAL, multiTenant, storeNulls, viewType, viewIndexId,
                indexType, PTableStats.EMPTY_STATS, QueryConstants.BASE_TABLE_BASE_COLUMN_COUNT, rowKeyOrderOptimizable, isTransactional);
    }

    public static PTableImpl makePTable(PName tenantId, PName schemaName, PName tableName, PTableType type,
            PIndexState state, long timeStamp, long sequenceNumber, PName pkName, Integer bucketNum,
            List<PColumn> columns, PName dataSchemaName, PName dataTableName, List<PTable> indexes,
            boolean isImmutableRows, List<PName> physicalNames, PName defaultFamilyName, String viewExpression,
            boolean disableWAL, boolean multiTenant, boolean storeNulls, ViewType viewType, Short viewIndexId, IndexType indexType, @NotNull PTableStats stats, int baseColumnCount, boolean rowKeyOrderOptimizable, boolean isTransactional)
            throws SQLException {
        return new PTableImpl(tenantId, schemaName, tableName, type, state, timeStamp, sequenceNumber, pkName,
                bucketNum, columns, dataSchemaName, dataTableName, indexes, isImmutableRows, physicalNames,
                defaultFamilyName, viewExpression, disableWAL, multiTenant, storeNulls, viewType, viewIndexId, indexType, stats, baseColumnCount, rowKeyOrderOptimizable, isTransactional);
    }

    private PTableImpl(PName tenantId, PName schemaName, PName tableName, PTableType type, PIndexState state,
            long timeStamp, long sequenceNumber, PName pkName, Integer bucketNum, List<PColumn> columns,
            PName parentSchemaName, PName parentTableName, List<PTable> indexes, boolean isImmutableRows,
            List<PName> physicalNames, PName defaultFamilyName, String viewExpression, boolean disableWAL, boolean multiTenant,
            boolean storeNulls, ViewType viewType, Short viewIndexId, IndexType indexType,
            PTableStats stats, int baseColumnCount, boolean rowKeyOrderOptimizable, boolean isTransactional) throws SQLException {
        init(tenantId, schemaName, tableName, type, state, timeStamp, sequenceNumber, pkName, bucketNum, columns,
                stats, schemaName, parentTableName, indexes, isImmutableRows, physicalNames, defaultFamilyName,
                viewExpression, disableWAL, multiTenant, storeNulls, viewType, viewIndexId, indexType, baseColumnCount, rowKeyOrderOptimizable, isTransactional);
    }

    @Override
    public boolean isMultiTenant() {
        return multiTenant;
    }

    @Override
    public boolean getStoreNulls() {
        return storeNulls;
    }

    @Override
    public ViewType getViewType() {
        return viewType;
    }


    @Override
    public int getEstimatedSize() {
        return estimatedSize;
    }

    private void init(PName tenantId, PName schemaName, PName tableName, PTableType type, PIndexState state, long timeStamp, long sequenceNumber,
            PName pkName, Integer bucketNum, List<PColumn> columns, PTableStats stats, PName parentSchemaName, PName parentTableName,
            List<PTable> indexes, boolean isImmutableRows, List<PName> physicalNames, PName defaultFamilyName, String viewExpression, boolean disableWAL,
            boolean multiTenant, boolean storeNulls, ViewType viewType, Short viewIndexId,
            IndexType indexType , int baseColumnCount, boolean rowKeyOrderOptimizable, boolean isTransactional) throws SQLException {
        Preconditions.checkNotNull(schemaName);
        Preconditions.checkArgument(tenantId==null || tenantId.getBytes().length > 0); // tenantId should be null or not empty
        int estimatedSize = SizedUtil.OBJECT_SIZE * 2 + 23 * SizedUtil.POINTER_SIZE + 4 * SizedUtil.INT_SIZE + 2 * SizedUtil.LONG_SIZE + 2 * SizedUtil.INT_OBJECT_SIZE +
              PNameFactory.getEstimatedSize(tenantId) +
              PNameFactory.getEstimatedSize(schemaName) +
              PNameFactory.getEstimatedSize(tableName) +
              PNameFactory.getEstimatedSize(pkName) +
              PNameFactory.getEstimatedSize(parentTableName) +
              PNameFactory.getEstimatedSize(defaultFamilyName);
        this.tenantId = tenantId;
        this.schemaName = schemaName;
        this.tableName = tableName;
        this.name = PNameFactory.newName(SchemaUtil.getTableName(schemaName.getString(), tableName.getString()));
        this.key = new PTableKey(tenantId, name.getString());
        this.type = type;
        this.state = state;
        this.timeStamp = timeStamp;
        this.sequenceNumber = sequenceNumber;
        this.pkName = pkName;
        this.isImmutableRows = isImmutableRows;
        this.defaultFamilyName = defaultFamilyName;
        this.viewStatement = viewExpression;
        this.disableWAL = disableWAL;
        this.multiTenant = multiTenant;
        this.storeNulls = storeNulls;
        this.viewType = viewType;
        this.viewIndexId = viewIndexId;
        this.indexType = indexType;
        this.isTransactional = isTransactional;
        this.tableStats = stats;
        this.rowKeyOrderOptimizable = rowKeyOrderOptimizable;
        List<PColumn> pkColumns;
        PColumn[] allColumns;
        
        this.columnsByName = ArrayListMultimap.create(columns.size(), 1);
        int numPKColumns = 0;
        if (bucketNum != null) {
            // Add salt column to allColumns and pkColumns, but don't add to
            // columnsByName, since it should not be addressable via name.
            allColumns = new PColumn[columns.size()+1];
            allColumns[SALTING_COLUMN.getPosition()] = SALTING_COLUMN;
            pkColumns = Lists.newArrayListWithExpectedSize(columns.size()+1);
            ++numPKColumns;
        } else {
            allColumns = new PColumn[columns.size()];
            pkColumns = Lists.newArrayListWithExpectedSize(columns.size());
        }
        for (int i = 0; i < columns.size(); i++) {
            PColumn column = columns.get(i);
            allColumns[column.getPosition()] = column;
            PName familyName = column.getFamilyName();
            if (familyName == null) {
                ++numPKColumns;
            }
            String columnName = column.getName().getString();
            if (columnsByName.put(columnName, column)) {
                int count = 0;
                for (PColumn dupColumn : columnsByName.get(columnName)) {
                    if (Objects.equal(familyName, dupColumn.getFamilyName())) {
                        count++;
                        if (count > 1) {
                            throw new ColumnAlreadyExistsException(null, name.getString(), columnName);
                        }
                    }
                }
            }
        }
        estimatedSize += SizedUtil.sizeOfMap(allColumns.length, SizedUtil.POINTER_SIZE, SizedUtil.sizeOfArrayList(1)); // for multi-map

        this.bucketNum = bucketNum;
        this.allColumns = ImmutableList.copyOf(allColumns);
        estimatedSize += SizedUtil.sizeOfMap(numPKColumns) + SizedUtil.sizeOfMap(allColumns.length);

        RowKeySchemaBuilder builder = new RowKeySchemaBuilder(numPKColumns);
        // Two pass so that column order in column families matches overall column order
        // and to ensure that column family order is constant
        int maxExpectedSize = allColumns.length - numPKColumns;
        // Maintain iteration order so that column families are ordered as they are listed
        Map<PName, List<PColumn>> familyMap = Maps.newLinkedHashMap();
        PColumn rowTimestampCol = null;
        for (PColumn column : allColumns) {
            PName familyName = column.getFamilyName();
            if (familyName == null) {
                hasColumnsRequiringUpgrade |= 
                        ( column.getSortOrder() == SortOrder.DESC 
                            && (!column.getDataType().isFixedWidth() 
                                || column.getDataType() == PChar.INSTANCE 
                                || column.getDataType() == PFloat.INSTANCE 
                                || column.getDataType() == PDouble.INSTANCE 
                                || column.getDataType() == PBinary.INSTANCE) )
                        || (column.getSortOrder() == SortOrder.ASC && column.getDataType() == PBinary.INSTANCE && column.getMaxLength() != null && column.getMaxLength() > 1);
            	pkColumns.add(column);
            	if (column.isRowTimestamp()) {
            	    rowTimestampCol = column;
            	}
            }
            if (familyName == null) {
                estimatedSize += column.getEstimatedSize(); // PK columns
                builder.addField(column, column.isNullable(), column.getSortOrder());
            } else {
                List<PColumn> columnsInFamily = familyMap.get(familyName);
                if (columnsInFamily == null) {
                    columnsInFamily = Lists.newArrayListWithExpectedSize(maxExpectedSize);
                    familyMap.put(familyName, columnsInFamily);
                }
                columnsInFamily.add(column);
            }
        }
        this.pkColumns = ImmutableList.copyOf(pkColumns);
        if (rowTimestampCol != null) {
            this.rowTimestampColPos = this.pkColumns.indexOf(rowTimestampCol);
        } else {
            this.rowTimestampColPos = -1;
        }
        
        builder.rowKeyOrderOptimizable(this.rowKeyOrderOptimizable()); // after hasDescVarLengthColumns is calculated
        this.rowKeySchema = builder.build();
        estimatedSize += rowKeySchema.getEstimatedSize();
        Iterator<Map.Entry<PName,List<PColumn>>> iterator = familyMap.entrySet().iterator();
        PColumnFamily[] families = new PColumnFamily[familyMap.size()];
        estimatedSize += this.tableStats.getEstimatedSize();
        ImmutableMap.Builder<String, PColumnFamily> familyByString = ImmutableMap.builder();
        ImmutableSortedMap.Builder<byte[], PColumnFamily> familyByBytes = ImmutableSortedMap
                .orderedBy(Bytes.BYTES_COMPARATOR);
        for (int i = 0; i < families.length; i++) {
            Map.Entry<PName,List<PColumn>> entry = iterator.next();
            PColumnFamily family = new PColumnFamilyImpl(entry.getKey(), entry.getValue());
            families[i] = family;
            familyByString.put(family.getName().getString(), family);
            familyByBytes.put(family.getName().getBytes(), family);
            estimatedSize += family.getEstimatedSize();
        }
        this.families = ImmutableList.copyOf(families);
        this.familyByBytes = familyByBytes.build();
        this.familyByString = familyByString.build();
        estimatedSize += SizedUtil.sizeOfArrayList(families.length);
        estimatedSize += SizedUtil.sizeOfMap(families.length) * 2;
        this.indexes = indexes == null ? Collections.<PTable>emptyList() : indexes;
        for (PTable index : this.indexes) {
            estimatedSize += index.getEstimatedSize();
        }

        this.parentSchemaName = parentSchemaName;
        this.parentTableName = parentTableName;
        this.parentName = parentTableName == null ? null : PNameFactory.newName(SchemaUtil.getTableName(
                parentSchemaName.getString(), parentTableName.getString()));
        estimatedSize += PNameFactory.getEstimatedSize(this.parentName);

        this.physicalNames = physicalNames == null ? ImmutableList.<PName>of() : ImmutableList.copyOf(physicalNames);
        for (PName name : this.physicalNames) {
            estimatedSize += name.getEstimatedSize();
        }

        this.estimatedSize = estimatedSize;
        this.baseColumnCount = baseColumnCount;
    }

    @Override
    public boolean isImmutableRows() {
        return isImmutableRows;
    }

    @Override
    public String toString() {
        return name.getString();
    }

    @Override
    public List<PColumn> getPKColumns() {
        return pkColumns;
    }

    @Override
    public final PName getName() {
        return name;
    }

    @Override
    public final PName getSchemaName() {
        return schemaName;
    }

    @Override
    public final PName getTableName() {
        return tableName;
    }

    @Override
    public final PTableType getType() {
        return type;
    }

    @Override
    public final List<PColumnFamily> getColumnFamilies() {
        return families;
    }

    @Override
    public int newKey(ImmutableBytesWritable key, byte[][] values) {
        int nValues = values.length;
        while (nValues > 0 && (values[nValues-1] == null || values[nValues-1].length == 0)) {
            nValues--;
        }
        int i = 0;
        TrustedByteArrayOutputStream os = new TrustedByteArrayOutputStream(SchemaUtil.estimateKeyLength(this));
        try {
            Integer bucketNum = this.getBucketNum();
            if (bucketNum != null) {
                // Write place holder for salt byte
                i++;
                os.write(QueryConstants.SEPARATOR_BYTE_ARRAY);
            }
            List<PColumn> columns = getPKColumns();
            int nColumns = columns.size();
            PDataType type = null;
            SortOrder sortOrder = null;
            boolean wasNull = false;
            while (i < nValues && i < nColumns) {
                // Separate variable length column values in key with zero byte
                if (type != null && !type.isFixedWidth()) {
                    os.write(SchemaUtil.getSeparatorByte(rowKeyOrderOptimizable(), wasNull, sortOrder));
                }
                PColumn column = columns.get(i);
                sortOrder = column.getSortOrder();
                type = column.getDataType();
                // This will throw if the value is null and the type doesn't allow null
                byte[] byteValue = values[i++];
                if (byteValue == null) {
                    byteValue = ByteUtil.EMPTY_BYTE_ARRAY;
                }
                wasNull = byteValue.length == 0;
                // An empty byte array return value means null. Do this,
                // since a type may have muliple representations of null.
                // For example, VARCHAR treats both null and an empty string
                // as null. This way we don't need to leak that part of the
                // implementation outside of PDataType by checking the value
                // here.
                if (byteValue.length == 0 && !column.isNullable()) {
                    throw new ConstraintViolationException(name.getString() + "." + column.getName().getString() + " may not be null");
                }
                Integer	maxLength = column.getMaxLength();
                if (maxLength != null && type.isFixedWidth() && byteValue.length < maxLength) {
                    if (rowKeyOrderOptimizable()) {
                        key.set(byteValue);
                        type.pad(key, maxLength, sortOrder);
                        byteValue = ByteUtil.copyKeyBytesIfNecessary(key);
                    } else {
                        // TODO: remove this incorrect code and move StringUtil.padChar() to TestUtil
                        // once we require tables to have been upgraded
                        byteValue = StringUtil.padChar(byteValue, maxLength);
                    }
                } else if (maxLength != null && byteValue.length > maxLength) {
                    throw new DataExceedsCapacityException(name.getString() + "." + column.getName().getString() + " may not exceed " + maxLength + " bytes (" + SchemaUtil.toString(type, byteValue) + ")");
                }
                os.write(byteValue, 0, byteValue.length);
            }
            // Need trailing byte for DESC columns
            if (type != null && !type.isFixedWidth() && SchemaUtil.getSeparatorByte(rowKeyOrderOptimizable(), wasNull, sortOrder) == QueryConstants.DESC_SEPARATOR_BYTE) {
                os.write(QueryConstants.DESC_SEPARATOR_BYTE);
            }
            // If some non null pk values aren't set, then throw
            if (i < nColumns) {
                PColumn column = columns.get(i);
                if (column.getDataType().isFixedWidth() || !column.isNullable()) {
                    throw new ConstraintViolationException(name.getString() + "." + column.getName().getString() + " may not be null");
                }
            }
            if (nValues == 0) {
                throw new ConstraintViolationException("Primary key may not be null ("+ name.getString() + ")");
            }
            byte[] buf = os.getBuffer();
            int size = os.size();
            if (bucketNum != null) {
                buf[0] = SaltingUtil.getSaltingByte(buf, 1, size-1, bucketNum);
            }
            key.set(buf,0,size);
            return i;
        } finally {
            try {
                os.close();
            } catch (IOException e) {
                throw new RuntimeException(e); // Impossible
            }
        }
    }

    private PRow newRow(KeyValueBuilder builder, long ts, ImmutableBytesWritable key, int i, byte[]... values) {
        PRow row = new PRowImpl(builder, key, ts, getBucketNum());
        if (i < values.length) {
            for (PColumnFamily family : getColumnFamilies()) {
                for (PColumn column : family.getColumns()) {
                    row.setValue(column, values[i++]);
                    if (i == values.length)
                        return row;
                }
            }
        }
        return row;
    }

    @Override
    public PRow newRow(KeyValueBuilder builder, long ts, ImmutableBytesWritable key,
            byte[]... values) {
        return newRow(builder, ts, key, 0, values);
    }

    @Override
    public PRow newRow(KeyValueBuilder builder, ImmutableBytesWritable key, byte[]... values) {
        return newRow(builder, HConstants.LATEST_TIMESTAMP, key, values);
    }

    @Override
    public PColumn getColumn(String name) throws ColumnNotFoundException, AmbiguousColumnException {
        List<PColumn> columns = columnsByName.get(name);
        int size = columns.size();
        if (size == 0) {
            throw new ColumnNotFoundException(name);
        }
        if (size > 1) {
            for (PColumn column : columns) {
                if (column.getFamilyName() == null || QueryConstants.DEFAULT_COLUMN_FAMILY.equals(column.getFamilyName().getString())) {
                    // Allow ambiguity with PK column or column in the default column family,
                    // since a PK column cannot be prefixed and a user would not know how to
                    // prefix a column in the default column family.
                    return column;
                }
            }
            throw new AmbiguousColumnException(name);
        }
        return columns.get(0);
    }

    /**
     *
     * PRow implementation for ColumnLayout.MULTI mode which stores column
     * values across multiple hbase columns.
     *
     *
     * @since 0.1
     */
    private class PRowImpl implements PRow {
        private final byte[] key;
        private final ImmutableBytesWritable keyPtr;
        // default to the generic builder, and only override when we know on the client
        private final KeyValueBuilder kvBuilder;

        private Put setValues;
        private Delete unsetValues;
        private Delete deleteRow;
        private final long ts;

        public PRowImpl(KeyValueBuilder kvBuilder, ImmutableBytesWritable key, long ts, Integer bucketNum) {
            this.kvBuilder = kvBuilder;
            this.ts = ts;
            if (bucketNum != null) {
                this.key = SaltingUtil.getSaltedKey(key, bucketNum);
                this.keyPtr = new ImmutableBytesPtr(this.key);
            } else {
                this.keyPtr =  new ImmutableBytesPtr(key);
                this.key = ByteUtil.copyKeyBytesIfNecessary(key);
            }

            newMutations();
        }

        @SuppressWarnings("deprecation")
        private void newMutations() {
            this.setValues = new Put(this.key);
            this.unsetValues = new Delete(this.key);
            this.setValues.setWriteToWAL(!isWALDisabled());
            this.unsetValues.setWriteToWAL(!isWALDisabled());
       }

        @Override
        public List<Mutation> toRowMutations() {
            List<Mutation> mutations = new ArrayList<Mutation>(3);
            if (deleteRow != null) {
                // Include only deleteRow mutation if present because it takes precedence over all others
                mutations.add(deleteRow);
            } else {
                // Because we cannot enforce a not null constraint on a KV column (since we don't know if the row exists when
                // we upsert it), se instead add a KV that is always emtpy. This allows us to imitate SQL semantics given the
                // way HBase works.
                addQuietly(setValues, kvBuilder, kvBuilder.buildPut(keyPtr,
                    SchemaUtil.getEmptyColumnFamilyPtr(PTableImpl.this),
                    QueryConstants.EMPTY_COLUMN_BYTES_PTR, ts,
                    QueryConstants.EMPTY_COLUMN_VALUE_BYTES_PTR));
                mutations.add(setValues);
                if (!unsetValues.isEmpty()) {
                    mutations.add(unsetValues);
                }
            }
            return mutations;
        }

        private void removeIfPresent(Mutation m, byte[] family, byte[] qualifier) {
            Map<byte[],List<Cell>> familyMap = m.getFamilyCellMap();
            List<Cell> kvs = familyMap.get(family);
            if (kvs != null) {
                Iterator<Cell> iterator = kvs.iterator();
                while (iterator.hasNext()) {
                    Cell kv = iterator.next();
                    if (Bytes.compareTo(kv.getQualifierArray(), kv.getQualifierOffset(), kv.getQualifierLength(),
                          qualifier, 0, qualifier.length) == 0) {
                        iterator.remove();
                    }
                }
            }
        }

        @Override
        public void setValue(PColumn column, Object value) {
            byte[] byteValue = value == null ? ByteUtil.EMPTY_BYTE_ARRAY : column.getDataType().toBytes(value);
            setValue(column, byteValue);
        }

        @Override
        public void setValue(PColumn column, byte[] byteValue) {
            deleteRow = null;
            byte[] family = column.getFamilyName().getBytes();
            byte[] qualifier = column.getName().getBytes();
            PDataType type = column.getDataType();
            // Check null, since some types have no byte representation for null
            boolean isNull = type.isNull(byteValue);
            if (isNull && !getStoreNulls()) {
                if (!column.isNullable()) {
                    throw new ConstraintViolationException(name.getString() + "." + column.getName().getString() + " may not be null");
                }
                removeIfPresent(setValues, family, qualifier);
                deleteQuietly(unsetValues, kvBuilder, kvBuilder.buildDeleteColumns(keyPtr, column
                            .getFamilyName().getBytesPtr(), column.getName().getBytesPtr(), ts));
            } else {
                ImmutableBytesWritable ptr = new ImmutableBytesWritable(byteValue == null ?
                        HConstants.EMPTY_BYTE_ARRAY : byteValue);
                Integer	maxLength = column.getMaxLength();
            	if (!isNull && type.isFixedWidth() && maxLength != null) {
    				if (ptr.getLength() < maxLength) {
                        type.pad(ptr, maxLength, column.getSortOrder());
                    } else if (ptr.getLength() > maxLength) {
                        throw new DataExceedsCapacityException(name.getString() + "." + column.getName().getString() + " may not exceed " + maxLength + " bytes (" + type.toObject(byteValue) + ")");
                    }
            	}
                removeIfPresent(unsetValues, family, qualifier);
                addQuietly(setValues, kvBuilder, kvBuilder.buildPut(keyPtr,
                        column.getFamilyName().getBytesPtr(), column.getName().getBytesPtr(),
                        ts, ptr));
            }
        }

        @Override
        public void delete() {
            newMutations();
            Delete delete = new Delete(key);
            for (PColumnFamily colFamily : families) {
            	delete.addFamily(colFamily.getName().getBytes(), ts);
            }
            deleteRow = delete;
            // No need to write to the WAL for indexes
            if (PTableImpl.this.getType() == PTableType.INDEX) {
                deleteRow.setDurability(Durability.SKIP_WAL);
            }
        }
    }

    @Override
    public PColumnFamily getColumnFamily(String familyName) throws ColumnFamilyNotFoundException {
        PColumnFamily family = familyByString.get(familyName);
        if (family == null) {
            throw new ColumnFamilyNotFoundException(familyName);
        }
        return family;
    }

    @Override
    public PColumnFamily getColumnFamily(byte[] familyBytes) throws ColumnFamilyNotFoundException {
        PColumnFamily family = familyByBytes.get(familyBytes);
        if (family == null) {
            String familyName = Bytes.toString(familyBytes);
            throw new ColumnFamilyNotFoundException(familyName);
        }
        return family;
    }

    @Override
    public List<PColumn> getColumns() {
        return allColumns;
    }

    @Override
    public long getSequenceNumber() {
        return sequenceNumber;
    }

    @Override
    public long getTimeStamp() {
        return timeStamp;
    }

    @Override
    public PColumn getPKColumn(String name) throws ColumnNotFoundException {
        List<PColumn> columns = columnsByName.get(name);
        int size = columns.size();
        if (size == 0) {
            throw new ColumnNotFoundException(name);
        }
        if (size > 1) {
            do {
                PColumn column = columns.get(--size);
                if (column.getFamilyName() == null) {
                    return column;
                }
            } while (size > 0);
            throw new ColumnNotFoundException(name);
        }
        return columns.get(0);
    }

    @Override
    public PName getPKName() {
        return pkName;
    }

    @Override
    public RowKeySchema getRowKeySchema() {
        return rowKeySchema;
    }

    @Override
    public Integer getBucketNum() {
        return bucketNum;
    }

    @Override
    public List<PTable> getIndexes() {
        return indexes;
    }

    @Override
    public PIndexState getIndexState() {
        return state;
    }

    @Override
    public PName getParentTableName() {
        return parentTableName;
    }

    @Override
    public PName getParentName() {
        return parentName;
    }

    @Override
    public synchronized IndexMaintainer getIndexMaintainer(PTable dataTable, PhoenixConnection connection) {
        if (indexMaintainer == null) {
            indexMaintainer = IndexMaintainer.create(dataTable, this, connection);
        }
        return indexMaintainer;
    }

    @Override
    public synchronized boolean getIndexMaintainers(ImmutableBytesWritable ptr, PhoenixConnection connection) {
        if (indexMaintainersPtr == null || indexMaintainersPtr.getLength()==0) {
            indexMaintainersPtr = new ImmutableBytesWritable();
            if (indexes.isEmpty()) {
                indexMaintainersPtr.set(ByteUtil.EMPTY_BYTE_ARRAY);
            } else {
                IndexMaintainer.serialize(this, indexMaintainersPtr, connection);
            }
        }
        ptr.set(indexMaintainersPtr.get(), indexMaintainersPtr.getOffset(), indexMaintainersPtr.getLength());
        return indexMaintainersPtr.getLength() > 0;
    }

    @Override
    public PName getPhysicalName() {
        return physicalNames.isEmpty() ? getName() : physicalNames.get(0);
    }

    @Override
    public List<PName> getPhysicalNames() {
        return physicalNames;
    }

    @Override
    public PName getDefaultFamilyName() {
        return defaultFamilyName;
    }

    @Override
    public String getViewStatement() {
        return viewStatement;
    }

    @Override
    public boolean isWALDisabled() {
        return disableWAL;
    }

    @Override
    public Short getViewIndexId() {
        return viewIndexId;
    }

    @Override
    public PName getTenantId() {
        return tenantId;
    }

    @Override
    public IndexType getIndexType() {
        return indexType;
    }

    /**
     * Construct a PTable instance from ProtoBuffered PTable instance
     * @param table
     */
    public static PTable createFromProto(PTableProtos.PTable table) {
      PName tenantId = null;
      if(table.hasTenantId()){
        tenantId = PNameFactory.newName(table.getTenantId().toByteArray());
      }
      PName schemaName = PNameFactory.newName(table.getSchemaNameBytes().toByteArray());
      PName tableName = PNameFactory.newName(table.getTableNameBytes().toByteArray());
      PTableType tableType = PTableType.values()[table.getTableType().ordinal()];
      PIndexState indexState = null;
      if (table.hasIndexState()) {
        indexState = PIndexState.fromSerializedValue(table.getIndexState());
      }
      Short viewIndexId = null;
      if(table.hasViewIndexId()){
    	  viewIndexId = (short)table.getViewIndexId();
      }
      IndexType indexType = IndexType.getDefault();
      if(table.hasIndexType()){
          indexType = IndexType.fromSerializedValue(table.getIndexType().toByteArray()[0]);
      }
      long sequenceNumber = table.getSequenceNumber();
      long timeStamp = table.getTimeStamp();
      PName pkName = null;
      if (table.hasPkNameBytes()) {
        pkName = PNameFactory.newName(table.getPkNameBytes().toByteArray());
      }
      int bucketNum = table.getBucketNum();
      List<PColumn> columns = Lists.newArrayListWithExpectedSize(table.getColumnsCount());
      for (PTableProtos.PColumn curPColumnProto : table.getColumnsList()) {
        columns.add(PColumnImpl.createFromProto(curPColumnProto));
      }
      List<PTable> indexes = Lists.newArrayListWithExpectedSize(table.getIndexesCount());
      for (PTableProtos.PTable curPTableProto : table.getIndexesList()) {
        indexes.add(createFromProto(curPTableProto));
      }

      boolean isImmutableRows = table.getIsImmutableRows();
      SortedMap<byte[], GuidePostsInfo> tableGuidePosts = new TreeMap<byte[], GuidePostsInfo>(Bytes.BYTES_COMPARATOR);
        for (PTableProtos.PTableStats pTableStatsProto : table.getGuidePostsList()) {
            List<byte[]> value = Lists.newArrayListWithExpectedSize(pTableStatsProto.getValuesCount());
            for (int j = 0; j < pTableStatsProto.getValuesCount(); j++) {
                value.add(pTableStatsProto.getValues(j).toByteArray());
            }
            // No op
            pTableStatsProto.getGuidePostsByteCount();
            value = Lists.newArrayListWithExpectedSize(pTableStatsProto.getValuesCount());
            PGuidePosts pGuidePosts = pTableStatsProto.getPGuidePosts();
            for(int j = 0; j < pGuidePosts.getGuidePostsCount(); j++) {
                value.add(pGuidePosts.getGuidePosts(j).toByteArray());
            }
            long guidePostsByteCount = pGuidePosts.getByteCount();
            long rowCount = pGuidePosts.getRowCount();
            // TODO : Not exposing MIN/MAX key outside to client 
            GuidePostsInfo info =
                    new GuidePostsInfo(guidePostsByteCount, value, rowCount);
            tableGuidePosts.put(pTableStatsProto.getKey().toByteArray(), info);
      }
      PTableStats stats = new PTableStatsImpl(tableGuidePosts, table.getStatsTimeStamp());

      PName dataTableName = null;
      if (table.hasDataTableNameBytes()) {
        dataTableName = PNameFactory.newName(table.getDataTableNameBytes().toByteArray());
      }
      PName defaultFamilyName = null;
      if (table.hasDefaultFamilyName()) {
        defaultFamilyName = PNameFactory.newName(table.getDefaultFamilyName().toByteArray());
      }
      boolean disableWAL = table.getDisableWAL();
      boolean multiTenant = table.getMultiTenant();
      boolean storeNulls = table.getStoreNulls();
      boolean isTransactional = table.getTransactional();
      ViewType viewType = null;
      String viewStatement = null;
      List<PName> physicalNames = Collections.emptyList();
      if (tableType == PTableType.VIEW) {
        viewType = ViewType.fromSerializedValue(table.getViewType().toByteArray()[0]);
        if(table.hasViewStatement()){
          viewStatement = (String) PVarchar.INSTANCE.toObject(table.getViewStatement().toByteArray());
        }
      }
      if (tableType == PTableType.VIEW || viewIndexId != null) {
        physicalNames = Lists.newArrayListWithExpectedSize(table.getPhysicalNamesCount());
        for(int i = 0; i < table.getPhysicalNamesCount(); i++){
          physicalNames.add(PNameFactory.newName(table.getPhysicalNames(i).toByteArray()));
        }
      }
      
      int baseColumnCount = -1;
      if (table.hasBaseColumnCount()) {
          baseColumnCount = table.getBaseColumnCount();
      }

      boolean rowKeyOrderOptimizable = false;
      if (table.hasRowKeyOrderOptimizable()) {
          rowKeyOrderOptimizable = table.getRowKeyOrderOptimizable();
      }
      try {
        PTableImpl result = new PTableImpl();
        result.init(tenantId, schemaName, tableName, tableType, indexState, timeStamp, sequenceNumber, pkName,
          (bucketNum == NO_SALTING) ? null : bucketNum, columns, stats, schemaName,dataTableName, indexes,
              isImmutableRows, physicalNames, defaultFamilyName, viewStatement, disableWAL,
                multiTenant, storeNulls, viewType, viewIndexId, indexType, baseColumnCount, rowKeyOrderOptimizable, isTransactional);
        return result;
      } catch (SQLException e) {
        throw new RuntimeException(e); // Impossible
      }
    }

    public static PTableProtos.PTable toProto(PTable table) {
      PTableProtos.PTable.Builder builder = PTableProtos.PTable.newBuilder();
      if(table.getTenantId() != null){
        builder.setTenantId(ByteStringer.wrap(table.getTenantId().getBytes()));
      }
      builder.setSchemaNameBytes(ByteStringer.wrap(table.getSchemaName().getBytes()));
      builder.setTableNameBytes(ByteStringer.wrap(table.getTableName().getBytes()));
      builder.setTableType(ProtobufUtil.toPTableTypeProto(table.getType()));
      if (table.getType() == PTableType.INDEX) {
    	if(table.getIndexState() != null) {
    	  builder.setIndexState(table.getIndexState().getSerializedValue());
    	}
    	if(table.getViewIndexId() != null) {
    	  builder.setViewIndexId(table.getViewIndexId());
    	}
    	if(table.getIndexType() != null) {
    	    builder.setIndexType(ByteStringer.wrap(new byte[]{table.getIndexType().getSerializedValue()}));
    	}
      }
      builder.setSequenceNumber(table.getSequenceNumber());
      builder.setTimeStamp(table.getTimeStamp());
      PName tmp = table.getPKName();
      if (tmp != null) {
        builder.setPkNameBytes(ByteStringer.wrap(tmp.getBytes()));
      }
      Integer bucketNum = table.getBucketNum();
      int offset = 0;
      if(bucketNum == null){
        builder.setBucketNum(NO_SALTING);
      } else {
        offset = 1;
        builder.setBucketNum(bucketNum);
      }
      List<PColumn> columns = table.getColumns();
      int columnSize = columns.size();
      for (int i = offset; i < columnSize; i++) {
        PColumn column = columns.get(i);
        builder.addColumns(PColumnImpl.toProto(column));
      }

      List<PTable> indexes = table.getIndexes();
      for (PTable curIndex : indexes) {
        builder.addIndexes(toProto(curIndex));
      }
      builder.setIsImmutableRows(table.isImmutableRows());

      for (Map.Entry<byte[], GuidePostsInfo> entry : table.getTableStats().getGuidePosts().entrySet()) {
         PTableProtos.PTableStats.Builder statsBuilder = PTableProtos.PTableStats.newBuilder();
         statsBuilder.setKey(ByteStringer.wrap(entry.getKey()));
         for (byte[] stat : entry.getValue().getGuidePosts()) {
             statsBuilder.addValues(ByteStringer.wrap(stat));
         }
         statsBuilder.setGuidePostsByteCount(entry.getValue().getByteCount());
         PGuidePostsProtos.PGuidePosts.Builder guidePstsBuilder = PGuidePostsProtos.PGuidePosts.newBuilder();
         for (byte[] stat : entry.getValue().getGuidePosts()) {
             guidePstsBuilder.addGuidePosts(ByteStringer.wrap(stat));
         }
         guidePstsBuilder.setByteCount(entry.getValue().getByteCount());
         guidePstsBuilder.setRowCount(entry.getValue().getRowCount());
         statsBuilder.setPGuidePosts(guidePstsBuilder);
         builder.addGuidePosts(statsBuilder.build());
      }
      builder.setStatsTimeStamp(table.getTableStats().getTimestamp());

      if (table.getParentName() != null) {
        builder.setDataTableNameBytes(ByteStringer.wrap(table.getParentTableName().getBytes()));
      }
      if (table.getDefaultFamilyName()!= null) {
        builder.setDefaultFamilyName(ByteStringer.wrap(table.getDefaultFamilyName().getBytes()));
      }
      builder.setDisableWAL(table.isWALDisabled());
      builder.setMultiTenant(table.isMultiTenant());
      builder.setStoreNulls(table.getStoreNulls());
      builder.setTransactional(table.isTransactional());
      if(table.getType() == PTableType.VIEW){
        builder.setViewType(ByteStringer.wrap(new byte[]{table.getViewType().getSerializedValue()}));
        builder.setViewStatement(ByteStringer.wrap(PVarchar.INSTANCE.toBytes(table.getViewStatement())));
      }
      if(table.getType() == PTableType.VIEW || table.getViewIndexId() != null){
        for (int i = 0; i < table.getPhysicalNames().size(); i++) {
          builder.addPhysicalNames(ByteStringer.wrap(table.getPhysicalNames().get(i).getBytes()));
        }
      }
      builder.setBaseColumnCount(table.getBaseColumnCount());
      builder.setRowKeyOrderOptimizable(table.rowKeyOrderOptimizable());

      return builder.build();
    }

    @Override
    public PTableKey getKey() {
        return key;
    }

    @Override
    public PTableStats getTableStats() {
        return tableStats;
    }

    @Override
    public PName getParentSchemaName() {
        return parentSchemaName;
    }

    @Override
    public boolean isTransactional() {
        return isTransactional;
    }

    public int getBaseColumnCount() {
        return baseColumnCount;
    }

    @Override
    public boolean rowKeyOrderOptimizable() {
        return rowKeyOrderOptimizable || !hasColumnsRequiringUpgrade;
    }

    @Override
    public int getRowTimestampColPos() {
        return rowTimestampColPos;
    }
}<|MERGE_RESOLUTION|>--- conflicted
+++ resolved
@@ -238,12 +238,8 @@
                 table.getTenantId(), table.getSchemaName(), table.getTableName(), table.getType(), table.getIndexState(), timeStamp,
                 sequenceNumber, table.getPKName(), table.getBucketNum(), columns, table.getParentSchemaName(), table.getParentTableName(),
                 table.getIndexes(), isImmutableRows, table.getPhysicalNames(), table.getDefaultFamilyName(), table.getViewStatement(),
-<<<<<<< HEAD
-                isWalDisabled, isMultitenant, storeNulls, table.getViewType(), table.getViewIndexId(), table.getIndexType(), table.getTableStats(),
+                isWalDisabled, isMultitenant, storeNulls, table.getViewType(), table.getViewIndexId(), table.getIndexType(), isTransactional, table.getTableStats(),
                 table.getBaseColumnCount(), table.rowKeyOrderOptimizable(), table.isTransactional());
-=======
-                isWalDisabled, isMultitenant, storeNulls, table.getViewType(), table.getViewIndexId(), table.getIndexType(), isTransactional, table.getTableStats());
->>>>>>> bb7c74df
     }
     
     public static PTableImpl makePTable(PTable table, PIndexState state) throws SQLException {
