--- conflicted
+++ resolved
@@ -276,33 +276,12 @@
                         viewStatement, updateCacheFrequency, tenantId,
                         index.getIndexes());
     }
-    
-<<<<<<< HEAD
+
     public static PTableImpl makePTable(PTable table, Collection<PColumn> columns) throws SQLException {
         return new PTableImpl(table, table.rowKeyOrderOptimizable(), table.getIndexState(), table.getTimeStamp(),
                 table.getSequenceNumber(), columns, table.getDefaultFamilyName(), table.getType(),
                 table.getBaseColumnCount(), table.getSchemaName(), table.getTableName(), table.getViewStatement(),
                 table.getUpdateCacheFrequency(), table.getTenantId(), table.getIndexes());
-=======
-    public static PTableImpl makePTable(PTable table, PName tableName, long timeStamp, List<PName> physicalNames, List<PTable> indexes, String viewStatement, long updateCacheFrequency, PName tenantId) throws SQLException {
-            return new PTableImpl(
-                    tenantId, table.getSchemaName(), tableName, table.getType(), table.getIndexState(), timeStamp,
-                    table.getSequenceNumber(), table.getPKName(), table.getBucketNum(), getColumnsToClone(table), table.getParentSchemaName(), table.getParentTableName(),
-                    indexes, table.isImmutableRows(), physicalNames, table.getDefaultFamilyName(), viewStatement,
-                    table.isWALDisabled(), table.isMultiTenant(), table.getStoreNulls(), table.getViewType(), table.getViewIndexType(), table.getViewIndexId(), table.getIndexType(),
-                    table.getBaseColumnCount(), table.rowKeyOrderOptimizable(), table.getTransactionProvider(), updateCacheFrequency,
-                    table.getIndexDisableTimestamp(), table.isNamespaceMapped(), table.getAutoPartitionSeqName(), table.isAppendOnlySchema(), table.getImmutableStorageScheme(), table.getEncodingScheme(), table.getEncodedCQCounter(), table.useStatsForParallelization());
-        }
-
-    public static PTableImpl makePTable(PTable table, long timeStamp, List<PTable> indexes, PName parentSchemaName, String viewStatement) throws SQLException {
-        return new PTableImpl(
-                table.getTenantId(), table.getSchemaName(), table.getTableName(), table.getType(), table.getIndexState(), timeStamp,
-                table.getSequenceNumber(), table.getPKName(), table.getBucketNum(), getColumnsToClone(table), parentSchemaName, table.getParentTableName(),
-                indexes, table.isImmutableRows(), table.getPhysicalNames(), table.getDefaultFamilyName(), viewStatement,
-                table.isWALDisabled(), table.isMultiTenant(), table.getStoreNulls(), table.getViewType(), table.getViewIndexType(), table.getViewIndexId(), table.getIndexType(),
-                table.getBaseColumnCount(), table.rowKeyOrderOptimizable(), table.getTransactionProvider(), table.getUpdateCacheFrequency(),
-                table.getIndexDisableTimestamp(), table.isNamespaceMapped(), table.getAutoPartitionSeqName(), table.isAppendOnlySchema(), table.getImmutableStorageScheme(), table.getEncodingScheme(), table.getEncodedCQCounter(), table.useStatsForParallelization());
->>>>>>> dab65469
     }
 
     /**
@@ -311,13 +290,13 @@
     public static PTableImpl makePTable(PTable view, PTable baseTable, Collection<PColumn> columns, long timestamp, int baseTableColumnCount) throws SQLException {
         // if a TableProperty is not valid on a view we set it to the base table value
         // if a TableProperty is valid on a view and is not mutable on a view we set it to the base table value
-        // if a TableProperty is valid on a view and is mutable on a view we use the value set on the view 
+        // if a TableProperty is valid on a view and is mutable on a view we use the value set on the view
         return new PTableImpl(
-<<<<<<< HEAD
             view.getTenantId(), view.getSchemaName(), view.getTableName(), view.getType(), view.getIndexState(), timestamp,
             view.getSequenceNumber(), view.getPKName(), view.getBucketNum(), columns, view.getParentSchemaName(), view.getParentTableName(),
             view.getIndexes(), baseTable.isImmutableRows(), view.getPhysicalNames(), view.getDefaultFamilyName(), view.getViewStatement(),
-            baseTable.isWALDisabled(), baseTable.isMultiTenant(), baseTable.getStoreNulls(), view.getViewType(), view.getViewIndexId(), view.getIndexType(),
+            baseTable.isWALDisabled(), baseTable.isMultiTenant(), baseTable.getStoreNulls(), view.getViewType(),
+            view.getViewIndexType(), view.getViewIndexId(), view.getIndexType(),
             baseTableColumnCount, view.rowKeyOrderOptimizable(), baseTable.getTransactionProvider(), view.getUpdateCacheFrequency(),
             view.getIndexDisableTimestamp(), view.isNamespaceMapped(), baseTable.getAutoPartitionSeqName(), baseTable.isAppendOnlySchema(),
             baseTable.getImmutableStorageScheme(), baseTable.getEncodingScheme(), view.getEncodedCQCounter(), view.useStatsForParallelization());
@@ -358,106 +337,13 @@
                 table.getSequenceNumber(), getColumnsToClone(table), table.getDefaultFamilyName(), table.getType(),
                 table.getBaseColumnCount(), table.getSchemaName(), table.getTableName(), table.getViewStatement(),
                 table.getUpdateCacheFrequency(), table.getTenantId(), table.getIndexes());
-=======
-                table.getTenantId(), table.getSchemaName(), table.getTableName(), table.getType(), table.getIndexState(), table.getTimeStamp(),
-                table.getSequenceNumber(), table.getPKName(), table.getBucketNum(), columns, table.getParentSchemaName(), table.getParentTableName(),
-                table.getIndexes(), table.isImmutableRows(), table.getPhysicalNames(), table.getDefaultFamilyName(), table.getViewStatement(),
-                table.isWALDisabled(), table.isMultiTenant(), table.getStoreNulls(), table.getViewType(), table.getViewIndexType(), table.getViewIndexId(), table.getIndexType(),
-                table.getBaseColumnCount(), table.rowKeyOrderOptimizable(), table.getTransactionProvider(), table.getUpdateCacheFrequency(),
-                table.getIndexDisableTimestamp(), table.isNamespaceMapped(), table.getAutoPartitionSeqName(), table.isAppendOnlySchema(), table.getImmutableStorageScheme(), table.getEncodingScheme(), table.getEncodedCQCounter(), table.useStatsForParallelization());
-    }
-    
-    public static PTableImpl makePTable(PTable table, PTableType type, Collection<PColumn> columns) throws SQLException {
-        return new PTableImpl(
-                table.getTenantId(), table.getSchemaName(), table.getTableName(), type, table.getIndexState(), table.getTimeStamp(),
-                table.getSequenceNumber(), table.getPKName(), table.getBucketNum(), columns, table.getParentSchemaName(), table.getParentTableName(),
-                table.getIndexes(), table.isImmutableRows(), table.getPhysicalNames(), table.getDefaultFamilyName(), table.getViewStatement(),
-                table.isWALDisabled(), table.isMultiTenant(), table.getStoreNulls(), table.getViewType(), table.getViewIndexType(), table.getViewIndexId(), table.getIndexType(),
-                table.getBaseColumnCount(), table.rowKeyOrderOptimizable(), table.getTransactionProvider(), table.getUpdateCacheFrequency(),
-                table.getIndexDisableTimestamp(), table.isNamespaceMapped(), table.getAutoPartitionSeqName(), table.isAppendOnlySchema(), table.getImmutableStorageScheme(), table.getEncodingScheme(), table.getEncodedCQCounter(), table.useStatsForParallelization());
-    }
-
-    public static PTableImpl makePTable(PTable table, Collection<PColumn> columns, PName defaultFamily) throws SQLException {
-        return new PTableImpl(
-                table.getTenantId(), table.getSchemaName(), table.getTableName(), table.getType(), table.getIndexState(), table.getTimeStamp(),
-                table.getSequenceNumber(), table.getPKName(), table.getBucketNum(), columns, table.getParentSchemaName(), table.getParentTableName(),
-                table.getIndexes(), table.isImmutableRows(), table.getPhysicalNames(), defaultFamily, table.getViewStatement(),
-                table.isWALDisabled(), table.isMultiTenant(), table.getStoreNulls(), table.getViewType(), table.getViewIndexType(), table.getViewIndexId(), table.getIndexType(),
-                table.getBaseColumnCount(), table.rowKeyOrderOptimizable(), table.getTransactionProvider(), table.getUpdateCacheFrequency(),
-                table.getIndexDisableTimestamp(), table.isNamespaceMapped(), table.getAutoPartitionSeqName(), table.isAppendOnlySchema(), table.getImmutableStorageScheme(), table.getEncodingScheme(), table.getEncodedCQCounter(), table.useStatsForParallelization());
-    }
-
-    public static PTableImpl makePTable(PTable table, long timeStamp, long sequenceNumber, Collection<PColumn> columns) throws SQLException {
-        return new PTableImpl(
-                table.getTenantId(), table.getSchemaName(), table.getTableName(), table.getType(), table.getIndexState(), timeStamp,
-                sequenceNumber, table.getPKName(), table.getBucketNum(), columns, table.getParentSchemaName(), table.getParentTableName(), table.getIndexes(),
-                table.isImmutableRows(), table.getPhysicalNames(), table.getDefaultFamilyName(), table.getViewStatement(), table.isWALDisabled(),
-                table.isMultiTenant(), table.getStoreNulls(), table.getViewType(), table.getViewIndexType(), table.getViewIndexId(), table.getIndexType(),
-                table.getBaseColumnCount(), table.rowKeyOrderOptimizable(), table.getTransactionProvider(), table.getUpdateCacheFrequency(), table.getIndexDisableTimestamp(), 
-                table.isNamespaceMapped(), table.getAutoPartitionSeqName(), table.isAppendOnlySchema(), table.getImmutableStorageScheme(), table.getEncodingScheme(), table.getEncodedCQCounter(), table.useStatsForParallelization());
-    }
-
-    public static PTableImpl makePTable(PTable table, long timeStamp, long sequenceNumber, Collection<PColumn> columns, boolean isImmutableRows) throws SQLException {
-        return new PTableImpl(
-                table.getTenantId(), table.getSchemaName(), table.getTableName(), table.getType(), table.getIndexState(), timeStamp,
-                sequenceNumber, table.getPKName(), table.getBucketNum(), columns, table.getParentSchemaName(), table.getParentTableName(),
-                table.getIndexes(), isImmutableRows, table.getPhysicalNames(), table.getDefaultFamilyName(), table.getViewStatement(),
-                table.isWALDisabled(), table.isMultiTenant(), table.getStoreNulls(), table.getViewType(), table.getViewIndexType(), table.getViewIndexId(),
-                table.getIndexType(), table.getBaseColumnCount(), table.rowKeyOrderOptimizable(), table.getTransactionProvider(),
-                table.getUpdateCacheFrequency(), table.getIndexDisableTimestamp(), table.isNamespaceMapped(), table.getAutoPartitionSeqName(), table.isAppendOnlySchema(), table.getImmutableStorageScheme(), table.getEncodingScheme(), table.getEncodedCQCounter(), table.useStatsForParallelization());
-    }
-    
-    public static PTableImpl makePTable(PTable table, long timeStamp, long sequenceNumber, Collection<PColumn> columns, boolean isImmutableRows, boolean isWalDisabled,
-            boolean isMultitenant, boolean storeNulls, TransactionFactory.Provider transactionProvider, long updateCacheFrequency, boolean isNamespaceMapped) throws SQLException {
-        return new PTableImpl(
-                table.getTenantId(), table.getSchemaName(), table.getTableName(), table.getType(), table.getIndexState(), timeStamp,
-                sequenceNumber, table.getPKName(), table.getBucketNum(), columns, table.getParentSchemaName(), table.getParentTableName(),
-                table.getIndexes(), isImmutableRows, table.getPhysicalNames(), table.getDefaultFamilyName(), table.getViewStatement(),
-                isWalDisabled, isMultitenant, storeNulls, table.getViewType(), table.getViewIndexType(), table.getViewIndexId(), table.getIndexType(),
-                table.getBaseColumnCount(), table.rowKeyOrderOptimizable(), transactionProvider, updateCacheFrequency, table.getIndexDisableTimestamp(), 
-                isNamespaceMapped, table.getAutoPartitionSeqName(), table.isAppendOnlySchema(), table.getImmutableStorageScheme(), table.getEncodingScheme(), table.getEncodedCQCounter(), table.useStatsForParallelization());
-    }
-    
-    public static PTableImpl makePTable(PTable table, PIndexState state) throws SQLException {
-        return new PTableImpl(
-                table.getTenantId(), table.getSchemaName(), table.getTableName(), table.getType(), state, table.getTimeStamp(),
-                table.getSequenceNumber(), table.getPKName(), table.getBucketNum(), getColumnsToClone(table),
-                table.getParentSchemaName(), table.getParentTableName(), table.getIndexes(),
-                table.isImmutableRows(), table.getPhysicalNames(), table.getDefaultFamilyName(), table.getViewStatement(),
-                table.isWALDisabled(), table.isMultiTenant(), table.getStoreNulls(), table.getViewType(), table.getViewIndexType(), table.getViewIndexId(), table.getIndexType(),
-                table.getBaseColumnCount(), table.rowKeyOrderOptimizable(), table.getTransactionProvider(), table.getUpdateCacheFrequency(),
-                table.getIndexDisableTimestamp(), table.isNamespaceMapped(), table.getAutoPartitionSeqName(), table.isAppendOnlySchema(), table.getImmutableStorageScheme(), table.getEncodingScheme(), table.getEncodedCQCounter(), table.useStatsForParallelization());
-    }
-
-    public static PTableImpl makePTable(PTable table, boolean rowKeyOrderOptimizable) throws SQLException {
-        return new PTableImpl(
-                table.getTenantId(), table.getSchemaName(), table.getTableName(), table.getType(), table.getIndexState(), table.getTimeStamp(),
-                table.getSequenceNumber(), table.getPKName(), table.getBucketNum(), getColumnsToClone(table),
-                table.getParentSchemaName(), table.getParentTableName(), table.getIndexes(),
-                table.isImmutableRows(), table.getPhysicalNames(), table.getDefaultFamilyName(), table.getViewStatement(),
-                table.isWALDisabled(), table.isMultiTenant(), table.getStoreNulls(), table.getViewType(), table.getViewIndexType(), table.getViewIndexId(), table.getIndexType(),
-                table.getBaseColumnCount(), rowKeyOrderOptimizable, table.getTransactionProvider(), table.getUpdateCacheFrequency(), table.getIndexDisableTimestamp(), table.isNamespaceMapped(), 
-                table.getAutoPartitionSeqName(), table.isAppendOnlySchema(), table.getImmutableStorageScheme(), table.getEncodingScheme(), table.getEncodedCQCounter(), table.useStatsForParallelization());
-    }
-
-    public static PTableImpl makePTable(PTable table) throws SQLException {
-        return new PTableImpl(
-                table.getTenantId(), table.getSchemaName(), table.getTableName(), table.getType(), table.getIndexState(), table.getTimeStamp(),
-                table.getSequenceNumber(), table.getPKName(), table.getBucketNum(), getColumnsToClone(table),
-                table.getParentSchemaName(), table.getParentTableName(), table.getIndexes(),
-                table.isImmutableRows(), table.getPhysicalNames(), table.getDefaultFamilyName(), table.getViewStatement(),
-                table.isWALDisabled(), table.isMultiTenant(), table.getStoreNulls(), table.getViewType(), table.getViewIndexType(), table.getViewIndexId(), table.getIndexType(),
-                table.getBaseColumnCount(), table.rowKeyOrderOptimizable(), table.getTransactionProvider(), table.getUpdateCacheFrequency(), table.getIndexDisableTimestamp(), 
-                table.isNamespaceMapped(), table.getAutoPartitionSeqName(), table.isAppendOnlySchema(), table.getImmutableStorageScheme(), table.getEncodingScheme(), table.getEncodedCQCounter(), table.useStatsForParallelization());
->>>>>>> dab65469
     }
 
     public static PTableImpl makePTable(PName tenantId, PName schemaName, PName tableName, PTableType type,
             PIndexState state, long timeStamp, long sequenceNumber, PName pkName, Integer bucketNum,
             Collection<PColumn> columns, PName dataSchemaName, PName dataTableName, List<PTable> indexes,
             boolean isImmutableRows, List<PName> physicalNames, PName defaultFamilyName, String viewExpression,
-<<<<<<< HEAD
-            boolean disableWAL, boolean multiTenant, boolean storeNulls, ViewType viewType, Short viewIndexId,
+            boolean disableWAL, boolean multiTenant, boolean storeNulls, ViewType viewType, PDataType viewIndexType, Long viewIndexId,
             IndexType indexType, boolean rowKeyOrderOptimizable, TransactionFactory.Provider transactionProvider,
             long updateCacheFrequency, long indexDisableTimestamp, boolean isNamespaceMapped,
             String autoPartitionSeqName, boolean isAppendOnlySchema, ImmutableStorageScheme storageScheme,
@@ -465,15 +351,7 @@
             Boolean useStatsForParallelization) throws SQLException {
         return new PTableImpl(tenantId, schemaName, tableName, type, state, timeStamp, sequenceNumber, pkName,
                 bucketNum, columns, dataSchemaName, dataTableName, indexes, isImmutableRows, physicalNames,
-                defaultFamilyName, viewExpression, disableWAL, multiTenant, storeNulls, viewType, viewIndexId,
-=======
-            boolean disableWAL, boolean multiTenant, boolean storeNulls, ViewType viewType, PDataType viewIndexType, Long viewIndexId,
-            IndexType indexType, boolean rowKeyOrderOptimizable, TransactionFactory.Provider transactionProvider, long updateCacheFrequency,
-            long indexDisableTimestamp, boolean isNamespaceMapped, String autoPartitionSeqName, boolean isAppendOnlySchema, ImmutableStorageScheme storageScheme, QualifierEncodingScheme qualifierEncodingScheme, EncodedCQCounter encodedCQCounter, Boolean useStatsForParallelization) throws SQLException {
-        return new PTableImpl(tenantId, schemaName, tableName, type, state, timeStamp, sequenceNumber, pkName, bucketNum, columns, dataSchemaName,
-                dataTableName, indexes, isImmutableRows, physicalNames, defaultFamilyName,
-                viewExpression, disableWAL, multiTenant, storeNulls, viewType, viewIndexType, viewIndexId,
->>>>>>> dab65469
+                defaultFamilyName, viewExpression, disableWAL, multiTenant, storeNulls, viewType, viewIndexType, viewIndexId,
                 indexType, QueryConstants.BASE_TABLE_BASE_COLUMN_COUNT, rowKeyOrderOptimizable, transactionProvider,
                 updateCacheFrequency, indexDisableTimestamp, isNamespaceMapped, autoPartitionSeqName,
                 isAppendOnlySchema, storageScheme, qualifierEncodingScheme, encodedCQCounter,
@@ -484,22 +362,15 @@
             PIndexState state, long timeStamp, long sequenceNumber, PName pkName, Integer bucketNum,
             Collection<PColumn> columns, PName dataSchemaName, PName dataTableName, List<PTable> indexes,
             boolean isImmutableRows, List<PName> physicalNames, PName defaultFamilyName, String viewExpression,
-<<<<<<< HEAD
-            boolean disableWAL, boolean multiTenant, boolean storeNulls, ViewType viewType, Short viewIndexId,
+            boolean disableWAL, boolean multiTenant, boolean storeNulls, ViewType viewType, PDataType viewIndexType, Long viewIndexId,
             IndexType indexType, boolean rowKeyOrderOptimizable, TransactionFactory.Provider transactionProvider,
             long updateCacheFrequency, int baseColumnCount, long indexDisableTimestamp, boolean isNamespaceMapped,
-=======
-            boolean disableWAL, boolean multiTenant, boolean storeNulls, ViewType viewType, PDataType viewIndexType, Long viewIndexId,
-            IndexType indexType, boolean rowKeyOrderOptimizable, TransactionFactory.Provider transactionProvider, long updateCacheFrequency,
-            int baseColumnCount, long indexDisableTimestamp, boolean isNamespaceMapped,
->>>>>>> dab65469
             String autoPartitionSeqName, boolean isAppendOnlySchema, ImmutableStorageScheme storageScheme,
             QualifierEncodingScheme qualifierEncodingScheme, EncodedCQCounter encodedCQCounter,
             Boolean useStatsForParallelization) throws SQLException {
         return new PTableImpl(tenantId, schemaName, tableName, type, state, timeStamp, sequenceNumber, pkName,
                 bucketNum, columns, dataSchemaName, dataTableName, indexes, isImmutableRows, physicalNames,
-<<<<<<< HEAD
-                defaultFamilyName, viewExpression, disableWAL, multiTenant, storeNulls, viewType, viewIndexId,
+                defaultFamilyName, viewExpression, disableWAL, multiTenant, storeNulls, viewType,viewIndexType,  viewIndexId,
                 indexType, baseColumnCount, rowKeyOrderOptimizable, transactionProvider, updateCacheFrequency,
                 indexDisableTimestamp, isNamespaceMapped, autoPartitionSeqName, isAppendOnlySchema, storageScheme,
                 qualifierEncodingScheme, encodedCQCounter, useStatsForParallelization);
@@ -512,16 +383,11 @@
         init(tenantId, schemaName, tableName, type, state, timeStamp, sequenceNumber, table.getPKName(),
                 table.getBucketNum(), columns, table.getParentSchemaName(), table.getParentTableName(), indexes,
                 table.isImmutableRows(), table.getPhysicalNames(), defaultFamily, viewStatement, table.isWALDisabled(),
-                table.isMultiTenant(), table.getStoreNulls(), table.getViewType(), table.getViewIndexId(),
+                table.isMultiTenant(), table.getStoreNulls(), table.getViewType(), table.getViewIndexType(), table.getViewIndexId(),
                 table.getIndexType(), baseTableColumnCount, rowKeyOrderOptimizable, table.getTransactionProvider(),
                 updateCacheFrequency, table.getIndexDisableTimestamp(), table.isNamespaceMapped(),
                 table.getAutoPartitionSeqName(), table.isAppendOnlySchema(), table.getImmutableStorageScheme(),
                 table.getEncodingScheme(), table.getEncodedCQCounter(), table.useStatsForParallelization());
-=======
-                defaultFamilyName, viewExpression, disableWAL, multiTenant, storeNulls, viewType,viewIndexType,  viewIndexId,
-                indexType, baseColumnCount, rowKeyOrderOptimizable, transactionProvider, updateCacheFrequency, 
-                indexDisableTimestamp, isNamespaceMapped, autoPartitionSeqName, isAppendOnlySchema, storageScheme, qualifierEncodingScheme, encodedCQCounter, useStatsForParallelization);
->>>>>>> dab65469
     }
 
     private PTableImpl(PName tenantId, PName schemaName, PName tableName, PTableType type, PIndexState state,
@@ -1516,28 +1382,15 @@
       builder.setTableNameBytes(ByteStringer.wrap(table.getTableName().getBytes()));
       builder.setTableType(ProtobufUtil.toPTableTypeProto(table.getType()));
       if (table.getType() == PTableType.INDEX) {
-<<<<<<< HEAD
-        if(table.getIndexState() != null) {
-          builder.setIndexState(table.getIndexState().getSerializedValue());
-        }
-        if(table.getViewIndexId() != null) {
-          builder.setViewIndexId(table.getViewIndexId());
-        }
-        if(table.getIndexType() != null) {
-            builder.setIndexType(ByteStringer.wrap(new byte[]{table.getIndexType().getSerializedValue()}));
-        }
-=======
     	if(table.getIndexState() != null) {
     	  builder.setIndexState(table.getIndexState().getSerializedValue());
     	}
     	if(table.getViewIndexId() != null) {
     	  builder.setViewIndexId(table.getViewIndexId());
-          builder.setUseLongViewIndexId(MetaDataUtil.getViewIndexIdDataType().equals(table.getViewIndexType()));
-    	}
+    	builder.setUseLongViewIndexId(MetaDataUtil.getViewIndexIdDataType().equals(table.getViewIndexType()));}
     	if(table.getIndexType() != null) {
     	    builder.setIndexType(ByteStringer.wrap(new byte[]{table.getIndexType().getSerializedValue()}));
     	}
->>>>>>> dab65469
       }
       builder.setSequenceNumber(table.getSequenceNumber());
       builder.setTimeStamp(table.getTimeStamp());
