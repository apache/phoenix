/*
 * Licensed to the Apache Software Foundation (ASF) under one
 * or more contributor license agreements.  See the NOTICE file
 * distributed with this work for additional information
 * regarding copyright ownership.  The ASF licenses this file
 * to you under the Apache License, Version 2.0 (the
 * "License"); you may not use this file except in compliance
 * with the License.  You may obtain a copy of the License at
 *
 * http://www.apache.org/licenses/LICENSE-2.0
 *
 * Unless required by applicable law or agreed to in writing, software
 * distributed under the License is distributed on an "AS IS" BASIS,
 * WITHOUT WARRANTIES OR CONDITIONS OF ANY KIND, either express or implied.
 * See the License for the specific language governing permissions and
 * limitations under the License.
 */
package org.apache.phoenix.schema;

import static org.apache.phoenix.hbase.index.util.KeyValueBuilder.addQuietly;
import static org.apache.phoenix.hbase.index.util.KeyValueBuilder.deleteQuietly;
import static org.apache.phoenix.query.QueryConstants.SEPARATOR_BYTE;
import static org.apache.phoenix.schema.SaltingUtil.SALTING_COLUMN;

import java.io.IOException;
import java.sql.SQLException;
import java.util.ArrayList;
import java.util.Collections;
import java.util.Iterator;
import java.util.List;
import java.util.Map;
import java.util.SortedMap;
import java.util.TreeMap;

import org.apache.hadoop.hbase.Cell;
import org.apache.hadoop.hbase.HConstants;
import org.apache.hadoop.hbase.client.Delete;
import org.apache.hadoop.hbase.client.Durability;
import org.apache.hadoop.hbase.client.Mutation;
import org.apache.hadoop.hbase.client.Put;
import org.apache.hadoop.hbase.io.ImmutableBytesWritable;
import org.apache.hadoop.hbase.util.Bytes;
import org.apache.phoenix.coprocessor.generated.PTableProtos;
import org.apache.phoenix.hbase.index.util.ImmutableBytesPtr;
import org.apache.phoenix.hbase.index.util.KeyValueBuilder;
import org.apache.phoenix.index.IndexMaintainer;
import org.apache.phoenix.protobuf.ProtobufUtil;
import org.apache.phoenix.query.QueryConstants;
import org.apache.phoenix.schema.RowKeySchema.RowKeySchemaBuilder;
import org.apache.phoenix.schema.stats.GuidePostsInfo;
import org.apache.phoenix.schema.stats.PTableStats;
import org.apache.phoenix.schema.stats.PTableStatsImpl;
import org.apache.phoenix.util.ByteUtil;
import org.apache.phoenix.util.SchemaUtil;
import org.apache.phoenix.util.SizedUtil;
import org.apache.phoenix.util.StringUtil;
import org.apache.phoenix.util.TrustedByteArrayOutputStream;

import com.google.common.base.Objects;
import com.google.common.base.Preconditions;
import com.google.common.collect.ArrayListMultimap;
import com.google.common.collect.ImmutableList;
import com.google.common.collect.ImmutableMap;
import com.google.common.collect.ImmutableSortedMap;
import com.google.common.collect.ListMultimap;
import com.google.common.collect.Lists;
import com.google.common.collect.Maps;
import com.google.protobuf.HBaseZeroCopyByteString;
import com.sun.istack.NotNull;
import org.apache.hadoop.hbase.util.Pair;

/**
 *
 * Base class for PTable implementors.  Provides abstraction for
 * storing data in a single column (ColumnLayout.SINGLE) or in
 * multiple columns (ColumnLayout.MULTI).
 *
 *
 * @since 0.1
 */
public class PTableImpl implements PTable {
    private static final Integer NO_SALTING = -1;

    private PTableKey key;
    private PName name;
    private PName schemaName;
    private PName tableName;
    private PName tenantId;
    private PTableType type;
    private PIndexState state;
    private long sequenceNumber;
    private long timeStamp;
    // Have MultiMap for String->PColumn (may need family qualifier)
    private List<PColumn> pkColumns;
    private List<PColumn> allColumns;
    private List<PColumnFamily> families;
    private Map<byte[], PColumnFamily> familyByBytes;
    private Map<String, PColumnFamily> familyByString;
    private ListMultimap<String,PColumn> columnsByName;
    private PName pkName;
    private Integer bucketNum;
    private RowKeySchema rowKeySchema;
    // Indexes associated with this table.
    private List<PTable> indexes;
    // Data table name that the index is created on.
    private PName parentName;
    private PName parentSchemaName;
    private PName parentTableName;
    private List<PName> physicalNames;
    private boolean isImmutableRows;
    private IndexMaintainer indexMaintainer;
    private ImmutableBytesWritable indexMaintainersPtr;
    private PName defaultFamilyName;
    private String viewStatement;
    private boolean disableWAL;
    private boolean multiTenant;
    private ViewType viewType;
    private Short viewIndexId;
    private int estimatedSize;
    private IndexType indexType;
    private PTableStats tableStats = PTableStats.EMPTY_STATS;

    public PTableImpl() {
        this.indexes = Collections.emptyList();
        this.physicalNames = Collections.emptyList();
    }

    public PTableImpl(PName tenantId, String schemaName, String tableName, long timestamp, List<PColumnFamily> families) { // For base table of mapped VIEW
        Preconditions.checkArgument(tenantId==null || tenantId.getBytes().length > 0); // tenantId should be null or not empty
        this.tenantId = tenantId;
        this.name = PNameFactory.newName(SchemaUtil.getTableName(schemaName, tableName));
        this.key = new PTableKey(tenantId, name.getString());
        this.schemaName = PNameFactory.newName(schemaName);
        this.tableName = PNameFactory.newName(tableName);
        this.type = PTableType.VIEW;
        this.viewType = ViewType.MAPPED;
        this.timeStamp = timestamp;
        this.pkColumns = this.allColumns = Collections.emptyList();
        this.rowKeySchema = RowKeySchema.EMPTY_SCHEMA;
        this.indexes = Collections.emptyList();
        this.familyByBytes = Maps.newHashMapWithExpectedSize(families.size());
        this.familyByString = Maps.newHashMapWithExpectedSize(families.size());
        for (PColumnFamily family : families) {
            familyByBytes.put(family.getName().getBytes(), family);
            familyByString.put(family.getName().getString(), family);
        }
        this.families = families;
        this.physicalNames = Collections.emptyList();
    }

    public PTableImpl(long timeStamp) { // For delete marker
        this(timeStamp, false);
    }

    public PTableImpl(long timeStamp, boolean isIndex) { // For index delete marker
        if (isIndex) {
            this.type = PTableType.INDEX;
            this.state = PIndexState.INACTIVE;
        } else {
            this.type = PTableType.TABLE;
        }
        this.timeStamp = timeStamp;
        this.pkColumns = this.allColumns = Collections.emptyList();
        this.families = Collections.emptyList();
        this.familyByBytes = Collections.emptyMap();
        this.familyByString = Collections.emptyMap();
        this.rowKeySchema = RowKeySchema.EMPTY_SCHEMA;
        this.indexes = Collections.emptyList();
        this.physicalNames = Collections.emptyList();;
    }

    // When cloning table, ignore the salt column as it will be added back in the constructor
    public static List<PColumn> getColumnsToClone(PTable table) {
        return table.getBucketNum() == null ? table.getColumns() : table.getColumns().subList(1, table.getColumns().size());
    }

    public static PTableImpl makePTable(PTable table, long timeStamp, List<PTable> indexes) throws SQLException {
        return makePTable(table, timeStamp, indexes, table.getSchemaName());
    }

    public static PTableImpl makePTable(PTable table, long timeStamp, List<PTable> indexes, PName parentSchemaName) throws SQLException {
        return new PTableImpl(
<<<<<<< HEAD
                table.getTenantId(), table.getSchemaName(), table.getTableName(), table.getType(), table.getIndexState(), timeStamp,
                table.getSequenceNumber() + 1, table.getPKName(), table.getBucketNum(), getColumnsToClone(table), table.getParentTableName(), indexes,
                table.isImmutableRows(), table.getPhysicalNames(), table.getDefaultFamilyName(), table.getViewStatement(), table.isWALDisabled(),
                table.isMultiTenant(), table.getViewType(), table.getViewIndexId(), table.getIndexType(), table.getTableStats());
=======
                table.getTenantId(), table.getSchemaName(), table.getTableName(), table.getType(), table.getIndexState(), timeStamp, 
                table.getSequenceNumber() + 1, table.getPKName(), table.getBucketNum(), getColumnsToClone(table), parentSchemaName, table.getParentTableName(),
                indexes, table.isImmutableRows(), table.getPhysicalNames(), table.getDefaultFamilyName(), table.getViewStatement(),
                table.isWALDisabled(), table.isMultiTenant(), table.getViewType(), table.getViewIndexId(), table.getIndexType(), table.getTableStats());
>>>>>>> 079c3197
    }

    public static PTableImpl makePTable(PTable table, List<PColumn> columns) throws SQLException {
        return new PTableImpl(
<<<<<<< HEAD
                table.getTenantId(), table.getSchemaName(), table.getTableName(), table.getType(), table.getIndexState(), table.getTimeStamp(),
                table.getSequenceNumber(), table.getPKName(), table.getBucketNum(), columns, table.getParentTableName(), table.getIndexes(),
                table.isImmutableRows(), table.getPhysicalNames(), table.getDefaultFamilyName(), table.getViewStatement(), table.isWALDisabled(),
                table.isMultiTenant(), table.getViewType(), table.getViewIndexId(), table.getIndexType(), table.getTableStats());
=======
                table.getTenantId(), table.getSchemaName(), table.getTableName(), table.getType(), table.getIndexState(), table.getTimeStamp(), 
                table.getSequenceNumber(), table.getPKName(), table.getBucketNum(), columns, table.getParentSchemaName(), table.getParentTableName(),
                table.getIndexes(), table.isImmutableRows(), table.getPhysicalNames(), table.getDefaultFamilyName(), table.getViewStatement(),
                table.isWALDisabled(), table.isMultiTenant(), table.getViewType(), table.getViewIndexId(), table.getIndexType(), table.getTableStats());
>>>>>>> 079c3197
    }

    public static PTableImpl makePTable(PTable table, long timeStamp, long sequenceNumber, List<PColumn> columns) throws SQLException {
        return new PTableImpl(
<<<<<<< HEAD
                table.getTenantId(), table.getSchemaName(), table.getTableName(), table.getType(), table.getIndexState(), timeStamp,
                sequenceNumber, table.getPKName(), table.getBucketNum(), columns, table.getParentTableName(), table.getIndexes(), table.isImmutableRows(),
                table.getPhysicalNames(), table.getDefaultFamilyName(), table.getViewStatement(), table.isWALDisabled(), table.isMultiTenant(),
                table.getViewType(), table.getViewIndexId(), table.getIndexType(), table.getTableStats());
=======
                table.getTenantId(), table.getSchemaName(), table.getTableName(), table.getType(), table.getIndexState(), timeStamp, 
                sequenceNumber, table.getPKName(), table.getBucketNum(), columns, table.getParentSchemaName(), table.getParentTableName(), table.getIndexes(),
                table.isImmutableRows(), table.getPhysicalNames(), table.getDefaultFamilyName(), table.getViewStatement(), table.isWALDisabled(),
                table.isMultiTenant(), table.getViewType(), table.getViewIndexId(), table.getIndexType(), table.getTableStats());
>>>>>>> 079c3197
    }

    public static PTableImpl makePTable(PTable table, long timeStamp, long sequenceNumber, List<PColumn> columns, boolean isImmutableRows) throws SQLException {
        return new PTableImpl(
<<<<<<< HEAD
                table.getTenantId(), table.getSchemaName(), table.getTableName(), table.getType(), table.getIndexState(), timeStamp,
                sequenceNumber, table.getPKName(), table.getBucketNum(), columns, table.getParentTableName(), table.getIndexes(),
                isImmutableRows, table.getPhysicalNames(), table.getDefaultFamilyName(), table.getViewStatement(), table.isWALDisabled(),
                table.isMultiTenant(), table.getViewType(), table.getViewIndexId(), table.getIndexType(), table.getTableStats());
=======
                table.getTenantId(), table.getSchemaName(), table.getTableName(), table.getType(), table.getIndexState(), timeStamp, 
                sequenceNumber, table.getPKName(), table.getBucketNum(), columns, table.getParentSchemaName(), table.getParentTableName(),
                table.getIndexes(), isImmutableRows, table.getPhysicalNames(), table.getDefaultFamilyName(), table.getViewStatement(),
                table.isWALDisabled(), table.isMultiTenant(), table.getViewType(), table.getViewIndexId(), table.getIndexType(), table.getTableStats());
>>>>>>> 079c3197
    }

    public static PTableImpl makePTable(PTable table, PIndexState state) throws SQLException {
        return new PTableImpl(
<<<<<<< HEAD
                table.getTenantId(), table.getSchemaName(), table.getTableName(), table.getType(), state, table.getTimeStamp(),
                table.getSequenceNumber(), table.getPKName(), table.getBucketNum(), getColumnsToClone(table),
                table.getParentTableName(), table.getIndexes(), table.isImmutableRows(),
                table.getPhysicalNames(), table.getDefaultFamilyName(), table.getViewStatement(), table.isWALDisabled(),
                table.isMultiTenant(), table.getViewType(), table.getViewIndexId(), table.getIndexType(), table.getTableStats());
=======
                table.getTenantId(), table.getSchemaName(), table.getTableName(), table.getType(), state, table.getTimeStamp(), 
                table.getSequenceNumber(), table.getPKName(), table.getBucketNum(), getColumnsToClone(table), 
                table.getParentSchemaName(), table.getParentTableName(), table.getIndexes(),
                table.isImmutableRows(), table.getPhysicalNames(), table.getDefaultFamilyName(), table.getViewStatement(), 
                table.isWALDisabled(), table.isMultiTenant(), table.getViewType(), table.getViewIndexId(), table.getIndexType(), table.getTableStats());
>>>>>>> 079c3197
    }

    public static PTableImpl makePTable(PName tenantId, PName schemaName, PName tableName, PTableType type, PIndexState state, long timeStamp, long sequenceNumber,
            PName pkName, Integer bucketNum, List<PColumn> columns, PName dataSchemaName, PName dataTableName, List<PTable> indexes,
            boolean isImmutableRows, List<PName> physicalNames, PName defaultFamilyName, String viewExpression, boolean disableWAL, boolean multiTenant,
            ViewType viewType, Short viewIndexId, IndexType indexType) throws SQLException {
        return new PTableImpl(tenantId, schemaName, tableName, type, state, timeStamp, sequenceNumber, pkName, bucketNum, columns, dataSchemaName,
                dataTableName, indexes, isImmutableRows, physicalNames, defaultFamilyName, viewExpression, disableWAL, multiTenant, viewType, viewIndexId,
                indexType, PTableStats.EMPTY_STATS);
    }

    public static PTableImpl makePTable(PName tenantId, PName schemaName, PName tableName, PTableType type,
            PIndexState state, long timeStamp, long sequenceNumber, PName pkName, Integer bucketNum,
            List<PColumn> columns, PName dataSchemaName, PName dataTableName, List<PTable> indexes,
            boolean isImmutableRows, List<PName> physicalNames, PName defaultFamilyName, String viewExpression,
            boolean disableWAL, boolean multiTenant, ViewType viewType, Short viewIndexId, IndexType indexType, @NotNull PTableStats stats)
            throws SQLException {
        return new PTableImpl(tenantId, schemaName, tableName, type, state, timeStamp, sequenceNumber, pkName,
                bucketNum, columns, dataSchemaName, dataTableName, indexes, isImmutableRows, physicalNames,
                defaultFamilyName, viewExpression, disableWAL, multiTenant, viewType, viewIndexId, indexType, stats);
    }

    private PTableImpl(PName tenantId, PName schemaName, PName tableName, PTableType type, PIndexState state,
            long timeStamp, long sequenceNumber, PName pkName, Integer bucketNum, List<PColumn> columns,
            PName parentSchemaName, PName parentTableName, List<PTable> indexes, boolean isImmutableRows,
            List<PName> physicalNames, PName defaultFamilyName, String viewExpression, boolean disableWAL, boolean multiTenant,
            ViewType viewType, Short viewIndexId, IndexType indexType, PTableStats stats) throws SQLException {
        init(tenantId, schemaName, tableName, type, state, timeStamp, sequenceNumber, pkName, bucketNum, columns,
                stats, schemaName, parentTableName, indexes, isImmutableRows, physicalNames, defaultFamilyName,
                viewExpression, disableWAL, multiTenant, viewType, viewIndexId, indexType);
    }

    @Override
    public boolean isMultiTenant() {
        return multiTenant;
    }

    @Override
    public ViewType getViewType() {
        return viewType;
    }


    @Override
    public int getEstimatedSize() {
        return estimatedSize;
    }

    private void init(PName tenantId, PName schemaName, PName tableName, PTableType type, PIndexState state, long timeStamp, long sequenceNumber,
            PName pkName, Integer bucketNum, List<PColumn> columns, PTableStats stats, PName parentSchemaName, PName parentTableName,
            List<PTable> indexes, boolean isImmutableRows, List<PName> physicalNames, PName defaultFamilyName, String viewExpression, boolean disableWAL,
            boolean multiTenant, ViewType viewType, Short viewIndexId, IndexType indexType ) throws SQLException {
        Preconditions.checkNotNull(schemaName);
        Preconditions.checkArgument(tenantId==null || tenantId.getBytes().length > 0); // tenantId should be null or not empty
        int estimatedSize = SizedUtil.OBJECT_SIZE * 2 + 23 * SizedUtil.POINTER_SIZE + 4 * SizedUtil.INT_SIZE + 2 * SizedUtil.LONG_SIZE + 2 * SizedUtil.INT_OBJECT_SIZE +
              PNameFactory.getEstimatedSize(tenantId) +
              PNameFactory.getEstimatedSize(schemaName) +
              PNameFactory.getEstimatedSize(tableName) +
              PNameFactory.getEstimatedSize(pkName) +
              PNameFactory.getEstimatedSize(parentTableName) +
              PNameFactory.getEstimatedSize(defaultFamilyName);
        this.tenantId = tenantId;
        this.schemaName = schemaName;
        this.tableName = tableName;
        this.name = PNameFactory.newName(SchemaUtil.getTableName(schemaName.getString(), tableName.getString()));
        this.key = new PTableKey(tenantId, name.getString());
        this.type = type;
        this.state = state;
        this.timeStamp = timeStamp;
        this.sequenceNumber = sequenceNumber;
        this.pkName = pkName;
        this.isImmutableRows = isImmutableRows;
        this.defaultFamilyName = defaultFamilyName;
        this.viewStatement = viewExpression;
        this.disableWAL = disableWAL;
        this.multiTenant = multiTenant;
        this.viewType = viewType;
        this.viewIndexId = viewIndexId;
        this.indexType = indexType;
        this.tableStats = stats;
        List<PColumn> pkColumns;
        PColumn[] allColumns;

        this.columnsByName = ArrayListMultimap.create(columns.size(), 1);
        if (bucketNum != null) {
            // Add salt column to allColumns and pkColumns, but don't add to
            // columnsByName, since it should not be addressable via name.
            allColumns = new PColumn[columns.size()+1];
            allColumns[SALTING_COLUMN.getPosition()] = SALTING_COLUMN;
            pkColumns = Lists.newArrayListWithExpectedSize(columns.size()+1);
            pkColumns.add(SALTING_COLUMN);
        } else {
            allColumns = new PColumn[columns.size()];
            pkColumns = Lists.newArrayListWithExpectedSize(columns.size());
        }
        for (int i = 0; i < columns.size(); i++) {
            PColumn column = columns.get(i);
            allColumns[column.getPosition()] = column;
            PName familyName = column.getFamilyName();
            if (familyName == null) {
                pkColumns.add(column);
            }
            String columnName = column.getName().getString();
            if (columnsByName.put(columnName, column)) {
                int count = 0;
                for (PColumn dupColumn : columnsByName.get(columnName)) {
                    if (Objects.equal(familyName, dupColumn.getFamilyName())) {
                        count++;
                        if (count > 1) {
                            throw new ColumnAlreadyExistsException(null, name.getString(), columnName);
                        }
                    }
                }
            }
        }
        estimatedSize += SizedUtil.sizeOfMap(allColumns.length, SizedUtil.POINTER_SIZE, SizedUtil.sizeOfArrayList(1)); // for multi-map

        this.bucketNum = bucketNum;
        this.pkColumns = ImmutableList.copyOf(pkColumns);
        this.allColumns = ImmutableList.copyOf(allColumns);
        estimatedSize += SizedUtil.sizeOfMap(pkColumns.size()) + SizedUtil.sizeOfMap(allColumns.length);

        RowKeySchemaBuilder builder = new RowKeySchemaBuilder(pkColumns.size());
        // Two pass so that column order in column families matches overall column order
        // and to ensure that column family order is constant
        int maxExpectedSize = allColumns.length - pkColumns.size();
        // Maintain iteration order so that column families are ordered as they are listed
        Map<PName, List<PColumn>> familyMap = Maps.newLinkedHashMap();
        for (PColumn column : allColumns) {
            PName familyName = column.getFamilyName();
            if (familyName == null) {
                estimatedSize += column.getEstimatedSize(); // PK columns
                builder.addField(column, column.isNullable(), column.getSortOrder());
            } else {
                List<PColumn> columnsInFamily = familyMap.get(familyName);
                if (columnsInFamily == null) {
                    columnsInFamily = Lists.newArrayListWithExpectedSize(maxExpectedSize);
                    familyMap.put(familyName, columnsInFamily);
                }
                columnsInFamily.add(column);
            }
        }
        this.rowKeySchema = builder.build();
        estimatedSize += rowKeySchema.getEstimatedSize();
        Iterator<Map.Entry<PName,List<PColumn>>> iterator = familyMap.entrySet().iterator();
        PColumnFamily[] families = new PColumnFamily[familyMap.size()];
        estimatedSize += this.tableStats.getEstimatedSize();
        ImmutableMap.Builder<String, PColumnFamily> familyByString = ImmutableMap.builder();
        ImmutableSortedMap.Builder<byte[], PColumnFamily> familyByBytes = ImmutableSortedMap
                .orderedBy(Bytes.BYTES_COMPARATOR);
        for (int i = 0; i < families.length; i++) {
            Map.Entry<PName,List<PColumn>> entry = iterator.next();
            PColumnFamily family = new PColumnFamilyImpl(entry.getKey(), entry.getValue());
            families[i] = family;
            familyByString.put(family.getName().getString(), family);
            familyByBytes.put(family.getName().getBytes(), family);
            estimatedSize += family.getEstimatedSize();
        }
        this.families = ImmutableList.copyOf(families);
        this.familyByBytes = familyByBytes.build();
        this.familyByString = familyByString.build();
        estimatedSize += SizedUtil.sizeOfArrayList(families.length);
        estimatedSize += SizedUtil.sizeOfMap(families.length) * 2;
        this.indexes = indexes == null ? Collections.<PTable>emptyList() : indexes;
        for (PTable index : this.indexes) {
            estimatedSize += index.getEstimatedSize();
        }
<<<<<<< HEAD

=======
        
        this.parentSchemaName = parentSchemaName;
>>>>>>> 079c3197
        this.parentTableName = parentTableName;
        this.parentName = parentTableName == null ? null : PNameFactory.newName(SchemaUtil.getTableName(
                parentSchemaName.getString(), parentTableName.getString()));
        estimatedSize += PNameFactory.getEstimatedSize(this.parentName);

        this.physicalNames = physicalNames == null ? ImmutableList.<PName>of() : ImmutableList.copyOf(physicalNames);
        for (PName name : this.physicalNames) {
            estimatedSize += name.getEstimatedSize();
        }

        this.estimatedSize = estimatedSize;
    }

    @Override
    public boolean isImmutableRows() {
        return isImmutableRows;
    }

    @Override
    public String toString() {
        return name.getString();
    }

    @Override
    public List<PColumn> getPKColumns() {
        return pkColumns;
    }

    @Override
    public final PName getName() {
        return name;
    }

    @Override
    public final PName getSchemaName() {
        return schemaName;
    }

    @Override
    public final PName getTableName() {
        return tableName;
    }

    @Override
    public final PTableType getType() {
        return type;
    }

    @Override
    public final List<PColumnFamily> getColumnFamilies() {
        return families;
    }

    @Override
    public int newKey(ImmutableBytesWritable key, byte[][] values) {
        int nValues = values.length;
        while (nValues > 0 && (values[nValues-1] == null || values[nValues-1].length == 0)) {
            nValues--;
        }
        int i = 0;
        TrustedByteArrayOutputStream os = new TrustedByteArrayOutputStream(SchemaUtil.estimateKeyLength(this));
        try {
            Integer bucketNum = this.getBucketNum();
            if (bucketNum != null) {
                // Write place holder for salt byte
                i++;
                os.write(QueryConstants.SEPARATOR_BYTE_ARRAY);
            }
            List<PColumn> columns = getPKColumns();
            int nColumns = columns.size();
            PDataType type = null;
            while (i < nValues && i < nColumns) {
                // Separate variable length column values in key with zero byte
                if (type != null && !type.isFixedWidth()) {
                    os.write(SEPARATOR_BYTE);
                }
                PColumn column = columns.get(i);
                type = column.getDataType();
                // This will throw if the value is null and the type doesn't allow null
                byte[] byteValue = values[i++];
                if (byteValue == null) {
                    byteValue = ByteUtil.EMPTY_BYTE_ARRAY;
                }
                // An empty byte array return value means null. Do this,
                // since a type may have muliple representations of null.
                // For example, VARCHAR treats both null and an empty string
                // as null. This way we don't need to leak that part of the
                // implementation outside of PDataType by checking the value
                // here.
                if (byteValue.length == 0 && !column.isNullable()) {
                    throw new ConstraintViolationException(name.getString() + "." + column.getName().getString() + " may not be null");
                }
                Integer	maxLength = column.getMaxLength();
                if (maxLength != null && type.isFixedWidth() && byteValue.length <= maxLength) {
                    byteValue = StringUtil.padChar(byteValue, maxLength);
                } else if (maxLength != null && byteValue.length > maxLength) {
                    throw new ConstraintViolationException(name.getString() + "." + column.getName().getString() + " may not exceed " + maxLength + " bytes (" + SchemaUtil.toString(type, byteValue) + ")");
                }
                os.write(byteValue, 0, byteValue.length);
            }
            // If some non null pk values aren't set, then throw
            if (i < nColumns) {
                PColumn column = columns.get(i);
                type = column.getDataType();
                if (type.isFixedWidth() || !column.isNullable()) {
                    throw new ConstraintViolationException(name.getString() + "." + column.getName().getString() + " may not be null");
                }
            }
            if (nValues == 0) {
                throw new ConstraintViolationException("Primary key may not be null ("+ name.getString() + ")");
            }
            byte[] buf = os.getBuffer();
            int size = os.size();
            if (bucketNum != null) {
                buf[0] = SaltingUtil.getSaltingByte(buf, 1, size-1, bucketNum);
            }
            key.set(buf,0,size);
            return i;
        } finally {
            try {
                os.close();
            } catch (IOException e) {
                throw new RuntimeException(e); // Impossible
            }
        }
    }

    private PRow newRow(KeyValueBuilder builder, long ts, ImmutableBytesWritable key, int i, byte[]... values) {
        PRow row = new PRowImpl(builder, key, ts, getBucketNum());
        if (i < values.length) {
            for (PColumnFamily family : getColumnFamilies()) {
                for (PColumn column : family.getColumns()) {
                    row.setValue(column, values[i++]);
                    if (i == values.length)
                        return row;
                }
            }
        }
        return row;
    }

    @Override
    public PRow newRow(KeyValueBuilder builder, long ts, ImmutableBytesWritable key,
            byte[]... values) {
        return newRow(builder, ts, key, 0, values);
    }

    @Override
    public PRow newRow(KeyValueBuilder builder, ImmutableBytesWritable key, byte[]... values) {
        return newRow(builder, HConstants.LATEST_TIMESTAMP, key, values);
    }

    @Override
    public PColumn getColumn(String name) throws ColumnNotFoundException, AmbiguousColumnException {
        List<PColumn> columns = columnsByName.get(name);
        int size = columns.size();
        if (size == 0) {
            throw new ColumnNotFoundException(name);
        }
        if (size > 1) {
            for (PColumn column : columns) {
                if (column.getFamilyName() == null || QueryConstants.DEFAULT_COLUMN_FAMILY.equals(column.getFamilyName().getString())) {
                    // Allow ambiguity with PK column or column in the default column family,
                    // since a PK column cannot be prefixed and a user would not know how to
                    // prefix a column in the default column family.
                    return column;
                }
            }
            throw new AmbiguousColumnException(name);
        }
        return columns.get(0);
    }

    /**
     *
     * PRow implementation for ColumnLayout.MULTI mode which stores column
     * values across multiple hbase columns.
     *
     *
     * @since 0.1
     */
    private class PRowImpl implements PRow {
        private final byte[] key;
        private final ImmutableBytesWritable keyPtr;
        // default to the generic builder, and only override when we know on the client
        private final KeyValueBuilder kvBuilder;

        private Put setValues;
        private Delete unsetValues;
        private Delete deleteRow;
        private final long ts;
        private List<Pair<String, byte[]>> mutationAttributes;

        public PRowImpl(KeyValueBuilder kvBuilder, ImmutableBytesWritable key, long ts, Integer bucketNum) {
            this.kvBuilder = kvBuilder;
            this.ts = ts;
            if (bucketNum != null) {
                this.key = SaltingUtil.getSaltedKey(key, bucketNum);
                this.keyPtr = new ImmutableBytesPtr(this.key);
            } else {
                this.keyPtr =  new ImmutableBytesPtr(key);
                this.key = ByteUtil.copyKeyBytesIfNecessary(key);
            }

            newMutations();
        }

        @SuppressWarnings("deprecation")
        private void newMutations() {
            this.setValues = new Put(this.key);
            this.unsetValues = new Delete(this.key);
            this.setValues.setWriteToWAL(!isWALDisabled());
            this.unsetValues.setWriteToWAL(!isWALDisabled());
       }

        @Override
        public List<Mutation> toRowMutations() {
            List<Mutation> mutations = new ArrayList<Mutation>(3);
            if (deleteRow != null) {
                // Include only deleteRow mutation if present because it takes precedence over all others
                mutations.add(deleteRow);
            } else {
                // Because we cannot enforce a not null constraint on a KV column (since we don't know if the row exists when
                // we upsert it), se instead add a KV that is always emtpy. This allows us to imitate SQL semantics given the
                // way HBase works.
                addQuietly(setValues, kvBuilder, kvBuilder.buildPut(keyPtr,
                    SchemaUtil.getEmptyColumnFamilyPtr(PTableImpl.this),
                    QueryConstants.EMPTY_COLUMN_BYTES_PTR, ts, ByteUtil.EMPTY_BYTE_ARRAY_PTR));
                mutations.add(setValues);
                if (!unsetValues.isEmpty()) {
                    mutations.add(unsetValues);
                }
            }
            return mutations;
        }

        private void removeIfPresent(Mutation m, byte[] family, byte[] qualifier) {
            Map<byte[],List<Cell>> familyMap = m.getFamilyCellMap();
            List<Cell> kvs = familyMap.get(family);
            if (kvs != null) {
                Iterator<Cell> iterator = kvs.iterator();
                while (iterator.hasNext()) {
                    Cell kv = iterator.next();
                    if (Bytes.compareTo(kv.getQualifierArray(), kv.getQualifierOffset(), kv.getQualifierLength(),
                          qualifier, 0, qualifier.length) == 0) {
                        iterator.remove();
                    }
                }
            }
        }

        @Override
        public void setValue(PColumn column, Object value) {
            byte[] byteValue = value == null ? ByteUtil.EMPTY_BYTE_ARRAY : column.getDataType().toBytes(value);
            setValue(column, byteValue);
        }

        @Override
        public void setValue(PColumn column, byte[] byteValue) {
            deleteRow = null;
            byte[] family = column.getFamilyName().getBytes();
            byte[] qualifier = column.getName().getBytes();
            PDataType type = column.getDataType();
            // Check null, since some types have no byte representation for null
            if (type.isNull(byteValue)) {
                if (!column.isNullable()) {
                    throw new ConstraintViolationException(name.getString() + "." + column.getName().getString() + " may not be null");
                }
                removeIfPresent(setValues, family, qualifier);
                deleteQuietly(unsetValues, kvBuilder, kvBuilder.buildDeleteColumns(keyPtr, column
                        .getFamilyName().getBytesPtr(), column.getName().getBytesPtr(), ts));
            } else {
                ImmutableBytesWritable ptr = new ImmutableBytesWritable(byteValue);
            	Integer	maxLength = column.getMaxLength();
            	if (type.isFixedWidth() && maxLength != null) {
    				if (ptr.getLength() <= maxLength) {
                        type.pad(ptr, maxLength);
                    } else if (ptr.getLength() > maxLength) {
                        throw new ConstraintViolationException(name.getString() + "." + column.getName().getString() + " may not exceed " + maxLength + " bytes (" + type.toObject(byteValue) + ")");
                    }
            	}
                removeIfPresent(unsetValues, family, qualifier);
                addQuietly(setValues, kvBuilder, kvBuilder.buildPut(keyPtr, column.getFamilyName()
                        .getBytesPtr(),
                        column.getName().getBytesPtr(), ts, ptr));
            }
        }

        @Override
        public void setPutAttribute(String name, byte[] value) {
           setValues.setAttribute(name, value);
        }

        @Override
        public void setPutAttribute(Pair<String, byte[]> attribute) {
           setValues.setAttribute(attribute.getFirst(), attribute.getSecond());
        }

        @Override
        public void setDeleteAttribute(String name, byte[] value) {
           unsetValues.setAttribute(name, value);
        }

        @Override
        public void setDeleteAttribute(Pair<String, byte[]> attribute) {
           unsetValues.setAttribute(attribute.getFirst(), attribute.getSecond());
        }

        @Override
        public byte[] getPutAttribute(String name) {
            return setValues.getAttribute(name);
        }

        @Override
        public byte[] getDeleteAttribute(String name) {
            return unsetValues.getAttribute(name);
        }

        @Override
        public void delete() {
            newMutations();
            // FIXME: the version of the Delete constructor without the lock args was introduced
            // in 0.94.4, thus if we try to use it here we can no longer use the 0.94.2 version
            // of the client.
            Delete delete = new Delete(key,ts);
            deleteRow = delete;
            // No need to write to the WAL for indexes
            if (PTableImpl.this.getType() == PTableType.INDEX) {
                deleteRow.setDurability(Durability.SKIP_WAL);
            }
        }
    }

    @Override
    public PColumnFamily getColumnFamily(String familyName) throws ColumnFamilyNotFoundException {
        PColumnFamily family = familyByString.get(familyName);
        if (family == null) {
            throw new ColumnFamilyNotFoundException(familyName);
        }
        return family;
    }

    @Override
    public PColumnFamily getColumnFamily(byte[] familyBytes) throws ColumnFamilyNotFoundException {
        PColumnFamily family = familyByBytes.get(familyBytes);
        if (family == null) {
            String familyName = Bytes.toString(familyBytes);
            throw new ColumnFamilyNotFoundException(familyName);
        }
        return family;
    }

    @Override
    public List<PColumn> getColumns() {
        return allColumns;
    }

    @Override
    public long getSequenceNumber() {
        return sequenceNumber;
    }

    @Override
    public long getTimeStamp() {
        return timeStamp;
    }
    
    @Override
    public PColumn getPKColumn(String name) throws ColumnNotFoundException {
        List<PColumn> columns = columnsByName.get(name);
        int size = columns.size();
        if (size == 0) {
            throw new ColumnNotFoundException(name);
        }
        if (size > 1) {
            do {
                PColumn column = columns.get(--size);
                if (column.getFamilyName() == null) {
                    return column;
                }
            } while (size > 0);
            throw new ColumnNotFoundException(name);
        }
        return columns.get(0);
    }

    @Override
    public PName getPKName() {
        return pkName;
    }

    @Override
    public RowKeySchema getRowKeySchema() {
        return rowKeySchema;
    }

    @Override
    public Integer getBucketNum() {
        return bucketNum;
    }

    @Override
    public List<PTable> getIndexes() {
        return indexes;
    }

    @Override
    public PIndexState getIndexState() {
        return state;
    }

    @Override
    public PName getParentTableName() {
        return parentTableName;
    }

    @Override
    public PName getParentName() {
        return parentName;
    }

    @Override
    public synchronized IndexMaintainer getIndexMaintainer(PTable dataTable) {
        if (indexMaintainer == null) {
            indexMaintainer = IndexMaintainer.create(dataTable, this);
        }
        return indexMaintainer;
    }

    @Override
    public synchronized void getIndexMaintainers(ImmutableBytesWritable ptr) {
        if (indexMaintainersPtr == null) {
            indexMaintainersPtr = new ImmutableBytesWritable();
            if (indexes.isEmpty()) {
                indexMaintainersPtr.set(ByteUtil.EMPTY_BYTE_ARRAY);
            } else {
                IndexMaintainer.serialize(this, indexMaintainersPtr);
            }
        }
        ptr.set(indexMaintainersPtr.get(), indexMaintainersPtr.getOffset(), indexMaintainersPtr.getLength());
    }

    @Override
    public PName getPhysicalName() {
        return physicalNames.isEmpty() ? getName() : physicalNames.get(0);
    }

    @Override
    public List<PName> getPhysicalNames() {
        return physicalNames;
    }

    @Override
    public PName getDefaultFamilyName() {
        return defaultFamilyName;
    }

    @Override
    public String getViewStatement() {
        return viewStatement;
    }

    @Override
    public boolean isWALDisabled() {
        return disableWAL;
    }

    @Override
    public Short getViewIndexId() {
        return viewIndexId;
    }

    @Override
    public PName getTenantId() {
        return tenantId;
    }

    @Override
    public IndexType getIndexType() {
        return indexType;
    }

    /**
     * Construct a PTable instance from ProtoBuffered PTable instance
     * @param table
     */
    public static PTable createFromProto(PTableProtos.PTable table) {
      PName tenantId = null;
      if(table.hasTenantId()){
        tenantId = PNameFactory.newName(table.getTenantId().toByteArray());
      }
      PName schemaName = PNameFactory.newName(table.getSchemaNameBytes().toByteArray());
      PName tableName = PNameFactory.newName(table.getTableNameBytes().toByteArray());
      PTableType tableType = PTableType.values()[table.getTableType().ordinal()];
      PIndexState indexState = null;
      if (table.hasIndexState()) {
        indexState = PIndexState.fromSerializedValue(table.getIndexState());
      }
      Short viewIndexId = null;
      if(table.hasViewIndexId()){
    	  viewIndexId = (short)table.getViewIndexId();
      }
      IndexType indexType = IndexType.getDefault();
      if(table.hasIndexType()){
          indexType = IndexType.fromSerializedValue(table.getIndexType().toByteArray()[0]);
      }
      long sequenceNumber = table.getSequenceNumber();
      long timeStamp = table.getTimeStamp();
      PName pkName = null;
      if (table.hasPkNameBytes()) {
        pkName = PNameFactory.newName(table.getPkNameBytes().toByteArray());
      }
      int bucketNum = table.getBucketNum();
      List<PColumn> columns = Lists.newArrayListWithExpectedSize(table.getColumnsCount());
      for (PTableProtos.PColumn curPColumnProto : table.getColumnsList()) {
        columns.add(PColumnImpl.createFromProto(curPColumnProto));
      }
      List<PTable> indexes = Lists.newArrayListWithExpectedSize(table.getIndexesCount());
      for (PTableProtos.PTable curPTableProto : table.getIndexesList()) {
        indexes.add(createFromProto(curPTableProto));
      }

      boolean isImmutableRows = table.getIsImmutableRows();
      SortedMap<byte[], GuidePostsInfo> tableGuidePosts = new TreeMap<byte[], GuidePostsInfo>(Bytes.BYTES_COMPARATOR);
      for (PTableProtos.PTableStats pTableStatsProto : table.getGuidePostsList()) {
          List<byte[]> value = Lists.newArrayListWithExpectedSize(pTableStatsProto.getValuesCount());
            for (int j = 0; j < pTableStatsProto.getValuesCount(); j++) {
                value.add(pTableStatsProto.getValues(j).toByteArray());
            }
            GuidePostsInfo info = new GuidePostsInfo(pTableStatsProto.getGuidePostsByteCount(), value);
            tableGuidePosts.put(pTableStatsProto.getKey().toByteArray(), info);
      }
      PTableStats stats = new PTableStatsImpl(tableGuidePosts);

      PName dataTableName = null;
      if (table.hasDataTableNameBytes()) {
        dataTableName = PNameFactory.newName(table.getDataTableNameBytes().toByteArray());
      }
      PName defaultFamilyName = null;
      if (table.hasDefaultFamilyName()) {
        defaultFamilyName = PNameFactory.newName(table.getDefaultFamilyName().toByteArray());
      }
      boolean disableWAL = table.getDisableWAL();
      boolean multiTenant = table.getMultiTenant();
      ViewType viewType = null;
      String viewStatement = null;
      List<PName> physicalNames = Collections.emptyList();
      if (tableType == PTableType.VIEW) {
        viewType = ViewType.fromSerializedValue(table.getViewType().toByteArray()[0]);
        if(table.hasViewStatement()){
          viewStatement = (String)PDataType.VARCHAR.toObject(table.getViewStatement().toByteArray());
        }
      }
      if (tableType == PTableType.VIEW || viewIndexId != null) {
        physicalNames = Lists.newArrayListWithExpectedSize(table.getPhysicalNamesCount());
        for(int i = 0; i < table.getPhysicalNamesCount(); i++){
          physicalNames.add(PNameFactory.newName(table.getPhysicalNames(i).toByteArray()));
        }
      }

      try {
        PTableImpl result = new PTableImpl();
        result.init(tenantId, schemaName, tableName, tableType, indexState, timeStamp, sequenceNumber, pkName,
<<<<<<< HEAD
          (bucketNum == NO_SALTING) ? null : bucketNum, columns, stats, dataTableName,indexes, isImmutableRows,
              physicalNames, defaultFamilyName, viewStatement, disableWAL, multiTenant, viewType, viewIndexId, indexType);
=======
          (bucketNum == NO_SALTING) ? null : bucketNum, columns, stats, schemaName,dataTableName, indexes, 
              isImmutableRows, physicalNames, defaultFamilyName, viewStatement, disableWAL, multiTenant, viewType, viewIndexId, indexType);
>>>>>>> 079c3197
        return result;
      } catch (SQLException e) {
        throw new RuntimeException(e); // Impossible
      }
    }

    public static PTableProtos.PTable toProto(PTable table) {
      PTableProtos.PTable.Builder builder = PTableProtos.PTable.newBuilder();
      if(table.getTenantId() != null){
        builder.setTenantId(HBaseZeroCopyByteString.wrap(table.getTenantId().getBytes()));
      }
      builder.setSchemaNameBytes(HBaseZeroCopyByteString.wrap(table.getSchemaName().getBytes()));
      builder.setTableNameBytes(HBaseZeroCopyByteString.wrap(table.getTableName().getBytes()));
      builder.setTableType(ProtobufUtil.toPTableTypeProto(table.getType()));
      if (table.getType() == PTableType.INDEX) {
    	if(table.getIndexState() != null) {
    	  builder.setIndexState(table.getIndexState().getSerializedValue());
    	}
    	if(table.getViewIndexId() != null) {
    	  builder.setViewIndexId(table.getViewIndexId());
    	}
    	if(table.getIndexType() != null) {
    	    builder.setIndexType(HBaseZeroCopyByteString.wrap(new byte[]{table.getIndexType().getSerializedValue()}));
    	}
      }
      builder.setSequenceNumber(table.getSequenceNumber());
      builder.setTimeStamp(table.getTimeStamp());
      PName tmp = table.getPKName();
      if (tmp != null) {
        builder.setPkNameBytes(HBaseZeroCopyByteString.wrap(tmp.getBytes()));
      }
      Integer bucketNum = table.getBucketNum();
      int offset = 0;
      if(bucketNum == null){
        builder.setBucketNum(NO_SALTING);
      } else {
        offset = 1;
        builder.setBucketNum(bucketNum);
      }
      List<PColumn> columns = table.getColumns();
      int columnSize = columns.size();
      for (int i = offset; i < columnSize; i++) {
        PColumn column = columns.get(i);
        builder.addColumns(PColumnImpl.toProto(column));
      }

      List<PTable> indexes = table.getIndexes();
      for (PTable curIndex : indexes) {
        builder.addIndexes(toProto(curIndex));
      }
      builder.setIsImmutableRows(table.isImmutableRows());

      for (Map.Entry<byte[], GuidePostsInfo> entry : table.getTableStats().getGuidePosts().entrySet()) {
         PTableProtos.PTableStats.Builder statsBuilder = PTableProtos.PTableStats.newBuilder();
         statsBuilder.setKey(HBaseZeroCopyByteString.wrap(entry.getKey()));
         for (byte[] stat : entry.getValue().getGuidePosts()) {
             statsBuilder.addValues(HBaseZeroCopyByteString.wrap(stat));
         }
         statsBuilder.setGuidePostsByteCount(entry.getValue().getByteCount());
         builder.addGuidePosts(statsBuilder.build());
       }

      if (table.getParentName() != null) {
        builder.setDataTableNameBytes(HBaseZeroCopyByteString.wrap(table.getParentTableName().getBytes()));
      }
      if (table.getDefaultFamilyName()!= null) {
        builder.setDefaultFamilyName(HBaseZeroCopyByteString.wrap(table.getDefaultFamilyName().getBytes()));
      }
      builder.setDisableWAL(table.isWALDisabled());
      builder.setMultiTenant(table.isMultiTenant());
      if(table.getType() == PTableType.VIEW){
        builder.setViewType(HBaseZeroCopyByteString.wrap(new byte[]{table.getViewType().getSerializedValue()}));
        builder.setViewStatement(HBaseZeroCopyByteString.wrap(PDataType.VARCHAR.toBytes(table.getViewStatement())));
      }
      if(table.getType() == PTableType.VIEW || table.getViewIndexId() != null){
        for (int i = 0; i < table.getPhysicalNames().size(); i++) {
          builder.addPhysicalNames(HBaseZeroCopyByteString.wrap(table.getPhysicalNames().get(i).getBytes()));
        }
      }

      return builder.build();
    }

    @Override
    public PTableKey getKey() {
        return key;
    }

    @Override
    public PTableStats getTableStats() {
        return tableStats;
    }

<<<<<<< HEAD
=======
    @Override
    public PName getParentSchemaName() {
        return parentSchemaName;
    }
    
>>>>>>> 079c3197
}<|MERGE_RESOLUTION|>--- conflicted
+++ resolved
@@ -180,79 +180,43 @@
 
     public static PTableImpl makePTable(PTable table, long timeStamp, List<PTable> indexes, PName parentSchemaName) throws SQLException {
         return new PTableImpl(
-<<<<<<< HEAD
                 table.getTenantId(), table.getSchemaName(), table.getTableName(), table.getType(), table.getIndexState(), timeStamp,
-                table.getSequenceNumber() + 1, table.getPKName(), table.getBucketNum(), getColumnsToClone(table), table.getParentTableName(), indexes,
-                table.isImmutableRows(), table.getPhysicalNames(), table.getDefaultFamilyName(), table.getViewStatement(), table.isWALDisabled(),
-                table.isMultiTenant(), table.getViewType(), table.getViewIndexId(), table.getIndexType(), table.getTableStats());
-=======
-                table.getTenantId(), table.getSchemaName(), table.getTableName(), table.getType(), table.getIndexState(), timeStamp, 
                 table.getSequenceNumber() + 1, table.getPKName(), table.getBucketNum(), getColumnsToClone(table), parentSchemaName, table.getParentTableName(),
                 indexes, table.isImmutableRows(), table.getPhysicalNames(), table.getDefaultFamilyName(), table.getViewStatement(),
                 table.isWALDisabled(), table.isMultiTenant(), table.getViewType(), table.getViewIndexId(), table.getIndexType(), table.getTableStats());
->>>>>>> 079c3197
     }
 
     public static PTableImpl makePTable(PTable table, List<PColumn> columns) throws SQLException {
         return new PTableImpl(
-<<<<<<< HEAD
                 table.getTenantId(), table.getSchemaName(), table.getTableName(), table.getType(), table.getIndexState(), table.getTimeStamp(),
-                table.getSequenceNumber(), table.getPKName(), table.getBucketNum(), columns, table.getParentTableName(), table.getIndexes(),
-                table.isImmutableRows(), table.getPhysicalNames(), table.getDefaultFamilyName(), table.getViewStatement(), table.isWALDisabled(),
-                table.isMultiTenant(), table.getViewType(), table.getViewIndexId(), table.getIndexType(), table.getTableStats());
-=======
-                table.getTenantId(), table.getSchemaName(), table.getTableName(), table.getType(), table.getIndexState(), table.getTimeStamp(), 
                 table.getSequenceNumber(), table.getPKName(), table.getBucketNum(), columns, table.getParentSchemaName(), table.getParentTableName(),
                 table.getIndexes(), table.isImmutableRows(), table.getPhysicalNames(), table.getDefaultFamilyName(), table.getViewStatement(),
                 table.isWALDisabled(), table.isMultiTenant(), table.getViewType(), table.getViewIndexId(), table.getIndexType(), table.getTableStats());
->>>>>>> 079c3197
     }
 
     public static PTableImpl makePTable(PTable table, long timeStamp, long sequenceNumber, List<PColumn> columns) throws SQLException {
         return new PTableImpl(
-<<<<<<< HEAD
                 table.getTenantId(), table.getSchemaName(), table.getTableName(), table.getType(), table.getIndexState(), timeStamp,
-                sequenceNumber, table.getPKName(), table.getBucketNum(), columns, table.getParentTableName(), table.getIndexes(), table.isImmutableRows(),
-                table.getPhysicalNames(), table.getDefaultFamilyName(), table.getViewStatement(), table.isWALDisabled(), table.isMultiTenant(),
-                table.getViewType(), table.getViewIndexId(), table.getIndexType(), table.getTableStats());
-=======
-                table.getTenantId(), table.getSchemaName(), table.getTableName(), table.getType(), table.getIndexState(), timeStamp, 
                 sequenceNumber, table.getPKName(), table.getBucketNum(), columns, table.getParentSchemaName(), table.getParentTableName(), table.getIndexes(),
                 table.isImmutableRows(), table.getPhysicalNames(), table.getDefaultFamilyName(), table.getViewStatement(), table.isWALDisabled(),
                 table.isMultiTenant(), table.getViewType(), table.getViewIndexId(), table.getIndexType(), table.getTableStats());
->>>>>>> 079c3197
     }
 
     public static PTableImpl makePTable(PTable table, long timeStamp, long sequenceNumber, List<PColumn> columns, boolean isImmutableRows) throws SQLException {
         return new PTableImpl(
-<<<<<<< HEAD
                 table.getTenantId(), table.getSchemaName(), table.getTableName(), table.getType(), table.getIndexState(), timeStamp,
-                sequenceNumber, table.getPKName(), table.getBucketNum(), columns, table.getParentTableName(), table.getIndexes(),
-                isImmutableRows, table.getPhysicalNames(), table.getDefaultFamilyName(), table.getViewStatement(), table.isWALDisabled(),
-                table.isMultiTenant(), table.getViewType(), table.getViewIndexId(), table.getIndexType(), table.getTableStats());
-=======
-                table.getTenantId(), table.getSchemaName(), table.getTableName(), table.getType(), table.getIndexState(), timeStamp, 
                 sequenceNumber, table.getPKName(), table.getBucketNum(), columns, table.getParentSchemaName(), table.getParentTableName(),
                 table.getIndexes(), isImmutableRows, table.getPhysicalNames(), table.getDefaultFamilyName(), table.getViewStatement(),
                 table.isWALDisabled(), table.isMultiTenant(), table.getViewType(), table.getViewIndexId(), table.getIndexType(), table.getTableStats());
->>>>>>> 079c3197
     }
 
     public static PTableImpl makePTable(PTable table, PIndexState state) throws SQLException {
         return new PTableImpl(
-<<<<<<< HEAD
                 table.getTenantId(), table.getSchemaName(), table.getTableName(), table.getType(), state, table.getTimeStamp(),
                 table.getSequenceNumber(), table.getPKName(), table.getBucketNum(), getColumnsToClone(table),
-                table.getParentTableName(), table.getIndexes(), table.isImmutableRows(),
-                table.getPhysicalNames(), table.getDefaultFamilyName(), table.getViewStatement(), table.isWALDisabled(),
-                table.isMultiTenant(), table.getViewType(), table.getViewIndexId(), table.getIndexType(), table.getTableStats());
-=======
-                table.getTenantId(), table.getSchemaName(), table.getTableName(), table.getType(), state, table.getTimeStamp(), 
-                table.getSequenceNumber(), table.getPKName(), table.getBucketNum(), getColumnsToClone(table), 
                 table.getParentSchemaName(), table.getParentTableName(), table.getIndexes(),
-                table.isImmutableRows(), table.getPhysicalNames(), table.getDefaultFamilyName(), table.getViewStatement(), 
+                table.isImmutableRows(), table.getPhysicalNames(), table.getDefaultFamilyName(), table.getViewStatement(),
                 table.isWALDisabled(), table.isMultiTenant(), table.getViewType(), table.getViewIndexId(), table.getIndexType(), table.getTableStats());
->>>>>>> 079c3197
     }
 
     public static PTableImpl makePTable(PName tenantId, PName schemaName, PName tableName, PTableType type, PIndexState state, long timeStamp, long sequenceNumber,
@@ -420,12 +384,8 @@
         for (PTable index : this.indexes) {
             estimatedSize += index.getEstimatedSize();
         }
-<<<<<<< HEAD
-
-=======
-        
+
         this.parentSchemaName = parentSchemaName;
->>>>>>> 079c3197
         this.parentTableName = parentTableName;
         this.parentName = parentTableName == null ? null : PNameFactory.newName(SchemaUtil.getTableName(
                 parentSchemaName.getString(), parentTableName.getString()));
@@ -792,7 +752,7 @@
     public long getTimeStamp() {
         return timeStamp;
     }
-    
+
     @Override
     public PColumn getPKColumn(String name) throws ColumnNotFoundException {
         List<PColumn> columns = columnsByName.get(name);
@@ -989,13 +949,8 @@
       try {
         PTableImpl result = new PTableImpl();
         result.init(tenantId, schemaName, tableName, tableType, indexState, timeStamp, sequenceNumber, pkName,
-<<<<<<< HEAD
-          (bucketNum == NO_SALTING) ? null : bucketNum, columns, stats, dataTableName,indexes, isImmutableRows,
-              physicalNames, defaultFamilyName, viewStatement, disableWAL, multiTenant, viewType, viewIndexId, indexType);
-=======
-          (bucketNum == NO_SALTING) ? null : bucketNum, columns, stats, schemaName,dataTableName, indexes, 
+          (bucketNum == NO_SALTING) ? null : bucketNum, columns, stats, schemaName,dataTableName, indexes,
               isImmutableRows, physicalNames, defaultFamilyName, viewStatement, disableWAL, multiTenant, viewType, viewIndexId, indexType);
->>>>>>> 079c3197
         return result;
       } catch (SQLException e) {
         throw new RuntimeException(e); // Impossible
@@ -1089,12 +1044,9 @@
         return tableStats;
     }
 
-<<<<<<< HEAD
-=======
     @Override
     public PName getParentSchemaName() {
         return parentSchemaName;
     }
-    
->>>>>>> 079c3197
+
 }