/*
 * Licensed to the Apache Software Foundation (ASF) under one
 * or more contributor license agreements.  See the NOTICE file
 * distributed with this work for additional information
 * regarding copyright ownership.  The ASF licenses this file
 * to you under the Apache License, Version 2.0 (the
 * "License"); you may not use this file except in compliance
 * with the License.  You may obtain a copy of the License at
 *
 * http://www.apache.org/licenses/LICENSE-2.0
 *
 * Unless required by applicable law or agreed to in writing, software
 * distributed under the License is distributed on an "AS IS" BASIS,
 * WITHOUT WARRANTIES OR CONDITIONS OF ANY KIND, either express or implied.
 * See the License for the specific language governing permissions and
 * limitations under the License.
 */
package org.apache.phoenix.schema.stats;

import org.antlr.runtime.CharStream;
import org.apache.phoenix.thirdparty.org.apache.commons.cli.CommandLine;
import org.apache.phoenix.thirdparty.org.apache.commons.cli.CommandLineParser;
import org.apache.phoenix.thirdparty.org.apache.commons.cli.DefaultParser;
import org.apache.phoenix.thirdparty.org.apache.commons.cli.HelpFormatter;
import org.apache.phoenix.thirdparty.org.apache.commons.cli.Option;
import org.apache.phoenix.thirdparty.org.apache.commons.cli.Options;
import org.apache.phoenix.thirdparty.org.apache.commons.cli.ParseException;
import org.apache.hadoop.conf.Configured;
import org.apache.hadoop.fs.Path;
import org.apache.hadoop.hbase.HBaseConfiguration;
import org.apache.hadoop.hbase.TableName;
import org.apache.hadoop.hbase.client.Admin;
import org.apache.hadoop.hbase.mapreduce.TableMapReduceUtil;
import org.apache.hadoop.hbase.metrics.Gauge;
import org.apache.hadoop.hbase.metrics.impl.MetricRegistriesImpl;
import org.apache.hadoop.io.NullWritable;
import org.apache.hadoop.mapreduce.Job;
import org.apache.hadoop.mapreduce.JobPriority;
import org.apache.hadoop.mapreduce.Mapper;
import org.apache.hadoop.mapreduce.lib.db.DBInputFormat.NullDBWritable;
import org.apache.hadoop.mapreduce.lib.output.NullOutputFormat;
import org.apache.hadoop.util.Tool;
import org.apache.hadoop.util.ToolRunner;
import org.apache.phoenix.jdbc.PhoenixConnection;
import org.apache.phoenix.mapreduce.util.ConnectionUtil;
import org.apache.phoenix.mapreduce.util.PhoenixConfigurationUtil;
import org.apache.phoenix.mapreduce.util.PhoenixConfigurationUtil.MRJobType;
import org.apache.phoenix.mapreduce.util.PhoenixMapReduceUtil;
import org.apache.phoenix.util.SchemaUtil;

import org.joda.time.Chronology;
import org.slf4j.Logger;
import org.slf4j.LoggerFactory;

import static org.apache.hadoop.fs.CommonConfigurationKeysPublic.FS_DEFAULT_NAME_KEY;

import java.nio.charset.StandardCharsets;
import java.sql.Connection;

import static org.apache.phoenix.query.QueryServices.IS_NAMESPACE_MAPPING_ENABLED;
import static org.apache.phoenix.query.QueryServicesOptions.DEFAULT_IS_NAMESPACE_MAPPING_ENABLED;

/**
 * Tool to collect table level statistics on HBase snapshot
 */
public class UpdateStatisticsTool extends Configured implements Tool {

    private static final Logger LOGGER = LoggerFactory.getLogger(UpdateStatisticsTool.class);

    private static final Option TABLE_NAME_OPTION = new Option("t", "table", true,
            "Phoenix Table Name");
    private static final Option SNAPSHOT_NAME_OPTION = new Option("s", "snapshot", true,
            "HBase Snapshot Name");
    private static final Option RESTORE_DIR_OPTION = new Option("d", "restore-dir", true,
            "Restore Directory for HBase snapshot");
    private static final Option JOB_PRIORITY_OPTION = new Option("p", "job-priority", true,
            "Define job priority from 0(highest) to 4");
    private static final Option RUN_FOREGROUND_OPTION =
            new Option("runfg", "run-foreground", false,
                    "If specified, runs UpdateStatisticsTool in Foreground. Default - Runs the build in background");
    private static final Option MANAGE_SNAPSHOT_OPTION =
            new Option("ms", "manage-snapshot", false,
                    "Creates a new snapshot, runs the tool and deletes it");

    private static final Option HELP_OPTION = new Option("h", "help", false, "Help");

    private String tableName;
    private String snapshotName;
    private Path restoreDir;
    private JobPriority jobPriority;
    private boolean manageSnapshot;
    private boolean isForeground;

    private Job job;

    @Override
    public int run(String[] args) throws Exception {
        parseArgs(args);
        preJobTask();
        configureJob();
        TableMapReduceUtil.initCredentials(job);
        int ret = runJob();
        postJobTask();
        return ret;
    }

    /**
     * Run any tasks before the MR job is launched
     * Currently being used for snapshot creation
     */
    private void preJobTask() throws Exception {
        if (!manageSnapshot) {
            return;
        }

        try (final Connection conn = ConnectionUtil.getInputConnection(getConf())) {
            Admin admin = conn.unwrap(PhoenixConnection.class).getQueryServices().getAdmin();
            boolean namespaceMapping = getConf().getBoolean(IS_NAMESPACE_MAPPING_ENABLED,
                    DEFAULT_IS_NAMESPACE_MAPPING_ENABLED);
            String physicalTableName =  SchemaUtil.getPhysicalTableName(
                    tableName.getBytes(StandardCharsets.UTF_8),
                    namespaceMapping).getNameAsString();
            admin.snapshot(snapshotName, TableName.valueOf(physicalTableName));
            LOGGER.info("Successfully created snapshot " + snapshotName + " for " + physicalTableName);
        }
    }

    /**
     * Run any tasks before the MR job is completed successfully
     * Currently being used for snapshot deletion
     */
    private void postJobTask() throws Exception {
        if (!manageSnapshot) {
            return;
        }

        try (final Connection conn = ConnectionUtil.getInputConnection(getConf())) {
            Admin admin = conn.unwrap(PhoenixConnection.class).getQueryServices().getAdmin();
            admin.deleteSnapshot(snapshotName);
            LOGGER.info("Successfully deleted snapshot " + snapshotName);
        }
    }

    void parseArgs(String[] args) {
        CommandLine cmdLine = null;
        try {
            cmdLine = parseOptions(args);
        } catch (IllegalStateException e) {
            printHelpAndExit(e.getMessage(), getOptions());
        }

        if (getConf() == null) {
            setConf(HBaseConfiguration.create());
        }

        tableName = cmdLine.getOptionValue(TABLE_NAME_OPTION.getOpt());
        snapshotName = cmdLine.getOptionValue(SNAPSHOT_NAME_OPTION.getOpt());
        if (snapshotName == null) {
            snapshotName = "UpdateStatisticsTool_" + tableName + "_" + System.currentTimeMillis();
        }

        String restoreDirOptionValue = cmdLine.getOptionValue(RESTORE_DIR_OPTION.getOpt());
        if (restoreDirOptionValue == null) {
            restoreDirOptionValue = getConf().get(FS_DEFAULT_NAME_KEY) + "/tmp";
        }

        jobPriority = getJobPriority(cmdLine);

        restoreDir = new Path(restoreDirOptionValue);
        manageSnapshot = cmdLine.hasOption(MANAGE_SNAPSHOT_OPTION.getOpt());
        isForeground = cmdLine.hasOption(RUN_FOREGROUND_OPTION.getOpt());
    }

    public String getJobPriority() {
        return this.jobPriority.toString();
    }

    private JobPriority getJobPriority(CommandLine cmdLine) {
        String jobPriorityOption = cmdLine.getOptionValue(JOB_PRIORITY_OPTION.getOpt());
         if (jobPriorityOption == null) {
             return JobPriority.NORMAL;
         }

         switch (jobPriorityOption) {
             case "0" : return JobPriority.VERY_HIGH;
             case "1" : return JobPriority.HIGH;
             case "2" : return JobPriority.NORMAL;
             case "3" : return JobPriority.LOW;
             case "4" : return JobPriority.VERY_LOW;
             default:
                 return JobPriority.NORMAL;
         }
    }

    private void configureJob() throws Exception {
        job = Job.getInstance(getConf(),
                "UpdateStatistics-" + tableName + "-" + snapshotName);
        PhoenixMapReduceUtil.setInput(job, NullDBWritable.class,
                snapshotName, tableName, restoreDir);

        PhoenixConfigurationUtil.setMRJobType(job.getConfiguration(), MRJobType.UPDATE_STATS);

        // DO NOT allow mapper splits using statistics since it may result into many smaller chunks
        PhoenixConfigurationUtil.setSplitByStats(job.getConfiguration(), false);

        job.setJarByClass(UpdateStatisticsTool.class);
        job.setMapperClass(TableSnapshotMapper.class);
        job.setMapOutputKeyClass(NullWritable.class);
        job.setMapOutputValueClass(NullWritable.class);
        job.setOutputFormatClass(NullOutputFormat.class);
        job.setNumReduceTasks(0);
        job.setPriority(this.jobPriority);

        TableMapReduceUtil.addDependencyJars(job);
        TableMapReduceUtil.addDependencyJarsForClasses(job.getConfiguration(),
<<<<<<< HEAD
                PhoenixConnection.class, Chronology.class, CharStream.class, Gauge.class, MetricRegistriesImpl.class);
        try {
            TableMapReduceUtil.addDependencyJarsForClasses(job.getConfiguration(),
                Class.forName("org.apache.tephra.TransactionNotInProgressException"),
                Class.forName("org.apache.tephra.TransactionSystemClient"),
                Class.forName("org.apache.tephra.hbase.coprocessor.TransactionProcessor"),
                Class.forName("org.apache.thrift.transport.TTransportException"));
        } catch (Throwable t) {
            //Tephra is excluded
        }
=======
                PhoenixConnection.class, Chronology.class, CharStream.class,
                SpanReceiver.class, Gauge.class, MetricRegistriesImpl.class);
>>>>>>> 4ddbb244

        LOGGER.info("UpdateStatisticsTool running for: " + tableName
                + " on snapshot: " + snapshotName + " with restore dir: " + restoreDir);
    }

    private int runJob() {
        try {
            if (isForeground) {
                LOGGER.info("Running UpdateStatisticsTool in Foreground. " +
                        "Runs full table scans. This may take a long time!");
                return (job.waitForCompletion(true)) ? 0 : 1;
            } else {
                LOGGER.info("Running UpdateStatisticsTool in Background - Submit async and exit");
                job.submit();
                return 0;
            }
        } catch (Exception e) {
            LOGGER.error("Caught exception " + e + " trying to update statistics.");
            return 1;
        }
    }

    private void printHelpAndExit(String errorMessage, Options options) {
        System.err.println(errorMessage);
        printHelpAndExit(options, 1);
    }

    private void printHelpAndExit(Options options, int exitCode) {
        HelpFormatter formatter = new HelpFormatter();
        formatter.printHelp("help", options);
        System.exit(exitCode);
    }

    /**
     * Parses the commandline arguments, throws IllegalStateException if mandatory arguments are
     * missing.
     * @param args supplied command line arguments
     * @return the parsed command line
     */
    CommandLine parseOptions(String[] args) {

        final Options options = getOptions();

        CommandLineParser parser = DefaultParser.builder().
                setAllowPartialMatching(false).
                setStripLeadingAndTrailingQuotes(false).
                build();
        CommandLine cmdLine = null;
        try {
            cmdLine = parser.parse(options, args);
        } catch (ParseException e) {
            printHelpAndExit("Error parsing command line options: " + e.getMessage(), options);
        }

        if (cmdLine.hasOption(HELP_OPTION.getOpt())) {
            printHelpAndExit(options, 0);
        }

        if (!cmdLine.hasOption(TABLE_NAME_OPTION.getOpt())) {
            throw new IllegalStateException(TABLE_NAME_OPTION.getLongOpt() + " is a mandatory "
                    + "parameter");
        }

        if (cmdLine.hasOption(MANAGE_SNAPSHOT_OPTION.getOpt())
                && !cmdLine.hasOption(RUN_FOREGROUND_OPTION.getOpt())) {
            throw new IllegalStateException("Snapshot cannot be managed if job is running in background");
        }

        return cmdLine;
    }

    private Options getOptions() {
        final Options options = new Options();
        options.addOption(TABLE_NAME_OPTION);
        options.addOption(SNAPSHOT_NAME_OPTION);
        options.addOption(HELP_OPTION);
        options.addOption(RESTORE_DIR_OPTION);
        options.addOption(JOB_PRIORITY_OPTION);
        options.addOption(RUN_FOREGROUND_OPTION);
        options.addOption(MANAGE_SNAPSHOT_OPTION);
        return options;
    }

    public Job getJob() {
        return job;
    }

    public String getSnapshotName() {
        return snapshotName;
    }

    public Path getRestoreDir() {
        return restoreDir;
    }

    /**
     * Empty Mapper class since stats collection happens as part of scanner object
     */
    public static class TableSnapshotMapper
            extends Mapper<NullWritable, NullDBWritable, NullWritable, NullWritable> {

        @Override
        protected void map(NullWritable key, NullDBWritable value,
                           Context context) {
        }
    }

    public static void main(String[] args) throws Exception {
        int result = ToolRunner.run(new UpdateStatisticsTool(), args);
        System.exit(result);
    }
}<|MERGE_RESOLUTION|>--- conflicted
+++ resolved
@@ -213,7 +213,6 @@
 
         TableMapReduceUtil.addDependencyJars(job);
         TableMapReduceUtil.addDependencyJarsForClasses(job.getConfiguration(),
-<<<<<<< HEAD
                 PhoenixConnection.class, Chronology.class, CharStream.class, Gauge.class, MetricRegistriesImpl.class);
         try {
             TableMapReduceUtil.addDependencyJarsForClasses(job.getConfiguration(),
@@ -224,11 +223,6 @@
         } catch (Throwable t) {
             //Tephra is excluded
         }
-=======
-                PhoenixConnection.class, Chronology.class, CharStream.class,
-                SpanReceiver.class, Gauge.class, MetricRegistriesImpl.class);
->>>>>>> 4ddbb244
-
         LOGGER.info("UpdateStatisticsTool running for: " + tableName
                 + " on snapshot: " + snapshotName + " with restore dir: " + restoreDir);
     }
