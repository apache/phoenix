--- conflicted
+++ resolved
@@ -77,11 +77,8 @@
 import java.sql.SQLException;
 import java.sql.SQLFeatureNotSupportedException;
 import java.sql.Types;
-<<<<<<< HEAD
 import java.util.Arrays;
-=======
 import java.util.ArrayList;
->>>>>>> 1510cd2d
 import java.util.BitSet;
 import java.util.Collection;
 import java.util.Collections;
@@ -174,11 +171,8 @@
 import org.apache.phoenix.util.PhoenixRuntime;
 import org.apache.phoenix.util.ReadOnlyProps;
 import org.apache.phoenix.util.SchemaUtil;
-<<<<<<< HEAD
 import org.apache.phoenix.util.TrustedByteArrayOutputStream;
-=======
 import org.apache.phoenix.util.ServerUtil;
->>>>>>> 1510cd2d
 import org.slf4j.Logger;
 import org.slf4j.LoggerFactory;
 
@@ -2144,22 +2138,8 @@
                         disableWAL = disableWALProp;
                     }
                 }
-<<<<<<< HEAD
-                
-                if (statement.getProps().get(PhoenixDatabaseMetaData.SALT_BUCKETS) != null) {
-                    throw new SQLExceptionInfo.Builder(SQLExceptionCode.SALT_ONLY_ON_CREATE_TABLE)
-                    .setTableName(table.getName().getString()).build().buildException();
-                }
-                if (statement.getProps().get(PhoenixDatabaseMetaData.DEFAULT_COLUMN_FAMILY_NAME) != null) {
-                    throw new SQLExceptionInfo.Builder(SQLExceptionCode.DEFAULT_COLUMN_FAMILY_ONLY_ON_CREATE_TABLE)
-                    .setTableName(table.getName().getString()).build().buildException();
-                }
-                
+
                 int numPkColumnsAdded = 0;
-=======
-
-                boolean isAddingPKColumn = false;
->>>>>>> 1510cd2d
                 PreparedStatement colUpsert = connection.prepareStatement(INSERT_COLUMN);
 
                 List<PColumn> columns = Lists.newArrayListWithExpectedSize(columnDefs.size());
@@ -2241,13 +2221,8 @@
                         throwIfInsufficientColumns(schemaName, tableName, table.getPKColumns(), table.getBucketNum()!=null, multiTenant);
                     }
                 }
-<<<<<<< HEAD
-                
+
                 if (numPkColumnsAdded>0 && !table.getIndexes().isEmpty()) {
-=======
-
-                if (isAddingPKColumn && !table.getIndexes().isEmpty()) {
->>>>>>> 1510cd2d
                     for (PTable index : table.getIndexes()) {
                         incrementTableSeqNum(index, index.getType(), 1);
                     }
