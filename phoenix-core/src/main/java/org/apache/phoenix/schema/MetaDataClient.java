/*
 * Licensed to the Apache Software Foundation (ASF) under one
 * or more contributor license agreements.  See the NOTICE file
 * distributed with this work for additional information
 * regarding copyright ownership.  The ASF licenses this file
 * to you under the Apache License, Version 2.0 (the
 * "License"); you may not use this file except in compliance
 * with the License.  You may obtain a copy of the License at
 *
 * http://www.apache.org/licenses/LICENSE-2.0
 *
 * Unless required by applicable law or agreed to in writing, software
 * distributed under the License is distributed on an "AS IS" BASIS,
 * WITHOUT WARRANTIES OR CONDITIONS OF ANY KIND, either express or implied.
 * See the License for the specific language governing permissions and
 * limitations under the License.
 */
package org.apache.phoenix.schema;

import static org.apache.phoenix.exception.SQLExceptionCode.CANNOT_TRANSFORM_TRANSACTIONAL_TABLE;
import static org.apache.phoenix.exception.SQLExceptionCode.ERROR_WRITING_TO_SCHEMA_REGISTRY;
<<<<<<< HEAD
import static org.apache.phoenix.exception.SQLExceptionCode.INVALID_TABLE_TYPE_FOR_CDC;
import static org.apache.phoenix.exception.SQLExceptionCode.TABLE_ALREADY_EXIST;
import static org.apache.phoenix.jdbc.PhoenixDatabaseMetaData.CDC_INCLUDE_TABLE;
import static org.apache.phoenix.jdbc.PhoenixDatabaseMetaData.STREAMING_TOPIC_NAME;
import static org.apache.phoenix.jdbc.PhoenixDatabaseMetaData.SYSTEM_TASK_TABLE;
import static org.apache.phoenix.query.QueryConstants.SYSTEM_SCHEMA_NAME;
import static org.apache.phoenix.query.QueryServices.INDEX_CREATE_DEFAULT_STATE;
import static org.apache.phoenix.thirdparty.com.google.common.collect.Sets.newLinkedHashSet;
import static org.apache.phoenix.thirdparty.com.google.common.collect.Sets.newLinkedHashSetWithExpectedSize;
import static org.apache.phoenix.coprocessor.BaseScannerRegionObserver.RUN_UPDATE_STATS_ASYNC_ATTRIB;
import static org.apache.phoenix.coprocessor.tasks.IndexRebuildTask.INDEX_NAME;
import static org.apache.phoenix.coprocessor.tasks.IndexRebuildTask.REBUILD_ALL;
import static org.apache.phoenix.exception.SQLExceptionCode.INSUFFICIENT_MULTI_TENANT_COLUMNS;
import static org.apache.phoenix.exception.SQLExceptionCode.PARENT_TABLE_NOT_FOUND;
=======
>>>>>>> 5128ad0e
import static org.apache.phoenix.jdbc.PhoenixDatabaseMetaData.APPEND_ONLY_SCHEMA;
import static org.apache.phoenix.jdbc.PhoenixDatabaseMetaData.ARG_POSITION;
import static org.apache.phoenix.jdbc.PhoenixDatabaseMetaData.ARRAY_SIZE;
import static org.apache.phoenix.jdbc.PhoenixDatabaseMetaData.ASYNC_CREATED_DATE;
import static org.apache.phoenix.jdbc.PhoenixDatabaseMetaData.ASYNC_REBUILD_TIMESTAMP;
import static org.apache.phoenix.jdbc.PhoenixDatabaseMetaData.AUTO_PARTITION_SEQ;
import static org.apache.phoenix.jdbc.PhoenixDatabaseMetaData.BASE_COLUMN_COUNT;
import static org.apache.phoenix.jdbc.PhoenixDatabaseMetaData.CHANGE_DETECTION_ENABLED;
import static org.apache.phoenix.jdbc.PhoenixDatabaseMetaData.CLASS_NAME;
import static org.apache.phoenix.jdbc.PhoenixDatabaseMetaData.COLUMN_COUNT;
import static org.apache.phoenix.jdbc.PhoenixDatabaseMetaData.COLUMN_DEF;
import static org.apache.phoenix.jdbc.PhoenixDatabaseMetaData.COLUMN_ENCODED_BYTES;
import static org.apache.phoenix.jdbc.PhoenixDatabaseMetaData.COLUMN_FAMILY;
import static org.apache.phoenix.jdbc.PhoenixDatabaseMetaData.COLUMN_NAME;
import static org.apache.phoenix.jdbc.PhoenixDatabaseMetaData.COLUMN_QUALIFIER_COUNTER;
import static org.apache.phoenix.jdbc.PhoenixDatabaseMetaData.COLUMN_SIZE;
import static org.apache.phoenix.jdbc.PhoenixDatabaseMetaData.DATA_TABLE_NAME;
import static org.apache.phoenix.jdbc.PhoenixDatabaseMetaData.DATA_TYPE;
import static org.apache.phoenix.jdbc.PhoenixDatabaseMetaData.DECIMAL_DIGITS;
import static org.apache.phoenix.jdbc.PhoenixDatabaseMetaData.DEFAULT_COLUMN_FAMILY_NAME;
import static org.apache.phoenix.jdbc.PhoenixDatabaseMetaData.DEFAULT_VALUE;
import static org.apache.phoenix.jdbc.PhoenixDatabaseMetaData.DISABLE_WAL;
import static org.apache.phoenix.jdbc.PhoenixDatabaseMetaData.ENCODING_SCHEME;
import static org.apache.phoenix.jdbc.PhoenixDatabaseMetaData.FUNCTION_NAME;
import static org.apache.phoenix.jdbc.PhoenixDatabaseMetaData.GUIDE_POSTS_WIDTH;
import static org.apache.phoenix.jdbc.PhoenixDatabaseMetaData.IMMUTABLE_ROWS;
import static org.apache.phoenix.jdbc.PhoenixDatabaseMetaData.IMMUTABLE_STORAGE_SCHEME;
import static org.apache.phoenix.jdbc.PhoenixDatabaseMetaData.INDEX_DISABLE_TIMESTAMP;
import static org.apache.phoenix.jdbc.PhoenixDatabaseMetaData.INDEX_STATE;
import static org.apache.phoenix.jdbc.PhoenixDatabaseMetaData.INDEX_TYPE;
import static org.apache.phoenix.jdbc.PhoenixDatabaseMetaData.INDEX_WHERE;
import static org.apache.phoenix.jdbc.PhoenixDatabaseMetaData.IS_ARRAY;
import static org.apache.phoenix.jdbc.PhoenixDatabaseMetaData.IS_CONSTANT;
import static org.apache.phoenix.jdbc.PhoenixDatabaseMetaData.IS_NAMESPACE_MAPPED;
import static org.apache.phoenix.jdbc.PhoenixDatabaseMetaData.IS_VIEW_REFERENCED;
import static org.apache.phoenix.jdbc.PhoenixDatabaseMetaData.JAR_PATH;
import static org.apache.phoenix.jdbc.PhoenixDatabaseMetaData.KEY_SEQ;
import static org.apache.phoenix.jdbc.PhoenixDatabaseMetaData.LAST_STATS_UPDATE_TIME;
import static org.apache.phoenix.jdbc.PhoenixDatabaseMetaData.LINK_TYPE;
import static org.apache.phoenix.jdbc.PhoenixDatabaseMetaData.MAX_VALUE;
import static org.apache.phoenix.jdbc.PhoenixDatabaseMetaData.MIN_PHOENIX_TTL_HWM;
import static org.apache.phoenix.jdbc.PhoenixDatabaseMetaData.MIN_VALUE;
import static org.apache.phoenix.jdbc.PhoenixDatabaseMetaData.MULTI_TENANT;
import static org.apache.phoenix.jdbc.PhoenixDatabaseMetaData.NULLABLE;
import static org.apache.phoenix.jdbc.PhoenixDatabaseMetaData.NUM_ARGS;
import static org.apache.phoenix.jdbc.PhoenixDatabaseMetaData.ORDINAL_POSITION;
import static org.apache.phoenix.jdbc.PhoenixDatabaseMetaData.PARENT_TENANT_ID;
import static org.apache.phoenix.jdbc.PhoenixDatabaseMetaData.PHOENIX_TTL;
import static org.apache.phoenix.jdbc.PhoenixDatabaseMetaData.PHOENIX_TTL_HWM;
import static org.apache.phoenix.jdbc.PhoenixDatabaseMetaData.PHOENIX_TTL_NOT_DEFINED;
import static org.apache.phoenix.jdbc.PhoenixDatabaseMetaData.PHYSICAL_NAME;
import static org.apache.phoenix.jdbc.PhoenixDatabaseMetaData.PHYSICAL_TABLE_NAME;
import static org.apache.phoenix.jdbc.PhoenixDatabaseMetaData.PK_NAME;
import static org.apache.phoenix.jdbc.PhoenixDatabaseMetaData.RETURN_TYPE;
import static org.apache.phoenix.jdbc.PhoenixDatabaseMetaData.SALT_BUCKETS;
import static org.apache.phoenix.jdbc.PhoenixDatabaseMetaData.SCHEMA_VERSION;
import static org.apache.phoenix.jdbc.PhoenixDatabaseMetaData.SORT_ORDER;
import static org.apache.phoenix.jdbc.PhoenixDatabaseMetaData.STORE_NULLS;
import static org.apache.phoenix.jdbc.PhoenixDatabaseMetaData.STREAMING_TOPIC_NAME;
import static org.apache.phoenix.jdbc.PhoenixDatabaseMetaData.SYNC_INDEX_CREATED_DATE;
import static org.apache.phoenix.jdbc.PhoenixDatabaseMetaData.SYSTEM_CATALOG_SCHEMA;
import static org.apache.phoenix.jdbc.PhoenixDatabaseMetaData.SYSTEM_CATALOG_TABLE;
import static org.apache.phoenix.jdbc.PhoenixDatabaseMetaData.SYSTEM_CHILD_LINK_NAMESPACE_BYTES;
import static org.apache.phoenix.jdbc.PhoenixDatabaseMetaData.SYSTEM_CHILD_LINK_NAME_BYTES;
import static org.apache.phoenix.jdbc.PhoenixDatabaseMetaData.SYSTEM_FUNCTION_TABLE;
import static org.apache.phoenix.jdbc.PhoenixDatabaseMetaData.SYSTEM_TASK_TABLE;
import static org.apache.phoenix.jdbc.PhoenixDatabaseMetaData.TABLE_NAME;
import static org.apache.phoenix.jdbc.PhoenixDatabaseMetaData.TABLE_SCHEM;
import static org.apache.phoenix.jdbc.PhoenixDatabaseMetaData.TABLE_SEQ_NUM;
import static org.apache.phoenix.jdbc.PhoenixDatabaseMetaData.TABLE_TYPE;
import static org.apache.phoenix.jdbc.PhoenixDatabaseMetaData.TENANT_ID;
import static org.apache.phoenix.jdbc.PhoenixDatabaseMetaData.TRANSACTIONAL;
import static org.apache.phoenix.jdbc.PhoenixDatabaseMetaData.TRANSACTION_PROVIDER;
import static org.apache.phoenix.jdbc.PhoenixDatabaseMetaData.TYPE;
import static org.apache.phoenix.jdbc.PhoenixDatabaseMetaData.UPDATE_CACHE_FREQUENCY;
import static org.apache.phoenix.jdbc.PhoenixDatabaseMetaData.USE_STATS_FOR_PARALLELIZATION;
import static org.apache.phoenix.jdbc.PhoenixDatabaseMetaData.VIEW_CONSTANT;
import static org.apache.phoenix.jdbc.PhoenixDatabaseMetaData.VIEW_INDEX_ID_DATA_TYPE;
import static org.apache.phoenix.jdbc.PhoenixDatabaseMetaData.VIEW_STATEMENT;
import static org.apache.phoenix.jdbc.PhoenixDatabaseMetaData.VIEW_TYPE;
import static org.apache.phoenix.query.QueryConstants.SYSTEM_SCHEMA_NAME;
import static org.apache.phoenix.query.QueryServices.DEFAULT_DISABLE_VIEW_SUBTREE_VALIDATION;
import static org.apache.phoenix.query.QueryServices.DISABLE_VIEW_SUBTREE_VALIDATION;
import static org.apache.phoenix.query.QueryServices.INDEX_CREATE_DEFAULT_STATE;
import static org.apache.phoenix.thirdparty.com.google.common.collect.Sets.newLinkedHashSet;
import static org.apache.phoenix.thirdparty.com.google.common.collect.Sets.newLinkedHashSetWithExpectedSize;
import static org.apache.phoenix.coprocessor.BaseScannerRegionObserver.RUN_UPDATE_STATS_ASYNC_ATTRIB;
import static org.apache.phoenix.coprocessor.tasks.IndexRebuildTask.INDEX_NAME;
import static org.apache.phoenix.coprocessor.tasks.IndexRebuildTask.REBUILD_ALL;
import static org.apache.phoenix.exception.SQLExceptionCode.INSUFFICIENT_MULTI_TENANT_COLUMNS;
import static org.apache.phoenix.exception.SQLExceptionCode.PARENT_TABLE_NOT_FOUND;
import static org.apache.phoenix.monitoring.MetricType.NUM_METADATA_LOOKUP_FAILURES;
import static org.apache.phoenix.query.QueryConstants.BASE_TABLE_BASE_COLUMN_COUNT;
import static org.apache.phoenix.query.QueryConstants.DEFAULT_COLUMN_FAMILY;
import static org.apache.phoenix.query.QueryConstants.ENCODED_CQ_COUNTER_INITIAL_VALUE;
import static org.apache.phoenix.query.QueryServices.DROP_METADATA_ATTRIB;
import static org.apache.phoenix.query.QueryServicesOptions.DEFAULT_DROP_METADATA;
import static org.apache.phoenix.query.QueryServicesOptions.DEFAULT_RUN_UPDATE_STATS_ASYNC;
import static org.apache.phoenix.schema.ColumnMetaDataOps.addColumnMutation;
import static org.apache.phoenix.schema.ColumnMetaDataOps.newColumn;
import static org.apache.phoenix.schema.PTable.EncodedCQCounter.NULL_COUNTER;
import static org.apache.phoenix.schema.PTable.ImmutableStorageScheme.ONE_CELL_PER_COLUMN;
import static org.apache.phoenix.schema.PTable.ImmutableStorageScheme.SINGLE_CELL_ARRAY_WITH_OFFSETS;
import static org.apache.phoenix.schema.PTable.QualifierEncodingScheme.NON_ENCODED_QUALIFIERS;
import static org.apache.phoenix.schema.PTable.ViewType.MAPPED;
import static org.apache.phoenix.schema.PTableType.INDEX;
import static org.apache.phoenix.schema.PTableType.TABLE;
import static org.apache.phoenix.schema.PTableType.VIEW;
import static org.apache.phoenix.schema.types.PDataType.FALSE_BYTES;
import static org.apache.phoenix.schema.types.PDataType.TRUE_BYTES;

import java.io.IOException;
import java.nio.charset.StandardCharsets;
import java.sql.Connection;
import java.sql.Date;
import java.sql.PreparedStatement;
import java.sql.ResultSet;
import java.sql.SQLException;
import java.sql.SQLFeatureNotSupportedException;
import java.sql.Timestamp;
import java.sql.Types;
import java.util.ArrayList;
import java.util.Arrays;
import java.util.BitSet;
import java.util.Collection;
import java.util.Collections;
import java.util.Comparator;
import java.util.HashMap;
import java.util.Iterator;
import java.util.LinkedHashMap;
import java.util.LinkedHashSet;
import java.util.List;
import java.util.Map;
import java.util.Map.Entry;
import java.util.Properties;
import java.util.Set;
import java.util.HashSet;

import org.apache.hadoop.conf.Configuration;
<<<<<<< HEAD
import org.apache.phoenix.parse.CreateCDCStatement;
=======
import org.apache.hadoop.hbase.client.Table;
import org.apache.phoenix.coprocessor.TableInfo;
import org.apache.phoenix.query.ConnectionlessQueryServicesImpl;
import org.apache.phoenix.query.DelegateQueryServices;
>>>>>>> 5128ad0e
import org.apache.phoenix.schema.task.SystemTaskParams;
import org.apache.phoenix.thirdparty.com.google.common.annotations.VisibleForTesting;
import org.apache.hadoop.hbase.HConstants;
import org.apache.hadoop.hbase.client.Admin;
import org.apache.hadoop.hbase.client.ClusterConnection;
import org.apache.hadoop.hbase.client.ColumnFamilyDescriptor;
import org.apache.hadoop.hbase.client.ColumnFamilyDescriptorBuilder;
import org.apache.hadoop.hbase.client.Delete;
import org.apache.hadoop.hbase.client.Mutation;
import org.apache.hadoop.hbase.client.Put;
import org.apache.hadoop.hbase.client.Scan;
import org.apache.hadoop.hbase.client.TableDescriptor;
import org.apache.hadoop.hbase.security.AccessDeniedException;
import org.apache.hadoop.hbase.security.access.AccessControlClient;
import org.apache.hadoop.hbase.security.access.Permission;
import org.apache.hadoop.hbase.util.Bytes;
import org.apache.hadoop.hbase.util.Pair;
import org.apache.hadoop.util.StringUtils;
import org.apache.phoenix.compile.ColumnResolver;
import org.apache.phoenix.compile.FromCompiler;
import org.apache.phoenix.compile.IndexExpressionCompiler;
import org.apache.phoenix.compile.MutationPlan;
import org.apache.phoenix.compile.PostDDLCompiler;
import org.apache.phoenix.compile.PostIndexDDLCompiler;
import org.apache.phoenix.compile.PostLocalIndexDDLCompiler;
import org.apache.phoenix.compile.QueryPlan;
import org.apache.phoenix.compile.ServerBuildIndexCompiler;
import org.apache.phoenix.compile.StatementContext;
import org.apache.phoenix.compile.StatementNormalizer;
import org.apache.phoenix.coprocessor.MetaDataProtocol;
import org.apache.phoenix.coprocessor.MetaDataProtocol.MetaDataMutationResult;
import org.apache.phoenix.coprocessor.MetaDataProtocol.MutationCode;
import org.apache.phoenix.coprocessor.MetaDataProtocol.SharedTableState;
import org.apache.phoenix.schema.stats.GuidePostsInfo;
import org.apache.phoenix.schema.transform.Transform;
import org.apache.phoenix.thirdparty.com.google.common.collect.ArrayListMultimap;
import org.apache.phoenix.util.CDCUtil;
import org.apache.phoenix.util.TaskMetaDataServiceCallBack;
import org.apache.phoenix.util.ViewUtil;
import org.apache.phoenix.util.JacksonUtil;
import org.apache.phoenix.exception.SQLExceptionCode;
import org.apache.phoenix.exception.SQLExceptionInfo;
import org.apache.phoenix.execute.MutationState;
import org.apache.phoenix.expression.Determinism;
import org.apache.phoenix.expression.Expression;
import org.apache.phoenix.expression.RowKeyColumnExpression;
import org.apache.phoenix.hbase.index.covered.update.ColumnReference;
import org.apache.phoenix.index.IndexMaintainer;
import org.apache.phoenix.jdbc.PhoenixConnection;
import org.apache.phoenix.jdbc.PhoenixDatabaseMetaData;
import org.apache.phoenix.jdbc.PhoenixStatement;
import org.apache.phoenix.monitoring.TableMetricsManager;
import org.apache.phoenix.parse.AddColumnStatement;
import org.apache.phoenix.parse.AlterIndexStatement;
import org.apache.phoenix.parse.ChangePermsStatement;
import org.apache.phoenix.parse.CloseStatement;
import org.apache.phoenix.parse.ColumnDef;
import org.apache.phoenix.parse.ColumnDefInPkConstraint;
import org.apache.phoenix.parse.ColumnName;
import org.apache.phoenix.parse.CreateFunctionStatement;
import org.apache.phoenix.parse.CreateIndexStatement;
import org.apache.phoenix.parse.CreateSchemaStatement;
import org.apache.phoenix.parse.CreateSequenceStatement;
import org.apache.phoenix.parse.CreateTableStatement;
import org.apache.phoenix.parse.DeclareCursorStatement;
import org.apache.phoenix.parse.DropColumnStatement;
import org.apache.phoenix.parse.DropFunctionStatement;
import org.apache.phoenix.parse.DropIndexStatement;
import org.apache.phoenix.parse.DropSchemaStatement;
import org.apache.phoenix.parse.DropSequenceStatement;
import org.apache.phoenix.parse.DropTableStatement;
import org.apache.phoenix.parse.IndexKeyConstraint;
import org.apache.phoenix.parse.NamedNode;
import org.apache.phoenix.parse.NamedTableNode;
import org.apache.phoenix.parse.OpenStatement;
import org.apache.phoenix.parse.PFunction;
import org.apache.phoenix.parse.PFunction.FunctionArgument;
import org.apache.phoenix.parse.PSchema;
import org.apache.phoenix.parse.ParseNode;
import org.apache.phoenix.parse.ParseNodeFactory;
import org.apache.phoenix.parse.PrimaryKeyConstraint;
import org.apache.phoenix.parse.TableName;
import org.apache.phoenix.parse.UpdateStatisticsStatement;
import org.apache.phoenix.parse.UseSchemaStatement;
import org.apache.phoenix.query.ConnectionQueryServices;
import org.apache.phoenix.query.ConnectionQueryServices.Feature;
import org.apache.phoenix.query.QueryConstants;
import org.apache.phoenix.query.QueryServices;
import org.apache.phoenix.query.QueryServicesOptions;
import org.apache.phoenix.schema.PTable.EncodedCQCounter;
import org.apache.phoenix.schema.PTable.ImmutableStorageScheme;
import org.apache.phoenix.schema.PTable.IndexType;
import org.apache.phoenix.schema.PTable.LinkType;
import org.apache.phoenix.schema.PTable.QualifierEncodingScheme;
import org.apache.phoenix.schema.PTable.QualifierEncodingScheme.QualifierOutOfRangeException;
import org.apache.phoenix.schema.PTable.ViewType;
import org.apache.phoenix.schema.stats.GuidePostsKey;
import org.apache.phoenix.schema.stats.StatisticsUtil;
import org.apache.phoenix.schema.task.Task;
import org.apache.phoenix.schema.types.PDataType;
import org.apache.phoenix.schema.types.PDate;
import org.apache.phoenix.schema.types.PLong;
import org.apache.phoenix.schema.types.PTimestamp;
import org.apache.phoenix.schema.types.PUnsignedLong;
import org.apache.phoenix.schema.types.PVarbinary;
import org.apache.phoenix.schema.types.PVarchar;
import org.apache.phoenix.transaction.PhoenixTransactionContext;
import org.apache.phoenix.transaction.PhoenixTransactionProvider;
import org.apache.phoenix.transaction.TransactionFactory;
import org.apache.phoenix.transaction.TransactionFactory.Provider;
import org.apache.phoenix.util.ByteUtil;
import org.apache.phoenix.util.CursorUtil;
import org.apache.phoenix.util.EncodedColumnsUtil;
import org.apache.phoenix.util.EnvironmentEdgeManager;
import org.apache.phoenix.util.IndexUtil;
import org.apache.phoenix.util.LogUtil;
import org.apache.phoenix.util.MetaDataUtil;
import org.apache.phoenix.util.PhoenixRuntime;
import org.apache.phoenix.util.QueryUtil;
import org.apache.phoenix.util.ReadOnlyProps;
import org.apache.phoenix.util.ScanUtil;
import org.apache.phoenix.util.SchemaUtil;
import org.apache.phoenix.util.ServerUtil;
import org.apache.phoenix.util.StringUtil;
import org.apache.phoenix.util.TransactionUtil;
import org.apache.phoenix.util.UpgradeUtil;
import org.slf4j.Logger;
import org.slf4j.LoggerFactory;

import org.apache.phoenix.thirdparty.com.google.common.base.Strings;
import org.apache.phoenix.thirdparty.com.google.common.collect.ImmutableList;
import org.apache.phoenix.thirdparty.com.google.common.collect.ListMultimap;
import org.apache.phoenix.thirdparty.com.google.common.collect.Lists;
import org.apache.phoenix.thirdparty.com.google.common.collect.Maps;
import org.apache.phoenix.thirdparty.com.google.common.collect.Sets;
import org.apache.phoenix.thirdparty.com.google.common.primitives.Ints;

public class MetaDataClient {
    private static final Logger LOGGER = LoggerFactory.getLogger(MetaDataClient.class);

    private static final ParseNodeFactory FACTORY = new ParseNodeFactory();
    private static final String SET_ASYNC_CREATED_DATE =
            "UPSERT INTO " + SYSTEM_CATALOG_SCHEMA + ".\"" + SYSTEM_CATALOG_TABLE + "\"( " +
                    TENANT_ID + "," +
                    TABLE_SCHEM + "," +
                    TABLE_NAME + "," +
                    ASYNC_CREATED_DATE + " " + PDate.INSTANCE.getSqlTypeName() +
                    ") VALUES (?, ?, ?, ?)";

    private static final String SET_INDEX_SYNC_CREATED_DATE =
            "UPSERT INTO " + SYSTEM_CATALOG_SCHEMA + ".\"" + SYSTEM_CATALOG_TABLE + "\"( " +
                    TENANT_ID + "," +
                    TABLE_SCHEM + "," +
                    TABLE_NAME + "," +
                    SYNC_INDEX_CREATED_DATE + " " + PDate.INSTANCE.getSqlTypeName() +
                    ") VALUES (?, ?, ?, ?)";

    private static final String CREATE_TABLE =
            "UPSERT INTO " + SYSTEM_CATALOG_SCHEMA + ".\"" + SYSTEM_CATALOG_TABLE + "\"( " +
                    TENANT_ID + "," +
                    TABLE_SCHEM + "," +
                    TABLE_NAME + "," +
                    TABLE_TYPE + "," +
                    TABLE_SEQ_NUM + "," +
                    COLUMN_COUNT + "," +
                    SALT_BUCKETS + "," +
                    PK_NAME + "," +
                    DATA_TABLE_NAME + "," +
                    INDEX_STATE + "," +
                    IMMUTABLE_ROWS + "," +
                    DEFAULT_COLUMN_FAMILY_NAME + "," +
                    VIEW_STATEMENT + "," +
                    DISABLE_WAL + "," +
                    MULTI_TENANT + "," +
                    VIEW_TYPE + "," +
                    INDEX_TYPE + "," +
                    STORE_NULLS + "," +
                    BASE_COLUMN_COUNT + "," +
                    TRANSACTION_PROVIDER + "," +
                    UPDATE_CACHE_FREQUENCY + "," +
                    IS_NAMESPACE_MAPPED + "," +
                    AUTO_PARTITION_SEQ +  "," +
                    APPEND_ONLY_SCHEMA + "," +
                    GUIDE_POSTS_WIDTH + "," +
                    IMMUTABLE_STORAGE_SCHEME + "," +
                    ENCODING_SCHEME + "," +
                    USE_STATS_FOR_PARALLELIZATION +"," +
                    VIEW_INDEX_ID_DATA_TYPE +"," +
                    PHOENIX_TTL +"," +
                    PHOENIX_TTL_HWM + "," +
                    CHANGE_DETECTION_ENABLED + "," +
                    PHYSICAL_TABLE_NAME + "," +
                    SCHEMA_VERSION + "," +
                    STREAMING_TOPIC_NAME + "," +
<<<<<<< HEAD
                    CDC_INCLUDE_TABLE +
=======
                    INDEX_WHERE +
>>>>>>> 5128ad0e
                    ") VALUES (?, ?, ?, ?, ?, ?, ?, ?, ?, ?, ?, ?, ?, ?, ?, ?, ?, ?, ?, ?, ?, ?, " +
                "?, ?, ?, ?, ?, ?, ?, ?, ?, ?, ?, ?, ?, ?)";

    private static final String CREATE_SCHEMA = "UPSERT INTO " + SYSTEM_CATALOG_SCHEMA + ".\"" + SYSTEM_CATALOG_TABLE
            + "\"( " + TABLE_SCHEM + "," + TABLE_NAME + ") VALUES (?,?)";

    public static final String CREATE_LINK =
            "UPSERT INTO " + SYSTEM_CATALOG_SCHEMA + ".\"" + SYSTEM_CATALOG_TABLE + "\"( " +
                    TENANT_ID + "," +
                    TABLE_SCHEM + "," +
                    TABLE_NAME + "," +
                    COLUMN_FAMILY + "," +
                    LINK_TYPE + "," +
                    TABLE_SEQ_NUM +","+ // this is actually set to the parent table's sequence number
                    TABLE_TYPE +
                    ") VALUES (?, ?, ?, ?, ?, ?, ?)";
    
    
    public static final String CREATE_VIEW_LINK =
            "UPSERT INTO " + SYSTEM_CATALOG_SCHEMA + ".\"" + SYSTEM_CATALOG_TABLE + "\"( " +
                    TENANT_ID + "," +
                    TABLE_SCHEM + "," +
                    TABLE_NAME + "," +
                    COLUMN_FAMILY + "," +
                    LINK_TYPE + "," +
                    PARENT_TENANT_ID + " " + PVarchar.INSTANCE.getSqlTypeName() + // Dynamic column for now to prevent schema change
                    ") VALUES (?, ?, ?, ?, ?, ?)";
    
    public static final String UPDATE_ENCODED_COLUMN_COUNTER = 
            "UPSERT INTO " + SYSTEM_CATALOG_SCHEMA + ".\"" + SYSTEM_CATALOG_TABLE + "\"( " +
            TENANT_ID + ", " + 
            TABLE_SCHEM + "," +
            TABLE_NAME + "," +
            COLUMN_FAMILY + "," +
            COLUMN_QUALIFIER_COUNTER + 
            ") VALUES (?, ?, ?, ?, ?)";

    private static final String CREATE_CHILD_LINK =
            "UPSERT INTO " + SYSTEM_CATALOG_SCHEMA + ".\"" + SYSTEM_CATALOG_TABLE + "\"( " +
                    TENANT_ID + "," +
                    TABLE_SCHEM + "," +
                    TABLE_NAME + "," +
                    COLUMN_NAME + "," +
                    COLUMN_FAMILY + "," +
                    LINK_TYPE + 
                    ") VALUES (?, ?, ?, ?, ?, ?)";
    
    private static final String CREATE_VIEW_INDEX_PARENT_LINK =
    		"UPSERT INTO " + SYSTEM_CATALOG_SCHEMA + ".\"" + SYSTEM_CATALOG_TABLE + "\"( " +
                    TENANT_ID + "," +
                    TABLE_SCHEM + "," +
                    TABLE_NAME + "," +
                    COLUMN_FAMILY + "," +
                    LINK_TYPE + 
                    ") VALUES (?, ?, ?, ?, ?)";
    
    private static final String INCREMENT_SEQ_NUM =
            "UPSERT INTO " + SYSTEM_CATALOG_SCHEMA + ".\"" + SYSTEM_CATALOG_TABLE + "\"( " +
                    TENANT_ID + "," +
                    TABLE_SCHEM + "," +
                    TABLE_NAME + "," +
                    TABLE_SEQ_NUM  +
                    ") VALUES (?, ?, ?, ?)";
    public static final String MUTATE_TABLE =
            "UPSERT INTO " + SYSTEM_CATALOG_SCHEMA + ".\"" + SYSTEM_CATALOG_TABLE + "\"( " +
                    TENANT_ID + "," +
                    TABLE_SCHEM + "," +
                    TABLE_NAME + "," +
                    TABLE_TYPE + "," +
                    TABLE_SEQ_NUM + "," +
                    COLUMN_COUNT +
                    ") VALUES (?, ?, ?, ?, ?, ?)";
    public static final String UPDATE_INDEX_STATE =
            "UPSERT INTO " + SYSTEM_CATALOG_SCHEMA + ".\"" + SYSTEM_CATALOG_TABLE + "\"( " +
                    TENANT_ID + "," +
                    TABLE_SCHEM + "," +
                    TABLE_NAME + "," +
                    INDEX_STATE + "," +
                    ASYNC_REBUILD_TIMESTAMP + " " + PLong.INSTANCE.getSqlTypeName() +
                    ") VALUES (?, ?, ?, ?, ?)";
    
    private static final String UPDATE_INDEX_REBUILD_ASYNC_STATE =
            "UPSERT INTO " + SYSTEM_CATALOG_SCHEMA + ".\"" + SYSTEM_CATALOG_TABLE + "\"( " +
                    TENANT_ID + "," +
                    TABLE_SCHEM + "," +
                    TABLE_NAME + "," +
                    ASYNC_REBUILD_TIMESTAMP + " " + PLong.INSTANCE.getSqlTypeName() +
                    ") VALUES (?, ?, ?, ?)";
    
    public static final String UPDATE_INDEX_STATE_TO_ACTIVE =
            "UPSERT INTO " + SYSTEM_CATALOG_SCHEMA + ".\"" + SYSTEM_CATALOG_TABLE + "\"( " +
                    TENANT_ID + "," +
                    TABLE_SCHEM + "," +
                    TABLE_NAME + "," +
                    INDEX_STATE + "," +
                    INDEX_DISABLE_TIMESTAMP +","+
                    ASYNC_REBUILD_TIMESTAMP + " " + PLong.INSTANCE.getSqlTypeName() +
                    ") VALUES (?, ?, ?, ?, ?, ?)";

    /*
     * Custom sql to add a column to SYSTEM.CATALOG table during upgrade.
     * We can't use the regular ColumnMetaDataOps.UPSERT_COLUMN sql because the COLUMN_QUALIFIER column
     * was added in 4.10. And so if upgrading from let's say 4.7, we won't be able to
     * find the COLUMN_QUALIFIER column which the INSERT_COLUMN_ALTER_TABLE sql expects.
     */
    public static final String ALTER_SYSCATALOG_TABLE_UPGRADE =
            "UPSERT INTO " + SYSTEM_CATALOG_SCHEMA + ".\"" + SYSTEM_CATALOG_TABLE + "\"( " +
                    TENANT_ID + "," +
                    TABLE_SCHEM + "," +
                    TABLE_NAME + "," +
                    COLUMN_NAME + "," +
                    COLUMN_FAMILY + "," +
                    DATA_TYPE + "," +
                    NULLABLE + "," +
                    COLUMN_SIZE + "," +
                    DECIMAL_DIGITS + "," +
                    ORDINAL_POSITION + "," +
                    SORT_ORDER + "," +
                    DATA_TABLE_NAME + "," + // write this both in the column and table rows for access by metadata APIs
                    ARRAY_SIZE + "," +
                    VIEW_CONSTANT + "," +
                    IS_VIEW_REFERENCED + "," +
                    PK_NAME + "," +  // write this both in the column and table rows for access by metadata APIs
                    KEY_SEQ + "," +
                    COLUMN_DEF +
                    ") VALUES (?, ?, ?, ?, ?, ?, ?, ?, ?, ?, ?, ?, ?, ?, ?, ?, ?, ?)";

    private static final String UPDATE_COLUMN_POSITION =
            "UPSERT INTO " + SYSTEM_CATALOG_SCHEMA + ".\"" + SYSTEM_CATALOG_TABLE + "\" ( " +
                    TENANT_ID + "," +
                    TABLE_SCHEM + "," +
                    TABLE_NAME + "," +
                    COLUMN_NAME + "," +
                    COLUMN_FAMILY + "," +
                    ORDINAL_POSITION +
                    ") VALUES (?, ?, ?, ?, ?, ?)";
    private static final String CREATE_FUNCTION =
            "UPSERT INTO " + SYSTEM_CATALOG_SCHEMA + ".\"" + SYSTEM_FUNCTION_TABLE + "\" ( " +
                    TENANT_ID +","+
                    FUNCTION_NAME + "," +
                    NUM_ARGS + "," +
                    CLASS_NAME + "," +
                    JAR_PATH + "," +
                    RETURN_TYPE +
                    ") VALUES (?, ?, ?, ?, ?, ?)";
    private static final String INSERT_FUNCTION_ARGUMENT =
            "UPSERT INTO " + SYSTEM_CATALOG_SCHEMA + ".\"" + SYSTEM_FUNCTION_TABLE + "\" ( " +
                    TENANT_ID +","+
                    FUNCTION_NAME + "," +
                    TYPE + "," +
                    ARG_POSITION +","+
                    IS_ARRAY + "," +
                    IS_CONSTANT  + "," +
                    DEFAULT_VALUE + "," +
                    MIN_VALUE + "," +
                    MAX_VALUE +
                    ") VALUES (?, ?, ?, ?, ?, ?, ?, ?, ?)";

    public static final String EMPTY_TABLE = " ";

    private final PhoenixConnection connection;

    public MetaDataClient(PhoenixConnection connection) {
        this.connection = connection;
    }

    public PhoenixConnection getConnection() {
        return connection;
    }

    public long getCurrentTime(String schemaName, String tableName) throws SQLException {
        MetaDataMutationResult result = updateCache(schemaName, tableName, true);
        return result.getMutationTime();
    }

    /**
     * Update the cache with the latest as of the connection scn.
     * @param schemaName
     * @param tableName
     * @return the timestamp from the server, negative if the table was added to the cache and positive otherwise
     * @throws SQLException
     */
    public MetaDataMutationResult updateCache(String schemaName, String tableName) throws SQLException {
        return updateCache(schemaName, tableName, false);
    }

    public MetaDataMutationResult updateCache(String schemaName, String tableName,
            boolean alwaysHitServer) throws SQLException {
        return updateCache(connection.getTenantId(), schemaName, tableName, alwaysHitServer);
    }

    public MetaDataMutationResult updateCache(PName tenantId, String schemaName, String tableName, boolean alwaysHitServer) throws SQLException {
        return updateCache(tenantId, schemaName, tableName, alwaysHitServer, null);
    }

    /**
     * Update the cache with the latest as of the connection scn.
     * @param functionNames
     * @return the timestamp from the server, negative if the function was added to the cache and positive otherwise
     * @throws SQLException
     */
    public MetaDataMutationResult updateCache(List<String> functionNames) throws SQLException {
        return updateCache(functionNames, false);
    }

    private MetaDataMutationResult updateCache(List<String> functionNames, boolean alwaysHitServer) throws SQLException {
        return updateCache(connection.getTenantId(), functionNames, alwaysHitServer);
    }

    public MetaDataMutationResult updateCache(PName tenantId, List<String> functionNames) throws SQLException {
        return updateCache(tenantId, functionNames, false);
    }

    private long getClientTimeStamp() {
        Long scn = connection.getSCN();
        long clientTimeStamp = scn == null ? HConstants.LATEST_TIMESTAMP : scn;
        return clientTimeStamp;
    }

    private long getCurrentScn() {
        Long scn = connection.getSCN();
        long currentScn = scn == null ? HConstants.LATEST_TIMESTAMP : scn;
        return currentScn;
    }

    public MetaDataMutationResult updateCache(PName origTenantId, String schemaName, String tableName,
            boolean alwaysHitServer, Long resolvedTimestamp) throws SQLException { // TODO: pass byte[] herez
        boolean systemTable = SYSTEM_CATALOG_SCHEMA.equals(schemaName);
        // System tables must always have a null tenantId
        PName tenantId = systemTable ? null : origTenantId;
        PTable table = null;
        PTableRef tableRef = null;
        String fullTableName = SchemaUtil.getTableName(schemaName, tableName);
        long tableTimestamp = HConstants.LATEST_TIMESTAMP;
        long tableResolvedTimestamp = HConstants.LATEST_TIMESTAMP;
        int tryCount = 0;
        // for tenant specific connection, look up the global table without using tenantId
        int maxTryCount = tenantId == null ? 1 : 2;
        do {
            try {
                tableRef = connection.getTableRef(new PTableKey(tenantId, fullTableName));
                table = tableRef.getTable();
                tableTimestamp = table.getTimeStamp();
                tableResolvedTimestamp = table.getTimeStamp();
                break;
            } catch (TableNotFoundException e) {
                tenantId = null;
            }
        } while (++tryCount < maxTryCount);
        // reset the tenantId if the global table isn't found in the cache
        if (table==null) {
            tenantId = systemTable ? null : origTenantId;
        }

        // start a txn if all table are transactional by default or if we found the table in the cache and it is transactional
        // TODO if system tables become transactional remove the check
        boolean isTransactional = (table!=null && table.isTransactional());
        if (isTransactional) {
            connection.getMutationState().startTransaction(table.getTransactionProvider());
        }
        // this is to allow the connection to see SYSTEM tables during an upgrade since they are not cached at the connection level
        if (connection.isRunningUpgrade() && systemTable && connection.getSCN() != null && connection.getSCN() <= MetaDataProtocol.MIN_SYSTEM_TABLE_TIMESTAMP) {
            resolvedTimestamp = HConstants.LATEST_TIMESTAMP;
        }
        else {
            resolvedTimestamp = resolvedTimestamp==null ? TransactionUtil.getResolvedTimestamp(connection, isTransactional, HConstants.LATEST_TIMESTAMP) : resolvedTimestamp;
        }

        if (avoidRpcToGetTable(alwaysHitServer, resolvedTimestamp, systemTable, table, tableRef,
                tableResolvedTimestamp)) {
            return new MetaDataMutationResult(MutationCode.TABLE_ALREADY_EXISTS,
                    QueryConstants.UNSET_TIMESTAMP, table);
        }

        MetaDataMutationResult result;
        // if we are looking up an index on a child view that is inherited from its
        // parent, then we need to resolve the parent of the child view which will also
        // load any of its indexes instead of trying to load the inherited view index
        // which doesn't exist in SYSTEM.CATALOG
        if (tableName.contains(QueryConstants.CHILD_VIEW_INDEX_NAME_SEPARATOR)) {
            String parentViewName =
                    SchemaUtil.getSchemaNameFromFullName(tableName,
                        QueryConstants.CHILD_VIEW_INDEX_NAME_SEPARATOR);
            // recursively look up the parent view as we could have inherited this index from an ancestor
            // view(V) with Index (VIndex) -> child view (V1) -> grand child view (V2)
            // the view index name will be V2#V1#VIndex
            result =
                    updateCache(origTenantId, SchemaUtil.getSchemaNameFromFullName(parentViewName),
                        SchemaUtil.getTableNameFromFullName(parentViewName), alwaysHitServer,
                        resolvedTimestamp);
            if (result.getTable() != null) {
                try {
                    tableRef = connection.getTableRef(new PTableKey(tenantId, fullTableName));
                    table = tableRef.getTable();
                    return new MetaDataMutationResult(MutationCode.TABLE_ALREADY_EXISTS,
                            tableRef.getResolvedTimeStamp(), table);
                } catch (TableNotFoundException e) {
                    // reset the result as we looked up the parent view 
                    return new MetaDataMutationResult(MutationCode.TABLE_NOT_FOUND,
                        QueryConstants.UNSET_TIMESTAMP, null);
                }
            }
        }
        else {
            tryCount = 0;
            do {
                final byte[] schemaBytes = PVarchar.INSTANCE.toBytes(schemaName);
                final byte[] tableBytes = PVarchar.INSTANCE.toBytes(tableName);
                ConnectionQueryServices queryServices = connection.getQueryServices();
                result =
                        queryServices.getTable(tenantId, schemaBytes, tableBytes, tableTimestamp, resolvedTimestamp);
                // if the table was assumed to be non transactional, but is actually transactional
                // then re-resolve as of the right timestamp
                if (result.getTable() != null
                        && result.getTable().isTransactional()
                        && !isTransactional) {
                    long resolveTimestamp = TransactionUtil.getResolvedTimestamp(connection,
                            result.getTable().isTransactional(),
                            HConstants.LATEST_TIMESTAMP);
                    // Reresolve if table timestamp is past timestamp as of which we should see data
                    if (result.getTable().getTimeStamp() >= resolveTimestamp) {
                        result = queryServices.getTable(tenantId, schemaBytes,
                                tableBytes, tableTimestamp, resolveTimestamp);
                    }
                }

                if (SYSTEM_CATALOG_SCHEMA.equals(schemaName)) {
                    if (result.getMutationCode() == MutationCode.TABLE_ALREADY_EXISTS
                            && result.getTable() == null) {
                        result.setTable(table);
                    }
                    if (result.getTable()!=null) {
                        addTableToCache(result);
                    }
                    return result;
                }
                MutationCode code = result.getMutationCode();
                PTable resultTable = result.getTable();
                // We found an updated table, so update our cache
                if (resultTable != null) {
                    // Cache table, even if multi-tenant table found for null tenant_id
                    // These may be accessed by tenant-specific connections, as the
                    // tenant_id will always be added to mask other tenants data.
                    // Otherwise, a tenant would be required to create a VIEW first
                    // which is not really necessary unless you want to filter or add
                    // columns
                    addTableToCache(result);
                    return result;
                } else {
                    // if (result.getMutationCode() == MutationCode.NEWER_TABLE_FOUND) {
                    // TODO: No table exists at the clientTimestamp, but a newer one exists.
                    // Since we disallow creation or modification of a table earlier than the latest
                    // timestamp, we can handle this such that we don't ask the
                    // server again.
                    if (table != null) {
                        // Ensures that table in result is set to table found in our cache.
                        if (code == MutationCode.TABLE_ALREADY_EXISTS) {
                            result.setTable(table);
                            // Although this table is up-to-date, the parent table may not be.
                            // In this case, we update the parent table which may in turn pull
                            // in indexes to add to this table.
                            long resolvedTime = TransactionUtil.getResolvedTime(connection, result);
                            if (addColumnsAndIndexesFromAncestors(result, resolvedTimestamp, true)) {
                                connection.addTable(result.getTable(), resolvedTime);
                            } else {
                                // if we aren't adding the table, we still need to update the
                                // resolved time of the table
                                connection.updateResolvedTimestamp(table, resolvedTime);
                            }
                            return result;
                        }
                        // If table was not found at the current time stamp and we have one cached,
                        // remove it.
                        // Otherwise, we're up to date, so there's nothing to do.
                        if (code == MutationCode.TABLE_NOT_FOUND && tryCount + 1 == maxTryCount) {
                            connection
                                    .removeTable(origTenantId, fullTableName,
                                        table.getParentName() == null ? null
                                                : table.getParentName().getString(),
                                        table.getTimeStamp());
                        }
                        TableMetricsManager.updateMetricsForSystemCatalogTableMethod(
                                null, NUM_METADATA_LOOKUP_FAILURES, 1);
                    }
                }
                tenantId = null; // Try again with global tenantId
            } while (++tryCount < maxTryCount);
        }

        return result;
    }

    // Do not make rpc to getTable if
    // 1. table is a system table that does not have a ROW_TIMESTAMP column OR
    // 2. table was already resolved as of that timestamp OR
    // 3. table does not have a ROW_TIMESTAMP column and age is less then UPDATE_CACHE_FREQUENCY
    // 3a. Get the effective UPDATE_CACHE_FREQUENCY for checking the age in the following precedence order:
    // Table-level property > Connection-level property > Default value.
    private boolean avoidRpcToGetTable(boolean alwaysHitServer, Long resolvedTimestamp,
            boolean systemTable, PTable table, PTableRef tableRef, long tableResolvedTimestamp) {
        if (table != null && !alwaysHitServer) {
            if (systemTable && table.getRowTimestampColPos() == -1 ||
                    resolvedTimestamp == tableResolvedTimestamp) {
                return true;
            }

            final long effectiveUpdateCacheFreq;
            final String ucfInfoForLogging; // Only used for logging purposes

            // What if the table is created with UPDATE_CACHE_FREQUENCY explicitly set to ALWAYS?
            // i.e. explicitly set to 0. We should ideally be checking for something like
            // hasUpdateCacheFrequency().
            if (table.getUpdateCacheFrequency() != 0L) {
                effectiveUpdateCacheFreq = table.getUpdateCacheFrequency();
                ucfInfoForLogging = "table-level";
            } else {
                effectiveUpdateCacheFreq =
                        (Long) ConnectionProperty.UPDATE_CACHE_FREQUENCY.getValue(
                                connection.getQueryServices().getProps().get(
                                        QueryServices.DEFAULT_UPDATE_CACHE_FREQUENCY_ATRRIB));
                ucfInfoForLogging = connection.getQueryServices().getProps().get(
                        QueryServices.DEFAULT_UPDATE_CACHE_FREQUENCY_ATRRIB) != null ?
                        "connection-level" : "default";
            }

            if (LOGGER.isDebugEnabled()) {
                LOGGER.debug("Using " + ucfInfoForLogging + " Update Cache Frequency (value = " +
                        effectiveUpdateCacheFreq + "ms) for " + table.getName() +
                        (table.getTenantId() != null ? ", Tenant ID: " + table.getTenantId() : ""));
            }

            return (table.getRowTimestampColPos() == -1 &&
                    connection.getMetaDataCache().getAge(tableRef) <
                            effectiveUpdateCacheFreq);
        }
        return false;
    }

    public MetaDataMutationResult updateCache(String schemaName) throws SQLException {
        return updateCache(schemaName, false);
    }

    public MetaDataMutationResult updateCache(String schemaName, boolean alwaysHitServer) throws SQLException {
        long clientTimeStamp = getClientTimeStamp();
        PSchema schema = null;
        try {
            schema = connection.getMetaDataCache().getSchema(new PTableKey(null, schemaName));
            if (schema != null
                    && !alwaysHitServer) { return new MetaDataMutationResult(MutationCode.SCHEMA_ALREADY_EXISTS, schema,
                            QueryConstants.UNSET_TIMESTAMP); }
        } catch (SchemaNotFoundException e) {

        }
        MetaDataMutationResult result;

        result = connection.getQueryServices().getSchema(schemaName, clientTimeStamp);
        return result;
    }

    public MetaDataMutationResult updateCache(PName tenantId, List<String> functionNames,
            boolean alwaysHitServer) throws SQLException { // TODO: pass byte[] herez
        long clientTimeStamp = getClientTimeStamp();
        List<PFunction> functions = new ArrayList<PFunction>(functionNames.size());
        List<Long> functionTimeStamps = new ArrayList<Long>(functionNames.size());
        Iterator<String> iterator = functionNames.iterator();
        while (iterator.hasNext()) {
            PFunction function = null;
            try {
                String functionName = iterator.next();
                function =
                        connection.getMetaDataCache().getFunction(
                                new PTableKey(tenantId, functionName));
                if (function != null && !alwaysHitServer
                        && function.getTimeStamp() == clientTimeStamp - 1) {
                    functions.add(function);
                    iterator.remove();
                    continue;
                }
                if (function != null && function.getTimeStamp() != clientTimeStamp - 1) {
                    functionTimeStamps.add(function.getTimeStamp());
                } else {
                    functionTimeStamps.add(HConstants.LATEST_TIMESTAMP);
                }
            } catch (FunctionNotFoundException e) {
                functionTimeStamps.add(HConstants.LATEST_TIMESTAMP);
            }
        }
        // Don't bother with server call: we can't possibly find a newer function
        if (functionNames.isEmpty()) {
            return new MetaDataMutationResult(MutationCode.FUNCTION_ALREADY_EXISTS,QueryConstants.UNSET_TIMESTAMP,functions, true);
        }

        int maxTryCount = tenantId == null ? 1 : 2;
        int tryCount = 0;
        MetaDataMutationResult result;

        do {
            List<Pair<byte[], Long>> functionsToFecth = new ArrayList<Pair<byte[], Long>>(functionNames.size());
            for (int i = 0; i< functionNames.size(); i++) {
                functionsToFecth.add(new Pair<byte[], Long>(PVarchar.INSTANCE.toBytes(functionNames.get(i)), functionTimeStamps.get(i)));
            }
            result = connection.getQueryServices().getFunctions(tenantId, functionsToFecth, clientTimeStamp);

            MutationCode code = result.getMutationCode();
            // We found an updated table, so update our cache
            if (result.getFunctions() != null && !result.getFunctions().isEmpty()) {
                result.getFunctions().addAll(functions);
                addFunctionToCache(result);
                return result;
            } else {
                if (code == MutationCode.FUNCTION_ALREADY_EXISTS) {
                    result.getFunctions().addAll(functions);
                    addFunctionToCache(result);
                    return result;
                }
                if (code == MutationCode.FUNCTION_NOT_FOUND && tryCount + 1 == maxTryCount) {
                    for (Pair<byte[], Long> f : functionsToFecth) {
                        connection.removeFunction(tenantId, Bytes.toString(f.getFirst()),
                                f.getSecond());
                    }
                    // TODO removeFunctions all together from cache when
                    throw new FunctionNotFoundException(functionNames.toString() + " not found");
                }
            }
            tenantId = null; // Try again with global tenantId
        } while (++tryCount < maxTryCount);

        return result;
    }

    /**
     * Looks up the ancestors of views and view indexes and adds inherited columns and
     * also any indexes of the ancestors that can be used
     *
     * @param result the result from updating the cache for the current table.
     * @param resolvedTimestamp timestamp at which child table was resolved
     * @param alwaysAddAncestorColumnsAndIndexes flag that determines whether we should recalculate
     *        all inherited columns and indexes that can be used in the view and
     * @return true if the PTable contained by result was modified and false otherwise
     * @throws SQLException if the physical table cannot be found
     */
    private boolean addColumnsAndIndexesFromAncestors(MetaDataMutationResult result, Long resolvedTimestamp,
                                                      boolean alwaysAddAncestorColumnsAndIndexes) throws SQLException {
        PTable table = result.getTable();
        boolean hasIndexId = table.getViewIndexId() != null;
        // only need to inherit columns and indexes for view indexes and views
        if ((table.getType()==PTableType.INDEX && hasIndexId)
                || (table.getType() == PTableType.VIEW && table.getViewType() != ViewType.MAPPED)) {
            String tableName = null;
            try {
                String parentName = table.getParentName().getString();
                String parentSchemaName = SchemaUtil.getSchemaNameFromFullName(parentName);
                tableName = SchemaUtil.getTableNameFromFullName(parentName);
                MetaDataMutationResult parentResult = updateCache(connection.getTenantId(), parentSchemaName, tableName,
                        false, resolvedTimestamp);
                PTable parentTable = parentResult.getTable();
                if (parentResult.getMutationCode() == MutationCode.TABLE_NOT_FOUND || parentTable == null) {
                    // Try once more with different tenant id (connection can be global but view could be tenant
                    parentResult =
                            updateCache(table.getTenantId(), parentSchemaName, tableName, false,
                                    resolvedTimestamp);
                    parentTable = parentResult.getTable();
                }
                if (LOGGER.isTraceEnabled()) {
                    LOGGER.trace("addColumnsAndIndexesFromAncestors parent logical name " + table.getBaseTableLogicalName().getString() + " parent name " + table.getParentName().getString() + " tableName=" + table.getName());
                }
                if (parentResult.getMutationCode() == MutationCode.TABLE_NOT_FOUND || parentTable == null) {
                    // this mean the parent table was dropped and the child views have not yet been
                    // dropped by the TaskRegionObserver
                    String schemaName = table.getSchemaName() != null ? table.getSchemaName().getString() : null;
                    throw new TableNotFoundException(schemaName, parentName);
                }
                // only inherit columns view indexes (and not local indexes on regular tables which also have a viewIndexId)
                if (hasIndexId && parentTable.getType() != PTableType.VIEW) {
                    return false;
                }
                // if alwaysAddAncestorColumnsAndIndexes is false we only recalculate if the ancestor table or table
                // was updated from the server
                if (!alwaysAddAncestorColumnsAndIndexes && !result.wasUpdated() && !parentResult.wasUpdated()) {
                    return false;
                }
                result.setTable(ViewUtil.addDerivedColumnsAndIndexesFromParent(
                        connection, table, parentTable));
                return true;
            } catch (Throwable e) {
                TableMetricsManager.updateMetricsForSystemCatalogTableMethod(tableName, NUM_METADATA_LOOKUP_FAILURES, 1);
                throw e;
            }
        }
        return false;
    }

	private void addFunctionArgMutation(String functionName, FunctionArgument arg, PreparedStatement argUpsert, int position) throws SQLException {
        argUpsert.setString(1, connection.getTenantId() == null ? null : connection.getTenantId().getString());
        argUpsert.setString(2, functionName);
        argUpsert.setString(3, arg.getArgumentType());
        byte[] bytes = Bytes.toBytes((short)position);
        argUpsert.setBytes(4, bytes);
        argUpsert.setBoolean(5, arg.isArrayType());
        argUpsert.setBoolean(6, arg.isConstant());
        argUpsert.setString(7, arg.getDefaultValue() == null? null: arg.getDefaultValue().toString());
        argUpsert.setString(8, arg.getMinValue() == null? null: arg.getMinValue().toString());
        argUpsert.setString(9, arg.getMaxValue() == null? null: arg.getMaxValue().toString());
        argUpsert.execute();
    }

    public MutationState createTable(CreateTableStatement statement, byte[][] splits, PTable parent, String viewStatement, ViewType viewType, PDataType viewIndexIdType, byte[][] viewColumnConstants, BitSet isViewColumnReferenced) throws SQLException {
        TableName tableName = statement.getTableName();
        Map<String,Object> tableProps = Maps.newHashMapWithExpectedSize(statement.getProps().size());
        Map<String,Object> commonFamilyProps = Maps.newHashMapWithExpectedSize(statement.getProps().size() + 1);
        populatePropertyMaps(statement.getProps(), tableProps, commonFamilyProps, statement.getTableType());

        boolean isAppendOnlySchema = false;
        long updateCacheFrequency = (Long) ConnectionProperty.UPDATE_CACHE_FREQUENCY.getValue(
                connection.getQueryServices().getProps().get(
                        QueryServices.DEFAULT_UPDATE_CACHE_FREQUENCY_ATRRIB));
        Long updateCacheFrequencyProp = (Long) TableProperty.UPDATE_CACHE_FREQUENCY.getValue(tableProps);
        if (parent==null) {
	        Boolean appendOnlySchemaProp = (Boolean) TableProperty.APPEND_ONLY_SCHEMA.getValue(tableProps);
	        if (appendOnlySchemaProp != null) {
	            isAppendOnlySchema = appendOnlySchemaProp;
	        }
	        if (updateCacheFrequencyProp != null) {
	            updateCacheFrequency = updateCacheFrequencyProp;
	        }
        }
        else {
        	isAppendOnlySchema = parent.isAppendOnlySchema();
        	updateCacheFrequency = (updateCacheFrequencyProp != null) ?
                    updateCacheFrequencyProp : parent.getUpdateCacheFrequency();
        }
        // updateCacheFrequency cannot be set to ALWAYS if isAppendOnlySchema is true
        if (isAppendOnlySchema && updateCacheFrequency==0) {
            throw new SQLExceptionInfo.Builder(SQLExceptionCode.UPDATE_CACHE_FREQUENCY_INVALID)
            .setSchemaName(tableName.getSchemaName()).setTableName(tableName.getTableName())
            .build().buildException();
        }
        Boolean immutableProp = (Boolean) TableProperty.IMMUTABLE_ROWS.getValue(tableProps);
        if (statement.immutableRows()!=null && immutableProp!=null) {
            throw new SQLExceptionInfo.Builder(SQLExceptionCode.IMMUTABLE_TABLE_PROPERTY_INVALID)
            .setSchemaName(tableName.getSchemaName()).setTableName(tableName.getTableName())
            .build().buildException();
        }

        PTable table = null;
        // if the APPEND_ONLY_SCHEMA attribute is true first check if the table is present in the cache
        // if it is add columns that are not already present
        if (isAppendOnlySchema) {
            // look up the table in the cache
            MetaDataMutationResult result = updateCache(tableName.getSchemaName(), tableName.getTableName());
            if (result.getMutationCode()==MutationCode.TABLE_ALREADY_EXISTS) {
                table = result.getTable();
                if (!statement.ifNotExists()) {
                    TableMetricsManager.updateMetricsForSystemCatalogTableMethod(
                            tableName.toString(), NUM_METADATA_LOOKUP_FAILURES, 1);
                    throw new NewerTableAlreadyExistsException(tableName.getSchemaName(), tableName.getTableName(), table);
                }

                List<ColumnDef> columnDefs = statement.getColumnDefs();
                PrimaryKeyConstraint pkConstraint = statement.getPrimaryKeyConstraint();
                // get the list of columns to add
                for (ColumnDef columnDef : columnDefs) {
                    if (pkConstraint.contains(columnDef.getColumnDefName())) {
                        columnDef.setIsPK(true);
                    }
                }
                // if there are new columns to add
                return addColumn(table, columnDefs, statement.getProps(), statement.ifNotExists(),
                        true, NamedTableNode.create(statement.getTableName()), statement.getTableType(), false, null);
            }
        }
        table = createTableInternal(statement, splits, parent, viewStatement, viewType,
                viewIndexIdType, viewColumnConstants, isViewColumnReferenced, false, null,
                null, null, tableProps, commonFamilyProps);

        if (table == null || table.getType() == PTableType.VIEW
                || statement.isNoVerify() /*|| table.isTransactional()*/) {
            return new MutationState(0, 0, connection);
        }
        // Hack to get around the case when an SCN is specified on the connection.
        // In this case, we won't see the table we just created yet, so we hack
        // around it by forcing the compiler to not resolve anything.
        PostDDLCompiler compiler = new PostDDLCompiler(connection);
        //connection.setAutoCommit(true);
        // Execute any necessary data updates
        Long scn = connection.getSCN();
        long ts = (scn == null ? table.getTimeStamp() : scn);
        // Getting the schema through the current connection doesn't work when the connection has an scn specified
        // Since the table won't be added to the current connection.
        TableRef tableRef = new TableRef(null, table, ts, false);
        byte[] emptyCF = SchemaUtil.getEmptyColumnFamily(table);
        MutationPlan plan = compiler.compile(Collections.singletonList(tableRef), emptyCF, null, null, ts);
        return connection.getQueryServices().updateData(plan);
    }

    /**
     * Populate properties for the table and common properties for all column families of the table
     * @param statementProps Properties specified in SQL statement
     * @param tableProps Properties for an HTableDescriptor and Phoenix Table Properties
     * @param commonFamilyProps Properties common to all column families
     * @param tableType Used to distinguish between index creation vs. base table creation paths
     * @throws SQLException
     */
    private void populatePropertyMaps(ListMultimap<String,Pair<String,Object>> statementProps, Map<String, Object> tableProps,
            Map<String, Object> commonFamilyProps, PTableType tableType) throws SQLException {
        // Somewhat hacky way of determining if property is for HColumnDescriptor or HTableDescriptor
        ColumnFamilyDescriptor defaultDescriptor = ColumnFamilyDescriptorBuilder.of(QueryConstants.DEFAULT_COLUMN_FAMILY_BYTES);
        if (!statementProps.isEmpty()) {
            Collection<Pair<String,Object>> propsList = statementProps.get(QueryConstants.ALL_FAMILY_PROPERTIES_KEY);
            for (Pair<String,Object> prop : propsList) {
                if (tableType == PTableType.INDEX && MetaDataUtil.propertyNotAllowedToBeOutOfSync(prop.getFirst())) {
                    throw new SQLExceptionInfo.Builder(SQLExceptionCode.CANNOT_SET_OR_ALTER_PROPERTY_FOR_INDEX)
                            .setMessage("Property: " + prop.getFirst()).build()
                            .buildException();
                }
                // HTableDescriptor property or Phoenix Table Property
                if (defaultDescriptor.getValue(Bytes.toBytes(prop.getFirst())) == null) {
                    // See PHOENIX-4891
                    if (tableType == PTableType.INDEX && UPDATE_CACHE_FREQUENCY.equals(prop.getFirst())) {
                        throw new SQLExceptionInfo.Builder(
                                SQLExceptionCode.CANNOT_SET_OR_ALTER_UPDATE_CACHE_FREQ_FOR_INDEX)
                                .build()
                                .buildException();
                    }
                    tableProps.put(prop.getFirst(), prop.getSecond());
                } else { // HColumnDescriptor property
                    commonFamilyProps.put(prop.getFirst(), prop.getSecond());
                }
            }
        }
    }

    public MutationState updateStatistics(UpdateStatisticsStatement updateStatisticsStmt)
            throws SQLException {
        // Don't mistakenly commit pending rows
        connection.rollback();
        // Check before updating the stats if we have reached the configured time to reupdate the stats once again
        ColumnResolver resolver = FromCompiler.getResolver(updateStatisticsStmt, connection);
        PTable table = resolver.getTables().get(0).getTable();
        long rowCount = 0;
        if (updateStatisticsStmt.updateColumns()) {
            rowCount += updateStatisticsInternal(table.getPhysicalName(), table, updateStatisticsStmt.getProps(), true);
        }
        if (updateStatisticsStmt.updateIndex()) {
            // TODO: If our table is a VIEW with multiple indexes or a TABLE with local indexes,
            // we may be doing more work that we have to here. We should union the scan ranges
            // across all indexes in that case so that we don't re-calculate the same stats
            // multiple times.
            for (PTable index : table.getIndexes()) {
                // If the table is a view, then we will end up calling update stats
                // here for all the view indexes on it. We take care of local indexes later.
                if (index.getIndexType() != IndexType.LOCAL) {
                    if (table.getType() != PTableType.VIEW) {
                        rowCount += updateStatisticsInternal(index.getPhysicalName(), index,
                                updateStatisticsStmt.getProps(), true);
                    } else {
                        rowCount += updateStatisticsInternal(table.getPhysicalName(), index,
                                updateStatisticsStmt.getProps(), true);
                    }
                }
            }
            /*
             * Update stats for local indexes. This takes care of local indexes on the the table
             * as well as local indexes on any views on it.
             */
            PName physicalName = table.getPhysicalName();
            List<byte[]> localCFs = MetaDataUtil.getLocalIndexColumnFamilies(connection, physicalName.getBytes());
            if (!localCFs.isEmpty()) {
                /*
                 * We need to pass checkLastStatsUpdateTime as false here. Local indexes are on the
                 * same table as the physical table. So when the user has requested to update stats
                 * for both table and indexes on it, we need to make sure that we don't re-check
                 * LAST_UPDATE_STATS time. If we don't do that then we will end up *not* collecting
                 * stats for local indexes which would be bad.
                 *
                 * Note, that this also means we don't have a way of controlling how often update
                 * stats can run for local indexes. Consider the case when the user calls UPDATE STATS TABLE
                 * followed by UPDATE STATS TABLE INDEX. When the second statement is being executed,
                 * this causes us to skip the check and execute stats collection possibly a bit too frequently.
                 */
                rowCount += updateStatisticsInternal(physicalName, table, updateStatisticsStmt.getProps(), localCFs, false);
            }
            // If analyzing the indexes of a multi-tenant table or a table with view indexes
            // then analyze all of those indexes too.
            if (table.getType() != PTableType.VIEW) {
                if (table.isMultiTenant() || MetaDataUtil.hasViewIndexTable(connection, table.getPhysicalName())) {
                    final PName viewIndexPhysicalTableName = PNameFactory.newName(MetaDataUtil.getViewIndexPhysicalName(table.getPhysicalName().getBytes()));
                    PTable indexLogicalTable = new DelegateTable(table) {
                        @Override
                        public PName getPhysicalName() {
                            return viewIndexPhysicalTableName;
                        }
                    };
                    /*
                     * Note for future maintainers: local indexes whether on a table or on a view,
                     * reside on the same physical table as the base table and not the view index
                     * table. So below call is collecting stats only for non-local view indexes.
                     */
                    rowCount += updateStatisticsInternal(viewIndexPhysicalTableName, indexLogicalTable, updateStatisticsStmt.getProps(), true);
                }
            }
        }
        final long count = rowCount;
        return new MutationState(1, 1000, connection) {
            @Override
            public long getUpdateCount() {
                return count;
            }
        };
    }

    private long updateStatisticsInternal(PName physicalName, PTable logicalTable, Map<String, Object> statsProps, boolean checkLastStatsUpdateTime) throws SQLException {
        return updateStatisticsInternal(physicalName, logicalTable, statsProps, null, checkLastStatsUpdateTime);
    }
    
    private long updateStatisticsInternal(PName physicalName, PTable logicalTable, Map<String, Object> statsProps, List<byte[]> cfs, boolean checkLastStatsUpdateTime) throws SQLException {
        ReadOnlyProps props = connection.getQueryServices().getProps();
        final long msMinBetweenUpdates = props
            .getLong(QueryServices.MIN_STATS_UPDATE_FREQ_MS_ATTRIB,
                QueryServicesOptions.DEFAULT_MIN_STATS_UPDATE_FREQ_MS);
        Long scn = connection.getSCN();
        // Always invalidate the cache
        long clientTimeStamp = connection.getSCN() == null ? HConstants.LATEST_TIMESTAMP : scn;
        long msSinceLastUpdate = Long.MAX_VALUE;
        if (checkLastStatsUpdateTime) {
            String query = "SELECT CURRENT_DATE()," + LAST_STATS_UPDATE_TIME + " FROM "
                + PhoenixDatabaseMetaData.SYSTEM_STATS_NAME
                + " WHERE " + PHYSICAL_NAME + "= ?  AND " + COLUMN_FAMILY
                + " IS NULL AND " + LAST_STATS_UPDATE_TIME + " IS NOT NULL";
            try (PreparedStatement selectStatsStmt = connection.prepareStatement(query)) {
                selectStatsStmt.setString(1, physicalName.getString());
                try (ResultSet rs = selectStatsStmt.executeQuery(query)) {
                    if (rs.next()) {
                        msSinceLastUpdate = rs.getLong(1) - rs.getLong(2);
                    }
                }
            }
        }
        long rowCount = 0;
        if (msSinceLastUpdate >= msMinBetweenUpdates) {
            /*
             * Execute a COUNT(*) through PostDDLCompiler as we need to use the logicalTable passed through,
             * since it may not represent a "real" table in the case of the view indexes of a base table.
             */
            PostDDLCompiler compiler = new PostDDLCompiler(connection);
            //even if table is transactional, while calculating stats we scan the table non-transactionally to
            //view all the data belonging to the table
            PTable nonTxnLogicalTable = new DelegateTable(logicalTable) {
                @Override
                public TransactionFactory.Provider getTransactionProvider() {
                    return null;
                }
            };
            TableRef tableRef = new TableRef(null, nonTxnLogicalTable, clientTimeStamp, false);
            MutationPlan plan = compiler.compile(Collections.singletonList(tableRef), null, cfs, null, clientTimeStamp);
            Scan scan = plan.getContext().getScan();
            StatisticsUtil.setScanAttributes(scan, statsProps);
            boolean runUpdateStatsAsync = props.getBoolean(QueryServices.RUN_UPDATE_STATS_ASYNC, DEFAULT_RUN_UPDATE_STATS_ASYNC);
            scan.setAttribute(RUN_UPDATE_STATS_ASYNC_ATTRIB, runUpdateStatsAsync ? TRUE_BYTES : FALSE_BYTES);
            MutationState mutationState = plan.execute();
            rowCount = mutationState.getUpdateCount();
        }

        /*
         *  Update the stats table so that client will pull the new one with the updated stats.
         *  Even if we don't run the command due to the last update time, invalidate the cache.
         *  This supports scenarios in which a major compaction was manually initiated and the
         *  client wants the modified stats to be reflected immediately.
         */
        if (cfs == null) {
            List<PColumnFamily> families = logicalTable.getColumnFamilies();
            if (families.isEmpty()) {
                connection.getQueryServices().invalidateStats(new GuidePostsKey(physicalName.getBytes(), SchemaUtil.getEmptyColumnFamily(logicalTable)));
            } else {
                for (PColumnFamily family : families) {
                    connection.getQueryServices().invalidateStats(new GuidePostsKey(physicalName.getBytes(), family.getName().getBytes()));
                }
            }
        } else {
            for (byte[] cf : cfs) {
                connection.getQueryServices().invalidateStats(new GuidePostsKey(physicalName.getBytes(), cf));
            }
        }
        return rowCount;
    }

    private MutationState buildIndexAtTimeStamp(PTable index, NamedTableNode dataTableNode) throws SQLException {
        // If our connection is at a fixed point-in-time, we need to open a new
        // connection so that our new index table is visible.
        Properties props = new Properties(connection.getClientInfo());
        props.setProperty(PhoenixRuntime.BUILD_INDEX_AT_ATTRIB, Long.toString(connection.getSCN()+1));
        PhoenixConnection conn = new PhoenixConnection(connection, connection.getQueryServices(), props);
        MetaDataClient newClientAtNextTimeStamp = new MetaDataClient(conn);

        // Re-resolve the tableRef from the now newer connection
        conn.setAutoCommit(true);
        ColumnResolver resolver = FromCompiler.getResolver(dataTableNode, conn);
        TableRef tableRef = resolver.getTables().get(0);
        boolean success = false;
        SQLException sqlException = null;
        try {
            MutationState state = newClientAtNextTimeStamp.buildIndex(index, tableRef);
            success = true;
            return state;
        } catch (SQLException e) {
            sqlException = e;
        } finally {
            try {
                conn.close();
            } catch (SQLException e) {
                if (sqlException == null) {
                    // If we're not in the middle of throwing another exception
                    // then throw the exception we got on close.
                    if (success) {
                        sqlException = e;
                    }
                } else {
                    sqlException.setNextException(e);
                }
            }
            if (sqlException != null) {
                throw sqlException;
            }
        }
        throw new IllegalStateException(); // impossible
    }
    
    private MutationPlan getMutationPlanForBuildingIndex(PTable index, TableRef dataTableRef) throws SQLException {
        if (index.getIndexType() == IndexType.LOCAL) {
            PostLocalIndexDDLCompiler compiler =
                    new PostLocalIndexDDLCompiler(connection, getFullTableName(dataTableRef));
            return compiler.compile(index);
        } else if (dataTableRef.getTable().isTransactional()){
            PostIndexDDLCompiler compiler = new PostIndexDDLCompiler(connection, dataTableRef);
            return compiler.compile(index);
        } else {
            ServerBuildIndexCompiler compiler = new ServerBuildIndexCompiler(connection, getFullTableName(dataTableRef));
            return compiler.compile(index);
        }
    }

    private MutationState buildIndex(PTable index, TableRef dataTableRef) throws SQLException {
        AlterIndexStatement indexStatement = null;
        boolean wasAutoCommit = connection.getAutoCommit();
        try {
            connection.setAutoCommit(true);
            MutationPlan mutationPlan = getMutationPlanForBuildingIndex(index, dataTableRef);
            Scan scan = mutationPlan.getContext().getScan();
            Long scn = connection.getSCN();
            try {
                if (ScanUtil.isDefaultTimeRange(scan.getTimeRange())) {
                    if (scn == null) {
                        scn = mutationPlan.getContext().getCurrentTime();
                    }
                    scan.setTimeRange(dataTableRef.getLowerBoundTimeStamp(), scn);
                }
            } catch (IOException e) {
                throw new SQLException(e);
            }

            // execute index population upsert select
            long startTime = EnvironmentEdgeManager.currentTimeMillis();
            MutationState state = connection.getQueryServices().updateData(mutationPlan);
            long firstUpsertSelectTime = EnvironmentEdgeManager.currentTimeMillis() - startTime;

            // for global indexes on non transactional tables we might have to
            // run a second index population upsert select to handle data rows
            // that were being written on the server while the index was created.
            // TODO: this sleep time is really arbitrary. If any query is in progress
            // while the index is being built, we're depending on this sleep
            // waiting them out. Instead we should have a means of waiting until
            // all in progress queries are complete (though I'm not sure that's
            // feasible). See PHOENIX-4092.
            long sleepTime =
                    connection
                    .getQueryServices()
                    .getProps()
                    .getLong(QueryServices.INDEX_POPULATION_SLEEP_TIME,
                        QueryServicesOptions.DEFAULT_INDEX_POPULATION_SLEEP_TIME);
            if (!dataTableRef.getTable().isTransactional() && sleepTime > 0) {
                long delta = sleepTime - firstUpsertSelectTime;
                if (delta > 0) {
                    try {
                        Thread.sleep(delta);
                    } catch (InterruptedException e) {
                        Thread.currentThread().interrupt();
                        throw new SQLExceptionInfo.Builder(SQLExceptionCode.INTERRUPTED_EXCEPTION)
                        .setRootCause(e).build().buildException();
                    }
                }
                // set the min timestamp of second index upsert select some time before the index
                // was created
                long minTimestamp = index.getTimeStamp() - firstUpsertSelectTime;
                try {
                    // TODO: Use scn or LATEST_TIMESTAMP here? It's possible that a DML statement
                    // ran and ended up with timestamps later than this time. If we use a later
                    // timestamp, we'll need to run the partial index rebuilder here as it's
                    // possible that the updates to the table were made (such as deletes) after
                    // the scn which would not be properly reflected correctly this mechanism.
                    // See PHOENIX-4092.
                    mutationPlan.getContext().getScan().setTimeRange(minTimestamp, scn);
                } catch (IOException e) {
                    throw new SQLException(e);
                }
                MutationState newMutationState =
                        connection.getQueryServices().updateData(mutationPlan);
                state.join(newMutationState);
            }

            indexStatement = FACTORY.alterIndex(FACTORY.namedTable(null,
            		    TableName.create(index.getSchemaName().getString(), index.getTableName().getString())),
            		    dataTableRef.getTable().getTableName().getString(), false, PIndexState.ACTIVE);
            alterIndex(indexStatement);

            return state;
        } finally {
            connection.setAutoCommit(wasAutoCommit);
        }
    }

    private String getFullTableName(TableRef dataTableRef) {
        String schemaName = dataTableRef.getTable().getSchemaName().getString();
        String tableName = dataTableRef.getTable().getTableName().getString();
        String fullName =
                schemaName == null ? ("\"" + tableName + "\"") : ("\"" + schemaName + "\""
                        + QueryConstants.NAME_SEPARATOR + "\"" + tableName + "\"");
        return fullName;
    }

    public MutationState declareCursor(DeclareCursorStatement statement, QueryPlan queryPlan) throws SQLException {
        CursorUtil.declareCursor(statement, queryPlan);
        return new MutationState(0, 0, connection);
    }

    public MutationState open(OpenStatement statement) throws SQLException {
        CursorUtil.openCursor(statement, connection);
        return new MutationState(0, 0, connection);
    }

    public MutationState close(CloseStatement statement) throws SQLException {
        CursorUtil.closeCursor(statement);
        return new MutationState(0, 0, connection);
    }

    /**
     * Supprort long viewIndexId only if client has explicitly set
     * the QueryServices.LONG_VIEW_INDEX_ENABLED_ATTRIB connection property to 'true'.
     * @return
     */
    private PDataType getViewIndexDataType() throws SQLException {
        boolean supportsLongViewIndexId = connection.getQueryServices().getProps().getBoolean(
                                QueryServices.LONG_VIEW_INDEX_ENABLED_ATTRIB,
                                QueryServicesOptions.DEFAULT_LONG_VIEW_INDEX_ENABLED);
        return supportsLongViewIndexId ? MetaDataUtil.getViewIndexIdDataType() : MetaDataUtil.getLegacyViewIndexIdDataType();
    }

    /**
     * Create an index table by morphing the CreateIndexStatement into a CreateTableStatement and calling
     * MetaDataClient.createTable. In doing so, we perform the following translations:
     * 1) Change the type of any columns being indexed to types that support null if the column is nullable.
     *    For example, a BIGINT type would be coerced to a DECIMAL type, since a DECIMAL type supports null
     *    when it's in the row key while a BIGINT does not.
     * 2) Append any row key column from the data table that is not in the indexed column list. Our indexes
     *    rely on having a 1:1 correspondence between the index and data rows.
     * 3) Change the name of the columns to include the column family. For example, if you have a column
     *    named "B" in a column family named "A", the indexed column name will be "A:B". This makes it easy
     *    to translate the column references in a query to the correct column references in an index table
     *    regardless of whether the column reference is prefixed with the column family name or not. It also
     *    has the side benefit of allowing the same named column in different column families to both be
     *    listed as an index column.
     * @param statement
     * @param splits
     * @param indexPKExpresionsType If non-{@code null}, all PK expressions should be of this specific type.
     * @return MutationState from population of index table from data table
     * @throws SQLException
     */
    public MutationState createIndex(CreateIndexStatement statement, byte[][] splits, PDataType indexPKExpresionsType) throws SQLException {
        IndexKeyConstraint ik = statement.getIndexConstraint();
        TableName indexTableName = statement.getIndexTableName();

        Map<String,Object> tableProps = Maps.newHashMapWithExpectedSize(statement.getProps().size());
        Map<String,Object> commonFamilyProps = Maps.newHashMapWithExpectedSize(statement.getProps().size() + 1);
        populatePropertyMaps(statement.getProps(), tableProps, commonFamilyProps, PTableType.INDEX);
        List<Pair<ParseNode, SortOrder>> indexParseNodeAndSortOrderList = ik.getParseNodeAndSortOrderList();
        List<ColumnName> includedColumns = statement.getIncludeColumns();
        TableRef tableRef = null;
        PTable table = null;
        boolean allocateIndexId = false;
        boolean isLocalIndex = statement.getIndexType() == IndexType.LOCAL;
        int hbaseVersion = connection.getQueryServices().getLowestClusterHBaseVersion();
        if (isLocalIndex) {
            if (!connection.getQueryServices().getProps().getBoolean(QueryServices.ALLOW_LOCAL_INDEX_ATTRIB, QueryServicesOptions.DEFAULT_ALLOW_LOCAL_INDEX)) {
                throw new SQLExceptionInfo.Builder(SQLExceptionCode.UNALLOWED_LOCAL_INDEXES).setTableName(indexTableName.getTableName()).build().buildException();
            }
            if (!connection.getQueryServices().supportsFeature(Feature.LOCAL_INDEX)) {
                throw new SQLExceptionInfo.Builder(SQLExceptionCode.NO_LOCAL_INDEXES).setTableName(indexTableName.getTableName()).build().buildException();
            }
        }
        Set<String> acquiredColumnMutexSet = Sets.newHashSetWithExpectedSize(3);
        String physicalSchemaName = null;
        String physicalTableName = null;
        try {
            ColumnResolver resolver = FromCompiler.getResolver(statement, connection, statement.getUdfParseNodes());
            tableRef = resolver.getTables().get(0);
            Date asyncCreatedDate = null;
            if (statement.isAsync()) {
                asyncCreatedDate = new Date(tableRef.getTimeStamp());
            }
            PTable dataTable = tableRef.getTable();
            boolean isTenantConnection = connection.getTenantId() != null;
            if (isTenantConnection) {
                if (dataTable.getType() != PTableType.VIEW) {
                    throw new SQLFeatureNotSupportedException("An index may only be created for a VIEW through a tenant-specific connection");
                }
            }
            if (!dataTable.isImmutableRows()) {
                if (hbaseVersion < MetaDataProtocol.MUTABLE_SI_VERSION_THRESHOLD) {
                    throw new SQLExceptionInfo.Builder(SQLExceptionCode.NO_MUTABLE_INDEXES).setTableName(indexTableName.getTableName()).build().buildException();
                }
                if (!connection.getQueryServices().hasIndexWALCodec() && !dataTable.isTransactional()) {
                    throw new SQLExceptionInfo.Builder(SQLExceptionCode.INVALID_MUTABLE_INDEX_CONFIG).setTableName(indexTableName.getTableName()).build().buildException();
                }
                boolean tableWithRowTimestampCol = dataTable.getRowTimestampColPos() != -1;
                if (tableWithRowTimestampCol) {
                    throw new SQLExceptionInfo.Builder(SQLExceptionCode.CANNOT_CREATE_INDEX_ON_MUTABLE_TABLE_WITH_ROWTIMESTAMP).setTableName(indexTableName.getTableName()).build().buildException();
                }
            }
            if (dataTable.isTransactional()
                    && isLocalIndex
                    && dataTable.getTransactionProvider().getTransactionProvider().isUnsupported(PhoenixTransactionProvider.Feature.ALLOW_LOCAL_INDEX)) {
                throw new SQLExceptionInfo.Builder(SQLExceptionCode.CANNOT_CREATE_LOCAL_INDEX_FOR_TXN_TABLE).setMessage(dataTable.getTransactionProvider().name()).setTableName(indexTableName.getTableName()).build().buildException();
            }
            int posOffset = 0;
            List<PColumn> pkColumns = dataTable.getPKColumns();
            Set<RowKeyColumnExpression> unusedPkColumns;
            if (dataTable.getBucketNum() != null) { // Ignore SALT column
                unusedPkColumns = Sets.newLinkedHashSetWithExpectedSize(pkColumns.size()-1);
                posOffset++;
            } else {
                unusedPkColumns = Sets.newLinkedHashSetWithExpectedSize(pkColumns.size());
            }
            for (int i = posOffset; i < pkColumns.size(); i++) {
                PColumn column = pkColumns.get(i);
                unusedPkColumns.add(new RowKeyColumnExpression(column, new RowKeyValueAccessor(pkColumns, i), "\""+column.getName().getString()+"\""));
            }
            List<ColumnDefInPkConstraint> allPkColumns = Lists.newArrayListWithExpectedSize(unusedPkColumns.size());
            List<ColumnDef> columnDefs = Lists.newArrayListWithExpectedSize(includedColumns.size() + indexParseNodeAndSortOrderList.size());

            /*
             * Allocate an index ID in two circumstances:
             * 1) for a local index, as all local indexes will reside in the same HBase table
             * 2) for a view on an index.
             */
            if (isLocalIndex || (dataTable.getType() == PTableType.VIEW && dataTable.getViewType() != ViewType.MAPPED)) {
                allocateIndexId = true;
                PDataType dataType = getViewIndexDataType();
                ColumnName colName = ColumnName.caseSensitiveColumnName(MetaDataUtil.getViewIndexIdColumnName());
                allPkColumns.add(new ColumnDefInPkConstraint(colName, SortOrder.getDefault(), false));
                columnDefs.add(FACTORY.columnDef(colName, dataType.getSqlTypeName(), false, null, null, false, SortOrder.getDefault(), null, false));
            }

            if (dataTable.isMultiTenant()) {
                PColumn col = dataTable.getPKColumns().get(posOffset);
                RowKeyColumnExpression columnExpression = new RowKeyColumnExpression(col, new RowKeyValueAccessor(pkColumns, posOffset), col.getName().getString());
                unusedPkColumns.remove(columnExpression);
                PDataType dataType = IndexUtil.getIndexColumnDataType(col);
                ColumnName colName = ColumnName.caseSensitiveColumnName(IndexUtil.getIndexColumnName(col));
                allPkColumns.add(new ColumnDefInPkConstraint(colName, col.getSortOrder(), false));
                columnDefs.add(FACTORY.columnDef(colName, dataType.getSqlTypeName(), col.isNullable(), col.getMaxLength(), col.getScale(), false, SortOrder.getDefault(), col.getName().getString(), col.isRowTimestamp()));
            }

            PhoenixStatement phoenixStatment = new PhoenixStatement(connection);
            StatementContext context = new StatementContext(phoenixStatment, resolver);
            IndexExpressionCompiler expressionIndexCompiler = new IndexExpressionCompiler(context);
            Set<ColumnName> indexedColumnNames = Sets.newHashSetWithExpectedSize(indexParseNodeAndSortOrderList.size());
            for (Pair<ParseNode, SortOrder> pair : indexParseNodeAndSortOrderList) {
                ParseNode parseNode = pair.getFirst();
                // normalize the parse node
                parseNode = StatementNormalizer.normalize(parseNode, resolver);
                // compile the parseNode to get an expression
                expressionIndexCompiler.reset();
                Expression expression = parseNode.accept(expressionIndexCompiler);
                if (expressionIndexCompiler.isAggregate()) {
                    throw new SQLExceptionInfo.Builder(SQLExceptionCode.AGGREGATE_EXPRESSION_NOT_ALLOWED_IN_INDEX).build().buildException();
                }
                if (!(expression.getDeterminism() == Determinism.ALWAYS || expression.getDeterminism() == Determinism.PER_ROW)) {
                    throw new SQLExceptionInfo.Builder(SQLExceptionCode.NON_DETERMINISTIC_EXPRESSION_NOT_ALLOWED_IN_INDEX).build().buildException();
                }
                if (expression.isStateless()) {
                    throw new SQLExceptionInfo.Builder(SQLExceptionCode.STATELESS_EXPRESSION_NOT_ALLOWED_IN_INDEX).build().buildException();
                }
                if (indexPKExpresionsType != null && expression.getDataType() != indexPKExpresionsType) {
                    throw new SQLExceptionInfo.Builder(SQLExceptionCode.INCORRECT_DATATYPE_FOR_EXPRESSION).build().buildException();
                }
                unusedPkColumns.remove(expression);

                // Go through parse node to get string as otherwise we
                // can lose information during compilation
                StringBuilder buf = new StringBuilder();
                parseNode.toSQL(resolver, buf);
                // need to escape backslash as this expression will be re-parsed later
                String expressionStr = StringUtil.escapeBackslash(buf.toString());

                ColumnName colName = null;
                ColumnRef colRef = expressionIndexCompiler.getColumnRef();
                boolean isRowTimestamp = false;
                if (colRef!=null) {
                    // if this is a regular column
                    PColumn column = colRef.getColumn();
                    String columnFamilyName = column.getFamilyName()!=null ? column.getFamilyName().getString() : null;
                    colName = ColumnName.caseSensitiveColumnName(IndexUtil.getIndexColumnName(columnFamilyName, column.getName().getString()));
                    isRowTimestamp = column.isRowTimestamp();
                }
                else {
                    // if this is an expression
                    // TODO column names cannot have double quotes, remove this once this PHOENIX-1621 is fixed
                    String name = expressionStr.replaceAll("\"", "'");
                    colName = ColumnName.caseSensitiveColumnName(IndexUtil.getIndexColumnName(null, name));
                }
                indexedColumnNames.add(colName);
                PDataType dataType = IndexUtil.getIndexColumnDataType(expression.isNullable(), expression.getDataType());
                allPkColumns.add(new ColumnDefInPkConstraint(colName, pair.getSecond(), isRowTimestamp));
                columnDefs.add(FACTORY.columnDef(colName, dataType.getSqlTypeName(), expression.isNullable(), expression.getMaxLength(), expression.getScale(), false, pair.getSecond(), expressionStr, isRowTimestamp));
            }

            // Next all the PK columns from the data table that aren't indexed
            if (!unusedPkColumns.isEmpty()) {
                for (RowKeyColumnExpression colExpression : unusedPkColumns) {
                    PColumn col = dataTable.getPKColumns().get(colExpression.getPosition());
                    // Don't add columns with constant values from updatable views, as
                    // we don't need these in the index
                    if (col.getViewConstant() == null) {
                        ColumnName colName = ColumnName.caseSensitiveColumnName(IndexUtil.getIndexColumnName(col));
                        allPkColumns.add(new ColumnDefInPkConstraint(colName, colExpression.getSortOrder(), col.isRowTimestamp()));
                        PDataType dataType = IndexUtil.getIndexColumnDataType(colExpression.isNullable(), colExpression.getDataType());
                        columnDefs.add(FACTORY.columnDef(colName, dataType.getSqlTypeName(),
                                colExpression.isNullable(), colExpression.getMaxLength(), colExpression.getScale(),
                                false, colExpression.getSortOrder(), colExpression.toString(), col.isRowTimestamp()));
                    }
                }
            }

            // Last all the included columns (minus any PK columns)
            for (ColumnName colName : includedColumns) {
                PColumn col = resolver.resolveColumn(null, colName.getFamilyName(), colName.getColumnName()).getColumn();
                colName = ColumnName.caseSensitiveColumnName(IndexUtil.getIndexColumnName(col));
                // Check for duplicates between indexed and included columns
                if (indexedColumnNames.contains(colName)) {
                    throw new SQLExceptionInfo.Builder(SQLExceptionCode.COLUMN_EXIST_IN_DEF).build().buildException();
                }
                if (!SchemaUtil.isPKColumn(col) && col.getViewConstant() == null) {
                    // Need to re-create ColumnName, since the above one won't have the column family name
                    colName = ColumnName.caseSensitiveColumnName(isLocalIndex?IndexUtil.getLocalIndexColumnFamily(col.getFamilyName().getString()):col.getFamilyName().getString(), IndexUtil.getIndexColumnName(col));
                    columnDefs.add(FACTORY.columnDef(colName, col.getDataType().getSqlTypeName(), col.isNullable(), col.getMaxLength(), col.getScale(), false, col.getSortOrder(), col.getExpressionStr(), col.isRowTimestamp()));
                }
            }

            Configuration config = connection.getQueryServices().getConfiguration();
            if (!connection.getQueryServices().getProps()
                .getBoolean(DISABLE_VIEW_SUBTREE_VALIDATION,
                    DEFAULT_DISABLE_VIEW_SUBTREE_VALIDATION)) {
                verifyIfDescendentViewsExtendPk(dataTable, config);
            }
            // for view indexes
            if (dataTable.getType() == PTableType.VIEW) {
                String physicalName = dataTable.getPhysicalName().getString();
                physicalSchemaName = SchemaUtil.getSchemaNameFromFullName(physicalName);
                physicalTableName = SchemaUtil.getTableNameFromFullName(physicalName);
                List<ColumnName> requiredCols = Lists.newArrayList(indexedColumnNames);
                requiredCols.addAll(includedColumns);
                for (ColumnName colName : requiredCols) {
                    // acquire the mutex using the global physical table name to
                    // prevent this column from being dropped while the view is being created
                    String colNameSeparatedByDot = colName.getColumnName()
                            .replace(QueryConstants.NAMESPACE_SEPARATOR,
                                     QueryConstants.NAME_SEPARATOR);
                    // indexed column name have a ':' between the column family and column name
                    // We would like to have '.' like in other column names
                    boolean acquiredMutex = writeCell(null, physicalSchemaName, physicalTableName,
                            colNameSeparatedByDot);
                    if (!acquiredMutex) {
                        throw new ConcurrentTableMutationException(physicalSchemaName, physicalTableName);
                    }
                    acquiredColumnMutexSet.add(colNameSeparatedByDot);
                }
            }

            long threshold = Long.parseLong(config.get(QueryServices.CLIENT_INDEX_ASYNC_THRESHOLD));

            if (threshold > 0 && !statement.isAsync()) {
                Set<String> columnFamilies = new HashSet<>();
                for (ColumnDef column : columnDefs){
                    try {
                        String columnFamily = IndexUtil
                                .getDataColumnFamilyName(column.getColumnDefName().getColumnName());
                        columnFamilies.add(!columnFamily.equals("") ? columnFamily
                                : dataTable.getDefaultFamilyName()!= null ?
                                        dataTable.getDefaultFamilyName().toString()
                                        : QueryConstants.DEFAULT_COLUMN_FAMILY);
                    } catch (Exception ignored){
                        ; // We ignore any exception during this phase
                    }
                }
                long estimatedBytes = 0;
                for (String colFamily : columnFamilies) {
                    GuidePostsInfo gps = connection.getQueryServices().getTableStats(
                            new GuidePostsKey(Bytes.toBytes(tableRef.getTable().toString()),
                                    Bytes.toBytes(colFamily)));
                    long[] byteCounts = gps.getByteCounts();
                    for (long byteCount : byteCounts) {
                        estimatedBytes += byteCount;
                    }

                    if (threshold < estimatedBytes) {
                        throw new SQLExceptionInfo
                                .Builder(SQLExceptionCode.ABOVE_INDEX_NON_ASYNC_THRESHOLD)
                                .build().buildException();
                    }
                }
            }

            // Set DEFAULT_COLUMN_FAMILY_NAME of index to match data table
            // We need this in the props so that the correct column family is created
            if (dataTable.getDefaultFamilyName() != null && dataTable.getType() != PTableType.VIEW && !allocateIndexId) {
                statement.getProps().put("", new Pair<String,Object>(DEFAULT_COLUMN_FAMILY_NAME,dataTable.getDefaultFamilyName().getString()));
            }
            PrimaryKeyConstraint pk = FACTORY.primaryKey(null, allPkColumns);

            tableProps.put(MetaDataUtil.DATA_TABLE_NAME_PROP_NAME, dataTable.getPhysicalName().getString());
<<<<<<< HEAD
            CreateTableStatement tableStatement = FACTORY.createTable(indexTableName, statement.getProps(), columnDefs, pk, statement.getSplitNodes(), PTableType.INDEX, statement.ifNotExists(), null, null, statement.getBindCount(), null);
            table = createTableInternal(tableStatement, splits, dataTable, null, null,
                    getViewIndexDataType() ,null, null, allocateIndexId,
                    statement.getIndexType(), asyncCreatedDate, null, tableProps, commonFamilyProps);
=======
            CreateTableStatement tableStatement = FACTORY.createTable(indexTableName,
                    statement.getProps(), columnDefs, pk, statement.getSplitNodes(),
                    PTableType.INDEX, statement.ifNotExists(), null,
                    statement.getWhere(), statement.getBindCount(), null);
            table = createTableInternal(tableStatement, splits, dataTable, null, null,
                    getViewIndexDataType() ,null, null, allocateIndexId,
                    statement.getIndexType(), asyncCreatedDate, tableProps, commonFamilyProps);
>>>>>>> 5128ad0e
        }
        finally {
            deleteMutexCells(physicalSchemaName, physicalTableName, acquiredColumnMutexSet);
        }
        if (table == null) {
            return new MutationState(0, 0, connection);
        }

        if (LOGGER.isInfoEnabled()) LOGGER.info("Created index " + table.getName().getString() + " at " + table.getTimeStamp());
        boolean asyncIndexBuildEnabled = connection.getQueryServices().getProps().getBoolean(
                QueryServices.INDEX_ASYNC_BUILD_ENABLED,
                QueryServicesOptions.DEFAULT_INDEX_ASYNC_BUILD_ENABLED);
        // In async process, we return immediately as the MR job needs to be triggered .
        if (statement.isAsync() && asyncIndexBuildEnabled) {
            return new MutationState(0, 0, connection);
        }

        // If we create index in create_disabled state, we will build them later
        if (table.getIndexState() == PIndexState.CREATE_DISABLE) {
            return new MutationState(0, 0, connection);
        }

        // If our connection is at a fixed point-in-time, we need to open a new
        // connection so that our new index table is visible.
        if (connection.getSCN() != null) {
            return buildIndexAtTimeStamp(table, statement.getTable());
        }

        return buildIndex(table, tableRef);
    }

<<<<<<< HEAD
    public MutationState createCDC(CreateCDCStatement statement) throws SQLException {
        // TODO: Do we need to borrow the schema name of the table?
        ColumnResolver resolver = FromCompiler.getResolver(NamedTableNode.create(statement.getDataTable()), connection);
        TableRef tableRef = resolver.getTables().get(0);
        PTable dataTable = tableRef.getTable();
        // Check if data table is a view and give a not supported error.
        if (dataTable.getType() != TABLE) {
            throw new SQLExceptionInfo.Builder(INVALID_TABLE_TYPE_FOR_CDC).setTableType(
                    dataTable.getType()).build().buildException();
        }

        Map<String,Object> tableProps = Maps.newHashMapWithExpectedSize(
                statement.getProps().size());
        Map<String,Object> commonFamilyProps = Maps.newHashMapWithExpectedSize(
                statement.getProps().size() + 1);
        populatePropertyMaps(statement.getProps(), tableProps, commonFamilyProps, PTableType.CDC);

        NamedNode indexName = FACTORY.indexName(CDCUtil.getCDCIndexName(
                statement.getCdcObjName().getName()));
        String timeIdxColName = statement.getTimeIdxColumn() != null ?
                statement.getTimeIdxColumn().getColumnName() : null;
        IndexKeyConstraint indexKeyConstraint =
                FACTORY.indexKey(Arrays.asList(new Pair[] { Pair.newPair(
                        timeIdxColName != null ? FACTORY.column(statement.getDataTable(),
                                timeIdxColName, timeIdxColName) : statement.getTimeIdxFunc(),
                        SortOrder.getDefault()) }));
        IndexType indexType = (IndexType) TableProperty.INDEX_TYPE.getValue(tableProps);
        ListMultimap<String, Pair<String, Object>> indexProps = ArrayListMultimap.create();
        if (TableProperty.SALT_BUCKETS.getValue(tableProps) != null) {
            indexProps.put(QueryConstants.ALL_FAMILY_PROPERTIES_KEY, new Pair<>(
                    TableProperty.SALT_BUCKETS.getPropertyName(),
                    TableProperty.SALT_BUCKETS.getValue(tableProps)));
        }
        // TODO: Transfer TTL and MaxLookback from statement.getProps() to indexProps.
        CreateIndexStatement indexStatement = FACTORY.createIndex(indexName, FACTORY.namedTable(null,
                        statement.getDataTable(), (Double) null), indexKeyConstraint, null, null,
                        indexProps, statement.isIfNotExists(), indexType, false, 0,
                        new HashMap<>());
        // TODO: Currently index can be dropped, leaving the CDC dangling, DROP INDEX needs to
        //  protect based on CDCUtil.isACDCIndex().
        // TODO: Should we also allow PTimestamp here?
        MutationState indexMutationState;
        try {
            indexMutationState = createIndex(indexStatement, null, PDate.INSTANCE);
        }
        catch(SQLException e) {
            if (e.getErrorCode() == TABLE_ALREADY_EXIST.getErrorCode()) {
                throw new SQLExceptionInfo.Builder(TABLE_ALREADY_EXIST).setTableName(
                        statement.getCdcObjName().getName()).build().buildException();
            }
            // TODO: What about translating other index creation failures? E.g., bad TS column.
            throw e;
        }

        List<PColumn> pkColumns = dataTable.getPKColumns();
        List<ColumnDef> columnDefs = new ArrayList<>();
        List<ColumnDefInPkConstraint> pkColumnDefs = new ArrayList<>();
        // TODO: toString() on function will have an extra space at the beginning, but this may
        //  be OK as I see exactly the same with an index.
        ColumnName timeIdxCol = statement.getTimeIdxColumn() != null ?
                statement.getTimeIdxColumn() :
                FACTORY.columnName(statement.getTimeIdxFunc().toString());
        columnDefs.add(FACTORY.columnDef(timeIdxCol, PTimestamp.INSTANCE.getSqlTypeName(), false, null, false,
                PTimestamp.INSTANCE.getMaxLength(null), PTimestamp.INSTANCE.getScale(null), false,
                SortOrder.getDefault(), "", null, false));
        pkColumnDefs.add(FACTORY.columnDefInPkConstraint(timeIdxCol, SortOrder.getDefault(), false));
        for (PColumn pcol: pkColumns) {
            // TODO: Cross check with the ColumnName creation logic in createIndex (line ~1578).
            columnDefs.add(FACTORY.columnDef(FACTORY.columnName(pcol.getName().getString()),
                    pcol.getDataType().getSqlTypeName(), false, null, false, pcol.getMaxLength(),
                    pcol.getScale(), false, pcol.getSortOrder(), "", null, false));
            pkColumnDefs.add(FACTORY.columnDefInPkConstraint(FACTORY.columnName(
                    pcol.getName().getString()), pcol.getSortOrder(), pcol.isRowTimestamp()));
        }
        columnDefs.add(FACTORY.columnDef(FACTORY.columnName(QueryConstants.CDC_JSON_COL_NAME),
                PVarchar.INSTANCE.getSqlTypeName(), false, null, true, null,
                null, false, SortOrder.getDefault(), "", null, false));
        CreateTableStatement tableStatement = FACTORY.createTable(
                FACTORY.table(dataTable.getSchemaName().getString(), statement.getCdcObjName().getName()),
                statement.getProps(), columnDefs, FACTORY.primaryKey(null, pkColumnDefs),
                Collections.emptyList(), PTableType.CDC, statement.isIfNotExists(), null, null,
                statement.getBindCount(), null);
        createTableInternal(tableStatement, null, dataTable, null, null, null,
                null, null, false, null,
                null, statement.getIncludeScopes(), tableProps, commonFamilyProps);
        return indexMutationState;
=======
    /**
     * Go through all the descendent views from the child view hierarchy and find if any of the
     * descendent views extends the primary key, throw error.
     *
     * @param tableOrView view or table on which the index is being created.
     * @param config the configuration.
     * @throws SQLException if any of the descendent views extends pk or if something goes wrong
     * while querying descendent view hierarchy.
     */
    private void verifyIfDescendentViewsExtendPk(PTable tableOrView, Configuration config)
        throws SQLException {
        if (connection.getQueryServices() instanceof ConnectionlessQueryServicesImpl) {
            return;
        }
        if (connection.getQueryServices() instanceof DelegateQueryServices) {
            DelegateQueryServices services = (DelegateQueryServices) connection.getQueryServices();
            if (services.getDelegate() instanceof ConnectionlessQueryServicesImpl) {
                return;
            }
        }
        byte[] systemChildLinkTable = SchemaUtil.isNamespaceMappingEnabled(null, config) ?
            SYSTEM_CHILD_LINK_NAMESPACE_BYTES :
            SYSTEM_CHILD_LINK_NAME_BYTES;
        try (Table childLinkTable =
                     connection.getQueryServices().getTable(systemChildLinkTable)) {
            byte[] tenantId = connection.getTenantId() == null ? null
                    : connection.getTenantId().getBytes();
            byte[] schemaNameBytes = tableOrView.getSchemaName().getBytes();
            byte[] viewOrTableName = tableOrView.getTableName().getBytes();
            Pair<List<PTable>, List<TableInfo>> descViews =
                    ViewUtil.findAllDescendantViews(
                            childLinkTable,
                            config,
                            tenantId,
                            schemaNameBytes,
                            viewOrTableName,
                            HConstants.LATEST_TIMESTAMP,
                            false);
            List<PTable> legitimateChildViews = descViews.getFirst();
            int dataTableOrViewPkCols = tableOrView.getPKColumns().size();
            if (legitimateChildViews != null && legitimateChildViews.size() > 0) {
                for (PTable childView : legitimateChildViews) {
                    if (childView.getPKColumns().size() > dataTableOrViewPkCols) {
                        LOGGER.error("Creation of view index not allowed as child view {}"
                                + " extends pk", childView.getName());
                        throw new SQLExceptionInfo.Builder(
                                SQLExceptionCode
                                        .CANNOT_CREATE_INDEX_CHILD_VIEWS_EXTEND_PK)
                                .build()
                                .buildException();
                    }
                }
            }
        } catch (IOException e) {
            LOGGER.error("Error while retrieving descendent views", e);
            throw new SQLException(e);
        }
>>>>>>> 5128ad0e
    }

    public MutationState dropSequence(DropSequenceStatement statement) throws SQLException {
        Long scn = connection.getSCN();
        long timestamp = scn == null ? HConstants.LATEST_TIMESTAMP : scn;
        String schemaName = connection.getSchema() != null && statement.getSequenceName().getSchemaName() == null
                ? connection.getSchema() : statement.getSequenceName().getSchemaName();
        String sequenceName = statement.getSequenceName().getTableName();
        String tenantId = connection.getTenantId() == null ? null : connection.getTenantId().getString();
        try {
            connection.getQueryServices().dropSequence(tenantId, schemaName, sequenceName, timestamp);
        } catch (SequenceNotFoundException e) {
            if (statement.ifExists()) {
                return new MutationState(0, 0, connection);
            }
            throw e;
        }
        return new MutationState(1, 1000, connection);
    }

    public MutationState createSequence(CreateSequenceStatement statement, long startWith,
            long incrementBy, long cacheSize, long minValue, long maxValue) throws SQLException {
        Long scn = connection.getSCN();
        long timestamp = scn == null ? HConstants.LATEST_TIMESTAMP : scn;
        String tenantId =
                connection.getTenantId() == null ? null : connection.getTenantId().getString();
        String schemaName=statement.getSequenceName().getSchemaName();
        if (SchemaUtil.isNamespaceMappingEnabled(null, connection.getQueryServices().getProps())) {
            if (schemaName == null || schemaName.equals(StringUtil.EMPTY_STRING)) {
                schemaName = connection.getSchema();
            }
            if (schemaName != null) {
                FromCompiler.getResolverForSchema(schemaName, connection);
            }
        }
        return createSequence(tenantId, schemaName, statement
                .getSequenceName().getTableName(), statement.ifNotExists(), startWith, incrementBy,
                cacheSize, statement.getCycle(), minValue, maxValue, timestamp);
    }

    private MutationState createSequence(String tenantId, String schemaName, String sequenceName,
            boolean ifNotExists, long startWith, long incrementBy, long cacheSize, boolean cycle,
            long minValue, long maxValue, long timestamp) throws SQLException {
        try {
            connection.getQueryServices().createSequence(tenantId, schemaName, sequenceName,
                    startWith, incrementBy, cacheSize, minValue, maxValue, cycle, timestamp);
        } catch (SequenceAlreadyExistsException e) {
            if (ifNotExists) {
                return new MutationState(0, 0, connection);
            }
            throw e;
        }
        return new MutationState(1, 1000, connection);
    }

    public MutationState createFunction(CreateFunctionStatement stmt) throws SQLException {
        boolean wasAutoCommit = connection.getAutoCommit();
        connection.rollback();
        try {
            PFunction function = new PFunction(stmt.getFunctionInfo(), stmt.isTemporary(), stmt.isReplace());
            connection.setAutoCommit(false);
            String tenantIdStr = connection.getTenantId() == null ? null : connection.getTenantId().getString();
            List<Mutation> functionData = Lists.newArrayListWithExpectedSize(function.getFunctionArguments().size() + 1);

            List<FunctionArgument> args = function.getFunctionArguments();
            try (PreparedStatement argUpsert = connection.prepareStatement(INSERT_FUNCTION_ARGUMENT)) {
                for (int i = 0; i < args.size(); i++) {
                    FunctionArgument arg = args.get(i);
                    addFunctionArgMutation(function.getFunctionName(), arg, argUpsert, i);
                }
                functionData.addAll(connection.getMutationState().toMutations().next().getSecond());
                connection.rollback();
            }

            try (PreparedStatement functionUpsert = connection.prepareStatement(CREATE_FUNCTION)) {
                functionUpsert.setString(1, tenantIdStr);
                functionUpsert.setString(2, function.getFunctionName());
                functionUpsert.setInt(3, function.getFunctionArguments().size());
                functionUpsert.setString(4, function.getClassName());
                functionUpsert.setString(5, function.getJarPath());
                functionUpsert.setString(6, function.getReturnType());
                functionUpsert.execute();
                functionData.addAll(connection.getMutationState().toMutations(null).next().getSecond());
                connection.rollback();
            }
            MetaDataMutationResult result = connection.getQueryServices().createFunction(functionData, function, stmt.isTemporary());
            MutationCode code = result.getMutationCode();
            switch(code) {
            case FUNCTION_ALREADY_EXISTS:
                if (!function.isReplace()) {
                    throw new FunctionAlreadyExistsException(function.getFunctionName(), result
                            .getFunctions().get(0));
                } else {
                    connection.removeFunction(function.getTenantId(), function.getFunctionName(),
                            result.getMutationTime());
                    addFunctionToCache(result);
                }
            case NEWER_FUNCTION_FOUND:
                // Add function to ConnectionQueryServices so it's cached, but don't add
                // it to this connection as we can't see it.
                throw new NewerFunctionAlreadyExistsException(function.getFunctionName(), result.getFunctions().get(0));
            default:
                List<PFunction> functions = new ArrayList<PFunction>(1);
                functions.add(function);
                result = new MetaDataMutationResult(code, result.getMutationTime(), functions, true);
                if (function.isReplace()) {
                    connection.removeFunction(function.getTenantId(), function.getFunctionName(),
                            result.getMutationTime());
                }
                addFunctionToCache(result);
            }
        } finally {
            connection.setAutoCommit(wasAutoCommit);
        }
        return new MutationState(1, 1000, connection);
    }

    private static ColumnDef findColumnDefOrNull(List<ColumnDef> colDefs, ColumnName colName) {
        for (ColumnDef colDef : colDefs) {
            if (colDef.getColumnDefName().getColumnName().equals(colName.getColumnName())) {
                return colDef;
            }
        }
        return null;
    }

    private static boolean checkAndValidateRowTimestampCol(ColumnDef colDef, PrimaryKeyConstraint pkConstraint,
            boolean rowTimeStampColAlreadyFound, PTableType tableType) throws SQLException {

        ColumnName columnDefName = colDef.getColumnDefName();
        if (tableType == VIEW && (pkConstraint.getNumColumnsWithRowTimestamp() > 0 || colDef.isRowTimestamp())) {
            throw new SQLExceptionInfo.Builder(SQLExceptionCode.ROWTIMESTAMP_NOT_ALLOWED_ON_VIEW)
            .setColumnName(columnDefName.getColumnName()).build().buildException();
        }
        /*
         * For indexes we have already validated that the data table has the right kind and number of row_timestamp
         * columns. So we don't need to perform any extra validations for them.
         */
        if (tableType == TABLE) {
            boolean isColumnDeclaredRowTimestamp = colDef.isRowTimestamp() || pkConstraint.isColumnRowTimestamp(columnDefName);
            if (isColumnDeclaredRowTimestamp) {
                boolean isColumnPartOfPk = colDef.isPK() || pkConstraint.contains(columnDefName);
                // A column can be declared as ROW_TIMESTAMP only if it is part of the primary key
                if (isColumnDeclaredRowTimestamp && !isColumnPartOfPk) {
                    throw new SQLExceptionInfo.Builder(SQLExceptionCode.ROWTIMESTAMP_PK_COL_ONLY)
                    .setColumnName(columnDefName.getColumnName()).build().buildException();
                }

                // A column can be declared as ROW_TIMESTAMP only if it can be represented as a long
                PDataType dataType = colDef.getDataType();
                if (isColumnDeclaredRowTimestamp && (dataType != PLong.INSTANCE && dataType != PUnsignedLong.INSTANCE && !dataType.isCoercibleTo(PTimestamp.INSTANCE))) {
                    throw new SQLExceptionInfo.Builder(SQLExceptionCode.ROWTIMESTAMP_COL_INVALID_TYPE)
                    .setColumnName(columnDefName.getColumnName()).build().buildException();
                }

                // Only one column can be declared as a ROW_TIMESTAMP column
                if (rowTimeStampColAlreadyFound && isColumnDeclaredRowTimestamp) {
                    throw new SQLExceptionInfo.Builder(SQLExceptionCode.ROWTIMESTAMP_ONE_PK_COL_ONLY)
                    .setColumnName(columnDefName.getColumnName()).build().buildException();
                }
                return true;
            }
        }
        return false;
    }
    
    /**
     * While adding or dropping columns we write a cell to the SYSTEM.MUTEX table with the rowkey of the
     * physical table to prevent conflicting concurrent modifications. For eg two client adding a column
     * with the same name but different datatype, or once client dropping a column on a base table
     * while another client creating a view or view index that requires the dropped column
     */
    private boolean writeCell(String tenantId, String schemaName, String tableName, String columnName)
            throws SQLException {
        return connection.getQueryServices().writeMutexCell(tenantId, schemaName, tableName, columnName, null);
    }

    /**
     * Remove the cell that was written to to the SYSTEM.MUTEX table with the rowkey of the physical table
     */
    private void deleteCell(String tenantId, String schemaName, String tableName, String columnName)
            throws SQLException {
        connection.getQueryServices().deleteMutexCell(tenantId, schemaName, tableName, columnName, null);
    }

    /**
     *
     * Populate the properties for each column family referenced in the create table statement
     * @param familyNames column families referenced in the create table statement
     * @param commonFamilyProps properties common to all column families
     * @param statement create table statement
     * @param defaultFamilyName the default column family name
     * @param isLocalIndex true if in the create local index path
     * @param familyPropList list containing pairs of column families and their corresponding properties
     * @throws SQLException
     */
    private void populateFamilyPropsList(Map<String, PName> familyNames, Map<String,Object> commonFamilyProps,
            CreateTableStatement statement, String defaultFamilyName, boolean isLocalIndex,
            final List<Pair<byte[],Map<String,Object>>> familyPropList) throws SQLException {
        for (PName familyName : familyNames.values()) {
            String fam = familyName.getString();
            Collection<Pair<String, Object>> propsForCF =
                    statement.getProps().get(IndexUtil.getActualColumnFamilyName(fam));
            // No specific properties for this column family, so add the common family properties
            if (propsForCF.isEmpty()) {
                familyPropList.add(new Pair<>(familyName.getBytes(),commonFamilyProps));
            } else {
                Map<String,Object> combinedFamilyProps = Maps.newHashMapWithExpectedSize(propsForCF.size() + commonFamilyProps.size());
                combinedFamilyProps.putAll(commonFamilyProps);
                for (Pair<String,Object> prop : propsForCF) {
                    // Don't allow specifying column families for TTL, KEEP_DELETED_CELLS and REPLICATION_SCOPE.
                    // These properties can only be applied for all column families of a table and can't be column family specific.
                    // See PHOENIX-3955
                    if (!fam.equals(QueryConstants.ALL_FAMILY_PROPERTIES_KEY) && MetaDataUtil.propertyNotAllowedToBeOutOfSync(prop.getFirst())) {
                        throw new SQLExceptionInfo.Builder(SQLExceptionCode.COLUMN_FAMILY_NOT_ALLOWED_FOR_PROPERTY)
                                .setMessage("Property: " + prop.getFirst())
                                .build()
                                .buildException();
                    }
                    combinedFamilyProps.put(prop.getFirst(), prop.getSecond());
                }
                familyPropList.add(new Pair<>(familyName.getBytes(),combinedFamilyProps));
            }
        }

        if (familyNames.isEmpty()) {
            // If there are no family names, use the default column family name. This also takes care of the case when
            // the table ddl has only PK cols present (which means familyNames is empty).
            byte[] cf =
                    defaultFamilyName == null ? (!isLocalIndex? QueryConstants.DEFAULT_COLUMN_FAMILY_BYTES
                            : QueryConstants.DEFAULT_LOCAL_INDEX_COLUMN_FAMILY_BYTES)
                            : Bytes.toBytes(defaultFamilyName);
            familyPropList.add(new Pair<>(cf, commonFamilyProps));
        }
    }

    private PTable createTableInternal(CreateTableStatement statement, byte[][] splits,
                                       final PTable parent, String viewStatement, ViewType viewType, PDataType viewIndexIdType,
                                       final byte[][] viewColumnConstants, final BitSet isViewColumnReferenced, boolean allocateIndexId,
                                       IndexType indexType, Date asyncCreatedDate,
                                       Set<PTable.CDCChangeScope> cdcIncludeScopes,
                                       Map<String, Object> tableProps,
                                       Map<String, Object> commonFamilyProps) throws SQLException {
        final PTableType tableType = statement.getTableType();
        boolean wasAutoCommit = connection.getAutoCommit();
        TableName tableNameNode = null;
        boolean allowSystemCatalogRollback =
                connection.getQueryServices().getProps().getBoolean(
                    QueryServices.ALLOW_SPLITTABLE_SYSTEM_CATALOG_ROLLBACK,
                    QueryServicesOptions.DEFAULT_ALLOW_SPLITTABLE_SYSTEM_CATALOG_ROLLBACK);
        Set<String> acquiredColumnMutexSet = Sets.newHashSetWithExpectedSize(3);
        String parentPhysicalName =
                (parent!=null &&  parent.getPhysicalName()!=null) ? parent.getPhysicalName().getString() : null;
        String parentPhysicalSchemaName = parentPhysicalName!=null ?
                SchemaUtil.getSchemaNameFromFullName(parentPhysicalName) : null;
        String parentPhysicalTableName = parentPhysicalName!=null ?
                SchemaUtil.getTableNameFromFullName(parentPhysicalName) : null;
        connection.rollback();
        try {
            connection.setAutoCommit(false);
            List<Mutation> tableMetaData = Lists.newArrayListWithExpectedSize(statement.getColumnDefs().size() + 3);

            tableNameNode = statement.getTableName();
            final String schemaName = connection.getSchema() != null && tableNameNode.getSchemaName() == null ? connection.getSchema() : tableNameNode.getSchemaName();
            final String tableName = tableNameNode.getTableName();
            String parentTableName = null;
            PName tenantId = connection.getTenantId();
            String tenantIdStr = tenantId == null ? null : tenantId.getString();
            Long scn = connection.getSCN();
            long clientTimeStamp = scn == null ? HConstants.LATEST_TIMESTAMP : scn;
            boolean multiTenant = false;
            boolean storeNulls = false;
            TransactionFactory.Provider transactionProvider = (parent!= null) ? parent.getTransactionProvider() : null;
            Integer saltBucketNum = null;
            String defaultFamilyName = null;
            boolean isImmutableRows = false;
            boolean isAppendOnlySchema = false;
            List<PName> physicalNames = Collections.emptyList();
            boolean addSaltColumn = false;
            boolean rowKeyOrderOptimizable = true;
            Long timestamp = null;
            boolean isNamespaceMapped = parent == null
                    ? SchemaUtil.isNamespaceMappingEnabled(tableType, connection.getQueryServices().getProps())
                    : parent.isNamespaceMapped();
            boolean isLocalIndex = indexType == IndexType.LOCAL;
            QualifierEncodingScheme encodingScheme = NON_ENCODED_QUALIFIERS;
            ImmutableStorageScheme immutableStorageScheme = ONE_CELL_PER_COLUMN;
            int baseTableColumnCount =
                    tableType == PTableType.VIEW ? parent.getColumns().size()
                            : QueryConstants.BASE_TABLE_BASE_COLUMN_COUNT;

            Long phoenixTTL = PHOENIX_TTL_NOT_DEFINED;
            Long phoenixTTLHighWaterMark = MIN_PHOENIX_TTL_HWM;
            Long phoenixTTLProp = (Long) TableProperty.PHOENIX_TTL.getValue(tableProps);;

            // Validate PHOENIX_TTL prop value if set
            if (phoenixTTLProp != null) {
                if (phoenixTTLProp < 0) {
                    throw new SQLExceptionInfo.Builder(SQLExceptionCode.ILLEGAL_DATA)
                            .setMessage(String.format("entity = %s, PHOENIX_TTL value should be > 0", tableName ))
                            .build()
                            .buildException();
                }

                // TODO: PHOENIX_TABLE_TTL
                if (tableType == VIEW  && parentPhysicalName != null) {
                    TableDescriptor desc = connection.getQueryServices().getTableDescriptor(
                        parentPhysicalName.getBytes(StandardCharsets.UTF_8));
                    if (desc != null) {
                        Integer tableTTLProp = desc.getColumnFamily(SchemaUtil.getEmptyColumnFamily(parent)).getTimeToLive();
                        if ((tableTTLProp != null) && (tableTTLProp != HConstants.FOREVER)) {
                            throw new SQLExceptionInfo.Builder(SQLExceptionCode.CANNOT_SET_OR_ALTER_PHOENIX_TTL_FOR_TABLE_WITH_TTL)
                                    .setMessage(String.format("table = %s, view = %s", parentPhysicalName, tableName ))
                                    .build()
                                    .buildException();
                        }
                    }
                }

                // Cannot set PHOENIX_TTL if parent has already defined it.
                if (tableType == VIEW  && parent != null && parent.getPhoenixTTL() != PHOENIX_TTL_NOT_DEFINED) {
                    throw new SQLExceptionInfo.Builder(
                            SQLExceptionCode.CANNOT_SET_OR_ALTER_PHOENIX_TTL)
                            .setSchemaName(schemaName).setTableName(tableName).build().buildException();
                }

                if (tableType != VIEW) {
                    throw new SQLExceptionInfo.Builder(SQLExceptionCode.PHOENIX_TTL_SUPPORTED_FOR_VIEWS_ONLY)
                            .setSchemaName(schemaName)
                            .setTableName(tableName)
                            .build()
                            .buildException();
                }
            }

            Boolean isChangeDetectionEnabledProp =
                (Boolean) TableProperty.CHANGE_DETECTION_ENABLED.getValue(tableProps);
            verifyChangeDetectionTableType(tableType, isChangeDetectionEnabledProp);

            String schemaVersion = (String) TableProperty.SCHEMA_VERSION.getValue(tableProps);
            String streamingTopicName = (String) TableProperty.STREAMING_TOPIC_NAME.getValue(tableProps);
            String cdcIncludeScopesStr = cdcIncludeScopes == null ? null :
                    CDCUtil.makeChangeScopeStringFromEnums(cdcIncludeScopes);

            if (parent != null && tableType == PTableType.INDEX) {
                timestamp = TransactionUtil.getTableTimestamp(connection, transactionProvider != null, transactionProvider);
                isImmutableRows = parent.isImmutableRows();
                isAppendOnlySchema = parent.isAppendOnlySchema();
                phoenixTTL = parent.getPhoenixTTL();

                // Index on view
                // TODO: Can we support a multi-tenant index directly on a multi-tenant
                // table instead of only a view? We don't have anywhere to put the link
                // from the table to the index, though.
                if (isLocalIndex || (parent.getType() == PTableType.VIEW && parent.getViewType() != ViewType.MAPPED)) {
                    PName physicalName = parent.getPhysicalName();

                    saltBucketNum = parent.getBucketNum();
                    addSaltColumn = (saltBucketNum != null && !isLocalIndex);
                    defaultFamilyName = parent.getDefaultFamilyName() == null ? null : parent.getDefaultFamilyName().getString();
                    if (isLocalIndex) {
                        defaultFamilyName =
                                parent.getDefaultFamilyName() == null ? QueryConstants.DEFAULT_LOCAL_INDEX_COLUMN_FAMILY
                                        : IndexUtil.getLocalIndexColumnFamily(parent.getDefaultFamilyName().getString());
                        saltBucketNum = null;
                        // Set physical name of local index table
                        physicalNames = Collections.singletonList(PNameFactory.newName(physicalName.getBytes()));
                    } else {
                        defaultFamilyName = parent.getDefaultFamilyName() == null ? QueryConstants.DEFAULT_COLUMN_FAMILY : parent.getDefaultFamilyName().getString();
                        // Set physical name of view index table
                        // Parent is a view and this is an index so we need to get _IDX_+logical name of base table.
                        // parent.getPhysicalName is Schema.Physical of base and we can't use it since the _IDX_ table is logical name of the base.
                        // parent.getName is the view name. parent.getBaseTableLogicalName is the logical name of the base table
                        PName parentName = parent.getBaseTableLogicalName();
                        physicalNames = Collections.singletonList(PNameFactory.newName(MetaDataUtil.getViewIndexPhysicalName(parentName, isNamespaceMapped)));
                    }
                }

                multiTenant = parent.isMultiTenant();
                storeNulls = parent.getStoreNulls();
                parentTableName = parent.getTableName().getString();
                // Pass through data table sequence number so we can check it hasn't changed
                try (PreparedStatement incrementStatement = connection.prepareStatement(INCREMENT_SEQ_NUM)) {
                    incrementStatement.setString(1, tenantIdStr);
                    incrementStatement.setString(2, schemaName);
                    incrementStatement.setString(3, parentTableName);
                    incrementStatement.setLong(4, parent.getSequenceNumber());
                    incrementStatement.execute();
                    // Get list of mutations and add to table meta data that will be passed to server
                    // to guarantee order. This row will always end up last
                    tableMetaData.addAll(connection.getMutationState().toMutations(timestamp).next().getSecond());
                    connection.rollback();
                }

                // Add row linking from data table row to index table row
                try (PreparedStatement linkStatement = connection.prepareStatement(CREATE_LINK)) {
                    linkStatement.setString(1, tenantIdStr);
                    linkStatement.setString(2, schemaName);
                    linkStatement.setString(3, parentTableName);
                    linkStatement.setString(4, tableName);
                    linkStatement.setByte(5, LinkType.INDEX_TABLE.getSerializedValue());
                    linkStatement.setLong(6, parent.getSequenceNumber());
                    linkStatement.setString(7, PTableType.INDEX.getSerializedValue());
                    linkStatement.execute();
                }

                // Add row linking index table to parent table for indexes on views
                if (parent.getType() == PTableType.VIEW) {
                    try (PreparedStatement linkStatement = connection.prepareStatement(CREATE_VIEW_INDEX_PARENT_LINK)) {
                        linkStatement.setString(1, tenantIdStr);
                        linkStatement.setString(2, schemaName);
                        linkStatement.setString(3, tableName);
                        linkStatement.setString(4, parent.getName().getString());
                        linkStatement.setByte(5, LinkType.VIEW_INDEX_PARENT_TABLE.getSerializedValue());
                        linkStatement.execute();
                    }
                }
            }

            PrimaryKeyConstraint pkConstraint = statement.getPrimaryKeyConstraint();
            String pkName = null;
            List<Pair<ColumnName,SortOrder>> pkColumnsNames = Collections.<Pair<ColumnName,SortOrder>>emptyList();
            Iterator<Pair<ColumnName,SortOrder>> pkColumnsIterator = Collections.emptyIterator();
            if (pkConstraint != null) {
                pkColumnsNames = pkConstraint.getColumnNames();
                pkColumnsIterator = pkColumnsNames.iterator();
                pkName = pkConstraint.getName();
            }

            // Although unusual, it's possible to set a mapped VIEW as having immutable rows.
            // This tells Phoenix that you're managing the index maintenance yourself.
            if (tableType != PTableType.INDEX && (tableType != PTableType.VIEW || viewType == ViewType.MAPPED)) {
            	// TODO remove TableProperty.IMMUTABLE_ROWS at the next major release
            	Boolean isImmutableRowsProp = statement.immutableRows()!=null? statement.immutableRows() :
            		(Boolean) TableProperty.IMMUTABLE_ROWS.getValue(tableProps);
                if (isImmutableRowsProp == null) {
                    isImmutableRows = connection.getQueryServices().getProps().getBoolean(QueryServices.IMMUTABLE_ROWS_ATTRIB, QueryServicesOptions.DEFAULT_IMMUTABLE_ROWS);
                } else {
                    isImmutableRows = isImmutableRowsProp;
                }
            }
            if (tableType == PTableType.TABLE) {
                Boolean isAppendOnlySchemaProp = (Boolean) TableProperty.APPEND_ONLY_SCHEMA.getValue(tableProps);
                isAppendOnlySchema = isAppendOnlySchemaProp!=null ? isAppendOnlySchemaProp : false;
            }

            // Can't set any of these on views or shared indexes on views
            if (tableType != PTableType.VIEW && !allocateIndexId) {
                saltBucketNum = (Integer) TableProperty.SALT_BUCKETS.getValue(tableProps);
                if (saltBucketNum != null) {
                    if (saltBucketNum < 0 || saltBucketNum > SaltingUtil.MAX_BUCKET_NUM) {
                        throw new SQLExceptionInfo.Builder(SQLExceptionCode.INVALID_BUCKET_NUM).build().buildException();
                    }
                }
                // Salt the index table if the data table is salted
                if (saltBucketNum == null) {
                    if (parent != null) {
                        saltBucketNum = parent.getBucketNum();
                    }
                } else if (saltBucketNum.intValue() == 0) {
                    saltBucketNum = null; // Provides a way for an index to not be salted if its data table is salted
                }
                addSaltColumn = (saltBucketNum != null);
            }

            // Can't set MULTI_TENANT or DEFAULT_COLUMN_FAMILY_NAME on an INDEX or a non mapped VIEW
            if (tableType != PTableType.INDEX && (tableType != PTableType.VIEW || viewType == ViewType.MAPPED)) {
                Boolean multiTenantProp = (Boolean) tableProps.get(PhoenixDatabaseMetaData.MULTI_TENANT);
                multiTenant = Boolean.TRUE.equals(multiTenantProp);
                defaultFamilyName = (String)TableProperty.DEFAULT_COLUMN_FAMILY.getValue(tableProps);
            }

            boolean disableWAL = false;
            Boolean disableWALProp = (Boolean) TableProperty.DISABLE_WAL.getValue(tableProps);
            if (disableWALProp != null) {
                disableWAL = disableWALProp;
            }
            long updateCacheFrequency = (Long) ConnectionProperty.UPDATE_CACHE_FREQUENCY.getValue(
                    connection.getQueryServices().getProps().get(
                            QueryServices.DEFAULT_UPDATE_CACHE_FREQUENCY_ATRRIB));
            if (tableType == PTableType.INDEX && parent != null) {
                updateCacheFrequency = parent.getUpdateCacheFrequency();
            }
            Long updateCacheFrequencyProp = (Long) TableProperty.UPDATE_CACHE_FREQUENCY.getValue(tableProps);
            if (tableType != PTableType.INDEX && updateCacheFrequencyProp != null) {
                updateCacheFrequency = updateCacheFrequencyProp;
            }

            String physicalTableName = (String) TableProperty.PHYSICAL_TABLE_NAME.getValue(tableProps);
            String autoPartitionSeq = (String) TableProperty.AUTO_PARTITION_SEQ.getValue(tableProps);
            Long guidePostsWidth = (Long) TableProperty.GUIDE_POSTS_WIDTH.getValue(tableProps);

            // We only allow setting guide post width for a base table
            if (guidePostsWidth != null && tableType != PTableType.TABLE) {
                throw new SQLExceptionInfo.Builder(SQLExceptionCode.CANNOT_SET_GUIDE_POST_WIDTH)
                        .setSchemaName(schemaName).setTableName(tableName).build().buildException();
            }

            Boolean storeNullsProp = (Boolean) TableProperty.STORE_NULLS.getValue(tableProps);
            if (storeNullsProp == null) {
                if (parent == null) {
                    storeNulls = connection.getQueryServices().getProps().getBoolean(
                                    QueryServices.DEFAULT_STORE_NULLS_ATTRIB,
                                    QueryServicesOptions.DEFAULT_STORE_NULLS);
                    tableProps.put(PhoenixDatabaseMetaData.STORE_NULLS, Boolean.valueOf(storeNulls));
                }
            } else {
                storeNulls = storeNullsProp;
            }
            Boolean transactionalProp = (Boolean) TableProperty.TRANSACTIONAL.getValue(tableProps);
            TransactionFactory.Provider transactionProviderProp = (TransactionFactory.Provider) TableProperty.TRANSACTION_PROVIDER.getValue(tableProps);
            if ((transactionalProp != null || transactionProviderProp != null) && parent != null) {
                throw new SQLExceptionInfo.Builder(SQLExceptionCode.ONLY_TABLE_MAY_BE_DECLARED_TRANSACTIONAL)
                .setSchemaName(schemaName).setTableName(tableName)
                .build().buildException();
            }
            if (parent == null) {
                boolean transactional;
                if (transactionProviderProp != null) {
                    transactional = true;
                } else if (transactionalProp == null) {
                    transactional = connection.getQueryServices().getProps().getBoolean(
                                    QueryServices.DEFAULT_TABLE_ISTRANSACTIONAL_ATTRIB,
                                    QueryServicesOptions.DEFAULT_TABLE_ISTRANSACTIONAL);
                } else {
                    transactional = transactionalProp;
                }
                if (transactional) {
                    if (transactionProviderProp == null) {
                        transactionProvider = (TransactionFactory.Provider)TableProperty.TRANSACTION_PROVIDER.getValue(
                                connection.getQueryServices().getProps().get(
                                        QueryServices.DEFAULT_TRANSACTION_PROVIDER_ATTRIB,
                                        QueryServicesOptions.DEFAULT_TRANSACTION_PROVIDER));
                    } else {
                        transactionProvider = transactionProviderProp;
                    }
                }
            }
            boolean transactionsEnabled = connection.getQueryServices().getProps().getBoolean(
                                            QueryServices.TRANSACTIONS_ENABLED,
                                            QueryServicesOptions.DEFAULT_TRANSACTIONS_ENABLED);
            // can't create a transactional table if transactions are not enabled
            if (!transactionsEnabled && transactionProvider != null) {
                throw new SQLExceptionInfo.Builder(SQLExceptionCode.CANNOT_CREATE_TXN_TABLE_IF_TXNS_DISABLED)
                .setSchemaName(schemaName).setTableName(tableName)
                .build().buildException();
            }
            // can't create a transactional table if it has a row timestamp column
            if (pkConstraint.getNumColumnsWithRowTimestamp() > 0 && transactionProvider != null) {
                throw new SQLExceptionInfo.Builder(SQLExceptionCode.CANNOT_CREATE_TXN_TABLE_WITH_ROW_TIMESTAMP)
                .setSchemaName(schemaName).setTableName(tableName)
                .build().buildException();
            }
            if (TableProperty.TTL.getValue(commonFamilyProps) != null 
                    && transactionProvider != null 
                    && transactionProvider.getTransactionProvider().isUnsupported(PhoenixTransactionProvider.Feature.SET_TTL)) {
                throw new SQLExceptionInfo.Builder(PhoenixTransactionProvider.Feature.SET_TTL.getCode())
                .setMessage(transactionProvider.name())
                .setSchemaName(schemaName)
                .setTableName(tableName)
                .build()
                .buildException();
            }

            // Put potentially inferred value into tableProps as it's used by the createTable call below
            // to determine which coprocessors to install on the new table.
            tableProps.put(PhoenixDatabaseMetaData.TRANSACTION_PROVIDER, transactionProvider);
            if (transactionProvider != null) {
                // If TTL set, use transaction context TTL property name instead
                // Note: After PHOENIX-6627, is PhoenixTransactionContext.PROPERTY_TTL still useful?
                Object ttl = commonFamilyProps.remove(ColumnFamilyDescriptorBuilder.TTL);
                if (ttl != null) {
                    commonFamilyProps.put(PhoenixTransactionContext.PROPERTY_TTL, ttl);
                }
            }

            Boolean useStatsForParallelizationProp =
                    (Boolean) TableProperty.USE_STATS_FOR_PARALLELIZATION.getValue(tableProps);

            boolean sharedTable = statement.getTableType() == PTableType.VIEW || allocateIndexId;
            if (transactionProvider != null) {
                // We turn on storeNulls for transactional tables for compatibility. This was required
                // when Tephra was a supported txn engine option. After PHOENIX-6627, this may no longer
                // be necessary.
                // Tephra would have converted normal delete markers on the server which could mess up
                // our secondary index code as the changes get committed prior to the
                // maintenance code being able to see the prior state to update the rows correctly.
                // A future tnx engine might do the same?
                if (Boolean.FALSE.equals(storeNullsProp)) {
                    throw new SQLExceptionInfo.Builder(SQLExceptionCode.STORE_NULLS_MUST_BE_TRUE_FOR_TRANSACTIONAL)
                    .setSchemaName(schemaName).setTableName(tableName)
                    .build().buildException();
                }
                storeNulls = true;
                tableProps.put(PhoenixDatabaseMetaData.STORE_NULLS, Boolean.TRUE);

                if (!sharedTable) {
                    Integer maxVersionsProp = (Integer) commonFamilyProps.get(HConstants.VERSIONS);
                    if (maxVersionsProp == null) {
                        if (parent != null) {
                            TableDescriptor desc = connection.getQueryServices().getTableDescriptor(parent.getPhysicalName().getBytes());
                            if (desc != null) {
                                maxVersionsProp = desc.getColumnFamily(SchemaUtil.getEmptyColumnFamily(parent)).getMaxVersions();
                            }
                        }
                        if (maxVersionsProp == null) {
                            maxVersionsProp = connection.getQueryServices().getProps().getInt(
                                    QueryServices.MAX_VERSIONS_TRANSACTIONAL_ATTRIB,
                                    QueryServicesOptions.DEFAULT_MAX_VERSIONS_TRANSACTIONAL);
                        }
                        commonFamilyProps.put(HConstants.VERSIONS, maxVersionsProp);
                    }
                }
            }
            timestamp = timestamp==null ? TransactionUtil.getTableTimestamp(connection, transactionProvider != null, transactionProvider) : timestamp;

            // Delay this check as it is supported to have IMMUTABLE_ROWS and SALT_BUCKETS defined on views
            if (sharedTable) {
                if (tableProps.get(PhoenixDatabaseMetaData.DEFAULT_COLUMN_FAMILY_NAME) != null) {
                    throw new SQLExceptionInfo.Builder(SQLExceptionCode.DEFAULT_COLUMN_FAMILY_ON_SHARED_TABLE)
                    .setSchemaName(schemaName).setTableName(tableName)
                    .build().buildException();
                }
                if (SchemaUtil.hasHTableDescriptorProps(tableProps)) {
                    throw new SQLExceptionInfo.Builder(SQLExceptionCode.VIEW_WITH_PROPERTIES).build()
                            .buildException();
                }
            }

            List<ColumnDef> colDefs = statement.getColumnDefs();
            LinkedHashMap<PColumn,PColumn> columns;
            LinkedHashSet<PColumn> pkColumns;

            if (tenantId != null && !sharedTable) {
                throw new SQLExceptionInfo.Builder(SQLExceptionCode.CANNOT_CREATE_TENANT_SPECIFIC_TABLE)
                    .setSchemaName(schemaName).setTableName(tableName).build().buildException();
            }
            if (autoPartitionSeq!=null) {
                int autoPartitionColIndex = multiTenant ? 1 : 0;
                PDataType dataType = colDefs.get(autoPartitionColIndex).getDataType();
                if (!PLong.INSTANCE.isCastableTo(dataType)) {
                    throw new SQLExceptionInfo.Builder(SQLExceptionCode.SEQUENCE_NOT_CASTABLE_TO_AUTO_PARTITION_ID_COLUMN)
                    .setSchemaName(schemaName).setTableName(tableName).build().buildException();
                }
            }

            if (tableType == PTableType.VIEW) {
                physicalNames = Collections.singletonList(PNameFactory.newName(parent.getPhysicalName().getString()));
                if (viewType == ViewType.MAPPED) {
                    columns = Maps.newLinkedHashMap();
                    pkColumns = newLinkedHashSetWithExpectedSize(colDefs.size());
                } else {
                    // Propagate property values to VIEW.
                    // TODO: formalize the known set of these properties
                    // Manually transfer the ROW_KEY_ORDER_OPTIMIZABLE_BYTES from parent as we don't
                    // want to add this hacky flag to the schema (see PHOENIX-2067).
                    rowKeyOrderOptimizable = parent.rowKeyOrderOptimizable();
                    if (rowKeyOrderOptimizable) {
                        UpgradeUtil.addRowKeyOrderOptimizableCell(tableMetaData, SchemaUtil.getTableKey(tenantIdStr, schemaName, tableName), clientTimeStamp);
                    }
                    multiTenant = parent.isMultiTenant();
                    saltBucketNum = parent.getBucketNum();
                    isAppendOnlySchema = parent.isAppendOnlySchema();
                    isImmutableRows = parent.isImmutableRows();
                    if (updateCacheFrequencyProp == null) {
                        // set to the parent value if the property is not set on the view
                        updateCacheFrequency = parent.getUpdateCacheFrequency();
                    }

                    phoenixTTL = phoenixTTLProp == null ? parent.getPhoenixTTL() : phoenixTTLProp;

                    disableWAL = (disableWALProp == null ? parent.isWALDisabled() : disableWALProp);
                    defaultFamilyName = parent.getDefaultFamilyName() == null ? null : parent.getDefaultFamilyName().getString();
                    // TODO PHOENIX-4766 Add an options to stop sending parent metadata when creating views
                    List<PColumn> allColumns = parent.getColumns();
                    if (saltBucketNum != null) { // Don't include salt column in columns, as it should not have it when created
                        allColumns = allColumns.subList(1, allColumns.size());
                    }
                    columns = new LinkedHashMap<PColumn,PColumn>(allColumns.size() + colDefs.size());
                    for (PColumn column : allColumns) {
                        columns.put(column, column);
                    }
                    pkColumns = newLinkedHashSet(parent.getPKColumns());

                    // Add row linking view to its parent 
                    try (PreparedStatement linkStatement = connection.prepareStatement(CREATE_VIEW_LINK)) {
                        linkStatement.setString(1, tenantIdStr);
                        linkStatement.setString(2, schemaName);
                        linkStatement.setString(3, tableName);
                        linkStatement.setString(4, parent.getName().getString());
                        linkStatement.setByte(5, LinkType.PARENT_TABLE.getSerializedValue());
                        linkStatement.setString(6, parent.getTenantId() == null ? null : parent.getTenantId().getString());
                        linkStatement.execute();
                    }
                    // Add row linking parent to view
                    // TODO From 4.16 write the child links to SYSTEM.CHILD_LINK directly
                    try (PreparedStatement linkStatement = connection.prepareStatement(CREATE_CHILD_LINK)) {
                        linkStatement.setString(1, parent.getTenantId() == null ? null : parent.getTenantId().getString());
                        linkStatement.setString(2, parent.getSchemaName() == null ? null : parent.getSchemaName().getString());
                        linkStatement.setString(3, parent.getTableName().getString());
                        linkStatement.setString(4, tenantIdStr);
                        linkStatement.setString(5, SchemaUtil.getTableName(schemaName, tableName));
                        linkStatement.setByte(6, LinkType.CHILD_TABLE.getSerializedValue());
                        linkStatement.execute();
                    }
                }
            } else {
                columns = new LinkedHashMap<PColumn,PColumn>(colDefs.size());
                pkColumns = newLinkedHashSetWithExpectedSize(colDefs.size() + 1); // in case salted
            }
            
            // Don't add link for mapped view, as it just points back to itself and causes the drop to
            // fail because it looks like there's always a view associated with it.
            if (!physicalNames.isEmpty()) {
                // Upsert physical name for mapped view only if the full physical table name is different than the full table name
                // Otherwise, we end up with a self-referencing link and then cannot ever drop the view.
                if (viewType != ViewType.MAPPED
                    || (!physicalNames.get(0).getString().equals(SchemaUtil.getTableName(schemaName, tableName))
                    && !physicalNames.get(0).getString().equals(SchemaUtil.getPhysicalHBaseTableName(
                        schemaName, tableName, isNamespaceMapped).getString()))) {
                    // Add row linking from data table row to physical table row
                    try (PreparedStatement linkStatement = connection.prepareStatement(CREATE_LINK)) {
                        for (PName physicalName : physicalNames) {
                            linkStatement.setString(1, tenantIdStr);
                            linkStatement.setString(2, schemaName);
                            linkStatement.setString(3, tableName);
                            linkStatement.setString(4, physicalName.getString());
                            linkStatement.setByte(5, LinkType.PHYSICAL_TABLE.getSerializedValue());
                            if (tableType == PTableType.VIEW) {
                                if (parent.getType() == PTableType.TABLE) {
                                    linkStatement.setString(4, SchemaUtil.getTableName(parent.getSchemaName().getString(), parent.getTableName().getString()));
                                    linkStatement.setLong(6, parent.getSequenceNumber());
                                } else { //This is a grandchild view, find the physical base table
                                    PTable logicalTable = connection.getTable(new PTableKey(null, SchemaUtil.replaceNamespaceSeparator(physicalName)));
                                    linkStatement.setString(4, SchemaUtil.getTableName(logicalTable.getSchemaName().getString(), logicalTable.getTableName().getString()));
                                    linkStatement.setLong(6, logicalTable.getSequenceNumber());
                                }
                                // Set link to logical name
                                linkStatement.setString(7, null);
                            } else {
                                linkStatement.setLong(6, parent.getSequenceNumber());
                                linkStatement.setString(7, PTableType.INDEX.getSerializedValue());
                            }
                            linkStatement.execute();
                        }
                    }
                    tableMetaData.addAll(connection.getMutationState().toMutations(timestamp).next().getSecond());
                    connection.rollback();
                }
            }

            Map<String, PName> familyNames = Maps.newLinkedHashMap();
            boolean rowTimeStampColumnAlreadyFound = false;
            int positionOffset = columns.size();
            if (saltBucketNum != null) {
                positionOffset++;
                if (addSaltColumn) {
                    pkColumns.add(SaltingUtil.SALTING_COLUMN);
                }
            }
            int pkPositionOffset = pkColumns.size();
            int position = positionOffset;
            EncodedCQCounter cqCounter = NULL_COUNTER;
            Map<String, Integer> changedCqCounters = new HashMap<>(colDefs.size());
            // Check for duplicate column qualifiers
            Map<String, Set<Integer>> inputCqCounters = new HashMap<>();
            PTable viewPhysicalTable = null;
            if (tableType == PTableType.VIEW) {
                /*
                 * We can't control what column qualifiers are used in HTable mapped to Phoenix views. So we are not
                 * able to encode column names.
                 */  
                if (viewType != MAPPED) {
                    /*
                     * For regular phoenix views, use the storage scheme of the physical table since they all share the
                     * the same HTable. Views always use the base table's column qualifier counter for doling out
                     * encoded column qualifier.
                     */
                    viewPhysicalTable = PhoenixRuntime.getTable(connection, physicalNames.get(0).getString());
                    immutableStorageScheme = viewPhysicalTable.getImmutableStorageScheme();
                    encodingScheme = viewPhysicalTable.getEncodingScheme();
					if (EncodedColumnsUtil.usesEncodedColumnNames(viewPhysicalTable)) {
                        cqCounter  = viewPhysicalTable.getEncodedCQCounter();
                    }
                }
            }
            // System tables have hard-coded column qualifiers. So we can't use column encoding for them.
            else if (!SchemaUtil.isSystemTable(Bytes.toBytes(SchemaUtil.getTableName(schemaName, tableName)))|| SchemaUtil.isLogTable(schemaName, tableName)) {
                /*
                 * Indexes inherit the storage scheme of the parent data tables. Otherwise, we always attempt to 
                 * create tables with encoded column names. 
                 * 
                 * Also of note is the case with shared indexes i.e. local indexes and view indexes. In these cases, 
                 * column qualifiers for covered columns don't have to be unique because rows of the logical indexes are 
                 * partitioned by the virtue of indexId present in the row key. As such, different shared indexes can use
                 * potentially overlapping column qualifiers.
                 * 
                 */
                if (parent != null) {
                    Byte encodingSchemeSerializedByte = (Byte) TableProperty.COLUMN_ENCODED_BYTES.getValue(tableProps);
                    // Table has encoding scheme defined
                    if (encodingSchemeSerializedByte != null) {
                        encodingScheme = getEncodingScheme(tableProps, schemaName, tableName, transactionProvider);
                    } else {
                        encodingScheme = parent.getEncodingScheme();
                    }

                    ImmutableStorageScheme immutableStorageSchemeProp = (ImmutableStorageScheme) TableProperty.IMMUTABLE_STORAGE_SCHEME.getValue(tableProps);
                    if (immutableStorageSchemeProp == null) {
                        immutableStorageScheme = parent.getImmutableStorageScheme();
                    } else {
                        checkImmutableStorageSchemeForIndex(immutableStorageSchemeProp, schemaName, tableName, transactionProvider);
                        immutableStorageScheme = immutableStorageSchemeProp;
                    }

                    if (immutableStorageScheme == SINGLE_CELL_ARRAY_WITH_OFFSETS) {
                        if (encodingScheme == NON_ENCODED_QUALIFIERS) {
                            if (encodingSchemeSerializedByte != null) {
                                // encoding scheme is set as non-encoded on purpose, so we should fail
                                throw new SQLExceptionInfo.Builder(SQLExceptionCode.INVALID_IMMUTABLE_STORAGE_SCHEME_AND_COLUMN_QUALIFIER_BYTES)
                                        .setSchemaName(schemaName).setTableName(tableName).build().buildException();
                            } else {
                                // encoding scheme is inherited from parent but it is not compatible with Single Cell.
                                encodingScheme =
                                        QualifierEncodingScheme.fromSerializedValue(
                                                (byte) QueryServicesOptions.DEFAULT_COLUMN_ENCODED_BYTES);
                            }
                        }
                    }

                    if (parent.getImmutableStorageScheme() == SINGLE_CELL_ARRAY_WITH_OFFSETS && immutableStorageScheme == ONE_CELL_PER_COLUMN) {
                        throw new SQLExceptionInfo.Builder(
                                SQLExceptionCode.INVALID_IMMUTABLE_STORAGE_SCHEME_CHANGE)
                                .setSchemaName(schemaName).setTableName(tableName).build()
                                .buildException();
                    }
                    LOGGER.info(String.format("STORAGE--ENCODING: %s--%s", immutableStorageScheme, encodingScheme));
                } else {
                    encodingScheme = getEncodingScheme(tableProps, schemaName, tableName, transactionProvider);

                    ImmutableStorageScheme immutableStorageSchemeProp =
                            (ImmutableStorageScheme) TableProperty.IMMUTABLE_STORAGE_SCHEME
                                    .getValue(tableProps);
                    if (immutableStorageSchemeProp == null) {
                        // Ignore default if transactional and column encoding is not supported
                        if (transactionProvider == null ||
                                !transactionProvider.getTransactionProvider().isUnsupported(
                                        PhoenixTransactionProvider.Feature.COLUMN_ENCODING)) {
                            if (multiTenant) {
                                immutableStorageScheme =
                                        ImmutableStorageScheme
                                                .valueOf(connection
                                                        .getQueryServices()
                                                        .getProps()
                                                        .get(
                                                                QueryServices.DEFAULT_MULTITENANT_IMMUTABLE_STORAGE_SCHEME_ATTRIB,
                                                                QueryServicesOptions.DEFAULT_MULTITENANT_IMMUTABLE_STORAGE_SCHEME));
                            } else {
                                if (isImmutableRows) {
                                    immutableStorageScheme =
                                            ImmutableStorageScheme
                                                    .valueOf(connection
                                                            .getQueryServices()
                                                            .getProps()
                                                            .get(
                                                                    QueryServices.DEFAULT_IMMUTABLE_STORAGE_SCHEME_ATTRIB,
                                                                    QueryServicesOptions.DEFAULT_IMMUTABLE_STORAGE_SCHEME));
                                } else {
                                    immutableStorageScheme = ONE_CELL_PER_COLUMN;
                                }
                            }
                        }
                    } else {
                        immutableStorageScheme = isImmutableRows ? immutableStorageSchemeProp : ONE_CELL_PER_COLUMN;
                        checkImmutableStorageSchemeForIndex(immutableStorageScheme, schemaName, tableName, transactionProvider);
                    }
                    if (immutableStorageScheme != ONE_CELL_PER_COLUMN
                            && encodingScheme == NON_ENCODED_QUALIFIERS) {
                        throw new SQLExceptionInfo.Builder(
                                SQLExceptionCode.INVALID_IMMUTABLE_STORAGE_SCHEME_AND_COLUMN_QUALIFIER_BYTES)
                                .setSchemaName(schemaName).setTableName(tableName).build()
                                .buildException();
                    }
                }
                cqCounter = encodingScheme != NON_ENCODED_QUALIFIERS ? new EncodedCQCounter() : NULL_COUNTER;
                if (encodingScheme != NON_ENCODED_QUALIFIERS && statement.getFamilyCQCounters() != null)
                {
                    for (Map.Entry<String, Integer> cq : statement.getFamilyCQCounters().entrySet()) {
                        if (cq.getValue() < QueryConstants.ENCODED_CQ_COUNTER_INITIAL_VALUE) {
                            throw new SQLExceptionInfo.Builder(SQLExceptionCode.INVALID_CQ)
                                    .setSchemaName(schemaName)
                                    .setTableName(tableName).build().buildException();
                        }
                        cqCounter.setValue(cq.getKey(), cq.getValue());
                        changedCqCounters.put(cq.getKey(), cqCounter.getNextQualifier(cq.getKey()));
                        inputCqCounters.putIfAbsent(cq.getKey(), new HashSet<Integer>());
                    }
                }
            }

            boolean wasPKDefined = false;
            // Keep track of all columns that are newly added to a view
            Set<Integer> viewNewColumnPositions =
                    Sets.newHashSetWithExpectedSize(colDefs.size());
            Set<String> pkColumnNames = new HashSet<>();
            for (PColumn pColumn : pkColumns) {
                pkColumnNames.add(pColumn.getName().toString());
            }
            for (ColumnDef colDef : colDefs) {
                rowTimeStampColumnAlreadyFound = checkAndValidateRowTimestampCol(colDef, pkConstraint, rowTimeStampColumnAlreadyFound, tableType);
                if (colDef.isPK()) { // i.e. the column is declared as CREATE TABLE COLNAME DATATYPE PRIMARY KEY...
                    if (wasPKDefined) {
                        throw new SQLExceptionInfo.Builder(SQLExceptionCode.PRIMARY_KEY_ALREADY_EXISTS)
                            .setColumnName(colDef.getColumnDefName().getColumnName()).build().buildException();
                    }
                    wasPKDefined = true;
                } else {
                    // do not allow setting NOT-NULL constraint on non-primary columns.
                    if (  !colDef.isNull() && !isImmutableRows &&
                        ( wasPKDefined || !isPkColumn(pkConstraint, colDef))) {
                            throw new SQLExceptionInfo.Builder(SQLExceptionCode.KEY_VALUE_NOT_NULL)
                                .setSchemaName(schemaName)
                                .setTableName(tableName)
                                .setColumnName(colDef.getColumnDefName().getColumnName()).build().buildException();
                    }
                }
                ColumnName columnDefName = colDef.getColumnDefName();
                String colDefFamily = columnDefName.getFamilyName();
                boolean isPkColumn = isPkColumn(pkConstraint, colDef);
                String cqCounterFamily = null;
                if (!isPkColumn) {
                    if (immutableStorageScheme == SINGLE_CELL_ARRAY_WITH_OFFSETS && encodingScheme != NON_ENCODED_QUALIFIERS) {
                        // For this scheme we track column qualifier counters at the column family level.
                        cqCounterFamily = colDefFamily != null ? colDefFamily : (defaultFamilyName != null ? defaultFamilyName : DEFAULT_COLUMN_FAMILY);
                    } else {
                        // For other schemes, column qualifier counters are tracked using the default column family.
                        cqCounterFamily = defaultFamilyName != null ? defaultFamilyName : DEFAULT_COLUMN_FAMILY;
                    }
                }
                // Use position as column qualifier if APPEND_ONLY_SCHEMA to prevent gaps in
                // the column encoding (PHOENIX-4737).
                Integer encodedCQ = null;
                if (!isPkColumn) {
                    if (colDef.getEncodedQualifier() != null && encodingScheme != NON_ENCODED_QUALIFIERS) {
                        if (cqCounter.getNextQualifier(cqCounterFamily) > ENCODED_CQ_COUNTER_INITIAL_VALUE &&
                                !inputCqCounters.containsKey(cqCounterFamily)) {
                            throw new SQLExceptionInfo.Builder(SQLExceptionCode.MISSING_CQ)
                                    .setSchemaName(schemaName)
                                    .setTableName(tableName).build().buildException();
                        }

                        if (statement.getFamilyCQCounters() == null ||
                                statement.getFamilyCQCounters().get(cqCounterFamily) == null) {
                            if (colDef.getEncodedQualifier() >= cqCounter.getNextQualifier(cqCounterFamily)) {
                                cqCounter.setValue(cqCounterFamily, colDef.getEncodedQualifier());
                                cqCounter.increment(cqCounterFamily);
                            }
                            changedCqCounters.put(cqCounterFamily, cqCounter.getNextQualifier(cqCounterFamily));
                        }

                        encodedCQ = colDef.getEncodedQualifier();
                        if (encodedCQ < QueryConstants.ENCODED_CQ_COUNTER_INITIAL_VALUE ||
                                encodedCQ >= cqCounter.getNextQualifier(cqCounterFamily)) {
                            throw new SQLExceptionInfo.Builder(SQLExceptionCode.INVALID_CQ)
                                    .setSchemaName(schemaName)
                                    .setTableName(tableName).build().buildException();
                        }

                        inputCqCounters.putIfAbsent(cqCounterFamily, new HashSet<Integer>());
                        Set<Integer> familyCounters = inputCqCounters.get(cqCounterFamily);
                        if (!familyCounters.add(encodedCQ)) {
                            throw new SQLExceptionInfo.Builder(SQLExceptionCode.DUPLICATE_CQ)
                                    .setSchemaName(schemaName)
                                    .setTableName(tableName).build().buildException();
                        }
                    } else {
                        if (inputCqCounters.containsKey(cqCounterFamily)) {
                            throw new SQLExceptionInfo.Builder(SQLExceptionCode.MISSING_CQ)
                                    .setSchemaName(schemaName)
                                    .setTableName(tableName).build().buildException();
                        }

                        if (isAppendOnlySchema) {
                            encodedCQ = Integer.valueOf(ENCODED_CQ_COUNTER_INITIAL_VALUE + position);
                        } else {
                            encodedCQ = cqCounter.getNextQualifier(cqCounterFamily);
                        }
                    }
                }
                byte[] columnQualifierBytes = null;
                try {
                    columnQualifierBytes = EncodedColumnsUtil.getColumnQualifierBytes(columnDefName.getColumnName(), encodedCQ, encodingScheme, isPkColumn);
                }
                catch (QualifierOutOfRangeException e) {
                    throw new SQLExceptionInfo.Builder(SQLExceptionCode.MAX_COLUMNS_EXCEEDED)
                    .setSchemaName(schemaName)
                    .setTableName(tableName).build().buildException();
                }
                PColumn column = newColumn(position++, colDef, pkConstraint, defaultFamilyName, false, columnQualifierBytes, isImmutableRows);
                if (!isAppendOnlySchema && colDef.getEncodedQualifier() == null
                        && cqCounter.increment(cqCounterFamily)) {
                    changedCqCounters.put(cqCounterFamily, cqCounter.getNextQualifier(cqCounterFamily));
                }
                if (SchemaUtil.isPKColumn(column)) {
                    // TODO: remove this constraint?
                    if (pkColumnsIterator.hasNext() && !column.getName().getString().equals(pkColumnsIterator.next().getFirst().getColumnName())) {
                        throw new SQLExceptionInfo.Builder(SQLExceptionCode.PRIMARY_KEY_OUT_OF_ORDER)
                            .setSchemaName(schemaName)
                            .setTableName(tableName)
                            .setColumnName(column.getName().getString())
                            .build().buildException();
                    }
                    if (tableType == PTableType.VIEW && viewType != ViewType.MAPPED) {
                        throwIfLastPKOfParentIsVariableLength(parent, schemaName, tableName, colDef);
                    }
                    if (!pkColumns.add(column)) {
                        throw new ColumnAlreadyExistsException(schemaName, tableName, column.getName().getString());
                    }
                }
                // check for duplicate column
                if (isDuplicateColumn(columns, pkColumnNames, column)) {
                    throw new ColumnAlreadyExistsException(schemaName, tableName,
                            column.getName().getString());
                } else if (tableType == VIEW) {
                    viewNewColumnPositions.add(column.getPosition());
                }
                if (isPkColumn) {
                    pkColumnNames.add(column.getName().toString());
                }
                if ((colDef.getDataType() == PVarbinary.INSTANCE || colDef.getDataType().isArrayType())
                        && SchemaUtil.isPKColumn(column)
                        && pkColumnsIterator.hasNext()) {
                    throw new SQLExceptionInfo.Builder(SQLExceptionCode.VARBINARY_IN_ROW_KEY)
                        .setSchemaName(schemaName)
                        .setTableName(tableName)
                        .setColumnName(column.getName().getString())
                        .build().buildException();
                }
                if (column.getFamilyName() != null) {
                    familyNames.put(
                        IndexUtil.getActualColumnFamilyName(column.getFamilyName().getString()),
                        column.getFamilyName());
                }
            }
            
            // We need a PK definition for a TABLE or mapped VIEW
            if (!wasPKDefined && pkColumnsNames.isEmpty() && tableType != PTableType.VIEW && viewType != ViewType.MAPPED) {
                throw new SQLExceptionInfo.Builder(SQLExceptionCode.PRIMARY_KEY_MISSING)
                    .setSchemaName(schemaName)
                    .setTableName(tableName)
                    .build().buildException();
            }
            if (!pkColumnsNames.isEmpty() && pkColumnsNames.size() != pkColumns.size() - pkPositionOffset) { // Then a column name in the primary key constraint wasn't resolved
                Iterator<Pair<ColumnName,SortOrder>> pkColumnNamesIterator = pkColumnsNames.iterator();
                while (pkColumnNamesIterator.hasNext()) {
                    ColumnName colName = pkColumnNamesIterator.next().getFirst();
                    ColumnDef colDef = findColumnDefOrNull(colDefs, colName);
                    if (colDef == null) {
                        throw new ColumnNotFoundException(schemaName, tableName, null, colName.getColumnName());
                    }
                    if (colDef.getColumnDefName().getFamilyName() != null) {
                        throw new SQLExceptionInfo.Builder(SQLExceptionCode.PRIMARY_KEY_WITH_FAMILY_NAME)
                        .setSchemaName(schemaName)
                        .setTableName(tableName)
                        .setColumnName(colDef.getColumnDefName().getColumnName() )
                        .setFamilyName(colDef.getColumnDefName().getFamilyName())
                        .build().buildException();
                    }
                }
                // The above should actually find the specific one, but just in case...
                throw new SQLExceptionInfo.Builder(SQLExceptionCode.INVALID_PRIMARY_KEY_CONSTRAINT)
                    .setSchemaName(schemaName)
                    .setTableName(tableName)
                    .build().buildException();
            }

            if (!statement.getProps().isEmpty()) {
                for (String familyName : statement.getProps().keySet()) {
                    if (!familyName.equals(QueryConstants.ALL_FAMILY_PROPERTIES_KEY)) {
                        if (familyNames.get(familyName) == null) {
                            throw new SQLExceptionInfo.Builder(SQLExceptionCode.PROPERTIES_FOR_FAMILY)
                                .setFamilyName(familyName).build().buildException();
                        } else if (statement.getTableType() == PTableType.VIEW) {
                            throw new SQLExceptionInfo.Builder(SQLExceptionCode.VIEW_WITH_PROPERTIES).build().buildException();
                        }
                    }
                }
            }
            throwIfInsufficientColumns(schemaName, tableName, pkColumns, saltBucketNum!=null, multiTenant);

            List<Pair<byte[],Map<String,Object>>> familyPropList = Lists.newArrayListWithExpectedSize(familyNames.size());
            populateFamilyPropsList(familyNames, commonFamilyProps, statement, defaultFamilyName, isLocalIndex, familyPropList);

            // Bootstrapping for our SYSTEM.TABLE that creates itself before it exists
            if (SchemaUtil.isMetaTable(schemaName,tableName)) {
                // TODO: what about stats for system catalog?
                PName newSchemaName = PNameFactory.newName(schemaName);
                // Column names and qualifiers and hardcoded for system tables.
                PTable table = new PTableImpl.Builder()
                        .setType(tableType)
                        .setTimeStamp(MetaDataProtocol.MIN_TABLE_TIMESTAMP)
                        .setIndexDisableTimestamp(0L)
                        .setSequenceNumber(PTable.INITIAL_SEQ_NUM)
                        .setImmutableRows(isImmutableRows)
                        .setDisableWAL(Boolean.TRUE.equals(disableWAL))
                        .setMultiTenant(false)
                        .setStoreNulls(false)
                        .setViewIndexIdType(viewIndexIdType)
                        .setIndexType(indexType)
                        .setUpdateCacheFrequency(0)
                        .setNamespaceMapped(isNamespaceMapped)
                        .setAutoPartitionSeqName(autoPartitionSeq)
                        .setAppendOnlySchema(isAppendOnlySchema)
                        .setImmutableStorageScheme(ONE_CELL_PER_COLUMN)
                        .setQualifierEncodingScheme(NON_ENCODED_QUALIFIERS)
                        .setBaseColumnCount(QueryConstants.BASE_TABLE_BASE_COLUMN_COUNT)
                        .setEncodedCQCounter(PTable.EncodedCQCounter.NULL_COUNTER)
                        .setUseStatsForParallelization(true)
                        .setExcludedColumns(ImmutableList.<PColumn>of())
                        .setTenantId(tenantId)
                        .setSchemaName(newSchemaName)
                        .setTableName(PNameFactory.newName(tableName))
                        .setPkName(PNameFactory.newName(QueryConstants.SYSTEM_TABLE_PK_NAME))
                        .setDefaultFamilyName(defaultFamilyName == null ? null :
                                PNameFactory.newName(defaultFamilyName))
                        .setRowKeyOrderOptimizable(true)
                        .setIndexes(Collections.<PTable>emptyList())
                        .setPhysicalNames(ImmutableList.<PName>of())
                        .setColumns(columns.values())
                        .setPhoenixTTL(PHOENIX_TTL_NOT_DEFINED)
                        .setPhoenixTTLHighWaterMark(MIN_PHOENIX_TTL_HWM)
                        .setIndexWhere(statement.getWhereClause() == null ? null
                                : statement.getWhereClause().toString())
                        .build();
                connection.addTable(table, MetaDataProtocol.MIN_TABLE_TIMESTAMP);
            }
            
            // Update column qualifier counters
            if (EncodedColumnsUtil.usesEncodedColumnNames(encodingScheme)) {
                // Store the encoded column counter for phoenix entities that have their own hbase
                // tables i.e. base tables and indexes.
                String schemaNameToUse = tableType == VIEW ? viewPhysicalTable.getSchemaName().getString() : schemaName;
                String tableNameToUse = tableType == VIEW ? viewPhysicalTable.getTableName().getString() : tableName;
                boolean sharedIndex = tableType == PTableType.INDEX && (indexType == IndexType.LOCAL || parent.getType() == PTableType.VIEW);
                // For local indexes and indexes on views, pass on the the tenant id since all their meta-data rows have
                // tenant ids in there.
                String tenantIdToUse = connection.getTenantId() != null && sharedIndex ? connection.getTenantId().getString() : null;
                // When a view adds its own columns, then we need to increase the sequence number of the base table
                // too since we want clients to get the latest PTable of the base table.
                for (Entry<String, Integer> entry : changedCqCounters.entrySet()) {
                    try (PreparedStatement linkStatement = connection.prepareStatement(UPDATE_ENCODED_COLUMN_COUNTER)) {
                        linkStatement.setString(1, tenantIdToUse);
                        linkStatement.setString(2, schemaNameToUse);
                        linkStatement.setString(3, tableNameToUse);
                        linkStatement.setString(4, entry.getKey());
                        linkStatement.setInt(5, entry.getValue());
                        linkStatement.execute();
                    }
                }
                if (tableType == VIEW && !changedCqCounters.isEmpty()) {
                    try (PreparedStatement incrementStatement = connection.prepareStatement(INCREMENT_SEQ_NUM)) {
                        incrementStatement.setString(1, null);
                        incrementStatement.setString(2, viewPhysicalTable.getSchemaName().getString());
                        incrementStatement.setString(3, viewPhysicalTable.getTableName().getString());
                        incrementStatement.setLong(4, viewPhysicalTable.getSequenceNumber() + 1);
                        incrementStatement.execute();
                    }
                }
                if (connection.getMutationState().toMutations(timestamp).hasNext()) {
                    tableMetaData.addAll(connection.getMutationState().toMutations(timestamp).next().getSecond());
                    connection.rollback();
                }
            }

            short nextKeySeq = 0;

            List<Mutation> columnMetadata = Lists.newArrayListWithExpectedSize(columns.size());
            boolean isRegularView = (tableType == PTableType.VIEW && viewType!=ViewType.MAPPED);
            for (Map.Entry<PColumn, PColumn> entry : columns.entrySet()) {
                PColumn column = entry.getValue();
                final int columnPosition = column.getPosition();
                // For client-side cache, we need to update the column
                // set the autoPartition column attributes
                if (parent != null && parent.getAutoPartitionSeqName() != null
                        && parent.getPKColumns().get(MetaDataUtil.getAutoPartitionColIndex(parent)).equals(column)) {
                    entry.setValue(column = new DelegateColumn(column) {
                        @Override
                        public byte[] getViewConstant() {
                            // set to non-null value so that we will generate a Put that
                            // will be set correctly on the server
                            return QueryConstants.EMPTY_COLUMN_VALUE_BYTES;
                        }

                        @Override
                        public boolean isViewReferenced() {
                            return true;
                        }
                    });
                } else if (isViewColumnReferenced != null) {
                    if (viewColumnConstants != null && columnPosition < viewColumnConstants.length) {
                        entry.setValue(column = new DelegateColumn(column) {
                            @Override
                            public byte[] getViewConstant() {
                                return viewColumnConstants[columnPosition];
                            }

                            @Override
                            public boolean isViewReferenced() {
                                return isViewColumnReferenced.get(columnPosition);
                            }
                        });
                    } else {
                        entry.setValue(column = new DelegateColumn(column) {
                            @Override
                            public boolean isViewReferenced() {
                                return isViewColumnReferenced.get(columnPosition);
                            }
                        });
                    }

                    // if the base table column is referenced in the view
                    // or if we are adding a new column during view creation
                    if (isViewColumnReferenced.get(columnPosition) ||
                            viewNewColumnPositions.contains(
                                    columnPosition)) {
                        // acquire the mutex using the global physical table
                        // name to prevent this column from being dropped
                        // while the view is being created or to prevent
                        // a conflicting column from being added to a parent
                        // in case the view creation adds new columns
                        boolean acquiredMutex = writeCell(
                                null,
                                parentPhysicalSchemaName,
                                parentPhysicalTableName,
                                column.toString());
                        if (!acquiredMutex) {
                            throw new ConcurrentTableMutationException(
                                    parentPhysicalSchemaName,
                                    parentPhysicalTableName);
                        }
                        acquiredColumnMutexSet.add(column.toString());
                    }
                }
                Short keySeq = SchemaUtil.isPKColumn(column) ? ++nextKeySeq : null;
                // Prior to PHOENIX-3534 we were sending the parent table column metadata while creating a
                // child view, now that we combine columns by resolving the parent table hierarchy we
                // don't need to include the parent table columns while creating a view
                // If QueryServices.ALLOW_SPLITTABLE_SYSTEM_CATALOG_ROLLBACK is true we continue
                // to store the parent table column metadata along with the child view metadata
                // so that we can rollback the upgrade if required.
                if (allowSystemCatalogRollback || !isRegularView
                        || columnPosition >= baseTableColumnCount) {
                    addColumnMutation(connection, schemaName, tableName, column, parentTableName,
                            pkName, keySeq, saltBucketNum != null);
                    columnMetadata.addAll(connection.getMutationState().toMutations(timestamp).next().getSecond());
                    connection.rollback();
                }
            }

            // add the columns in reverse order since we reverse the list later
            Collections.reverse(columnMetadata);
            tableMetaData.addAll(columnMetadata);
            String dataTableName = parent == null || tableType == PTableType.VIEW ? null : parent.getTableName().getString();
            PIndexState defaultCreateState;
            String defaultCreateStateString = connection.getClientInfo(INDEX_CREATE_DEFAULT_STATE);
            if (defaultCreateStateString == null)  {
                defaultCreateStateString = connection.getQueryServices().getConfiguration().get(
                     INDEX_CREATE_DEFAULT_STATE, QueryServicesOptions.DEFAULT_CREATE_INDEX_STATE);
            }
            defaultCreateState = PIndexState.valueOf(defaultCreateStateString);
            if (defaultCreateState == PIndexState.CREATE_DISABLE) {
                if  (indexType == IndexType.LOCAL || sharedTable) {
                    defaultCreateState = PIndexState.BUILDING;
                }
            }
            PIndexState indexState = parent == null ||
                    (tableType == PTableType.VIEW || tableType == PTableType.CDC) ?
                    null : defaultCreateState;
            if (indexState == null && tableProps.containsKey(INDEX_STATE)) {
                indexState = PIndexState.fromSerializedValue(tableProps.get(INDEX_STATE).toString());
            }
            PreparedStatement tableUpsert = connection.prepareStatement(CREATE_TABLE);
            tableUpsert.setString(1, tenantIdStr);
            tableUpsert.setString(2, schemaName);
            tableUpsert.setString(3, tableName);
            tableUpsert.setString(4, tableType.getSerializedValue());
            tableUpsert.setLong(5, PTable.INITIAL_SEQ_NUM);
            tableUpsert.setInt(6, position);
            if (saltBucketNum != null) {
                tableUpsert.setInt(7, saltBucketNum);
            } else {
                tableUpsert.setNull(7, Types.INTEGER);
            }
            tableUpsert.setString(8, pkName);
            tableUpsert.setString(9, dataTableName);
            tableUpsert.setString(10, indexState == null ? null : indexState.getSerializedValue());
            tableUpsert.setBoolean(11, isImmutableRows);
            tableUpsert.setString(12, defaultFamilyName);
            if (parent != null && parent.getAutoPartitionSeqName() != null && viewStatement==null) {
                // set to non-null value so that we will generate a Put that
                // will be set correctly on the server
                tableUpsert.setString(13, QueryConstants.EMPTY_COLUMN_VALUE);
            }
            else {
                tableUpsert.setString(13, viewStatement);
            }
            tableUpsert.setBoolean(14, disableWAL);
            tableUpsert.setBoolean(15, multiTenant);
            if (viewType == null) {
                tableUpsert.setNull(16, Types.TINYINT);
            } else {
                tableUpsert.setByte(16, viewType.getSerializedValue());
            }
            if (indexType == null) {
                tableUpsert.setNull(17, Types.TINYINT);
            } else {
                tableUpsert.setByte(17, indexType.getSerializedValue());
            }
            tableUpsert.setBoolean(18, storeNulls);
            if (parent != null && tableType == PTableType.VIEW) {
                tableUpsert.setInt(19, parent.getColumns().size());
            } else {
                tableUpsert.setInt(19, BASE_TABLE_BASE_COLUMN_COUNT);
            }
            if (transactionProvider == null) {
                tableUpsert.setNull(20, Types.TINYINT);
            } else {
                tableUpsert.setByte(20, transactionProvider.getCode());
            }
            tableUpsert.setLong(21, updateCacheFrequency);
            tableUpsert.setBoolean(22, isNamespaceMapped);
            if (autoPartitionSeq == null) {
                tableUpsert.setNull(23, Types.VARCHAR);
            } else {
                tableUpsert.setString(23, autoPartitionSeq);
            }
            tableUpsert.setBoolean(24, isAppendOnlySchema);
            if (guidePostsWidth == null) {
                tableUpsert.setNull(25, Types.BIGINT);
            } else {
                tableUpsert.setLong(25, guidePostsWidth);
            }
            tableUpsert.setByte(26, immutableStorageScheme.getSerializedMetadataValue());
            tableUpsert.setByte(27, encodingScheme.getSerializedMetadataValue());
            if (useStatsForParallelizationProp == null) {
                tableUpsert.setNull(28, Types.BOOLEAN);
            } else {
                tableUpsert.setBoolean(28, useStatsForParallelizationProp);
            }
            if (indexType == IndexType.LOCAL ||
                    (parent != null && parent.getType() == PTableType.VIEW
                            && tableType == PTableType.INDEX)) {
                tableUpsert.setInt(29, viewIndexIdType.getSqlType());
            } else {
                tableUpsert.setNull(29, Types.NULL);
            }

            if (phoenixTTL == null || phoenixTTL == PHOENIX_TTL_NOT_DEFINED) {
                tableUpsert.setNull(30, Types.BIGINT);
                tableUpsert.setNull(31, Types.BIGINT);
            }
            else {
                tableUpsert.setLong(30, phoenixTTL);
                tableUpsert.setLong(31, phoenixTTLHighWaterMark);
            }

            if (isChangeDetectionEnabledProp == null) {
                tableUpsert.setNull(32, Types.BOOLEAN);
            } else {
                tableUpsert.setBoolean(32, isChangeDetectionEnabledProp);
            }

            if (physicalTableName == null){
                tableUpsert.setNull(33, Types.VARCHAR);
            } else {
                tableUpsert.setString(33, physicalTableName);
            }

            if (schemaVersion == null) {
                tableUpsert.setNull(34, Types.VARCHAR);
            } else {
                tableUpsert.setString(34, schemaVersion);
            }

            if (streamingTopicName == null) {
                tableUpsert.setNull(35, Types.VARCHAR);
            } else {
                tableUpsert.setString(35, streamingTopicName);
            }
<<<<<<< HEAD

            if (cdcIncludeScopesStr == null) {
                tableUpsert.setNull(36, Types.VARCHAR);
            } else {
                tableUpsert.setString(36, cdcIncludeScopesStr);
            }

=======
            if (tableType == INDEX && statement.getWhereClause() != null) {
                tableUpsert.setString(36, statement.getWhereClause().toString());
            } else {
                tableUpsert.setNull(36, Types.VARCHAR);
            }
>>>>>>> 5128ad0e
            tableUpsert.execute();

            if (asyncCreatedDate != null) {
                try (PreparedStatement setAsync = connection.prepareStatement(SET_ASYNC_CREATED_DATE)) {
                    setAsync.setString(1, tenantIdStr);
                    setAsync.setString(2, schemaName);
                    setAsync.setString(3, tableName);
                    setAsync.setDate(4, asyncCreatedDate);
                    setAsync.execute();
                }
            } else {
                Date syncCreatedDate = new Date(EnvironmentEdgeManager.currentTimeMillis());
                try (PreparedStatement setSync = connection.prepareStatement(SET_INDEX_SYNC_CREATED_DATE)) {
                    setSync.setString(1, tenantIdStr);
                    setSync.setString(2, schemaName);
                    setSync.setString(3, tableName);
                    setSync.setDate(4, syncCreatedDate);
                    setSync.execute();
                }
            }
            tableMetaData.addAll(connection.getMutationState().toMutations(timestamp).next().getSecond());
            connection.rollback();

            /*
             * The table metadata must be in the following order:
             * 1) table header row
             * 2) ordered column rows
             * 3) parent table header row
             */
            Collections.reverse(tableMetaData);
            
			if (indexType != IndexType.LOCAL) {
                splits = SchemaUtil.processSplits(splits, pkColumns, saltBucketNum, connection.getQueryServices().getProps().getBoolean(
                        QueryServices.FORCE_ROW_KEY_ORDER_ATTRIB, QueryServicesOptions.DEFAULT_FORCE_ROW_KEY_ORDER));
            }

			// Modularized this code for unit testing
            PName parentName = physicalNames !=null && physicalNames.size() > 0 ? physicalNames.get(0) : null;
            if (LOGGER.isTraceEnabled()) {
                LOGGER.trace("createTable tableName=" + tableName + " parent=" + (parent == null ? "" : parent.getTableName() + "-" + parent.getPhysicalName()) + " parent physical=" + parentName + "-" + (physicalNames.size() > 0 ? physicalNames.get(0) : "null") + " viewType " + viewType + allocateIndexId);
            }
            MetaDataMutationResult result = connection.getQueryServices().createTable(tableMetaData
                ,viewType == ViewType.MAPPED || allocateIndexId ? physicalNames.get(0).getBytes()
                : null, tableType, tableProps, familyPropList, splits, isNamespaceMapped,
                allocateIndexId, UpgradeUtil.isNoUpgradeSet(connection.getClientInfo()), parent);
            MutationCode code = result.getMutationCode();
            try {
                if (code != MutationCode.TABLE_NOT_FOUND) {
                    boolean tableAlreadyExists = handleCreateTableMutationCode(result, code, statement,
                            schemaName, tableName, parent);
                    if (tableAlreadyExists) {
                        return null;
                    }
                }
                // If the parent table of the view has the auto partition sequence name attribute,
                // set the view statement and relevant partition column attributes correctly
                if (parent != null && parent.getAutoPartitionSeqName() != null) {
                    final PColumn autoPartitionCol = parent.getPKColumns().get(MetaDataUtil
                            .getAutoPartitionColIndex(parent));
                    final Long autoPartitionNum = Long.valueOf(result.getAutoPartitionNum());
                    columns.put(autoPartitionCol, new DelegateColumn(autoPartitionCol) {
                        @Override
                        public byte[] getViewConstant() {
                            PDataType dataType = autoPartitionCol.getDataType();
                            Object val = dataType.toObject(autoPartitionNum, PLong.INSTANCE);
                            byte[] bytes = new byte[dataType.getByteSize() + 1];
                            dataType.toBytes(val, bytes, 0);
                            return bytes;
                        }

                        @Override
                        public boolean isViewReferenced() {
                            return true;
                        }
                    });
                    String viewPartitionClause = QueryUtil.getViewPartitionClause(MetaDataUtil
                            .getAutoPartitionColumnName(parent), autoPartitionNum);
                    if (viewStatement != null) {
                        viewStatement = viewStatement + " AND " + viewPartitionClause;
                    } else {
                        viewStatement = QueryUtil.getViewStatement(parent.getSchemaName().getString(),
                                parent.getTableName().getString(), viewPartitionClause);
                    }
                }
                PName newSchemaName = PNameFactory.newName(schemaName);
                /*
                 * It doesn't hurt for the PTable of views to have the cqCounter. However, views always
                 * rely on the parent table's counter to dole out encoded column qualifiers. So setting
                 * the counter as NULL_COUNTER for extra safety.
                 */
                EncodedCQCounter cqCounterToBe = tableType == PTableType.VIEW ? NULL_COUNTER : cqCounter;
                PTable table = new PTableImpl.Builder()
                        .setType(tableType)
                        .setState(indexState)
                        .setTimeStamp(timestamp != null ? timestamp : result.getMutationTime())
                        .setIndexDisableTimestamp(0L)
                        .setSequenceNumber(PTable.INITIAL_SEQ_NUM)
                        .setImmutableRows(isImmutableRows)
                        .setViewStatement(viewStatement)
                        .setDisableWAL(Boolean.TRUE.equals(disableWAL))
                        .setMultiTenant(multiTenant)
                        .setStoreNulls(storeNulls)
                        .setViewType(viewType)
                        .setViewIndexIdType(viewIndexIdType)
                        .setViewIndexId(result.getViewIndexId())
                        .setIndexType(indexType)
                        .setTransactionProvider(transactionProvider)
                        .setUpdateCacheFrequency(updateCacheFrequency)
                        .setNamespaceMapped(isNamespaceMapped)
                        .setAutoPartitionSeqName(autoPartitionSeq)
                        .setAppendOnlySchema(isAppendOnlySchema)
                        .setImmutableStorageScheme(immutableStorageScheme)
                        .setQualifierEncodingScheme(encodingScheme)
                        .setBaseColumnCount(baseTableColumnCount)
                        .setEncodedCQCounter(cqCounterToBe)
                        .setUseStatsForParallelization(useStatsForParallelizationProp)
                        .setExcludedColumns(ImmutableList.<PColumn>of())
                        .setTenantId(tenantId)
                        .setSchemaName(newSchemaName)
                        .setTableName(PNameFactory.newName(tableName))
                        .setPkName(pkName == null ? null : PNameFactory.newName(pkName))
                        .setDefaultFamilyName(defaultFamilyName == null ?
                                null : PNameFactory.newName(defaultFamilyName))
                        .setRowKeyOrderOptimizable(rowKeyOrderOptimizable)
                        .setBucketNum(saltBucketNum)
                        .setIndexes(Collections.<PTable>emptyList())
                        .setParentSchemaName((parent == null) ? null : parent.getSchemaName())
                        .setParentTableName((parent == null) ? null : parent.getTableName())
                        .setPhysicalNames(ImmutableList.copyOf(physicalNames))
                        .setColumns(columns.values())
                        .setPhoenixTTL(phoenixTTL == null ? PHOENIX_TTL_NOT_DEFINED : phoenixTTL)
                        .setPhoenixTTLHighWaterMark(phoenixTTLHighWaterMark == null ? MIN_PHOENIX_TTL_HWM : phoenixTTLHighWaterMark)
                        .setViewModifiedUpdateCacheFrequency(tableType == PTableType.VIEW &&
                                parent != null &&
                                parent.getUpdateCacheFrequency() != updateCacheFrequency)
                        .setViewModifiedUseStatsForParallelization(tableType == PTableType.VIEW &&
                                parent != null &&
                                parent.useStatsForParallelization()
                                        != useStatsForParallelizationProp)
                        .setViewModifiedPhoenixTTL(tableType == PTableType.VIEW &&
                                parent != null && phoenixTTL != null &&
                                parent.getPhoenixTTL() != phoenixTTL)
                        .setLastDDLTimestamp(result.getTable() != null ?
                                result.getTable().getLastDDLTimestamp() : null)
                        .setIsChangeDetectionEnabled(isChangeDetectionEnabledProp)
                        .setSchemaVersion(schemaVersion)
                        .setExternalSchemaId(result.getTable() != null ?
                        result.getTable().getExternalSchemaId() : null)
                        .setStreamingTopicName(streamingTopicName)
<<<<<<< HEAD
                        .setCDCIncludeScopes(cdcIncludeScopes)
=======
                        .setIndexWhere(statement.getWhereClause() == null ? null
                                : statement.getWhereClause().toString())
>>>>>>> 5128ad0e
                        .build();
                result = new MetaDataMutationResult(code, result.getMutationTime(), table, true);
                addTableToCache(result);
                return table;
            } catch (Throwable e) {
                TableMetricsManager.updateMetricsForSystemCatalogTableMethod(tableNameNode.toString(),
                        NUM_METADATA_LOOKUP_FAILURES, 1);
                throw e;
            }
        } finally {
            connection.setAutoCommit(wasAutoCommit);
            deleteMutexCells(parentPhysicalSchemaName, parentPhysicalTableName,
                    acquiredColumnMutexSet);
        }
    }

    private boolean isDuplicateColumn(LinkedHashMap<PColumn, PColumn> columns,
            Set<String> pkColumnNames, PColumn column) {
        // either column name is same within same CF or column name within
        // default CF is same as any of PK column
        return columns.put(column, column) != null
                || (column.getFamilyName() != null
                && DEFAULT_COLUMN_FAMILY.equals(column.getFamilyName().toString())
                && pkColumnNames.contains(column.getName().toString()));
    }

    private void verifyChangeDetectionTableType(PTableType tableType, Boolean isChangeDetectionEnabledProp) throws SQLException {
        if (isChangeDetectionEnabledProp != null && isChangeDetectionEnabledProp) {
            if (tableType != TABLE && tableType != VIEW) {
                throw new SQLExceptionInfo.Builder(SQLExceptionCode.CHANGE_DETECTION_SUPPORTED_FOR_TABLES_AND_VIEWS_ONLY)
                        .build().buildException();
            }
        }
    }

    private QualifierEncodingScheme getEncodingScheme(Map<String, Object> tableProps, String schemaName, String tableName, TransactionFactory.Provider transactionProvider)
            throws SQLException {
        QualifierEncodingScheme encodingScheme = null;
        Byte encodingSchemeSerializedByte = (Byte) TableProperty.COLUMN_ENCODED_BYTES.getValue(tableProps);
        if (encodingSchemeSerializedByte == null) {
            if (tableProps.containsKey(ENCODING_SCHEME)) {
                encodingSchemeSerializedByte = QualifierEncodingScheme.valueOf(((String) tableProps.get(ENCODING_SCHEME))).getSerializedMetadataValue();
            }
        }
        if (encodingSchemeSerializedByte == null) {
            // Ignore default if transactional and column encoding is not supported (as with OMID)
            if (transactionProvider == null || !transactionProvider.getTransactionProvider().isUnsupported(PhoenixTransactionProvider.Feature.COLUMN_ENCODING) ) {
                encodingSchemeSerializedByte = (byte)connection.getQueryServices().getProps().getInt(QueryServices.DEFAULT_COLUMN_ENCODED_BYTES_ATRRIB,
                        QueryServicesOptions.DEFAULT_COLUMN_ENCODED_BYTES);
                encodingScheme =  QualifierEncodingScheme.fromSerializedValue(encodingSchemeSerializedByte);
            } else {
                encodingScheme = NON_ENCODED_QUALIFIERS;
            }
        } else {
            encodingScheme = QualifierEncodingScheme.fromSerializedValue(encodingSchemeSerializedByte);
            if (encodingScheme != NON_ENCODED_QUALIFIERS && transactionProvider != null && transactionProvider.getTransactionProvider()
                    .isUnsupported(PhoenixTransactionProvider.Feature.COLUMN_ENCODING)) {
                throw new SQLExceptionInfo.Builder(SQLExceptionCode.UNSUPPORTED_COLUMN_ENCODING_FOR_TXN_PROVIDER)
                        .setSchemaName(schemaName).setTableName(tableName).setMessage(transactionProvider.name()).build().buildException();
            }
        }

        return encodingScheme;
    }

    private void checkImmutableStorageSchemeForIndex(ImmutableStorageScheme immutableStorageSchemeProp, String schemaName, String tableName, TransactionFactory.Provider transactionProvider)
            throws SQLException {
        if (immutableStorageSchemeProp != ONE_CELL_PER_COLUMN && transactionProvider != null && transactionProvider.getTransactionProvider().isUnsupported(PhoenixTransactionProvider.Feature.COLUMN_ENCODING) ) {
            throw new SQLExceptionInfo.Builder(
                    SQLExceptionCode.UNSUPPORTED_STORAGE_FORMAT_FOR_TXN_PROVIDER)
                    .setSchemaName(schemaName).setTableName(tableName)
                    .setMessage(transactionProvider.name())
                    .build()
                    .buildException();
        }
    }

    /* This method handles mutation codes sent by phoenix server, except for TABLE_NOT_FOUND which
    * is considered to be a success code. If TABLE_ALREADY_EXISTS in hbase, we don't need to add
    * it in ConnectionQueryServices and we return result as true. However if code is
    * NEWER_TABLE_FOUND and it does not exists in statement then we return false because we need to
    * add it ConnectionQueryServices. For other mutation codes it throws related SQLException.
    * If server is throwing new mutation code which is not being handled by client then it throws
    * SQLException stating the server side Mutation code.
    */
    @VisibleForTesting
    public boolean handleCreateTableMutationCode(MetaDataMutationResult result, MutationCode code,
                 CreateTableStatement statement, String schemaName, String tableName,
                 PTable parent) throws SQLException {
        switch(code) {
            case TABLE_ALREADY_EXISTS:
                if (result.getTable() != null) {
                    addTableToCache(result);
                }
                if (!statement.ifNotExists()) {
                    throw new TableAlreadyExistsException(schemaName, tableName, result.getTable());
                }
                return true;
            case NEWER_TABLE_FOUND:
                // Add table to ConnectionQueryServices so it's cached, but don't add
                // it to this connection as we can't see it.
                if (!statement.ifNotExists()) {
                    throw new NewerTableAlreadyExistsException(schemaName, tableName,
                            result.getTable());
                }
                return false;
            case UNALLOWED_TABLE_MUTATION:
                throwsSQLExceptionUtil("CANNOT_MUTATE_TABLE",schemaName,tableName);
            case CONCURRENT_TABLE_MUTATION:
                addTableToCache(result);
                throw new ConcurrentTableMutationException(schemaName, tableName);
            case AUTO_PARTITION_SEQUENCE_NOT_FOUND:
                throw new SQLExceptionInfo.Builder(SQLExceptionCode.AUTO_PARTITION_SEQUENCE_UNDEFINED)
                       .setSchemaName(schemaName).setTableName(tableName).build().buildException();
            case CANNOT_COERCE_AUTO_PARTITION_ID:
            case UNABLE_TO_CREATE_CHILD_LINK:
            case PARENT_TABLE_NOT_FOUND:
            case TABLE_NOT_IN_REGION:
                throwsSQLExceptionUtil(String.valueOf(code), schemaName, tableName);
            case TOO_MANY_INDEXES:
            case UNABLE_TO_UPDATE_PARENT_TABLE:
                throwsSQLExceptionUtil(String.valueOf(code), SchemaUtil.getSchemaNameFromFullName(
                parent.getPhysicalName().getString()),SchemaUtil.getTableNameFromFullName(
                parent.getPhysicalName().getString()));
            case ERROR_WRITING_TO_SCHEMA_REGISTRY:
                throw new SQLExceptionInfo.Builder(ERROR_WRITING_TO_SCHEMA_REGISTRY)
                    .setSchemaName(schemaName).setTableName(tableName).build().buildException();
            default:
                // Cannot use SQLExecptionInfo here since not all mutation codes have their
                // corresponding codes in the enum SQLExceptionCode
                throw new SQLExceptionInfo.Builder(SQLExceptionCode.UNEXPECTED_MUTATION_CODE)
                .setSchemaName(schemaName).setTableName(tableName).setMessage("mutation code: "
                + code).build().buildException();
        }
    }

    private void throwsSQLExceptionUtil(String code,String schemaName, String tableName)
            throws SQLException {
        throw new SQLExceptionInfo.Builder(SQLExceptionCode.valueOf(code))
                .setSchemaName(schemaName).setTableName(tableName).build().buildException();
    }

    private static boolean isPkColumn(PrimaryKeyConstraint pkConstraint, ColumnDef colDef) {
        return colDef.isPK() || (pkConstraint != null && pkConstraint.contains(colDef.getColumnDefName()));
    }
    
    /**
     * A table can be a parent table to tenant-specific tables if all of the following conditions are true:
     * <p>
     * FOR TENANT-SPECIFIC TABLES WITH TENANT_TYPE_ID SPECIFIED:
     * <ol>
     * <li>It has 3 or more PK columns AND
     * <li>First PK (tenant id) column is not nullible AND
     * <li>Firsts PK column's data type is either VARCHAR or CHAR AND
     * <li>Second PK (tenant type id) column is not nullible AND
     * <li>Second PK column data type is either VARCHAR or CHAR
     * </ol>
     * FOR TENANT-SPECIFIC TABLES WITH NO TENANT_TYPE_ID SPECIFIED:
     * <ol>
     * <li>It has 2 or more PK columns AND
     * <li>First PK (tenant id) column is not nullible AND
     * <li>Firsts PK column's data type is either VARCHAR or CHAR
     * </ol>
     */
    private static void throwIfInsufficientColumns(String schemaName, String tableName, Collection<PColumn> columns, boolean isSalted, boolean isMultiTenant) throws SQLException {
        if (!isMultiTenant) {
            return;
        }
        int nPKColumns = columns.size() - (isSalted ? 1 : 0);
        if (nPKColumns < 2) {
            throw new SQLExceptionInfo.Builder(INSUFFICIENT_MULTI_TENANT_COLUMNS).setSchemaName(schemaName).setTableName(tableName).build().buildException();
        }
        Iterator<PColumn> iterator = columns.iterator();
        if (isSalted) {
            iterator.next();
        }
        // Tenant ID must be VARCHAR or CHAR and be NOT NULL
        // NOT NULL is a requirement, since otherwise the table key would conflict
        // potentially with the global table definition.
        PColumn tenantIdCol = iterator.next();
        if ( tenantIdCol.isNullable()) {
            throw new SQLExceptionInfo.Builder(INSUFFICIENT_MULTI_TENANT_COLUMNS).setSchemaName(schemaName).setTableName(tableName).build().buildException();
        }
    }

    public MutationState dropTable(DropTableStatement statement) throws SQLException {
        String schemaName = connection.getSchema() != null && statement.getTableName().getSchemaName() == null
                ? connection.getSchema() : statement.getTableName().getSchemaName();
        String tableName = statement.getTableName().getTableName();
		return dropTable(schemaName, tableName, null, statement.getTableType(), statement.ifExists(),
				statement.cascade(), statement.getSkipAddingParentColumns());
    }

    public MutationState dropFunction(DropFunctionStatement statement) throws SQLException {
        return dropFunction(statement.getFunctionName(), statement.ifExists());
    }

    public MutationState dropIndex(DropIndexStatement statement) throws SQLException {
        String schemaName = statement.getTableName().getSchemaName();
        String tableName = statement.getIndexName().getName();
        String parentTableName = statement.getTableName().getTableName();
		return dropTable(schemaName, tableName, parentTableName, PTableType.INDEX, statement.ifExists(), false, false);
    }

    private MutationState dropFunction(String functionName,
            boolean ifExists) throws SQLException {
        connection.rollback();
        boolean wasAutoCommit = connection.getAutoCommit();
        try {
            PName tenantId = connection.getTenantId();
            byte[] key =
                    SchemaUtil.getFunctionKey(tenantId == null ? ByteUtil.EMPTY_BYTE_ARRAY
                            : tenantId.getBytes(), Bytes.toBytes(functionName));
            Long scn = connection.getSCN();
            long clientTimeStamp = scn == null ? HConstants.LATEST_TIMESTAMP : scn;
            try {
                PFunction function = connection.getMetaDataCache().getFunction(new PTableKey(tenantId, functionName));
                if (function.isTemporaryFunction()) {
                    connection.removeFunction(tenantId, functionName, clientTimeStamp);
                    return new MutationState(0, 0, connection);
                }
            } catch(FunctionNotFoundException e) {

            }
            List<Mutation> functionMetaData = Lists.newArrayListWithExpectedSize(2);
            Delete functionDelete = new Delete(key, clientTimeStamp);
            functionMetaData.add(functionDelete);
            MetaDataMutationResult result = connection.getQueryServices().dropFunction(functionMetaData, ifExists);
            MutationCode code = result.getMutationCode();
            switch (code) {
            case FUNCTION_NOT_FOUND:
                if (!ifExists) {
                    throw new FunctionNotFoundException(functionName);
                }
                break;
            default:
                connection.removeFunction(tenantId, functionName, result.getMutationTime());
                break;
            }
            return new MutationState(0, 0, connection);
        } finally {
            connection.setAutoCommit(wasAutoCommit);
        }
    }

    MutationState dropTable(String schemaName, String tableName, String parentTableName, PTableType tableType,
            boolean ifExists, boolean cascade, boolean skipAddingParentColumns) throws SQLException {
        // Checking the parent table whether exists
        String fullTableName = SchemaUtil.getTableName(schemaName, tableName);
        try {
            PTable ptable = connection.getTable(new PTableKey(connection.getTenantId(), fullTableName));
            if (parentTableName != null &&!parentTableName.equals(ptable.getParentTableName().getString())) {
                throw new SQLExceptionInfo.Builder(PARENT_TABLE_NOT_FOUND)
                        .setSchemaName(schemaName).setTableName(tableName).build().buildException();
            }
        } catch (TableNotFoundException e) {
            if (!ifExists && !e.isThrownToForceReReadForTransformingTable()) {
                if (tableType == PTableType.INDEX)
                    throw new IndexNotFoundException(e.getSchemaName(),
                            e.getTableName(), e.getTimeStamp());
                throw e;
            }
        }

        connection.rollback();
        boolean wasAutoCommit = connection.getAutoCommit();
        PName tenantId = connection.getTenantId();
        String tenantIdStr = tenantId == null ? null : tenantId.getString();
        try {
            byte[] key = SchemaUtil.getTableKey(tenantIdStr, schemaName, tableName);
            Long scn = connection.getSCN();
            long clientTimeStamp = scn == null ? HConstants.LATEST_TIMESTAMP : scn;
            List<Mutation> tableMetaData = Lists.newArrayListWithExpectedSize(2);
            Delete tableDelete = new Delete(key, clientTimeStamp);
            tableMetaData.add(tableDelete);
            boolean hasViewIndexTable = false;
            if (parentTableName != null) {
                byte[] linkKey = MetaDataUtil.getParentLinkKey(tenantIdStr, schemaName, parentTableName, tableName);
                Delete linkDelete = new Delete(linkKey, clientTimeStamp);
                tableMetaData.add(linkDelete);
            }
            MetaDataMutationResult result = connection.getQueryServices().dropTable(tableMetaData, tableType, cascade);
            MutationCode code = result.getMutationCode();
            PTable table = result.getTable();
            switch (code) {
            case TABLE_NOT_FOUND:
                if (!ifExists) { throw new TableNotFoundException(schemaName, tableName); }
                break;
            case NEWER_TABLE_FOUND:
                throw new NewerTableAlreadyExistsException(schemaName, tableName, result.getTable());
            case UNALLOWED_TABLE_MUTATION:
                throw new SQLExceptionInfo.Builder(SQLExceptionCode.CANNOT_MUTATE_TABLE)
                        .setSchemaName(schemaName).setTableName(tableName).build().buildException();
            case UNABLE_TO_DELETE_CHILD_LINK:
                throw new SQLExceptionInfo.Builder(SQLExceptionCode.UNABLE_TO_DELETE_CHILD_LINK)
                        .setSchemaName(schemaName).setTableName(tableName).build().buildException();
            default:
                connection.removeTable(tenantId, SchemaUtil.getTableName(schemaName, tableName), parentTableName, result.getMutationTime());

                if (table != null) {
                    boolean dropMetaData = connection.getQueryServices().getProps()
                            .getBoolean(DROP_METADATA_ATTRIB, DEFAULT_DROP_METADATA);
                    long ts = (scn == null ? result.getMutationTime() : scn);
                    List<TableRef> tableRefs = Lists.newArrayListWithExpectedSize(2 + table.getIndexes().size());
                    connection.setAutoCommit(true);
                    if (tableType == PTableType.VIEW) {
                        for (PTable index : table.getIndexes()) {
                            tableRefs.add(new TableRef(null, index, ts, false));
                        }
                    } else {
                        dropMetaData = result.getTable().getViewIndexId() == null &&
                                connection.getQueryServices().getProps().getBoolean(DROP_METADATA_ATTRIB, DEFAULT_DROP_METADATA);
                        // Create empty table and schema - they're only used to get the name from
                        // PName name, PTableType type, long timeStamp, long sequenceNumber, List<PColumn> columns
                        // All multi-tenant tables have a view index table, so no need to check in that case
                        if (parentTableName == null) {
                            hasViewIndexTable = true;// keeping always true for deletion of stats if view index present
                            // or not
                            MetaDataUtil.deleteViewIndexSequences(connection, table.getPhysicalName(),
                                    table.isNamespaceMapped());
                            byte[] viewIndexPhysicalName = MetaDataUtil
                                    .getViewIndexPhysicalName(table.getPhysicalName().getBytes());
                            if (!dropMetaData) {
                                // we need to drop rows only when actually view index exists
                                try (Admin admin = connection.getQueryServices().getAdmin()) {
                                    hasViewIndexTable = admin.tableExists(org.apache.hadoop.hbase.TableName.valueOf(viewIndexPhysicalName));
                                } catch (IOException e1) {
                                    // absorbing as it is not critical check
                                }
                            }
                        }
                        if (tableType == PTableType.TABLE
                                && (table.isMultiTenant() || hasViewIndexTable)) {
                            if (hasViewIndexTable) {
                                byte[] viewIndexPhysicalName = MetaDataUtil.getViewIndexPhysicalName(table.getPhysicalName().getBytes());
                                String viewIndexSchemaName = SchemaUtil.getSchemaNameFromFullName(viewIndexPhysicalName);
                                String viewIndexTableName = SchemaUtil.getTableNameFromFullName(viewIndexPhysicalName);
                                PName viewIndexName = PNameFactory.newName(SchemaUtil.getTableName(viewIndexSchemaName, viewIndexTableName));

                                PTable viewIndexTable = new PTableImpl.Builder()
                                        .setName(viewIndexName)
                                        .setKey(new PTableKey(tenantId, viewIndexName.getString()))
                                        .setSchemaName(PNameFactory.newName(viewIndexSchemaName))
                                        .setTableName(PNameFactory.newName(viewIndexTableName))
                                        .setType(PTableType.VIEW)
                                        .setViewType(ViewType.MAPPED)
                                        .setTimeStamp(ts)
                                        .setPkColumns(Collections.<PColumn>emptyList())
                                        .setAllColumns(Collections.<PColumn>emptyList())
                                        .setRowKeySchema(RowKeySchema.EMPTY_SCHEMA)
                                        .setIndexes(Collections.<PTable>emptyList())
                                        .setFamilyAttributes(table.getColumnFamilies())
                                        .setPhysicalNames(Collections.<PName>emptyList())
                                        .setNamespaceMapped(table.isNamespaceMapped())
                                        .setImmutableStorageScheme(table.getImmutableStorageScheme())
                                        .setQualifierEncodingScheme(table.getEncodingScheme())
                                        .setUseStatsForParallelization(table.useStatsForParallelization())
                                        .build();
                                tableRefs.add(new TableRef(null, viewIndexTable, ts, false));
                            }
                        }
                        tableRefs.add(new TableRef(null, table, ts, false));
                        // TODO: Let the standard mutable secondary index maintenance handle this?
                        for (PTable index : table.getIndexes()) {
                            tableRefs.add(new TableRef(null, index, ts, false));
                        }
                    }
                    if (!dropMetaData) {
                        MutationPlan plan = new PostDDLCompiler(connection).compile(tableRefs, null, null,
                                Collections.<PColumn> emptyList(), ts);
                        // Delete everything in the column. You'll still be able to do queries at earlier timestamps
                        return connection.getQueryServices().updateData(plan);
                    }
                }
                break;
            }
            return new MutationState(0, 0, connection);
        } finally {
            connection.setAutoCommit(wasAutoCommit);
        }
    }

    private MutationCode processMutationResult(String schemaName, String tableName, MetaDataMutationResult result) throws SQLException {
        final MutationCode mutationCode = result.getMutationCode();
        PName tenantId = connection.getTenantId();
        switch (mutationCode) {
        case TABLE_NOT_FOUND:
            // Only called for add/remove column so parentTableName will always be null
            connection.removeTable(tenantId, SchemaUtil.getTableName(schemaName, tableName), null, HConstants.LATEST_TIMESTAMP);
            throw new TableNotFoundException(schemaName, tableName);
        case UNALLOWED_TABLE_MUTATION:
            String columnName = null;
            String familyName = null;
            String msg = null;
            // TODO: better to return error code
            if (result.getColumnName() != null) {
                familyName = result.getFamilyName() == null ? null : Bytes.toString(result.getFamilyName());
                columnName = Bytes.toString(result.getColumnName());
                msg = "Cannot add/drop column referenced by VIEW";
            }
            throw new SQLExceptionInfo.Builder(SQLExceptionCode.CANNOT_MUTATE_TABLE)
            .setSchemaName(schemaName).setTableName(tableName).setFamilyName(familyName).setColumnName(columnName).setMessage(msg).build().buildException();
        case UNALLOWED_SCHEMA_MUTATION:
            throw new SQLExceptionInfo.Builder(
                    SQLExceptionCode.CANNOT_SET_OR_ALTER_PHOENIX_TTL)
                    .setSchemaName(schemaName).setTableName(tableName).build().buildException();
        case NO_OP:
        case COLUMN_ALREADY_EXISTS:
        case COLUMN_NOT_FOUND:
            break;
        case CONCURRENT_TABLE_MUTATION:
            addTableToCache(result);
            if (LOGGER.isDebugEnabled()) {
                LOGGER.debug(LogUtil.addCustomAnnotations("CONCURRENT_TABLE_MUTATION for table " + SchemaUtil.getTableName(schemaName, tableName), connection));
            }
            throw new ConcurrentTableMutationException(schemaName, tableName);
        case NEWER_TABLE_FOUND:
            // TODO: update cache?
            //            if (result.getTable() != null) {
            //                connection.addTable(result.getTable());
            //            }
            throw new NewerTableAlreadyExistsException(schemaName, tableName, result.getTable());
        case NO_PK_COLUMNS:
            throw new SQLExceptionInfo.Builder(SQLExceptionCode.PRIMARY_KEY_MISSING)
            .setSchemaName(schemaName).setTableName(tableName).build().buildException();
        case TABLE_ALREADY_EXISTS:
            break;
        case ERROR_WRITING_TO_SCHEMA_REGISTRY:
            throw new SQLExceptionInfo.Builder(ERROR_WRITING_TO_SCHEMA_REGISTRY).
                    setSchemaName(schemaName).setTableName(tableName).build().buildException();
        default:
            throw new SQLExceptionInfo.Builder(SQLExceptionCode.UNEXPECTED_MUTATION_CODE).setSchemaName(schemaName)
            .setTableName(tableName).setMessage("mutation code: " + mutationCode).build().buildException();
        }
        return mutationCode;
    }

    private long incrementTableSeqNum(PTable table, PTableType expectedType, int columnCountDelta,
                                      MetaPropertiesEvaluated metaPropertiesEvaluated)
            throws SQLException {
        return incrementTableSeqNum(table, expectedType, columnCountDelta,
                metaPropertiesEvaluated.getIsTransactional(),
                metaPropertiesEvaluated.getTransactionProvider(),
                metaPropertiesEvaluated.getUpdateCacheFrequency(),
                metaPropertiesEvaluated.getIsImmutableRows(),
                metaPropertiesEvaluated.getDisableWAL(),
                metaPropertiesEvaluated.getMultiTenant(),
                metaPropertiesEvaluated.getStoreNulls(),
                metaPropertiesEvaluated.getGuidePostWidth(),
                metaPropertiesEvaluated.getAppendOnlySchema(),
                metaPropertiesEvaluated.getImmutableStorageScheme(),
                metaPropertiesEvaluated.getUseStatsForParallelization(),
                metaPropertiesEvaluated.getPhoenixTTL(),
                metaPropertiesEvaluated.isChangeDetectionEnabled(),
                metaPropertiesEvaluated.getPhysicalTableName(),
                metaPropertiesEvaluated.getSchemaVersion(),
                metaPropertiesEvaluated.getColumnEncodedBytes(),
                metaPropertiesEvaluated.getStreamingTopicName());
    }

    private  long incrementTableSeqNum(PTable table, PTableType expectedType, int columnCountDelta, Boolean isTransactional,
                                       Long updateCacheFrequency, Long phoenixTTL, String physicalTableName,
                                       String schemaVersion, QualifierEncodingScheme columnEncodedBytes) throws SQLException {
        return incrementTableSeqNum(table, expectedType, columnCountDelta, isTransactional, null,
            updateCacheFrequency, null, null, null, null, -1L, null, null, null,phoenixTTL, false, physicalTableName,
                schemaVersion, columnEncodedBytes, null);
    }

    private long incrementTableSeqNum(PTable table, PTableType expectedType, int columnCountDelta,
            Boolean isTransactional, TransactionFactory.Provider transactionProvider,
            Long updateCacheFrequency, Boolean isImmutableRows, Boolean disableWAL,
            Boolean isMultiTenant, Boolean storeNulls, Long guidePostWidth, Boolean appendOnlySchema,
            ImmutableStorageScheme immutableStorageScheme, Boolean useStatsForParallelization,
            Long phoenixTTL, Boolean isChangeDetectionEnabled, String physicalTableName, String schemaVersion,
                                      QualifierEncodingScheme columnEncodedBytes, String streamingTopicName)
            throws SQLException {
        String schemaName = table.getSchemaName().getString();
        String tableName = table.getTableName().getString();
        // Ordinal position is 1-based and we don't count SALT column in ordinal position
        int totalColumnCount = table.getColumns().size() + (table.getBucketNum() == null ? 0 : -1);
        final long seqNum = table.getSequenceNumber() + 1;
        String tenantId = connection.getTenantId() == null ? null : connection.getTenantId().getString();
        PreparedStatement tableUpsert = connection.prepareStatement(MUTATE_TABLE);
        try {
            tableUpsert.setString(1, tenantId);
            tableUpsert.setString(2, schemaName);
            tableUpsert.setString(3, tableName);
            tableUpsert.setString(4, expectedType.getSerializedValue());
            tableUpsert.setLong(5, seqNum);
            tableUpsert.setInt(6, totalColumnCount + columnCountDelta);
            tableUpsert.execute();
        } finally {
            tableUpsert.close();
        }
        if (isImmutableRows != null) {
            mutateBooleanProperty(connection, tenantId, schemaName, tableName, IMMUTABLE_ROWS, isImmutableRows);
        }
        if (disableWAL != null) {
            mutateBooleanProperty(connection,tenantId, schemaName, tableName, DISABLE_WAL, disableWAL);
        }
        if (isMultiTenant != null) {
            mutateBooleanProperty(connection,tenantId, schemaName, tableName, MULTI_TENANT, isMultiTenant);
        }
        if (storeNulls != null) {
            mutateBooleanProperty(connection,tenantId, schemaName, tableName, STORE_NULLS, storeNulls);
        }
        if (isTransactional != null) {
            mutateBooleanProperty(connection,tenantId, schemaName, tableName, TRANSACTIONAL, isTransactional);
        }
        if (transactionProvider !=null) {
            mutateByteProperty(connection, tenantId, schemaName, tableName, TRANSACTION_PROVIDER, transactionProvider.getCode());
        }
        if (updateCacheFrequency != null) {
            mutateLongProperty(connection,tenantId, schemaName, tableName, UPDATE_CACHE_FREQUENCY, updateCacheFrequency);
        }
        if (guidePostWidth == null || guidePostWidth >= 0) {
            mutateLongProperty(connection, tenantId, schemaName, tableName, GUIDE_POSTS_WIDTH, guidePostWidth);
        }
        if (appendOnlySchema !=null) {
            mutateBooleanProperty(connection, tenantId, schemaName, tableName, APPEND_ONLY_SCHEMA, appendOnlySchema);
        }
        if (columnEncodedBytes !=null) {
            mutateByteProperty(connection, tenantId, schemaName, tableName, ENCODING_SCHEME, columnEncodedBytes.getSerializedMetadataValue());
        }
        if (immutableStorageScheme !=null) {
            mutateStringProperty(connection, tenantId, schemaName, tableName, IMMUTABLE_STORAGE_SCHEME, immutableStorageScheme.name());
        }
        if (useStatsForParallelization != null) {
            mutateBooleanProperty(connection, tenantId, schemaName, tableName, USE_STATS_FOR_PARALLELIZATION, useStatsForParallelization);
        }
        if (phoenixTTL != null) {
            mutateLongProperty(connection, tenantId, schemaName, tableName, PHOENIX_TTL, phoenixTTL);
        }
        if (isChangeDetectionEnabled != null) {
            mutateBooleanProperty(connection, tenantId, schemaName, tableName, CHANGE_DETECTION_ENABLED, isChangeDetectionEnabled);
        }
        if (!Strings.isNullOrEmpty(physicalTableName)) {
            mutateStringProperty(connection, tenantId, schemaName, tableName, PHYSICAL_TABLE_NAME, physicalTableName);
        }
        if (!Strings.isNullOrEmpty(schemaVersion)) {
            mutateStringProperty(connection, tenantId, schemaName, tableName, SCHEMA_VERSION, schemaVersion);
        }
        if (!Strings.isNullOrEmpty(streamingTopicName)) {
            mutateStringProperty(connection, tenantId, schemaName, tableName, STREAMING_TOPIC_NAME, streamingTopicName);
        }
        return seqNum;
    }

    public static void mutateTransformProperties(Connection connection, String tenantId, String schemaName, String tableName,
                                                 String physicalTableName,
                                                 ImmutableStorageScheme immutableStorageScheme,
                                                 QualifierEncodingScheme columnEncodedBytes) throws SQLException {
        if (columnEncodedBytes !=null) {
            mutateByteProperty(connection, tenantId, schemaName, tableName, ENCODING_SCHEME, columnEncodedBytes.getSerializedMetadataValue());
        }
        if (immutableStorageScheme !=null) {
            mutateByteProperty(connection, tenantId, schemaName, tableName, IMMUTABLE_STORAGE_SCHEME, immutableStorageScheme.getSerializedMetadataValue());
        }
        if (!Strings.isNullOrEmpty(physicalTableName)) {
            mutateStringProperty(connection, tenantId, schemaName, tableName, PHYSICAL_TABLE_NAME, physicalTableName);
        }
    }

    private static void mutateBooleanProperty(Connection connection, String tenantId, String schemaName, String tableName,
            String propertyName, boolean propertyValue) throws SQLException {
        String updatePropertySql = "UPSERT INTO " + SYSTEM_CATALOG_SCHEMA + ".\"" + SYSTEM_CATALOG_TABLE + "\"( " +
                TENANT_ID + "," +
                TABLE_SCHEM + "," +
                TABLE_NAME + "," +
                propertyName +
                ") VALUES (?, ?, ?, ?)";
        try (PreparedStatement tableBoolUpsert = connection.prepareStatement(updatePropertySql)) {
            tableBoolUpsert.setString(1, tenantId);
            tableBoolUpsert.setString(2, schemaName);
            tableBoolUpsert.setString(3, tableName);
            tableBoolUpsert.setBoolean(4, propertyValue);
            tableBoolUpsert.execute();
        }
    }

    private static void mutateLongProperty(Connection connection, String tenantId, String schemaName, String tableName,
            String propertyName, Long propertyValue) throws SQLException {
        String updatePropertySql = "UPSERT INTO " + SYSTEM_CATALOG_SCHEMA + ".\"" + SYSTEM_CATALOG_TABLE + "\"( " +
                TENANT_ID + "," +
                TABLE_SCHEM + "," +
                TABLE_NAME + "," +
                propertyName +
                ") VALUES (?, ?, ?, ?)";
        try (PreparedStatement tableBoolUpsert = connection.prepareStatement(updatePropertySql)) {
            tableBoolUpsert.setString(1, tenantId);
            tableBoolUpsert.setString(2, schemaName);
            tableBoolUpsert.setString(3, tableName);
            if (propertyValue == null) {
                tableBoolUpsert.setNull(4, Types.BIGINT);
            } else {
                tableBoolUpsert.setLong(4, propertyValue);
            }
            tableBoolUpsert.execute();
        }
    }
    
    private static void mutateByteProperty(Connection connection, String tenantId, String schemaName, String tableName,
            String propertyName, Byte propertyValue) throws SQLException {
        String updatePropertySql = "UPSERT INTO " + SYSTEM_CATALOG_SCHEMA + ".\"" + SYSTEM_CATALOG_TABLE + "\"( " +
                TENANT_ID + "," +
                TABLE_SCHEM + "," +
                TABLE_NAME + "," +
                propertyName +
                ") VALUES (?, ?, ?, ?)";
        try (PreparedStatement tableBoolUpsert = connection.prepareStatement(updatePropertySql)) {
            tableBoolUpsert.setString(1, tenantId);
            tableBoolUpsert.setString(2, schemaName);
            tableBoolUpsert.setString(3, tableName);
            if (propertyValue == null) {
                tableBoolUpsert.setNull(4, Types.TINYINT);
            } else {
                tableBoolUpsert.setByte(4, propertyValue);
            }
            tableBoolUpsert.execute();
        }
    }
    
    private static void mutateStringProperty(Connection connection, String tenantId, String schemaName, String tableName,
            String propertyName, String propertyValue) throws SQLException {
        String updatePropertySql = "UPSERT INTO " + SYSTEM_CATALOG_SCHEMA + ".\"" + SYSTEM_CATALOG_TABLE + "\"( " +
                TENANT_ID + "," +
                TABLE_SCHEM + "," +
                TABLE_NAME + "," +
                propertyName +
                ") VALUES (?, ?, ?, ?)";
        try (PreparedStatement tableBoolUpsert = connection.prepareStatement(updatePropertySql)) {
            tableBoolUpsert.setString(1, tenantId);
            tableBoolUpsert.setString(2, schemaName);
            tableBoolUpsert.setString(3, tableName);
            tableBoolUpsert.setString(4, propertyValue);
            tableBoolUpsert.execute();
        }
    }

    public MutationState addColumn(AddColumnStatement statement) throws SQLException {
        PTable table = FromCompiler.getResolver(statement, connection).getTables().get(0).getTable();
        return addColumn(table, statement.getColumnDefs(), statement.getProps(), statement.ifNotExists(), false, statement.getTable(), statement.getTableType(), statement.isCascade(), statement.getIndexes());
    }

    public MutationState addColumn(PTable table, List<ColumnDef> origColumnDefs,
            ListMultimap<String, Pair<String, Object>> stmtProperties, boolean ifNotExists,
            boolean removeTableProps, NamedTableNode namedTableNode, PTableType tableType, boolean cascade, List<NamedNode> indexes)
                    throws SQLException {
        connection.rollback();
        List<PTable> indexesPTable = Lists.newArrayListWithExpectedSize(indexes != null ?
                indexes.size() : table.getIndexes().size());
        Map<PTable, Integer> indexToColumnSizeMap = new HashMap<>();

        // if cascade keyword is passed and indexes are provided either implicitly or explicitly
        if (cascade && (indexes == null || !indexes.isEmpty())) {
            indexesPTable = getIndexesPTableForCascade(indexes, table);
            if (indexesPTable.size() == 0) {
                // go back to regular behavior of altering the table/view
                cascade = false;
            } else {
                for (PTable index : indexesPTable) {
                    indexToColumnSizeMap.put(index, index.getColumns().size());
                }
            }
        }
        boolean wasAutoCommit = connection.getAutoCommit();
        List<PColumn> columns = Lists.newArrayListWithExpectedSize(origColumnDefs != null ?
            origColumnDefs.size() : 0);
        PName tenantId = connection.getTenantId();
        boolean sharedIndex = tableType == PTableType.INDEX && (table.getIndexType() == IndexType.LOCAL || table.getViewIndexId() != null);
        String tenantIdToUse = connection.getTenantId() != null && sharedIndex ? connection.getTenantId().getString() : null;
        String schemaName = table.getSchemaName().getString();
        String tableName = table.getTableName().getString();
        PName physicalName = table.getPhysicalName();
        String physicalSchemaName =
                SchemaUtil.getSchemaNameFromFullName(physicalName.getString());
        String physicalTableName =
                SchemaUtil.getTableNameFromFullName(physicalName.getString());
        Set<String> acquiredColumnMutexSet = Sets.newHashSetWithExpectedSize(3);
        boolean acquiredBaseTableMutex = false;
        try {
            connection.setAutoCommit(false);

            List<ColumnDef> columnDefs;
            if ((table.isAppendOnlySchema() || ifNotExists) && origColumnDefs != null) {
                // only make the rpc if we are adding new columns
                columnDefs = Lists.newArrayList();
                for (ColumnDef columnDef : origColumnDefs) {
                    String familyName = columnDef.getColumnDefName().getFamilyName();
                    String columnName = columnDef.getColumnDefName().getColumnName();
                    if (familyName != null) {
                        try {
                            PColumnFamily columnFamily = table.getColumnFamily(familyName);
                            columnFamily.getPColumnForColumnName(columnName);
                            if (!ifNotExists) {
                                throw new ColumnAlreadyExistsException(schemaName, tableName,
                                  columnName);
                            }
                        } catch (ColumnFamilyNotFoundException | ColumnNotFoundException e) {
                            columnDefs.add(columnDef);
                        }
                    } else {
                        try {
                            table.getColumnForColumnName(columnName);
                            if (!ifNotExists) {
                                throw new ColumnAlreadyExistsException(schemaName, tableName,
                                  columnName);
                            }
                        } catch (ColumnNotFoundException e) {
                            columnDefs.add(columnDef);
                        }
                    }
                }
            } else {
                columnDefs = origColumnDefs == null ? Collections.<ColumnDef>emptyList() : origColumnDefs;
            }

            boolean retried = false;
            boolean changingPhoenixTableProperty = false;
            MetaProperties metaProperties = new MetaProperties();
            while (true) {
                Map<String, List<Pair<String, Object>>> properties=new HashMap<>(stmtProperties.size());;
                metaProperties = loadStmtProperties(stmtProperties,properties,table,removeTableProps);

                ColumnResolver resolver = FromCompiler.getResolver(namedTableNode, connection);
                table = resolver.getTables().get(0).getTable();
                int nIndexes = table.getIndexes().size();
                int numCols = columnDefs.size();
                int nNewColumns = numCols;
                List<Mutation> tableMetaData = Lists.newArrayListWithExpectedSize((1 + nNewColumns) * (nIndexes + 1));
                List<Mutation> columnMetaData = Lists.newArrayListWithExpectedSize(nNewColumns * (nIndexes + 1));
                if (LOGGER.isDebugEnabled()) {
                    LOGGER.debug(LogUtil.addCustomAnnotations("Resolved table to " + table.getName().getString() + " with seqNum " + table.getSequenceNumber() + " at timestamp " + table.getTimeStamp() + " with " + table.getColumns().size() + " columns: " + table.getColumns(), connection));
                }

                int position = table.getColumns().size();

                boolean addPKColumns = columnDefs.stream().anyMatch(ColumnDef::isPK);
                if (addPKColumns) {
                    List<PColumn> currentPKs = table.getPKColumns();
                    PColumn lastPK = currentPKs.get(currentPKs.size()-1);
                    // Disallow adding columns if the last column in the primary key is VARBIANRY
                    // or ARRAY.
                    if (lastPK.getDataType() == PVarbinary.INSTANCE || lastPK.getDataType().isArrayType()) {
                        throw new SQLExceptionInfo.Builder(SQLExceptionCode.VARBINARY_LAST_PK)
                        .setColumnName(lastPK.getName().getString()).build().buildException();
                    }
                    // Disallow adding columns if last column in the primary key is fixed width
                    // and nullable.
                    if (lastPK.isNullable() && lastPK.getDataType().isFixedWidth()) {
                        throw new SQLExceptionInfo.Builder(SQLExceptionCode.NULLABLE_FIXED_WIDTH_LAST_PK)
                        .setColumnName(lastPK.getName().getString()).build().buildException();
                    }
                }

                MetaPropertiesEvaluated metaPropertiesEvaluated = new MetaPropertiesEvaluated();
                changingPhoenixTableProperty = evaluateStmtProperties(metaProperties,metaPropertiesEvaluated,table,schemaName,tableName);

                boolean isTransformNeeded = Transform.checkIsTransformNeeded(metaProperties, schemaName, table, tableName, null, tenantIdToUse, connection);
                if (isTransformNeeded) {
                    // We can add a support for these later. For now, not supported.
                    if (MetaDataUtil.hasLocalIndexTable(connection, physicalTableName.getBytes())) {
                        throw new SQLExceptionInfo.Builder(SQLExceptionCode.CANNOT_TRANSFORM_TABLE_WITH_LOCAL_INDEX)
                                .setSchemaName(schemaName).setTableName(tableName).build().buildException();
                    }
                    if (table.isAppendOnlySchema()) {
                        throw new SQLExceptionInfo.Builder(SQLExceptionCode.CANNOT_TRANSFORM_TABLE_WITH_APPEND_ONLY_SCHEMA)
                                .setSchemaName(schemaName).setTableName(tableName).build().buildException();
                    }
                    if (table.isTransactional()) {
                        throw new SQLExceptionInfo.Builder(CANNOT_TRANSFORM_TRANSACTIONAL_TABLE)
                                .setSchemaName(schemaName).setTableName(tableName).build().buildException();
                    }
                }

                // If changing isImmutableRows to true or it's not being changed and is already true
                boolean willBeImmutableRows = Boolean.TRUE.equals(metaPropertiesEvaluated.getIsImmutableRows()) || (metaPropertiesEvaluated.getIsImmutableRows() == null && table.isImmutableRows());
                boolean willBeTxnl = metaProperties.getNonTxToTx();
                Long timeStamp = TransactionUtil.getTableTimestamp(connection, table.isTransactional() || willBeTxnl, table.isTransactional() ? table.getTransactionProvider() : metaPropertiesEvaluated.getTransactionProvider());
                int numPkColumnsAdded = 0;
                Set<String> colFamiliesForPColumnsToBeAdded = new LinkedHashSet<>();
                Set<String> families = new LinkedHashSet<>();
                PTable tableForCQCounters = tableType == PTableType.VIEW ? PhoenixRuntime.getTable(connection, table.getPhysicalName().getString()) : table;
                EncodedCQCounter cqCounterToUse = tableForCQCounters.getEncodedCQCounter();
                Map<String, Integer> changedCqCounters = new HashMap<>(numCols);
                if (numCols > 0 ) {
                    StatementContext context = new StatementContext(new PhoenixStatement(connection), resolver);
                    short nextKeySeq = SchemaUtil.getMaxKeySeq(table);
                    for ( ColumnDef colDef : columnDefs) {
                        if (colDef != null && !colDef.isNull()) {
                            if (colDef.isPK()) {
                                throw new SQLExceptionInfo.Builder(SQLExceptionCode.NOT_NULLABLE_COLUMN_IN_ROW_KEY)
                                .setColumnName(colDef.getColumnDefName().getColumnName()).build().buildException();
                            } else if (!willBeImmutableRows) {
                                throw new SQLExceptionInfo.Builder(SQLExceptionCode.KEY_VALUE_NOT_NULL)
                                .setColumnName(colDef.getColumnDefName().getColumnName()).build().buildException();
                            }
                        }
                        if (colDef != null && colDef.isPK() && table.getType() == VIEW && table.getViewType() != MAPPED) {
                            throwIfLastPKOfParentIsVariableLength(getParentOfView(table), schemaName, tableName, colDef);
                        }
                        if (colDef != null && colDef.isRowTimestamp()) {
                            throw new SQLExceptionInfo.Builder(SQLExceptionCode.ROWTIMESTAMP_CREATE_ONLY)
                            .setColumnName(colDef.getColumnDefName().getColumnName()).build().buildException();
                        }
                        if (!colDef.validateDefault(context, null)) {
                            colDef = new ColumnDef(colDef, null); // Remove DEFAULT as it's not necessary
                        }
                        String familyName = null;
                        Integer encodedCQ = null;
                        if (!colDef.isPK()) {
                            String colDefFamily = colDef.getColumnDefName().getFamilyName();
                            ImmutableStorageScheme storageScheme = table.getImmutableStorageScheme();
                            String defaultColumnFamily = tableForCQCounters.getDefaultFamilyName() != null && !Strings.isNullOrEmpty(tableForCQCounters.getDefaultFamilyName().getString()) ?
                                    tableForCQCounters.getDefaultFamilyName().getString() : DEFAULT_COLUMN_FAMILY;
                                if (table.getType() == PTableType.INDEX && table.getIndexType() == IndexType.LOCAL) {
                                    defaultColumnFamily = QueryConstants.LOCAL_INDEX_COLUMN_FAMILY_PREFIX + defaultColumnFamily;
                                }
                            if (storageScheme == SINGLE_CELL_ARRAY_WITH_OFFSETS) {
                                familyName = colDefFamily != null ? colDefFamily : defaultColumnFamily;
                            } else {
                                familyName = defaultColumnFamily;
                            }
                            encodedCQ = table.isAppendOnlySchema() ? Integer.valueOf(ENCODED_CQ_COUNTER_INITIAL_VALUE + position) : cqCounterToUse.getNextQualifier(familyName);
                            if (!table.isAppendOnlySchema() && cqCounterToUse.increment(familyName)) {
                                changedCqCounters.put(familyName,
                                    cqCounterToUse.getNextQualifier(familyName));
                            }
                        }
                        byte[] columnQualifierBytes = null;
                        try {
                            columnQualifierBytes = EncodedColumnsUtil.getColumnQualifierBytes(colDef.getColumnDefName().getColumnName(), encodedCQ, table, colDef.isPK());
                        }
                        catch (QualifierOutOfRangeException e) {
                            throw new SQLExceptionInfo.Builder(SQLExceptionCode.MAX_COLUMNS_EXCEEDED)
                            .setSchemaName(schemaName)
                            .setTableName(tableName).build().buildException();
                        }
                        PColumn column = newColumn(position++, colDef, PrimaryKeyConstraint.EMPTY, table.getDefaultFamilyName() == null ? null : table.getDefaultFamilyName().getString(), true, columnQualifierBytes, willBeImmutableRows);
                        HashMap<PTable, PColumn> indexToIndexColumnMap = null;
                        if (cascade) {
                            indexToIndexColumnMap = getPTablePColumnHashMapForCascade(indexesPTable, willBeImmutableRows,
                                            colDef, familyName, indexToColumnSizeMap);
                        }

                        columns.add(column);
                        String pkName = null;
                        Short keySeq = null;

                        // TODO: support setting properties on other families?
                        if (column.getFamilyName() == null) {
                            ++numPkColumnsAdded;
                            pkName = table.getPKName() == null ? null : table.getPKName().getString();
                            keySeq = ++nextKeySeq;
                        } else {
                            families.add(column.getFamilyName().getString());
                        }
                        colFamiliesForPColumnsToBeAdded.add(column.getFamilyName() == null ? null : column.getFamilyName().getString());
                        addColumnMutation(connection, schemaName, tableName, column, null, pkName, keySeq, table.getBucketNum() != null);
                        // add new columns for given indexes one by one
                        if (cascade) {
                            for (PTable index: indexesPTable) {
                                LOGGER.info("Adding column "+column.getName().getString()+" to "+index.getTableName().toString());
                                addColumnMutation(connection, schemaName, index.getTableName().getString(), indexToIndexColumnMap.get(index), null, "", keySeq, index.getBucketNum() != null);
                            }
                        }
                    }

                    // Add any new PK columns to end of index PK
                    if (numPkColumnsAdded > 0) {
                        // create PK column list that includes the newly created columns
                        List<PColumn> pkColumns = Lists.newArrayListWithExpectedSize(table.getPKColumns().size()+numPkColumnsAdded);
                        pkColumns.addAll(table.getPKColumns());
                        for (int i=0; i<numCols; ++i) {
                            if (columnDefs.get(i).isPK()) {
                                pkColumns.add(columns.get(i));
                            }
                        }
                        int pkSlotPosition = table.getPKColumns().size()-1;
                        for (PTable index : table.getIndexes()) {
                            short nextIndexKeySeq = SchemaUtil.getMaxKeySeq(index);
                            int indexPosition = index.getColumns().size();
                            for (int i=0; i<numCols; ++i) {
                                ColumnDef colDef = columnDefs.get(i);
                                if (colDef.isPK()) {
                                    PDataType indexColDataType = IndexUtil.getIndexColumnDataType(colDef.isNull(), colDef.getDataType());
                                    ColumnName indexColName = ColumnName.caseSensitiveColumnName(IndexUtil.getIndexColumnName(null, colDef.getColumnDefName().getColumnName()));
                                    Expression expression = new RowKeyColumnExpression(columns.get(i), new RowKeyValueAccessor(pkColumns, pkSlotPosition));
                                    ColumnDef indexColDef = FACTORY.columnDef(indexColName, indexColDataType.getSqlTypeName(), colDef.isNull(), colDef.getMaxLength(), colDef.getScale(), true, colDef.getSortOrder(), expression.toString(), colDef.isRowTimestamp());
                                    PColumn indexColumn = newColumn(indexPosition++, indexColDef, PrimaryKeyConstraint.EMPTY, null, true, null, willBeImmutableRows);
                                    addColumnMutation(connection, schemaName, index.getTableName().getString(), indexColumn, index.getParentTableName().getString(), index.getPKName() == null ? null : index.getPKName().getString(), ++nextIndexKeySeq, index.getBucketNum() != null);
                                }
                            }
                        }
                        ++pkSlotPosition;
                    }
                    columnMetaData.addAll(connection.getMutationState().toMutations(timeStamp).next().getSecond());
                    connection.rollback();
                } else {
                    // Check that HBase configured properly for mutable secondary indexing
                    // if we're changing from an immutable table to a mutable table and we
                    // have existing indexes.
                    if (Boolean.FALSE.equals(metaPropertiesEvaluated.getIsImmutableRows()) && !table.getIndexes().isEmpty()) {
                        int hbaseVersion = connection.getQueryServices().getLowestClusterHBaseVersion();
                        if (hbaseVersion < MetaDataProtocol.MUTABLE_SI_VERSION_THRESHOLD) {
                            throw new SQLExceptionInfo.Builder(SQLExceptionCode.NO_MUTABLE_INDEXES)
                            .setSchemaName(schemaName).setTableName(tableName).build().buildException();
                        }
                        if (!connection.getQueryServices().hasIndexWALCodec() && !table.isTransactional()) {
                            throw new SQLExceptionInfo.Builder(SQLExceptionCode.INVALID_MUTABLE_INDEX_CONFIG)
                            .setSchemaName(schemaName).setTableName(tableName).build().buildException();
                        }
                    }
                    if (Boolean.TRUE.equals(metaPropertiesEvaluated.getMultiTenant())) {
                        throwIfInsufficientColumns(schemaName, tableName, table.getPKColumns(), table.getBucketNum()!=null, metaPropertiesEvaluated.getMultiTenant());
                    }
                }

                if (!table.getIndexes().isEmpty() &&
                        (numPkColumnsAdded>0 || metaProperties.getNonTxToTx() ||
                                metaPropertiesEvaluated.getUpdateCacheFrequency() != null || metaPropertiesEvaluated.getPhoenixTTL() != null)) {
                    for (PTable index : table.getIndexes()) {
                        incrementTableSeqNum(index, index.getType(), numPkColumnsAdded,
                                metaProperties.getNonTxToTx() ? Boolean.TRUE : null,
                                metaPropertiesEvaluated.getUpdateCacheFrequency(),
                                metaPropertiesEvaluated.getPhoenixTTL(),
                                metaPropertiesEvaluated.getPhysicalTableName(),
                                metaPropertiesEvaluated.getSchemaVersion(),
                                metaProperties.getColumnEncodedBytesProp());
                    }
                    tableMetaData.addAll(connection.getMutationState().toMutations(timeStamp).next().getSecond());
                    connection.rollback();
                }

                if (cascade) {
                    for (PTable index : indexesPTable) {
                        incrementTableSeqNum(index, index.getType(), columnDefs.size(),
                                Boolean.FALSE,
                                metaPropertiesEvaluated.getUpdateCacheFrequency(),
                                metaPropertiesEvaluated.getPhoenixTTL(),
                                metaPropertiesEvaluated.getPhysicalTableName(),
                                metaPropertiesEvaluated.getSchemaVersion(),
                                metaPropertiesEvaluated.getColumnEncodedBytes());
                    }
                    tableMetaData.addAll(connection.getMutationState().toMutations(timeStamp).next().getSecond());
                    connection.rollback();
                }

                long seqNum = 0;
                if (changingPhoenixTableProperty || columnDefs.size() > 0) {
                    seqNum = incrementTableSeqNum(table, tableType, columnDefs.size(), metaPropertiesEvaluated);

                    tableMetaData.addAll(connection.getMutationState().toMutations(timeStamp).next().getSecond());
                    connection.rollback();
                }

                PTable transformingNewTable = null;
                if (isTransformNeeded) {
                   try {
                       transformingNewTable = Transform.addTransform(connection, tenantIdToUse, table, metaProperties, seqNum, PTable.TransformType.METADATA_TRANSFORM);
                    } catch (SQLException ex) {
                       connection.rollback();
                       throw ex;
                   }
                }

                // Force the table header row to be first
                Collections.reverse(tableMetaData);
                // Add column metadata afterwards, maintaining the order so columns have more predictable ordinal position
                tableMetaData.addAll(columnMetaData);
                if (!changedCqCounters.isEmpty()) {
                    try (PreparedStatement linkStatement = connection.prepareStatement(UPDATE_ENCODED_COLUMN_COUNTER)) {
                        for (Entry<String, Integer> entry : changedCqCounters.entrySet()) {
                            linkStatement.setString(1, tenantIdToUse);
                            linkStatement.setString(2, tableForCQCounters.getSchemaName().getString());
                            linkStatement.setString(3, tableForCQCounters.getTableName().getString());
                            linkStatement.setString(4, entry.getKey());
                            linkStatement.setInt(5, entry.getValue());
                            linkStatement.execute();
                        }
                    }

                    // When a view adds its own columns, then we need to increase the sequence number of the base table
                    // too since we want clients to get the latest PTable of the base table.
                    if (tableType == VIEW) {
                        try (PreparedStatement incrementStatement = connection.prepareStatement(INCREMENT_SEQ_NUM)) {
                            incrementStatement.setString(1, null);
                            incrementStatement.setString(2, tableForCQCounters.getSchemaName().getString());
                            incrementStatement.setString(3, tableForCQCounters.getTableName().getString());
                            incrementStatement.setLong(4, tableForCQCounters.getSequenceNumber() + 1);
                            incrementStatement.execute();
                        }
                    }
                    tableMetaData.addAll(connection.getMutationState().toMutations(timeStamp).next().getSecond());
                    connection.rollback();
                }

                byte[] family = families.size() > 0 ?
                        families.iterator().next().getBytes(StandardCharsets.UTF_8) : null;

                // Figure out if the empty column family is changing as a result of adding the new column
                byte[] emptyCF = null;
                byte[] projectCF = null;
                if (table.getType() != PTableType.VIEW && family != null) {
                    if (table.getColumnFamilies().isEmpty()) {
                        emptyCF = family;
                    } else {
                        try {
                            table.getColumnFamily(family);
                        } catch (ColumnFamilyNotFoundException e) {
                            projectCF = family;
                            emptyCF = SchemaUtil.getEmptyColumnFamily(table);
                        }
                    }
                }

                if (EncodedColumnsUtil.usesEncodedColumnNames(table)
                        && stmtProperties.isEmpty() && !acquiredBaseTableMutex) {
                    // For tables that use column encoding acquire a mutex on
                    // the base table as we need to update the encoded column
                    // qualifier counter on the base table. Not applicable to
                    // ALTER TABLE/VIEW SET <property> statements because
                    // we don't update the column qualifier counter while
                    // setting property, hence the check: stmtProperties.isEmpty()
                    acquiredBaseTableMutex = writeCell(null, physicalSchemaName,
                        physicalTableName, null);
                    if (!acquiredBaseTableMutex) {
                        throw new ConcurrentTableMutationException(
                            physicalSchemaName, physicalTableName);
                    }
                }
                for (PColumn pColumn : columns) {
                    // acquire the mutex using the global physical table name to
                    // prevent creating the same column on a table or view with
                    // a conflicting type etc
                    boolean acquiredMutex = writeCell(null, physicalSchemaName, physicalTableName,
                        pColumn.toString());
                    if (!acquiredMutex && !acquiredColumnMutexSet.contains(pColumn.toString())) {
                        throw new ConcurrentTableMutationException(physicalSchemaName, physicalTableName);
                    }
                    acquiredColumnMutexSet.add(pColumn.toString());
                }
                MetaDataMutationResult result = connection.getQueryServices().addColumn(tableMetaData, table,
                        getParentTable(table), transformingNewTable, properties, colFamiliesForPColumnsToBeAdded, columns);

                try {
                    MutationCode code = processMutationResult(schemaName, tableName, result);
                    if (code == MutationCode.COLUMN_ALREADY_EXISTS) {
                        addTableToCache(result);
                        if (!ifNotExists) {
                            throw new ColumnAlreadyExistsException(schemaName, tableName, SchemaUtil.findExistingColumn(result.getTable(), columns));
                        }
                        return new MutationState(0, 0, connection);
                    }
                    // Only update client side cache if we aren't adding a PK column to a table with indexes or
                    // transitioning a table from non transactional to transactional.
                    // We could update the cache manually then too, it'd just be a pain.
                    String fullTableName = SchemaUtil.getTableName(schemaName, tableName);
                    long resolvedTimeStamp = TransactionUtil.getResolvedTime(connection, result);
                    if (table.getIndexes().isEmpty() || (numPkColumnsAdded==0 && ! metaProperties.getNonTxToTx())) {
                        addTableToCache(result, resolvedTimeStamp);
                        table = result.getTable();
                    } else  {
                        // remove the table from the cache, it will be fetched from the server the
                        // next time it is resolved
                        connection.removeTable(tenantId, fullTableName, null, resolvedTimeStamp);
                    }
                    // Delete rows in view index if we haven't dropped it already
                    // We only need to do this if the multiTenant transitioned to false
                    if (table.getType() == PTableType.TABLE
                            && Boolean.FALSE.equals(metaPropertiesEvaluated.getMultiTenant())
                            && MetaDataUtil.hasViewIndexTable(connection, table.getPhysicalName())) {
                        connection.setAutoCommit(true);
                        MetaDataUtil.deleteViewIndexSequences(connection, table.getPhysicalName(), table.isNamespaceMapped());
                        // If we're not dropping metadata, then make sure no rows are left in
                        // our view index physical table.
                        // TODO: remove this, as the DROP INDEX commands run when the DROP VIEW
                        // commands are run would remove all rows already.
                        if (!connection.getQueryServices().getProps().getBoolean(DROP_METADATA_ATTRIB, DEFAULT_DROP_METADATA)) {
                            Long scn = connection.getSCN();
                            long ts = (scn == null ? result.getMutationTime() : scn);
                            byte[] viewIndexPhysicalName = MetaDataUtil
                                    .getViewIndexPhysicalName(table.getPhysicalName().getBytes());
                            String viewIndexSchemaName = SchemaUtil.getSchemaNameFromFullName(viewIndexPhysicalName);
                            String viewIndexTableName = SchemaUtil.getTableNameFromFullName(viewIndexPhysicalName);
                            PName viewIndexName = PNameFactory.newName(SchemaUtil.getTableName(viewIndexSchemaName, viewIndexTableName));

                            PTable viewIndexTable = new PTableImpl.Builder()
                                    .setName(viewIndexName)
                                    .setKey(new PTableKey(tenantId, viewIndexName.getString()))
                                    .setSchemaName(PNameFactory.newName(viewIndexSchemaName))
                                    .setTableName(PNameFactory.newName(viewIndexTableName))
                                    .setType(PTableType.VIEW)
                                    .setViewType(ViewType.MAPPED)
                                    .setTimeStamp(ts)
                                    .setPkColumns(Collections.<PColumn>emptyList())
                                    .setAllColumns(Collections.<PColumn>emptyList())
                                    .setRowKeySchema(RowKeySchema.EMPTY_SCHEMA)
                                    .setIndexes(Collections.<PTable>emptyList())
                                    .setFamilyAttributes(table.getColumnFamilies())
                                    .setPhysicalNames(Collections.<PName>emptyList())
                                    .setNamespaceMapped(table.isNamespaceMapped())
                                    .setImmutableStorageScheme(table.getImmutableStorageScheme())
                                    .setQualifierEncodingScheme(table.getEncodingScheme())
                                    .setUseStatsForParallelization(table.useStatsForParallelization())
                                    .build();
                            List<TableRef> tableRefs = Collections.singletonList(new TableRef(null, viewIndexTable, ts, false));
                            MutationPlan plan = new PostDDLCompiler(connection).compile(tableRefs, null, null,
                                    Collections.<PColumn>emptyList(), ts);
                            connection.getQueryServices().updateData(plan);
                        }
                    }
                    if (transformingNewTable != null) {
                        connection.removeTable(tenantId, fullTableName, null, resolvedTimeStamp);
                        connection.getQueryServices().clearCache();
                    }
                    if (emptyCF != null) {
                        Long scn = connection.getSCN();
                        connection.setAutoCommit(true);
                        // Delete everything in the column. You'll still be able to do queries at earlier timestamps
                        long ts = (scn == null ? result.getMutationTime() : scn);
                        MutationPlan plan = new PostDDLCompiler(connection).compile(Collections.singletonList(new TableRef(null, table, ts, false)), emptyCF, projectCF == null ? null : Collections.singletonList(projectCF), null, ts);
                        return connection.getQueryServices().updateData(plan);
                    }
                    return new MutationState(0, 0, connection);
                } catch (ConcurrentTableMutationException e) {
                    if (retried) {
                        throw e;
                    }
                    if (LOGGER.isDebugEnabled()) {
                        LOGGER.debug(LogUtil.addCustomAnnotations("Caught ConcurrentTableMutationException for table " + SchemaUtil.getTableName(schemaName, tableName) + ". Will try again...", connection));
                    }
                    retried = true;
                } catch(Throwable e) {
                    TableMetricsManager.updateMetricsForSystemCatalogTableMethod(tableName,
                            NUM_METADATA_LOOKUP_FAILURES, 1);
                    throw e;
                }
            }
        } finally {
            connection.setAutoCommit(wasAutoCommit);
            if (acquiredBaseTableMutex) {
                // release the mutex on the physical table (used to prevent concurrent conflicting
                // add column changes)
                deleteCell(null, physicalSchemaName, physicalTableName, null);
            }
            deleteMutexCells(physicalSchemaName, physicalTableName, acquiredColumnMutexSet);
        }
    }

    private List<PTable> getIndexesPTableForCascade(List<NamedNode> indexes, PTable table) throws SQLException {
        boolean isView = table.getType().equals(PTableType.VIEW);
        List<PTable> indexesPTable = new ArrayList<>();

        // when indexes is null, that means ALL keyword is passed and
        // we ll collect all global indexes for cascading
        if (indexes == null) {
            indexesPTable.addAll(table.getIndexes());
            for (PTable index : table.getIndexes()) {
                // a child view has access to its parents indexes,
                // this if clause ensures we only get the indexes that
                // are only created on the view itself.
                if (index.getIndexType().equals(IndexType.LOCAL)
                        || (isView && index.getTableName().toString().contains(
                        QueryConstants.CHILD_VIEW_INDEX_NAME_SEPARATOR))) {
                    indexesPTable.remove(index);
                }
            }
        } else {
            List<String> indexesParam = Lists.newArrayListWithExpectedSize(indexes.size());
            for (NamedNode index : indexes) {
                indexesParam.add(index.getName());
            }
            // gets the PTable for list of indexes passed in the function
            // if all the names in parameter list are correct, indexesParam list should be empty
            // by end of the loop
            for (PTable index : table.getIndexes()) {
                if (index.getIndexType().equals(IndexType.LOCAL)) {
                    throw new SQLExceptionInfo
                            .Builder(SQLExceptionCode.NOT_SUPPORTED_CASCADE_FEATURE_LOCAL_INDEX)
                            .setTableName(index.getName().getString())
                            .build()
                            .buildException();
                }
                if (indexesParam.remove(index.getTableName().getString())) {
                    indexesPTable.add(index);
                }
            }
            // indexesParam has index names that are not correct
            if (!indexesParam.isEmpty()) {
                throw new SQLExceptionInfo
                        .Builder(SQLExceptionCode.INCORRECT_INDEX_NAME)
                        .setTableName(StringUtils.join(",", indexesParam))
                        .build()
                        .buildException();
            }
        }
        return indexesPTable;
    }

    private HashMap<PTable, PColumn> getPTablePColumnHashMapForCascade(List<PTable> indexesPTable,
            boolean willBeImmutableRows, ColumnDef colDef, String familyName, Map<PTable, Integer> indexToColumnSizeMap) throws SQLException {
        HashMap<PTable, PColumn> indexColumn;
        if (colDef.isPK()) {
            //only supported for non pk column
            throw new SQLExceptionInfo.Builder(
                    SQLExceptionCode.NOT_SUPPORTED_CASCADE_FEATURE_PK)
                    .build()
                    .buildException();
        }
        indexColumn = new HashMap(indexesPTable.size());
        PDataType indexColDataType = IndexUtil.getIndexColumnDataType(colDef.isNull(), colDef.getDataType());
        ColumnName
                indexColName = ColumnName.caseSensitiveColumnName(IndexUtil.getIndexColumnName(familyName, colDef.getColumnDefName().getColumnName()));
        ColumnDef indexColDef = FACTORY.columnDef(indexColName, indexColDataType.getSqlTypeName(), colDef.isNull(), colDef.getMaxLength(), colDef.getScale(), false, colDef.getSortOrder(), colDef.getExpression(), colDef.isRowTimestamp());
        // TODO: add support to specify tenant owned indexes in the DDL statement with CASCADE executed with Global connection
        for (PTable index : indexesPTable) {
            int iPos = indexToColumnSizeMap.get(index);
            EncodedCQCounter cqCounterToUse = index.getEncodedCQCounter();
            int baseCount = 0;
            baseCount = (cqCounterToUse != null && cqCounterToUse.getNextQualifier(familyName)!=null) ? cqCounterToUse.getNextQualifier(familyName) : 0 ;
            Integer encodedCQ = index.isAppendOnlySchema() ? Integer.valueOf(ENCODED_CQ_COUNTER_INITIAL_VALUE + iPos) : baseCount + iPos;
            byte[] columnQualifierBytes = EncodedColumnsUtil.getColumnQualifierBytes(indexColDef.getColumnDefName().getColumnName(), encodedCQ, index, indexColDef.isPK());
            PColumn iColumn = newColumn(iPos, indexColDef, null, index.getDefaultFamilyName() == null ? null : index.getDefaultFamilyName().getString(), false, columnQualifierBytes, willBeImmutableRows);
            indexColumn.put(index, iColumn);
            indexToColumnSizeMap.put(index, iPos+1);
        }
        return indexColumn;
    }

    private void deleteMutexCells(String physicalSchemaName, String physicalTableName, Set<String> acquiredColumnMutexSet) throws SQLException {
        if (!acquiredColumnMutexSet.isEmpty()) {
            for (String columnName : acquiredColumnMutexSet) {
                // release the mutex (used to prevent concurrent conflicting add column changes)
                deleteCell(null, physicalSchemaName, physicalTableName, columnName);
            }
        }
    }

    private String dropColumnMutations(PTable table, List<PColumn> columnsToDrop) throws SQLException {
        String tenantId = connection.getTenantId() == null ? "" : connection.getTenantId().getString();
        String schemaName = table.getSchemaName().getString();
        String tableName = table.getTableName().getString();
        String familyName = null;
        /*
         * Generate a fully qualified RVC with an IN clause, since that's what our optimizer can
         * handle currently. If/when the optimizer handles (A and ((B AND C) OR (D AND E))) we
         * can factor out the tenant ID, schema name, and table name columns
         */
        StringBuilder buf = new StringBuilder("DELETE FROM " + SYSTEM_CATALOG_SCHEMA + ".\"" + SYSTEM_CATALOG_TABLE + "\" WHERE ");
        buf.append("(" +
                TENANT_ID + "," + TABLE_SCHEM + "," + TABLE_NAME + "," +
                COLUMN_NAME + ", " + COLUMN_FAMILY + ") IN (");
        for (PColumn columnToDrop : columnsToDrop) {
            buf.append("('" + tenantId + "'");
            buf.append(",'" + schemaName + "'");
            buf.append(",'" + tableName + "'");
            buf.append(",'" + columnToDrop.getName().getString() + "'");
            buf.append(",'" + (columnToDrop.getFamilyName() == null ? "" : columnToDrop.getFamilyName().getString()) + "'),");
        }
        buf.setCharAt(buf.length()-1, ')');

        try (PreparedStatement delCol = connection.prepareStatement(buf.toString())) {
            delCol.execute();
        }
        Collections.sort(columnsToDrop,new Comparator<PColumn> () {
            @Override
            public int compare(PColumn left, PColumn right) {
                return Ints.compare(left.getPosition(), right.getPosition());
            }
        });

        boolean isSalted = table.getBucketNum() != null;
        int columnsToDropIndex = 0;
        try (PreparedStatement colUpdate = connection.prepareStatement(UPDATE_COLUMN_POSITION)) {
            colUpdate.setString(1, tenantId);
            colUpdate.setString(2, schemaName);
            colUpdate.setString(3, tableName);
            for (int i = columnsToDrop.get(columnsToDropIndex).getPosition() + 1;
                i < table.getColumns().size(); i++) {
                PColumn column = table.getColumns().get(i);
                if (columnsToDrop.contains(column)) {
                    columnsToDropIndex++;
                    continue;
                }
                colUpdate.setString(4, column.getName().getString());
                colUpdate.setString(5, column.getFamilyName() == null
                    ? null : column.getFamilyName().getString());
                // Adjust position to not include the salt column
                colUpdate.setInt(6,
                    column.getPosition() - columnsToDropIndex - (isSalted ? 1 : 0));
                colUpdate.execute();
            }
        }
        return familyName;
    }

    /**
     * Calculate what the new column family will be after the column is dropped, returning null
     * if unchanged.
     * @param table table containing column to drop
     * @param columnToDrop column being dropped
     * @return the new column family or null if unchanged.
     */
    private static byte[] getNewEmptyColumnFamilyOrNull (PTable table, PColumn columnToDrop) {
        if (table.getType() != PTableType.VIEW && !SchemaUtil.isPKColumn(columnToDrop) && table.getColumnFamilies().get(0).getName().equals(columnToDrop.getFamilyName()) && table.getColumnFamilies().get(0).getColumns().size() == 1) {
            return SchemaUtil.getEmptyColumnFamily(table.getDefaultFamilyName(), table.getColumnFamilies().subList(1, table.getColumnFamilies().size()), table.getIndexType() == IndexType.LOCAL);
        }
        // If unchanged, return null
        return null;
    }

    private PTable getParentTable(PTable table) throws SQLException {
        PTable parentTable = null;
        boolean hasIndexId = table.getViewIndexId() != null;
        if ( (table.getType()==PTableType.INDEX && hasIndexId)
                || (table.getType() == PTableType.VIEW && table.getViewType() != ViewType.MAPPED)) {
            parentTable = PhoenixRuntime.getTable(connection, table.getParentName().getString());
            if (parentTable==null) {
                String schemaName = table.getSchemaName()!=null ? table.getSchemaName().getString() : null;
                throw new TableNotFoundException(schemaName, table.getTableName().getString());
            }
            // only inherit columns view indexes (and not local indexes
            // on regular tables which also have a viewIndexId)
            if (hasIndexId && parentTable.getType() != PTableType.VIEW) {
                return null;
            }
        }
        return parentTable;
    }

    public MutationState dropColumn(DropColumnStatement statement) throws SQLException {
        connection.rollback();
        boolean wasAutoCommit = connection.getAutoCommit();
        Set<String> acquiredColumnMutexSet = Sets.newHashSetWithExpectedSize(3);
        String physicalSchemaName = null;
        String physicalTableName  = null;
        try {
            connection.setAutoCommit(false);
            PName tenantId = connection.getTenantId();
            TableName tableNameNode = statement.getTable().getName();
            String schemaName = tableNameNode.getSchemaName();
            String tableName = tableNameNode.getTableName();
            String fullTableName = SchemaUtil.getTableName(schemaName, tableName);
            boolean retried = false;
            while (true) {
                final ColumnResolver resolver = FromCompiler.getResolver(statement, connection);
                TableRef tableRef = resolver.getTables().get(0);
                PTable table = tableRef.getTable();
                PName physicalName = table.getPhysicalName();
                physicalSchemaName = SchemaUtil.getSchemaNameFromFullName(physicalName.getString());
                physicalTableName = SchemaUtil.getTableNameFromFullName(physicalName.getString());

                List<ColumnName> columnRefs = statement.getColumnRefs();
                if (columnRefs == null) {
                    columnRefs = Lists.newArrayListWithCapacity(0);
                }
                List<ColumnRef> columnsToDrop = Lists.newArrayListWithExpectedSize(columnRefs.size() + table.getIndexes().size());
                List<TableRef> indexesToDrop = Lists.newArrayListWithExpectedSize(table.getIndexes().size());
                List<Mutation> tableMetaData = Lists.newArrayListWithExpectedSize((table.getIndexes().size() + 1) * (1 + table.getColumns().size() - columnRefs.size()));
                List<PColumn>  tableColumnsToDrop = Lists.newArrayListWithExpectedSize(columnRefs.size());

                for (ColumnName column : columnRefs) {
                    ColumnRef columnRef = null;
                    try {
                        columnRef = resolver.resolveColumn(null, column.getFamilyName(), column.getColumnName());
                    } catch (ColumnNotFoundException e) {
                        if (statement.ifExists()) {
                            return new MutationState(0, 0, connection);
                        }
                        throw e;
                    }
                    PColumn columnToDrop = columnRef.getColumn();
                    tableColumnsToDrop.add(columnToDrop);
                    if (SchemaUtil.isPKColumn(columnToDrop)) {
                        throw new SQLExceptionInfo.Builder(SQLExceptionCode.CANNOT_DROP_PK)
                        .setColumnName(columnToDrop.getName().getString()).build().buildException();
                    }
                    else if (table.isAppendOnlySchema()) {
                        throw new SQLExceptionInfo.Builder(SQLExceptionCode.CANNOT_DROP_COL_APPEND_ONLY_SCHEMA)
                        .setColumnName(columnToDrop.getName().getString()).build().buildException();
                    }
                    else if (columnToDrop.isViewReferenced()) {
                        throw new SQLExceptionInfo.Builder(SQLExceptionCode.CANNOT_DROP_VIEW_REFERENCED_COL)
                                .setColumnName(columnToDrop.getName().getString()).build().buildException();
                    }
                    columnsToDrop.add(new ColumnRef(columnRef.getTableRef(), columnToDrop.getPosition()));
                    boolean acquiredMutex = writeCell(null, physicalSchemaName,
                            physicalTableName, columnToDrop.toString());
                    if (!acquiredMutex) {
                        throw new ConcurrentTableMutationException(physicalSchemaName, physicalTableName);
                    }
                    acquiredColumnMutexSet.add(columnToDrop.toString());
                }

                dropColumnMutations(table, tableColumnsToDrop);
                boolean removedIndexTableOrColumn=false;
                Long timeStamp = table.isTransactional() ? tableRef.getTimeStamp() : null;
                for (PTable index : table.getIndexes()) {
                    IndexMaintainer indexMaintainer = index.getIndexMaintainer(table, connection);
                    // get the covered columns 
                    List<PColumn> indexColumnsToDrop = Lists.newArrayListWithExpectedSize(columnRefs.size());
                    Set<Pair<String, String>> indexedColsInfo = indexMaintainer.getIndexedColumnInfo();
                    Set<ColumnReference> coveredCols = indexMaintainer.getCoveredColumns();
                    for (PColumn columnToDrop : tableColumnsToDrop) {
                        Pair<String, String> columnToDropInfo = new Pair<>(columnToDrop.getFamilyName().getString(), columnToDrop.getName().getString());
                        ColumnReference colDropRef = new ColumnReference(columnToDrop.getFamilyName() == null ? null
                                : columnToDrop.getFamilyName().getBytes(), columnToDrop.getColumnQualifierBytes());
                        boolean isColumnIndexed = indexedColsInfo.contains(columnToDropInfo);
                        if (isColumnIndexed) {
                            if (index.getViewIndexId() == null) { 
                                indexesToDrop.add(new TableRef(index));
                            }
                            connection.removeTable(tenantId, SchemaUtil.getTableName(schemaName, index.getName().getString()), index.getParentName() == null ? null : index.getParentName().getString(), index.getTimeStamp());
                            removedIndexTableOrColumn = true;
                        } else if (coveredCols.contains(colDropRef)) {
                            String indexColumnName = IndexUtil.getIndexColumnName(columnToDrop);
                            PColumn indexColumn = index.getColumnForColumnName(indexColumnName);
                            indexColumnsToDrop.add(indexColumn);
                            // add the index column to be dropped so that we actually delete the column values
                            columnsToDrop.add(new ColumnRef(new TableRef(index), indexColumn.getPosition()));
                            removedIndexTableOrColumn = true;
                        }
                    }
                    if (!indexColumnsToDrop.isEmpty()) {
                        long indexTableSeqNum = incrementTableSeqNum(index, index.getType(), -indexColumnsToDrop.size(),
                                null, null, null, null, null, null);
                        dropColumnMutations(index, indexColumnsToDrop);
                        long clientTimestamp = MutationState.getTableTimestamp(timeStamp, connection.getSCN());
                        connection.removeColumn(tenantId, index.getName().getString(),
                                indexColumnsToDrop, clientTimestamp, indexTableSeqNum,
                                TransactionUtil.getResolvedTimestamp(connection, index.isTransactional(), clientTimestamp));
                    }
                }
                tableMetaData.addAll(connection.getMutationState().toMutations(timeStamp).next().getSecond());
                connection.rollback();

                long seqNum = incrementTableSeqNum(table, statement.getTableType(), -tableColumnsToDrop.size(),
                        null, null, null, null, null, null);
                tableMetaData.addAll(connection.getMutationState().toMutations(timeStamp).next().getSecond());
                connection.rollback();
                // Force table header to be first in list
                Collections.reverse(tableMetaData);

                /*
                 * Ensure our "empty column family to be" exists. Somewhat of an edge case, but can occur if we drop the last column
                 * in a column family that was the empty column family. In that case, we have to pick another one. If there are no other
                 * ones, then we need to create our default empty column family. Note that this may no longer be necessary once we
                 * support declaring what the empty column family is on a table, as:
                 * - If you declare it, we'd just ensure it's created at DDL time and never switch what it is unless you change it
                 * - If you don't declare it, we can just continue to use the old empty column family in this case, dynamically updating
                 *    the empty column family name on the PTable.
                 */
                for (ColumnRef columnRefToDrop : columnsToDrop) {
                    PTable tableContainingColumnToDrop = columnRefToDrop.getTable();
                    byte[] emptyCF = getNewEmptyColumnFamilyOrNull(tableContainingColumnToDrop, columnRefToDrop.getColumn());
                    if (emptyCF != null) {
                        try {
                            tableContainingColumnToDrop.getColumnFamily(emptyCF);
                        } catch (ColumnFamilyNotFoundException e) {
                            // Only if it's not already a column family do we need to ensure it's created
                            Map<String, List<Pair<String,Object>>> family = new HashMap<>(1);
                            family.put(Bytes.toString(emptyCF), Collections.<Pair<String, Object>>emptyList());
                            // Just use a Put without any key values as the Mutation, as addColumn will treat this specially
                            // TODO: pass through schema name and table name instead to these methods as it's cleaner
                            byte[] tenantIdBytes = connection.getTenantId() == null ? null : connection.getTenantId().getBytes();
                            if (tenantIdBytes == null) tenantIdBytes = ByteUtil.EMPTY_BYTE_ARRAY;
                            connection.getQueryServices().addColumn(
                                    Collections.<Mutation>singletonList(new Put(SchemaUtil.getTableKey
                                            (tenantIdBytes, tableContainingColumnToDrop.getSchemaName().getBytes(),
                                                    tableContainingColumnToDrop.getTableName().getBytes()))),
                                                    tableContainingColumnToDrop, null, null,family, Sets.newHashSet(Bytes.toString(emptyCF)), Collections.<PColumn>emptyList());

                        }
                    }
                }

                MetaDataMutationResult result = connection.getQueryServices().dropColumn(tableMetaData,
                        statement.getTableType(), getParentTable(table));
                try {
                    MutationCode code = processMutationResult(schemaName, tableName, result);
                    if (code == MutationCode.COLUMN_NOT_FOUND) {
                        addTableToCache(result);
                        if (!statement.ifExists()) {
                            throw new ColumnNotFoundException(schemaName, tableName, Bytes.toString(result.getFamilyName()), Bytes.toString(result.getColumnName()));
                        }
                        return new MutationState(0, 0, connection);
                    }
                    // If we've done any index metadata updates, don't bother trying to update
                    // client-side cache as it would be too painful. Just let it pull it over from
                    // the server when needed.
                    if (tableColumnsToDrop.size() > 0) {
                        //need to remove the cached table because the DDL timestamp changed. We
                        // also need to remove it if we dropped an indexed column
                        connection.removeTable(tenantId, tableName, table.getParentName() == null ? null : table.getParentName().getString(), table.getTimeStamp());
                    }
                    // If we have a VIEW, then only delete the metadata, and leave the table data alone
                    if (table.getType() != PTableType.VIEW) {
                        MutationState state = null;
                        connection.setAutoCommit(true);
                        Long scn = connection.getSCN();
                        // Delete everything in the column. You'll still be able to do queries at earlier timestamps
                        long ts = (scn == null ? result.getMutationTime() : scn);
                        PostDDLCompiler compiler = new PostDDLCompiler(connection);

                        boolean dropMetaData = connection.getQueryServices().getProps().getBoolean(DROP_METADATA_ATTRIB, DEFAULT_DROP_METADATA);
                        // if the index is a local index or view index it uses a shared physical table
                        // so we need to issue deletes markers for all the rows of the index
                        final List<TableRef> tableRefsToDrop = Lists.newArrayList();
                        Map<String, List<TableRef>> tenantIdTableRefMap = Maps.newHashMap();
                        if (result.getSharedTablesToDelete() != null) {
                            for (SharedTableState sharedTableState : result.getSharedTablesToDelete()) {
                                ImmutableStorageScheme storageScheme = table.getImmutableStorageScheme();
                                QualifierEncodingScheme qualifierEncodingScheme = table.getEncodingScheme();
                                List<PColumn> columns = sharedTableState.getColumns();
                                if (table.getBucketNum() != null) {
                                    columns = columns.subList(1, columns.size());
                                }

                                PTableImpl viewIndexTable = new PTableImpl.Builder()
                                        .setPkColumns(Collections.<PColumn>emptyList())
                                        .setAllColumns(Collections.<PColumn>emptyList())
                                        .setRowKeySchema(RowKeySchema.EMPTY_SCHEMA)
                                        .setIndexes(Collections.<PTable>emptyList())
                                        .setFamilyAttributes(table.getColumnFamilies())
                                        .setType(PTableType.INDEX)
                                        .setTimeStamp(ts)
                                        .setMultiTenant(table.isMultiTenant())
                                        .setViewIndexIdType(sharedTableState.getViewIndexIdType())
                                        .setViewIndexId(sharedTableState.getViewIndexId())
                                        .setNamespaceMapped(table.isNamespaceMapped())
                                        .setAppendOnlySchema(false)
                                        .setImmutableStorageScheme(storageScheme == null ?
                                                ImmutableStorageScheme.ONE_CELL_PER_COLUMN : storageScheme)
                                        .setQualifierEncodingScheme(qualifierEncodingScheme == null ?
                                                QualifierEncodingScheme.NON_ENCODED_QUALIFIERS : qualifierEncodingScheme)
                                        .setEncodedCQCounter(table.getEncodedCQCounter())
                                        .setUseStatsForParallelization(table.useStatsForParallelization())
                                        .setExcludedColumns(ImmutableList.<PColumn>of())
                                        .setTenantId(sharedTableState.getTenantId())
                                        .setSchemaName(sharedTableState.getSchemaName())
                                        .setTableName(sharedTableState.getTableName())
                                        .setRowKeyOrderOptimizable(false)
                                        .setBucketNum(table.getBucketNum())
                                        .setIndexes(Collections.<PTable>emptyList())
                                        .setPhysicalNames(sharedTableState.getPhysicalNames() == null ?
                                                ImmutableList.<PName>of() :
                                                ImmutableList.copyOf(sharedTableState.getPhysicalNames()))
                                        .setColumns(columns)
                                        .build();
                                TableRef indexTableRef = new TableRef(viewIndexTable);
                                PName indexTableTenantId = sharedTableState.getTenantId();
                                if (indexTableTenantId == null) {
                                    tableRefsToDrop.add(indexTableRef);
                                } else {
                                    if (!tenantIdTableRefMap.containsKey(
                                            indexTableTenantId.getString())) {
                                        tenantIdTableRefMap.put(indexTableTenantId.getString(),
                                            Lists.<TableRef>newArrayList());
                                    }
                                    tenantIdTableRefMap.get(indexTableTenantId.getString())
                                            .add(indexTableRef);
                                }

                            }
                        }
                        // if dropMetaData is false delete all rows for the indexes (if it was true
                        // they would have been dropped in ConnectionQueryServices.dropColumn)
                        if (!dropMetaData) {
                            tableRefsToDrop.addAll(indexesToDrop);
                        }
                        // Drop any index tables that had the dropped column in the PK
                        state = connection.getQueryServices().updateData(compiler.compile(tableRefsToDrop, null, null, Collections.<PColumn>emptyList(), ts));

                        // Drop any tenant-specific indexes
                        if (!tenantIdTableRefMap.isEmpty()) {
                            for (Entry<String, List<TableRef>> entry : tenantIdTableRefMap.entrySet()) {
                                String indexTenantId = entry.getKey();
                                Properties props = new Properties(connection.getClientInfo());
                                props.setProperty(PhoenixRuntime.TENANT_ID_ATTRIB, indexTenantId);
                                try (PhoenixConnection tenantConn = new PhoenixConnection(connection, connection.getQueryServices(), props)) {
                                    PostDDLCompiler dropCompiler = new PostDDLCompiler(tenantConn);
                                    state = tenantConn.getQueryServices().updateData(dropCompiler.compile(entry.getValue(), null, null, Collections.<PColumn>emptyList(), ts));
                                }
                            }
                        }

                        // TODO For immutable tables, if the storage scheme is not ONE_CELL_PER_COLUMN we will remove the column values at compaction time
                        // See https://issues.apache.org/jira/browse/PHOENIX-3605
                        if (!table.isImmutableRows() || table.getImmutableStorageScheme()==ImmutableStorageScheme.ONE_CELL_PER_COLUMN) {
                            // Update empty key value column if necessary
                            for (ColumnRef droppedColumnRef : columnsToDrop) {
                                // Painful, but we need a TableRef with a pre-set timestamp to prevent attempts
                                // to get any updates from the region server.
                                // TODO: move this into PostDDLCompiler
                                // TODO: consider filtering mutable indexes here, but then the issue is that
                                // we'd need to force an update of the data row empty key value if a mutable
                                // secondary index is changing its empty key value family.
                                droppedColumnRef = droppedColumnRef.cloneAtTimestamp(ts);
                                TableRef droppedColumnTableRef = droppedColumnRef.getTableRef();
                                PColumn droppedColumn = droppedColumnRef.getColumn();
                                MutationPlan plan = compiler.compile(
                                        Collections.singletonList(droppedColumnTableRef),
                                        getNewEmptyColumnFamilyOrNull(droppedColumnTableRef.getTable(), droppedColumn),
                                        null,
                                        Collections.singletonList(droppedColumn),
                                        ts);
                                state = connection.getQueryServices().updateData(plan);
                            }
                        }
                        // Return the last MutationState
                        return state;
                    }
                    return new MutationState(0, 0, connection);
                } catch (ConcurrentTableMutationException e) {
                    if (retried) {
                        throw e;
                    }
                    table = connection.getTable(new PTableKey(tenantId, fullTableName));
                    retried = true;
                } catch (Throwable e) {
                    TableMetricsManager.updateMetricsForSystemCatalogTableMethod(tableName, NUM_METADATA_LOOKUP_FAILURES, 1);
                    throw e;
                }
            }
        } finally {
            connection.setAutoCommit(wasAutoCommit);
            deleteMutexCells(physicalSchemaName, physicalTableName, acquiredColumnMutexSet);
        }
    }

    public MutationState alterIndex(AlterIndexStatement statement) throws SQLException {
        connection.rollback();
        boolean wasAutoCommit = connection.getAutoCommit();
        String dataTableName;
        long seqNum = 0L;
        try {
            dataTableName = statement.getTableName();
            final String indexName = statement.getTable().getName().getTableName();
            boolean isAsync = statement.isAsync();
            boolean isRebuildAll = statement.isRebuildAll();
            String tenantId = connection.getTenantId() == null ? null : connection.getTenantId().getString();
            PTable table = FromCompiler.getIndexResolver(statement, connection)
                    .getTables().get(0).getTable();

            String schemaName = statement.getTable().getName().getSchemaName();
            String tableName = table.getTableName().getString();

            Map<String, List<Pair<String, Object>>> properties=new HashMap<>(statement.getProps().size());;
            MetaProperties metaProperties = loadStmtProperties(statement.getProps(),properties,table,false);

            boolean isTransformNeeded = Transform.checkIsTransformNeeded(metaProperties, schemaName, table, indexName, dataTableName, tenantId, connection);
            MetaPropertiesEvaluated metaPropertiesEvaluated = new MetaPropertiesEvaluated();
            boolean changingPhoenixTableProperty= evaluateStmtProperties(metaProperties,metaPropertiesEvaluated,table,schemaName,tableName);

            PIndexState newIndexState = statement.getIndexState();

            if (isAsync && newIndexState != PIndexState.REBUILD) { throw new SQLExceptionInfo.Builder(
                    SQLExceptionCode.ASYNC_NOT_ALLOWED)
                            .setMessage(" ASYNC building of index is allowed only with REBUILD index state")
                            .setSchemaName(schemaName).setTableName(indexName).build().buildException(); }

            if (newIndexState == PIndexState.REBUILD) {
                newIndexState = PIndexState.BUILDING;
            }
            connection.setAutoCommit(false);
            // Confirm index table is valid and up-to-date
            TableRef indexRef = FromCompiler.getResolver(statement, connection).getTables().get(0);
            PreparedStatement tableUpsert = null;
            try {
                if (newIndexState == PIndexState.ACTIVE){
                    tableUpsert = connection.prepareStatement(UPDATE_INDEX_STATE_TO_ACTIVE);
                } else {
                    tableUpsert = connection.prepareStatement(UPDATE_INDEX_STATE);
                }
                tableUpsert.setString(1, connection.getTenantId() == null ? null : connection.getTenantId().getString());
                tableUpsert.setString(2, schemaName);
                tableUpsert.setString(3, indexName);
                tableUpsert.setString(4, newIndexState.getSerializedValue());
                tableUpsert.setLong(5, 0);
                if (newIndexState == PIndexState.ACTIVE){
                    tableUpsert.setLong(6, 0);
                }
                tableUpsert.execute();
            } finally {
                if (tableUpsert != null) {
                    tableUpsert.close();
                }
            }
            Long timeStamp = indexRef.getTable().isTransactional() ? indexRef.getTimeStamp() : null;
            List<Mutation> tableMetadata = connection.getMutationState().toMutations(timeStamp).next().getSecond();
            connection.rollback();


            if (changingPhoenixTableProperty) {
                seqNum = incrementTableSeqNum(table,statement.getTableType(), 0, metaPropertiesEvaluated);
                tableMetadata.addAll(connection.getMutationState().toMutations(timeStamp).next().getSecond());
                connection.rollback();
            }

            MetaDataMutationResult result = connection.getQueryServices().updateIndexState(tableMetadata, dataTableName, properties, table);

            try {
                MutationCode code = result.getMutationCode();
                if (code == MutationCode.TABLE_NOT_FOUND) {
                    throw new TableNotFoundException(schemaName, indexName);
                }
                if (code == MutationCode.UNALLOWED_TABLE_MUTATION) {
                    throw new SQLExceptionInfo.Builder(SQLExceptionCode.INVALID_INDEX_STATE_TRANSITION)
                            .setMessage(" currentState=" + indexRef.getTable().getIndexState() + ". requestedState=" + newIndexState)
                            .setSchemaName(schemaName).setTableName(indexName).build().buildException();
                }

                if (isTransformNeeded) {
                    if (indexRef.getTable().getViewIndexId() != null) {
                        throw new SQLExceptionInfo.Builder(SQLExceptionCode.CANNOT_TRANSFORM_LOCAL_OR_VIEW_INDEX)
                                .setSchemaName(schemaName).setTableName(indexName).build().buildException();
                    }
                    try {
                        Transform.addTransform(connection, tenantId, table, metaProperties, seqNum, PTable.TransformType.METADATA_TRANSFORM);
                    } catch (SQLException ex) {
                        connection.rollback();
                        throw ex;
                    }
                }

                if (code == MutationCode.TABLE_ALREADY_EXISTS) {
                    if (result.getTable() != null) { // To accommodate connection-less update of index state
                        addTableToCache(result);
                        // Set so that we get the table below with the potentially modified rowKeyOrderOptimizable flag set
                        indexRef.setTable(result.getTable());
                        if (newIndexState == PIndexState.BUILDING && isAsync) {
                            if (isRebuildAll) {
                                List<Task.TaskRecord> tasks = Task.queryTaskTable(connection, null, schemaName, tableName, PTable.TaskType.INDEX_REBUILD,
                                        tenantId, indexName);
                                if (tasks == null || tasks.size() == 0) {
                                    Timestamp ts = new Timestamp(EnvironmentEdgeManager.currentTimeMillis());
                                    Map<String, Object> props = new HashMap<String, Object>() {{
                                        put(INDEX_NAME, indexName);
                                        put(REBUILD_ALL, true);
                                    }};
                                    try {
                                        String json = JacksonUtil.getObjectWriter().writeValueAsString(props);
                                        List<Mutation> sysTaskUpsertMutations = Task.getMutationsForAddTask(new SystemTaskParams.SystemTaskParamsBuilder()
                                                .setConn(connection)
                                                .setTaskType(
                                                        PTable.TaskType.INDEX_REBUILD)
                                                .setTenantId(tenantId)
                                                .setSchemaName(schemaName)
                                                .setTableName(dataTableName)
                                                .setTaskStatus(
                                                        PTable.TaskStatus.CREATED.toString())
                                                .setData(json)
                                                .setPriority(null)
                                                .setStartTs(ts)
                                                .setEndTs(null)
                                                .setAccessCheckEnabled(true)
                                                .build());
                                        byte[] rowKey = sysTaskUpsertMutations
                                                .get(0).getRow();
                                        MetaDataMutationResult metaDataMutationResult =
                                                Task.taskMetaDataCoprocessorExec(connection, rowKey,
                                                        new TaskMetaDataServiceCallBack(sysTaskUpsertMutations));
                                        if (MutationCode.UNABLE_TO_UPSERT_TASK.equals(
                                                metaDataMutationResult.getMutationCode())) {
                                            throw new SQLExceptionInfo.Builder(SQLExceptionCode.UNABLE_TO_UPSERT_TASK)
                                                    .setSchemaName(SYSTEM_SCHEMA_NAME)
                                                    .setTableName(SYSTEM_TASK_TABLE).build().buildException();
                                        }
                                    } catch (IOException e) {
                                        throw new SQLException("Exception happened while adding a System.Task" + e.toString());
                                    }
                                }
                            } else {
                                try {
                                    tableUpsert = connection.prepareStatement(UPDATE_INDEX_REBUILD_ASYNC_STATE);
                                    tableUpsert.setString(1, connection.getTenantId() == null ?
                                            null :
                                            connection.getTenantId().getString());
                                    tableUpsert.setString(2, schemaName);
                                    tableUpsert.setString(3, indexName);
                                    long beginTimestamp = result.getTable().getTimeStamp();
                                    tableUpsert.setLong(4, beginTimestamp);
                                    tableUpsert.execute();
                                    connection.commit();
                                } finally {
                                    if (tableUpsert != null) {
                                        tableUpsert.close();
                                    }
                                }
                            }
                        }
                    }
                }
                if (newIndexState == PIndexState.BUILDING && !isAsync) {
                    PTable index = indexRef.getTable();
                    // First delete any existing rows of the index
                    if (IndexUtil.isGlobalIndex(index) && index.getViewIndexId() == null) {
                        //for a global index of a normal base table, it's safe to just truncate and
                        //rebuild. We preserve splits to reduce the amount of splitting we need to do
                        //during rebuild
                        org.apache.hadoop.hbase.TableName physicalTableName =
                                org.apache.hadoop.hbase.TableName.valueOf(index.getPhysicalName().getBytes());
                        try (Admin admin = connection.getQueryServices().getAdmin()) {
                            admin.disableTable(physicalTableName);
                            admin.truncateTable(physicalTableName, true);
                            //trunateTable automatically re-enables when it's done
                        } catch (IOException ie) {
                            String failedTable = physicalTableName.getNameAsString();
                            throw new SQLExceptionInfo.Builder(SQLExceptionCode.UNKNOWN_ERROR_CODE).
                                    setMessage("Error when truncating index table [" + failedTable +
                                            "] before rebuilding: " + ie.getMessage()).
                                    setTableName(failedTable).build().buildException();
                        }
                    } else {
                        Long scn = connection.getSCN();
                        long ts = scn == null ? HConstants.LATEST_TIMESTAMP : scn;
                        MutationPlan plan = new PostDDLCompiler(connection)
                            .compile(Collections.singletonList(indexRef), null,
                                null, Collections.<PColumn>emptyList(), ts);
                        connection.getQueryServices().updateData(plan);
                    }
                    NamedTableNode dataTableNode = NamedTableNode.create(null,
                            TableName.create(schemaName, dataTableName), Collections.<ColumnDef>emptyList());
                    // Next rebuild the index
                    connection.setAutoCommit(true);
                    if (connection.getSCN() != null) {
                        return buildIndexAtTimeStamp(index, dataTableNode);
                    }
                    TableRef dataTableRef = FromCompiler.getResolver(dataTableNode, connection).getTables().get(0);
                    return buildIndex(index, dataTableRef);
                }

                return new MutationState(1, 1000, connection);
            } catch (Throwable e) {
                TableMetricsManager.updateMetricsForSystemCatalogTableMethod(dataTableName, NUM_METADATA_LOOKUP_FAILURES, 1);
                throw e;
            }
        } catch (TableNotFoundException e) {
            if (!statement.ifExists()) {
                throw e;
            }
            return new MutationState(0, 0, connection);
        } finally {
            connection.setAutoCommit(wasAutoCommit);
        }
    }

    private void addTableToCache(MetaDataMutationResult result) throws SQLException {
        addTableToCache(result, TransactionUtil.getResolvedTime(connection, result));
    }

    private void addTableToCache(MetaDataMutationResult result, long timestamp) throws SQLException {
        addColumnsAndIndexesFromAncestors(result, null, false);
        PTable table = result.getTable();
        connection.addTable(table, timestamp);
    }

    private void addFunctionToCache(MetaDataMutationResult result) throws SQLException {
        for (PFunction function: result.getFunctions()) {
            connection.addFunction(function);
        }
    }

    private void addSchemaToCache(MetaDataMutationResult result) throws SQLException {
        connection.addSchema(result.getSchema());
    }

    private void throwIfLastPKOfParentIsVariableLength(PTable parent, String viewSchemaName, String viewName, ColumnDef col) throws SQLException {
        // if the last pk column is variable length then we read all the
        // bytes of the rowkey without looking for a separator byte see
        // https://issues.apache.org/jira/browse/PHOENIX-978?focusedCommentId=14617847&page=com.atlassian.jira.plugin.system.issuetabpanels%3Acomment-tabpanel#comment-14617847
        // so we cannot add a pk column to a view if the last pk column of the parent is variable length
        if (isLastPKVariableLength(parent)) {
            throw new SQLExceptionInfo.Builder(SQLExceptionCode.CANNOT_MODIFY_VIEW_PK)
            .setSchemaName(viewSchemaName)
            .setTableName(viewName)
            .setColumnName(col.getColumnDefName().getColumnName())
            .build().buildException(); }
    }

    private boolean isLastPKVariableLength(PTable table) {
        List<PColumn> pkColumns = table.getPKColumns();
        return !pkColumns.get(pkColumns.size()-1).getDataType().isFixedWidth();
    }

    private PTable getParentOfView(PTable view) throws SQLException {
        return connection
                .getTable(new PTableKey(view.getTenantId(), view.getParentName().getString()));
    }

    public MutationState createSchema(CreateSchemaStatement create) throws SQLException {
        boolean wasAutoCommit = connection.getAutoCommit();
        connection.rollback();
        try {
            if (!SchemaUtil.isNamespaceMappingEnabled(null,
                    connection.getQueryServices()
                    .getProps())) { throw new SQLExceptionInfo.Builder(
                            SQLExceptionCode.CREATE_SCHEMA_NOT_ALLOWED).setSchemaName(create.getSchemaName())
                            .build().buildException(); }
            boolean isIfNotExists = create.isIfNotExists();
            PSchema schema = new PSchema(create.getSchemaName());
            // Use SchemaName from PSchema object to get the normalized SchemaName
            // See PHOENIX-4424 for details
            validateSchema(schema.getSchemaName());
            connection.setAutoCommit(false);
            List<Mutation> schemaMutations;

            try (PreparedStatement schemaUpsert = connection.prepareStatement(CREATE_SCHEMA)) {
                schemaUpsert.setString(1, schema.getSchemaName());
                schemaUpsert.setString(2, MetaDataClient.EMPTY_TABLE);
                schemaUpsert.execute();
                schemaMutations = connection.getMutationState().toMutations(null).next().getSecond();
                connection.rollback();
            }
            MetaDataMutationResult result = connection.getQueryServices().createSchema(schemaMutations,
                    schema.getSchemaName());
            MutationCode code = result.getMutationCode();
            try {
                switch (code) {
                    case SCHEMA_ALREADY_EXISTS:
                        if (result.getSchema() != null) {
                            addSchemaToCache(result);
                        }
                        if (!isIfNotExists) {
                            throw new SchemaAlreadyExistsException(schema.getSchemaName());
                        }
                        break;
                    case NEWER_SCHEMA_FOUND:
                        throw new NewerSchemaAlreadyExistsException(schema.getSchemaName());
                    default:
                        result = new MetaDataMutationResult(code, schema, result.getMutationTime());
                        addSchemaToCache(result);
                }
            } catch(Throwable e) {
                TableMetricsManager.updateMetricsForSystemCatalogTableMethod(null, NUM_METADATA_LOOKUP_FAILURES, 1);
                throw e;
            }
        } finally {
            connection.setAutoCommit(wasAutoCommit);
        }
        return new MutationState(0, 0, connection);
    }

    private void validateSchema(String schemaName) throws SQLException {
        if (SchemaUtil.NOT_ALLOWED_SCHEMA_LIST.contains(schemaName)) {
            throw new SQLExceptionInfo.Builder(SQLExceptionCode.SCHEMA_NOT_ALLOWED)
                .setSchemaName(schemaName).build().buildException(); }
    }

    public MutationState dropSchema(DropSchemaStatement executableDropSchemaStatement) throws SQLException {
        connection.rollback();
        boolean wasAutoCommit = connection.getAutoCommit();
        try {
            PSchema schema = new PSchema(executableDropSchemaStatement.getSchemaName());
            String schemaName = schema.getSchemaName();
            boolean ifExists = executableDropSchemaStatement.ifExists();
            byte[] key = SchemaUtil.getSchemaKey(schemaName);

            Long scn = connection.getSCN();
            long clientTimeStamp = scn == null ? HConstants.LATEST_TIMESTAMP : scn;
            List<Mutation> schemaMetaData = Lists.newArrayListWithExpectedSize(2);
            Delete schemaDelete = new Delete(key, clientTimeStamp);
            schemaMetaData.add(schemaDelete);
            MetaDataMutationResult result = connection.getQueryServices().dropSchema(schemaMetaData, schemaName);
            MutationCode code = result.getMutationCode();
            schema = result.getSchema();
            try {
                switch (code) {
                    case SCHEMA_NOT_FOUND:
                        if (!ifExists) {
                            throw new SchemaNotFoundException(schemaName);
                        }
                        break;
                    case NEWER_SCHEMA_FOUND:
                        throw new NewerSchemaAlreadyExistsException(schemaName);
                    case TABLES_EXIST_ON_SCHEMA:
                        throw new SQLExceptionInfo.Builder(SQLExceptionCode.CANNOT_MUTATE_SCHEMA).setSchemaName(schemaName)
                                .build().buildException();
                    default:
                        connection.removeSchema(schema, result.getMutationTime());
                        break;
                }
            } catch (Throwable e) {
                TableMetricsManager.updateMetricsForSystemCatalogTableMethod(null, NUM_METADATA_LOOKUP_FAILURES, 1);
                throw e;
            }
            return new MutationState(0, 0, connection);
        } finally {
            connection.setAutoCommit(wasAutoCommit);
        }
    }

    public MutationState useSchema(UseSchemaStatement useSchemaStatement) throws SQLException {
        // As we allow default namespace mapped to empty schema, so this is to reset schema in connection
        if (useSchemaStatement.getSchemaName().equals(StringUtil.EMPTY_STRING)) {
            connection.setSchema(null);
        } else {
            FromCompiler.getResolverForSchema(useSchemaStatement, connection)
            .resolveSchema(useSchemaStatement.getSchemaName());
            connection.setSchema(useSchemaStatement.getSchemaName());
        }
        return new MutationState(0, 0, connection);
    }

    private MetaProperties loadStmtProperties(ListMultimap<String, Pair<String, Object>> stmtProperties, Map<String, List<Pair<String, Object>>> properties, PTable table, boolean removeTableProps)
            throws SQLException {
        MetaProperties metaProperties = new MetaProperties();
        for (String family : stmtProperties.keySet()) {
            List<Pair<String, Object>> origPropsList = stmtProperties.get(family);
            List<Pair<String, Object>> propsList = Lists.newArrayListWithExpectedSize(origPropsList.size());
            for (Pair<String, Object> prop : origPropsList) {
                String propName = prop.getFirst();
                if (TableProperty.isPhoenixTableProperty(propName)) {
                    TableProperty tableProp = TableProperty.valueOf(propName);
                    tableProp.validate(true, !family.equals(QueryConstants.ALL_FAMILY_PROPERTIES_KEY), table.getType());
                    Object value = tableProp.getValue(prop.getSecond());
                    if (propName.equals(PTable.IS_IMMUTABLE_ROWS_PROP_NAME)) {
                        metaProperties.setImmutableRowsProp((Boolean)value);
                    } else if (propName.equals(PhoenixDatabaseMetaData.MULTI_TENANT)) {
                        metaProperties.setMultiTenantProp((Boolean)value);
                    } else if (propName.equals(DISABLE_WAL)) {
                        metaProperties.setDisableWALProp((Boolean)value);
                    } else if (propName.equals(STORE_NULLS)) {
                        metaProperties.setStoreNullsProp((Boolean)value);
                    } else if (propName.equals(TRANSACTIONAL)) {
                        metaProperties.setIsTransactionalProp((Boolean)value);
                    } else if (propName.equals(TRANSACTION_PROVIDER)) {
                        metaProperties.setTransactionProviderProp((TransactionFactory.Provider) value);
                    } else if (propName.equals(UPDATE_CACHE_FREQUENCY)) {
                        metaProperties.setUpdateCacheFrequencyProp((Long)value);
                    } else if (propName.equals(PHYSICAL_TABLE_NAME)) {
                        metaProperties.setPhysicalTableNameProp((String) value);
                    } else if (propName.equals(GUIDE_POSTS_WIDTH)) {
                        metaProperties.setGuidePostWidth((Long)value);
                    } else if (propName.equals(APPEND_ONLY_SCHEMA)) {
                        metaProperties.setAppendOnlySchemaProp((Boolean) value);
                    } else if (propName.equalsIgnoreCase(IMMUTABLE_STORAGE_SCHEME)) {
                        metaProperties.setImmutableStorageSchemeProp((ImmutableStorageScheme)value);
                    } else if (propName.equalsIgnoreCase(COLUMN_ENCODED_BYTES)) {
                        metaProperties.setColumnEncodedBytesProp(QualifierEncodingScheme.fromSerializedValue((byte)value));
                    } else if (propName.equalsIgnoreCase(USE_STATS_FOR_PARALLELIZATION)) {
                        metaProperties.setUseStatsForParallelizationProp((Boolean)value);
                    } else if (propName.equalsIgnoreCase(PHOENIX_TTL)) {
                        metaProperties.setPhoenixTTL((Long)value);
                    } else if (propName.equalsIgnoreCase(CHANGE_DETECTION_ENABLED)) {
                        metaProperties.setChangeDetectionEnabled((Boolean) value);
                    } else if (propName.equalsIgnoreCase(PHYSICAL_TABLE_NAME)) {
                        metaProperties.setPhysicalTableName((String) value);
                    } else if (propName.equalsIgnoreCase(SCHEMA_VERSION)) {
                        metaProperties.setSchemaVersion((String) value);
                    } else if (propName.equalsIgnoreCase(STREAMING_TOPIC_NAME)) {
                        metaProperties.setStreamingTopicName((String) value);
                    }
                }
                // if removeTableProps is true only add the property if it is not an HTable or Phoenix Table property
                if (!removeTableProps || (!TableProperty.isPhoenixTableProperty(propName) && !MetaDataUtil.isHTableProperty(propName))) {
                    propsList.add(prop);
                }
            }
            properties.put(family, propsList);
        }
        return metaProperties;
    }

    private boolean evaluateStmtProperties(MetaProperties metaProperties, MetaPropertiesEvaluated metaPropertiesEvaluated, PTable table, String schemaName, String tableName)
            throws SQLException {
        boolean changingPhoenixTableProperty = false;

        if (metaProperties.getImmutableRowsProp() != null) {
            if (metaProperties.getImmutableRowsProp().booleanValue() != table.isImmutableRows()) {
                if (table.getImmutableStorageScheme() != ImmutableStorageScheme.ONE_CELL_PER_COLUMN) {
                    throw new SQLExceptionInfo.Builder(SQLExceptionCode.CANNOT_ALTER_IMMUTABLE_ROWS_PROPERTY)
                            .setSchemaName(schemaName).setTableName(tableName).build().buildException();
                }
                metaPropertiesEvaluated.setIsImmutableRows(metaProperties.getImmutableRowsProp());
                changingPhoenixTableProperty = true;
            }
        }

        if (metaProperties.getImmutableRowsProp() != null && table.getType() != INDEX) {
            if (metaProperties.getImmutableRowsProp().booleanValue() != table.isImmutableRows()) {
                metaPropertiesEvaluated.setIsImmutableRows(metaProperties.getImmutableRowsProp());
                changingPhoenixTableProperty = true;
            }
        }

        if (metaProperties.getMultiTenantProp() != null) {
            if (metaProperties.getMultiTenantProp().booleanValue() != table.isMultiTenant()) {
                metaPropertiesEvaluated.setMultiTenant(metaProperties.getMultiTenantProp());
                changingPhoenixTableProperty = true;
            }
        }

        if (metaProperties.getDisableWALProp() != null) {
            if (metaProperties.getDisableWALProp().booleanValue() != table.isWALDisabled()) {
                metaPropertiesEvaluated.setDisableWAL(metaProperties.getDisableWALProp());
                changingPhoenixTableProperty = true;
            }
        }

        if (metaProperties.getUpdateCacheFrequencyProp() != null) {
            // See PHOENIX-4891
            if (table.getType() == PTableType.INDEX) {
                throw new SQLExceptionInfo.Builder(
                        SQLExceptionCode.CANNOT_SET_OR_ALTER_UPDATE_CACHE_FREQ_FOR_INDEX)
                        .build()
                        .buildException();
            }
            if (metaProperties.getUpdateCacheFrequencyProp().longValue() != table.getUpdateCacheFrequency()) {
                metaPropertiesEvaluated.setUpdateCacheFrequency(metaProperties.getUpdateCacheFrequencyProp());
                changingPhoenixTableProperty = true;
            }
        }

        if (metaProperties.getAppendOnlySchemaProp() !=null) {
            if (metaProperties.getAppendOnlySchemaProp() != table.isAppendOnlySchema()) {
                metaPropertiesEvaluated.setAppendOnlySchema(metaProperties.getAppendOnlySchemaProp());
                changingPhoenixTableProperty = true;
            }
        }

        if (metaProperties.getColumnEncodedBytesProp() != null) {
            if (metaProperties.getColumnEncodedBytesProp() != table.getEncodingScheme()) {
                // Transform is needed, so we will not be setting it here. We set the boolean to increment sequence num
                changingPhoenixTableProperty = true;
            }
        }

        if (metaProperties.getImmutableStorageSchemeProp()!=null) {
            if (metaProperties.getImmutableStorageSchemeProp() != table.getImmutableStorageScheme()) {
                // Transform is needed, so we will not be setting it here. We set the boolean to increment sequence num
                changingPhoenixTableProperty = true;
            }
        }

        // Get immutableStorageScheme and encoding and check compatibility
        ImmutableStorageScheme immutableStorageScheme = table.getImmutableStorageScheme();
        if (metaProperties.getImmutableStorageSchemeProp() != null) {
            immutableStorageScheme = metaProperties.getImmutableStorageSchemeProp();
        }
        QualifierEncodingScheme encodingScheme = table.getEncodingScheme();
        if (metaProperties.getColumnEncodedBytesProp() != null) {
            encodingScheme = metaProperties.getColumnEncodedBytesProp();
        }
        if (immutableStorageScheme == SINGLE_CELL_ARRAY_WITH_OFFSETS && encodingScheme == NON_ENCODED_QUALIFIERS) {
            // encoding scheme is set as non-encoded on purpose, so we should fail
            throw new SQLExceptionInfo.Builder(SQLExceptionCode.INVALID_IMMUTABLE_STORAGE_SCHEME_AND_COLUMN_QUALIFIER_BYTES)
                    .setSchemaName(schemaName).setTableName(tableName).build().buildException();
        }

        if (metaProperties.getGuidePostWidth() == null || metaProperties.getGuidePostWidth() >= 0) {
            metaPropertiesEvaluated.setGuidePostWidth(metaProperties.getGuidePostWidth());
            changingPhoenixTableProperty = true;
        }

        if (metaProperties.getStoreNullsProp() != null) {
            if (metaProperties.getStoreNullsProp().booleanValue() != table.getStoreNulls()) {
                metaPropertiesEvaluated.setStoreNulls(metaProperties.getStoreNullsProp());
                changingPhoenixTableProperty = true;
            }
        }

        if (metaProperties.getUseStatsForParallelizationProp() != null
                && (table.useStatsForParallelization() == null
                || (metaProperties.getUseStatsForParallelizationProp().booleanValue() != table
                .useStatsForParallelization()))) {
            metaPropertiesEvaluated.setUseStatsForParallelization(metaProperties.getUseStatsForParallelizationProp());
            changingPhoenixTableProperty = true;
        }

        if (metaProperties.getIsTransactionalProp() != null) {
            if (metaProperties.getIsTransactionalProp().booleanValue() != table.isTransactional()) {
                metaPropertiesEvaluated.setIsTransactional(metaProperties.getIsTransactionalProp());
                // Note: Going from transactional to non transactional used to be not supportable because
                // it would have required rewriting the cell timestamps and doing a major compaction to
                // remove Tephra specific delete markers. After PHOENIX-6627, Tephra has been removed.
                // For now we continue to reject the request.
                if (!metaPropertiesEvaluated.getIsTransactional()) {
                    throw new SQLExceptionInfo.Builder(SQLExceptionCode.TX_MAY_NOT_SWITCH_TO_NON_TX)
                            .setSchemaName(schemaName).setTableName(tableName).build().buildException();
                }
                // cannot create a transactional table if transactions are disabled
                boolean transactionsEnabled = connection.getQueryServices().getProps().getBoolean(
                        QueryServices.TRANSACTIONS_ENABLED,
                        QueryServicesOptions.DEFAULT_TRANSACTIONS_ENABLED);
                if (!transactionsEnabled) {
                    throw new SQLExceptionInfo.Builder(SQLExceptionCode.CANNOT_ALTER_TO_BE_TXN_IF_TXNS_DISABLED)
                            .setSchemaName(schemaName).setTableName(tableName).build().buildException();
                }
                // cannot make a table transactional if it has a row timestamp column
                if (SchemaUtil.hasRowTimestampColumn(table)) {
                    throw new SQLExceptionInfo.Builder(SQLExceptionCode.CANNOT_ALTER_TO_BE_TXN_WITH_ROW_TIMESTAMP)
                            .setSchemaName(schemaName).setTableName(tableName)
                            .build().buildException();
                }
                TransactionFactory.Provider provider = metaProperties.getTransactionProviderProp();
                if (provider == null) {
                    provider = (Provider)
                            TableProperty.TRANSACTION_PROVIDER.getValue(
                                    connection.getQueryServices().getProps().get(
                                            QueryServices.DEFAULT_TRANSACTION_PROVIDER_ATTRIB,
                                            QueryServicesOptions.DEFAULT_TRANSACTION_PROVIDER));
                }
                metaPropertiesEvaluated.setTransactionProvider(provider);
                if (provider.getTransactionProvider().isUnsupported(PhoenixTransactionProvider.Feature.ALTER_NONTX_TO_TX)) {
                    throw new SQLExceptionInfo.Builder(SQLExceptionCode.CANNOT_ALTER_TABLE_FROM_NON_TXN_TO_TXNL)
                        .setMessage(provider.name() + ". ")
                        .setSchemaName(schemaName)
                        .setTableName(tableName)
                        .build().buildException();
                }
                changingPhoenixTableProperty = true;
                metaProperties.setNonTxToTx(true);
            }
        }

        if (metaProperties.getPhoenixTTL() != null) {
            if (table.getType() != PTableType.VIEW) {
                throw new SQLExceptionInfo.Builder(
                        SQLExceptionCode.PHOENIX_TTL_SUPPORTED_FOR_VIEWS_ONLY)
                        .build()
                        .buildException();
            }
            if (metaProperties.getPhoenixTTL().longValue() != table.getPhoenixTTL()) {
                metaPropertiesEvaluated.setPhoenixTTL(metaProperties.getPhoenixTTL());
                changingPhoenixTableProperty = true;
            }
        }

        if (metaProperties.isChangeDetectionEnabled() != null) {
            verifyChangeDetectionTableType(table.getType(),
                metaProperties.isChangeDetectionEnabled());
            if (!metaProperties.isChangeDetectionEnabled().equals(table.isChangeDetectionEnabled())) {
                metaPropertiesEvaluated.setChangeDetectionEnabled(metaProperties.isChangeDetectionEnabled());
                changingPhoenixTableProperty = true;
            }
        }

        if (!Strings.isNullOrEmpty(metaProperties.getPhysicalTableNameProp())) {
            if (!metaProperties.getPhysicalTableNameProp().equals(table.getPhysicalName(true))) {
                metaPropertiesEvaluated.setPhysicalTableName(metaProperties.getPhysicalTableNameProp());
                changingPhoenixTableProperty = true;
            }
        }

        if (!Strings.isNullOrEmpty(metaProperties.getSchemaVersion())) {
            if (!metaProperties.getSchemaVersion().equals(table.getSchemaVersion())) {
                metaPropertiesEvaluated.setSchemaVersion(metaProperties.getSchemaVersion());
                changingPhoenixTableProperty = true;
            }
        }

        if (!Strings.isNullOrEmpty(metaProperties.getStreamingTopicName())) {
            if (!metaProperties.getStreamingTopicName().equals(table.getStreamingTopicName())) {
                metaPropertiesEvaluated.
                    setStreamingTopicName(metaProperties.getStreamingTopicName());
                changingPhoenixTableProperty = true;
            }
        }

        return changingPhoenixTableProperty;
    }

    public static class MetaProperties {
        private Boolean isImmutableRowsProp = null;
        private Boolean multiTenantProp = null;
        private Boolean disableWALProp = null;
        private Boolean storeNullsProp = null;
        private TransactionFactory.Provider transactionProviderProp = null;
        private Boolean isTransactionalProp = null;
        private Long updateCacheFrequencyProp = null;
        private String physicalTableNameProp = null;
        private QualifierEncodingScheme columnEncodedBytesProp = null;
        private Boolean appendOnlySchemaProp = null;
        private Long guidePostWidth = -1L;
        private ImmutableStorageScheme immutableStorageSchemeProp = null;
        private Boolean useStatsForParallelizationProp = null;
        private boolean nonTxToTx = false;
        private Long phoenixTTL = null;
        private Boolean isChangeDetectionEnabled = null;
        private String physicalTableName = null;
        private String schemaVersion = null;
        private String streamingTopicName = null;

        public Boolean getImmutableRowsProp() {
            return isImmutableRowsProp;
        }

        public void setImmutableRowsProp(Boolean isImmutableRowsProp) {
            this.isImmutableRowsProp = isImmutableRowsProp;
        }

        public Boolean getMultiTenantProp() {
            return multiTenantProp;
        }

        public void setMultiTenantProp(Boolean multiTenantProp) {
            this.multiTenantProp = multiTenantProp;
        }

        public Boolean getDisableWALProp() {
            return disableWALProp;
        }

        public void setDisableWALProp(Boolean disableWALProp) {
            this.disableWALProp = disableWALProp;
        }

        public Boolean getStoreNullsProp() {
            return storeNullsProp;
        }

        public void setStoreNullsProp(Boolean storeNullsProp) {
            this.storeNullsProp = storeNullsProp;
        }

        public TransactionFactory.Provider getTransactionProviderProp() {
            return transactionProviderProp;
        }

        public void setTransactionProviderProp(TransactionFactory.Provider transactionProviderProp) {
            this.transactionProviderProp = transactionProviderProp;
        }

        public Boolean getIsTransactionalProp() {
            return isTransactionalProp;
        }

        public void setIsTransactionalProp(Boolean isTransactionalProp) {
            this.isTransactionalProp = isTransactionalProp;
        }

        public void setPhysicalTableNameProp(String physicalTableNameProp) {
            this.physicalTableNameProp = physicalTableNameProp;
        }

        public String getPhysicalTableNameProp() {
            return this.physicalTableNameProp;
        }

        public Long getUpdateCacheFrequencyProp() {
            return updateCacheFrequencyProp;
        }

        public void setUpdateCacheFrequencyProp(Long updateCacheFrequencyProp) {
            this.updateCacheFrequencyProp = updateCacheFrequencyProp;
        }

        public Boolean getAppendOnlySchemaProp() {
            return appendOnlySchemaProp;
        }

        public void setAppendOnlySchemaProp(Boolean appendOnlySchemaProp) {
            this.appendOnlySchemaProp = appendOnlySchemaProp;
        }

        public Long getGuidePostWidth() {
            return guidePostWidth;
        }

        public void setGuidePostWidth(Long guidePostWidth) {
            this.guidePostWidth = guidePostWidth;
        }

        public ImmutableStorageScheme getImmutableStorageSchemeProp() {
            return immutableStorageSchemeProp;
        }

        public void setImmutableStorageSchemeProp(
                ImmutableStorageScheme immutableStorageSchemeProp) {
            this.immutableStorageSchemeProp = immutableStorageSchemeProp;
        }

        public QualifierEncodingScheme getColumnEncodedBytesProp() {
            return columnEncodedBytesProp;
        }

        public void setColumnEncodedBytesProp(
                QualifierEncodingScheme columnEncodedBytesProp) {
            this.columnEncodedBytesProp = columnEncodedBytesProp;
        }

        public Boolean getUseStatsForParallelizationProp() {
            return useStatsForParallelizationProp;
        }

        public void setUseStatsForParallelizationProp(Boolean useStatsForParallelizationProp) {
            this.useStatsForParallelizationProp = useStatsForParallelizationProp;
        }

        public boolean getNonTxToTx() {
            return nonTxToTx;
        }

        public void setNonTxToTx(boolean nonTxToTx) {
            this.nonTxToTx = nonTxToTx;
        }

        public Long getPhoenixTTL() { return phoenixTTL; }

        public void setPhoenixTTL(Long phoenixTTL) { this.phoenixTTL = phoenixTTL; }

        public Boolean isChangeDetectionEnabled() {
            return isChangeDetectionEnabled;
        }

        public void setChangeDetectionEnabled(Boolean isChangeDetectionEnabled) {
            this.isChangeDetectionEnabled = isChangeDetectionEnabled;
        }

        public String getPhysicalTableName() {
            return physicalTableName;
        }

        public void setPhysicalTableName(String physicalTableName) {
            this.physicalTableName = physicalTableName;
        }

        public String getSchemaVersion() {
            return schemaVersion;
        }

        public void setSchemaVersion(String schemaVersion) {
            this.schemaVersion = schemaVersion;
        }

        public String getStreamingTopicName() { return streamingTopicName; }

        public void setStreamingTopicName(String streamingTopicName) {
            this.streamingTopicName = streamingTopicName;
        }
    }

    private static class MetaPropertiesEvaluated {
        private Boolean isImmutableRows;
        private Boolean multiTenant = null;
        private Boolean disableWAL = null;
        private Long updateCacheFrequency = null;
        private Boolean appendOnlySchema = null;
        private Long guidePostWidth = -1L;
        private ImmutableStorageScheme immutableStorageScheme = null;
        private QualifierEncodingScheme columnEncodedBytes = null;
        private Boolean storeNulls = null;
        private Boolean useStatsForParallelization = null;
        private Boolean isTransactional = null;
        private TransactionFactory.Provider transactionProvider = null;
        private Long phoenixTTL = null;
        private Boolean isChangeDetectionEnabled = null;
        private String physicalTableName = null;
        private String schemaVersion = null;
        private String streamingTopicName = null;

        public Boolean getIsImmutableRows() {
            return isImmutableRows;
        }

        public void setIsImmutableRows(Boolean isImmutableRows) {
            this.isImmutableRows = isImmutableRows;
        }

        public Boolean getMultiTenant() {
            return multiTenant;
        }

        public void setMultiTenant(Boolean multiTenant) {
            this.multiTenant = multiTenant;
        }

        public Boolean getDisableWAL() {
            return disableWAL;
        }

        public void setDisableWAL(Boolean disableWAL) {
            this.disableWAL = disableWAL;
        }

        public Long getUpdateCacheFrequency() {
            return updateCacheFrequency;
        }

        public void setUpdateCacheFrequency(Long updateCacheFrequency) {
            this.updateCacheFrequency = updateCacheFrequency;
        }

        public Boolean getAppendOnlySchema() {
            return appendOnlySchema;
        }

        public void setAppendOnlySchema(Boolean appendOnlySchema) {
            this.appendOnlySchema = appendOnlySchema;
        }

        public Long getGuidePostWidth() {
            return guidePostWidth;
        }

        public void setGuidePostWidth(Long guidePostWidth) {
            this.guidePostWidth = guidePostWidth;
        }

        public ImmutableStorageScheme getImmutableStorageScheme() {
            return immutableStorageScheme;
        }

        public void setImmutableStorageScheme(ImmutableStorageScheme immutableStorageScheme) {
            this.immutableStorageScheme = immutableStorageScheme;
        }

        public QualifierEncodingScheme getColumnEncodedBytes() {
            return columnEncodedBytes;
        }

        public void setColumnEncodedBytes(QualifierEncodingScheme columnEncodedBytes) {
            this.columnEncodedBytes = columnEncodedBytes;
        }
        public Boolean getStoreNulls() {
            return storeNulls;
        }

        public void setStoreNulls(Boolean storeNulls) {
            this.storeNulls = storeNulls;
        }

        public Boolean getUseStatsForParallelization() {
            return useStatsForParallelization;
        }

        public void setUseStatsForParallelization(Boolean useStatsForParallelization) {
            this.useStatsForParallelization = useStatsForParallelization;
        }

        public Boolean getIsTransactional() {
            return isTransactional;
        }

        public void setIsTransactional(Boolean isTransactional) {
            this.isTransactional = isTransactional;
        }
        
        public TransactionFactory.Provider getTransactionProvider() {
            return transactionProvider;
        }

        public void setTransactionProvider(TransactionFactory.Provider transactionProvider) {
            this.transactionProvider = transactionProvider;
        }

        public Long getPhoenixTTL() { return phoenixTTL; }

        public void setPhoenixTTL(Long phoenixTTL) { this.phoenixTTL = phoenixTTL; }

        public Boolean isChangeDetectionEnabled() {
            return isChangeDetectionEnabled;
        }

        public void setChangeDetectionEnabled(Boolean isChangeDetectionEnabled) {
            this.isChangeDetectionEnabled = isChangeDetectionEnabled;
        }

        public String getPhysicalTableName() {
            return physicalTableName;
        }

        public void setPhysicalTableName(String physicalTableName) {
            this.physicalTableName = physicalTableName;
        }

        public String getSchemaVersion() {
            return schemaVersion;
        }

        public void setSchemaVersion(String schemaVersion) {
            this.schemaVersion = schemaVersion;
        }

        public String getStreamingTopicName() { return streamingTopicName; }

        public void setStreamingTopicName(String streamingTopicName) {
            this.streamingTopicName = streamingTopicName;
        }
    }


    /**
     * GRANT/REVOKE statements use this method to update HBase acl's
     * Perms can be changed at Schema, Table or User level
     * @throws SQLException
     */
    public MutationState changePermissions(ChangePermsStatement changePermsStatement) throws SQLException {

        LOGGER.info(changePermsStatement.toString());

        try(Admin admin = connection.getQueryServices().getAdmin()) {
            ClusterConnection clusterConnection = (ClusterConnection) admin.getConnection();

            if (changePermsStatement.getSchemaName() != null) {
                // SYSTEM.CATALOG doesn't have any entry for "default" HBase namespace, hence we will bypass the check
                if (!changePermsStatement.getSchemaName()
                        .equals(SchemaUtil.SCHEMA_FOR_DEFAULT_NAMESPACE)) {
                    FromCompiler.getResolverForSchema(changePermsStatement.getSchemaName(),
                            connection);
                }

                changePermsOnSchema(clusterConnection, changePermsStatement);
            } else if (changePermsStatement.getTableName() != null) {
                PTable inputTable = PhoenixRuntime.getTable(connection,
                        SchemaUtil.normalizeFullTableName(changePermsStatement.getTableName().toString()));
                if (!(PTableType.TABLE.equals(inputTable.getType()) || PTableType.SYSTEM.equals(inputTable.getType()))) {
                    throw new AccessDeniedException("Cannot GRANT or REVOKE permissions on INDEX TABLES or VIEWS");
                }

                // Changing perms on base table and update the perms for global and view indexes
                // Views and local indexes are not physical tables and hence update perms is not needed
                changePermsOnTables(clusterConnection, admin, changePermsStatement, inputTable);
            } else {

                // User can be given perms at the global level
                changePermsOnUser(clusterConnection, changePermsStatement);
            }

        } catch (SQLException e) {
            // Bubble up the SQL Exception
            throw e;
        } catch (Throwable throwable) {
            // To change perms, the user must have ADMIN perms on that scope, otherwise it throws ADE
            // Wrap around ADE and other exceptions to PhoenixIOException
            throw ServerUtil.parseServerException(throwable);
        }

        return new MutationState(0, 0, connection);
    }

    private void changePermsOnSchema(ClusterConnection clusterConnection, ChangePermsStatement changePermsStatement) throws Throwable {
        if (changePermsStatement.isGrantStatement()) {
            AccessControlClient.grant(clusterConnection, changePermsStatement.getSchemaName(), changePermsStatement.getName(), changePermsStatement.getPermsList());
        } else {
            AccessControlClient.revoke(clusterConnection, changePermsStatement.getSchemaName(), changePermsStatement.getName(), Permission.Action.values());
        }
    }

    private void changePermsOnTables(ClusterConnection clusterConnection, Admin admin, ChangePermsStatement changePermsStatement, PTable inputTable) throws Throwable {

        org.apache.hadoop.hbase.TableName tableName = SchemaUtil.getPhysicalTableName
                (inputTable.getPhysicalName().getBytes(), inputTable.isNamespaceMapped());

        changePermsOnTable(clusterConnection, changePermsStatement, tableName);

        boolean schemaInconsistency = false;
        List<PTable> inconsistentTables = null;

        for (PTable indexTable : inputTable.getIndexes()) {
            // Local Indexes don't correspond to new physical table, they are just stored in separate CF of base table.
            if (indexTable.getIndexType().equals(IndexType.LOCAL)) {
                continue;
            }
            if (inputTable.isNamespaceMapped() != indexTable.isNamespaceMapped()) {
                schemaInconsistency = true;
                if (inconsistentTables == null) {
                    inconsistentTables = new ArrayList<>();
                }
                inconsistentTables.add(indexTable);
                continue;
            }
            LOGGER.info("Updating permissions for Index Table: " +
                    indexTable.getName() + " Base Table: " + inputTable.getName());
            tableName = SchemaUtil.getPhysicalTableName(indexTable.getPhysicalName().getBytes(), indexTable.isNamespaceMapped());
            changePermsOnTable(clusterConnection, changePermsStatement, tableName);
        }

        if (schemaInconsistency) {
            for (PTable table : inconsistentTables) {
                LOGGER.error("Fail to propagate permissions to Index Table: " + table.getName());
            }
            throw new TablesNotInSyncException(inputTable.getTableName().getString(),
                    inconsistentTables.get(0).getTableName().getString(), "Namespace properties");
        }

        // There will be only a single View Index Table for all the indexes created on views
        byte[] viewIndexTableBytes = MetaDataUtil.getViewIndexPhysicalName(inputTable.getPhysicalName().getBytes());
        tableName = org.apache.hadoop.hbase.TableName.valueOf(viewIndexTableBytes);
        boolean viewIndexTableExists = admin.tableExists(tableName);
        if (viewIndexTableExists) {
            LOGGER.info("Updating permissions for View Index Table: " +
                    Bytes.toString(viewIndexTableBytes) + " Base Table: " + inputTable.getName());
            changePermsOnTable(clusterConnection, changePermsStatement, tableName);
        } else {
            if (inputTable.isMultiTenant()) {
                LOGGER.error("View Index Table not found for MultiTenant Table: " + inputTable.getName());
                LOGGER.error("Fail to propagate permissions to view Index Table: " + tableName.getNameAsString());
                throw new TablesNotInSyncException(inputTable.getTableName().getString(),
                        Bytes.toString(viewIndexTableBytes), " View Index table should exist for MultiTenant tables");
            }
        }
    }

    private void changePermsOnTable(ClusterConnection clusterConnection, ChangePermsStatement changePermsStatement, org.apache.hadoop.hbase.TableName tableName)
            throws Throwable {
        if (changePermsStatement.isGrantStatement()) {
            AccessControlClient.grant(clusterConnection, tableName, changePermsStatement.getName(),
                    null, null, changePermsStatement.getPermsList());
        } else {
            AccessControlClient.revoke(clusterConnection, tableName, changePermsStatement.getName(),
                    null, null, Permission.Action.values());
        }
    }

    private void changePermsOnUser(ClusterConnection clusterConnection, ChangePermsStatement changePermsStatement)
            throws Throwable {
        if (changePermsStatement.isGrantStatement()) {
            AccessControlClient.grant(clusterConnection, changePermsStatement.getName(), changePermsStatement.getPermsList());
        } else {
            AccessControlClient.revoke(clusterConnection, changePermsStatement.getName(), Permission.Action.values());
        }
    }
}<|MERGE_RESOLUTION|>--- conflicted
+++ resolved
@@ -19,7 +19,6 @@
 
 import static org.apache.phoenix.exception.SQLExceptionCode.CANNOT_TRANSFORM_TRANSACTIONAL_TABLE;
 import static org.apache.phoenix.exception.SQLExceptionCode.ERROR_WRITING_TO_SCHEMA_REGISTRY;
-<<<<<<< HEAD
 import static org.apache.phoenix.exception.SQLExceptionCode.INVALID_TABLE_TYPE_FOR_CDC;
 import static org.apache.phoenix.exception.SQLExceptionCode.TABLE_ALREADY_EXIST;
 import static org.apache.phoenix.jdbc.PhoenixDatabaseMetaData.CDC_INCLUDE_TABLE;
@@ -34,8 +33,6 @@
 import static org.apache.phoenix.coprocessor.tasks.IndexRebuildTask.REBUILD_ALL;
 import static org.apache.phoenix.exception.SQLExceptionCode.INSUFFICIENT_MULTI_TENANT_COLUMNS;
 import static org.apache.phoenix.exception.SQLExceptionCode.PARENT_TABLE_NOT_FOUND;
-=======
->>>>>>> 5128ad0e
 import static org.apache.phoenix.jdbc.PhoenixDatabaseMetaData.APPEND_ONLY_SCHEMA;
 import static org.apache.phoenix.jdbc.PhoenixDatabaseMetaData.ARG_POSITION;
 import static org.apache.phoenix.jdbc.PhoenixDatabaseMetaData.ARRAY_SIZE;
@@ -94,14 +91,12 @@
 import static org.apache.phoenix.jdbc.PhoenixDatabaseMetaData.SCHEMA_VERSION;
 import static org.apache.phoenix.jdbc.PhoenixDatabaseMetaData.SORT_ORDER;
 import static org.apache.phoenix.jdbc.PhoenixDatabaseMetaData.STORE_NULLS;
-import static org.apache.phoenix.jdbc.PhoenixDatabaseMetaData.STREAMING_TOPIC_NAME;
 import static org.apache.phoenix.jdbc.PhoenixDatabaseMetaData.SYNC_INDEX_CREATED_DATE;
 import static org.apache.phoenix.jdbc.PhoenixDatabaseMetaData.SYSTEM_CATALOG_SCHEMA;
 import static org.apache.phoenix.jdbc.PhoenixDatabaseMetaData.SYSTEM_CATALOG_TABLE;
 import static org.apache.phoenix.jdbc.PhoenixDatabaseMetaData.SYSTEM_CHILD_LINK_NAMESPACE_BYTES;
 import static org.apache.phoenix.jdbc.PhoenixDatabaseMetaData.SYSTEM_CHILD_LINK_NAME_BYTES;
 import static org.apache.phoenix.jdbc.PhoenixDatabaseMetaData.SYSTEM_FUNCTION_TABLE;
-import static org.apache.phoenix.jdbc.PhoenixDatabaseMetaData.SYSTEM_TASK_TABLE;
 import static org.apache.phoenix.jdbc.PhoenixDatabaseMetaData.TABLE_NAME;
 import static org.apache.phoenix.jdbc.PhoenixDatabaseMetaData.TABLE_SCHEM;
 import static org.apache.phoenix.jdbc.PhoenixDatabaseMetaData.TABLE_SEQ_NUM;
@@ -116,17 +111,8 @@
 import static org.apache.phoenix.jdbc.PhoenixDatabaseMetaData.VIEW_INDEX_ID_DATA_TYPE;
 import static org.apache.phoenix.jdbc.PhoenixDatabaseMetaData.VIEW_STATEMENT;
 import static org.apache.phoenix.jdbc.PhoenixDatabaseMetaData.VIEW_TYPE;
-import static org.apache.phoenix.query.QueryConstants.SYSTEM_SCHEMA_NAME;
 import static org.apache.phoenix.query.QueryServices.DEFAULT_DISABLE_VIEW_SUBTREE_VALIDATION;
 import static org.apache.phoenix.query.QueryServices.DISABLE_VIEW_SUBTREE_VALIDATION;
-import static org.apache.phoenix.query.QueryServices.INDEX_CREATE_DEFAULT_STATE;
-import static org.apache.phoenix.thirdparty.com.google.common.collect.Sets.newLinkedHashSet;
-import static org.apache.phoenix.thirdparty.com.google.common.collect.Sets.newLinkedHashSetWithExpectedSize;
-import static org.apache.phoenix.coprocessor.BaseScannerRegionObserver.RUN_UPDATE_STATS_ASYNC_ATTRIB;
-import static org.apache.phoenix.coprocessor.tasks.IndexRebuildTask.INDEX_NAME;
-import static org.apache.phoenix.coprocessor.tasks.IndexRebuildTask.REBUILD_ALL;
-import static org.apache.phoenix.exception.SQLExceptionCode.INSUFFICIENT_MULTI_TENANT_COLUMNS;
-import static org.apache.phoenix.exception.SQLExceptionCode.PARENT_TABLE_NOT_FOUND;
 import static org.apache.phoenix.monitoring.MetricType.NUM_METADATA_LOOKUP_FAILURES;
 import static org.apache.phoenix.query.QueryConstants.BASE_TABLE_BASE_COLUMN_COUNT;
 import static org.apache.phoenix.query.QueryConstants.DEFAULT_COLUMN_FAMILY;
@@ -175,14 +161,11 @@
 import java.util.HashSet;
 
 import org.apache.hadoop.conf.Configuration;
-<<<<<<< HEAD
 import org.apache.phoenix.parse.CreateCDCStatement;
-=======
 import org.apache.hadoop.hbase.client.Table;
 import org.apache.phoenix.coprocessor.TableInfo;
 import org.apache.phoenix.query.ConnectionlessQueryServicesImpl;
 import org.apache.phoenix.query.DelegateQueryServices;
->>>>>>> 5128ad0e
 import org.apache.phoenix.schema.task.SystemTaskParams;
 import org.apache.phoenix.thirdparty.com.google.common.annotations.VisibleForTesting;
 import org.apache.hadoop.hbase.HConstants;
@@ -377,13 +360,10 @@
                     PHYSICAL_TABLE_NAME + "," +
                     SCHEMA_VERSION + "," +
                     STREAMING_TOPIC_NAME + "," +
-<<<<<<< HEAD
+                    INDEX_WHERE +
                     CDC_INCLUDE_TABLE +
-=======
-                    INDEX_WHERE +
->>>>>>> 5128ad0e
                     ") VALUES (?, ?, ?, ?, ?, ?, ?, ?, ?, ?, ?, ?, ?, ?, ?, ?, ?, ?, ?, ?, ?, ?, " +
-                "?, ?, ?, ?, ?, ?, ?, ?, ?, ?, ?, ?, ?, ?)";
+                "?, ?, ?, ?, ?, ?, ?, ?, ?, ?, ?, ?, ?, ?, ?)";
 
     private static final String CREATE_SCHEMA = "UPSERT INTO " + SYSTEM_CATALOG_SCHEMA + ".\"" + SYSTEM_CATALOG_TABLE
             + "\"( " + TABLE_SCHEM + "," + TABLE_NAME + ") VALUES (?,?)";
@@ -1711,20 +1691,13 @@
             PrimaryKeyConstraint pk = FACTORY.primaryKey(null, allPkColumns);
 
             tableProps.put(MetaDataUtil.DATA_TABLE_NAME_PROP_NAME, dataTable.getPhysicalName().getString());
-<<<<<<< HEAD
-            CreateTableStatement tableStatement = FACTORY.createTable(indexTableName, statement.getProps(), columnDefs, pk, statement.getSplitNodes(), PTableType.INDEX, statement.ifNotExists(), null, null, statement.getBindCount(), null);
-            table = createTableInternal(tableStatement, splits, dataTable, null, null,
-                    getViewIndexDataType() ,null, null, allocateIndexId,
-                    statement.getIndexType(), asyncCreatedDate, null, tableProps, commonFamilyProps);
-=======
             CreateTableStatement tableStatement = FACTORY.createTable(indexTableName,
                     statement.getProps(), columnDefs, pk, statement.getSplitNodes(),
                     PTableType.INDEX, statement.ifNotExists(), null,
                     statement.getWhere(), statement.getBindCount(), null);
             table = createTableInternal(tableStatement, splits, dataTable, null, null,
                     getViewIndexDataType() ,null, null, allocateIndexId,
-                    statement.getIndexType(), asyncCreatedDate, tableProps, commonFamilyProps);
->>>>>>> 5128ad0e
+                    statement.getIndexType(), asyncCreatedDate, null, tableProps, commonFamilyProps);
         }
         finally {
             deleteMutexCells(physicalSchemaName, physicalTableName, acquiredColumnMutexSet);
@@ -1756,7 +1729,6 @@
         return buildIndex(table, tableRef);
     }
 
-<<<<<<< HEAD
     public MutationState createCDC(CreateCDCStatement statement) throws SQLException {
         // TODO: Do we need to borrow the schema name of the table?
         ColumnResolver resolver = FromCompiler.getResolver(NamedTableNode.create(statement.getDataTable()), connection);
@@ -1768,9 +1740,9 @@
                     dataTable.getType()).build().buildException();
         }
 
-        Map<String,Object> tableProps = Maps.newHashMapWithExpectedSize(
+        Map<String, Object> tableProps = Maps.newHashMapWithExpectedSize(
                 statement.getProps().size());
-        Map<String,Object> commonFamilyProps = Maps.newHashMapWithExpectedSize(
+        Map<String, Object> commonFamilyProps = Maps.newHashMapWithExpectedSize(
                 statement.getProps().size() + 1);
         populatePropertyMaps(statement.getProps(), tableProps, commonFamilyProps, PTableType.CDC);
 
@@ -1779,10 +1751,10 @@
         String timeIdxColName = statement.getTimeIdxColumn() != null ?
                 statement.getTimeIdxColumn().getColumnName() : null;
         IndexKeyConstraint indexKeyConstraint =
-                FACTORY.indexKey(Arrays.asList(new Pair[] { Pair.newPair(
+                FACTORY.indexKey(Arrays.asList(new Pair[]{Pair.newPair(
                         timeIdxColName != null ? FACTORY.column(statement.getDataTable(),
                                 timeIdxColName, timeIdxColName) : statement.getTimeIdxFunc(),
-                        SortOrder.getDefault()) }));
+                        SortOrder.getDefault())}));
         IndexType indexType = (IndexType) TableProperty.INDEX_TYPE.getValue(tableProps);
         ListMultimap<String, Pair<String, Object>> indexProps = ArrayListMultimap.create();
         if (TableProperty.SALT_BUCKETS.getValue(tableProps) != null) {
@@ -1794,15 +1766,14 @@
         CreateIndexStatement indexStatement = FACTORY.createIndex(indexName, FACTORY.namedTable(null,
                         statement.getDataTable(), (Double) null), indexKeyConstraint, null, null,
                         indexProps, statement.isIfNotExists(), indexType, false, 0,
-                        new HashMap<>());
+                        new HashMap<>(), null);
         // TODO: Currently index can be dropped, leaving the CDC dangling, DROP INDEX needs to
         //  protect based on CDCUtil.isACDCIndex().
         // TODO: Should we also allow PTimestamp here?
         MutationState indexMutationState;
         try {
             indexMutationState = createIndex(indexStatement, null, PDate.INSTANCE);
-        }
-        catch(SQLException e) {
+        } catch (SQLException e) {
             if (e.getErrorCode() == TABLE_ALREADY_EXIST.getErrorCode()) {
                 throw new SQLExceptionInfo.Builder(TABLE_ALREADY_EXIST).setTableName(
                         statement.getCdcObjName().getName()).build().buildException();
@@ -1823,7 +1794,7 @@
                 PTimestamp.INSTANCE.getMaxLength(null), PTimestamp.INSTANCE.getScale(null), false,
                 SortOrder.getDefault(), "", null, false));
         pkColumnDefs.add(FACTORY.columnDefInPkConstraint(timeIdxCol, SortOrder.getDefault(), false));
-        for (PColumn pcol: pkColumns) {
+        for (PColumn pcol : pkColumns) {
             // TODO: Cross check with the ColumnName creation logic in createIndex (line ~1578).
             columnDefs.add(FACTORY.columnDef(FACTORY.columnName(pcol.getName().getString()),
                     pcol.getDataType().getSqlTypeName(), false, null, false, pcol.getMaxLength(),
@@ -1843,7 +1814,8 @@
                 null, null, false, null,
                 null, statement.getIncludeScopes(), tableProps, commonFamilyProps);
         return indexMutationState;
-=======
+    }
+
     /**
      * Go through all the descendent views from the child view hierarchy and find if any of the
      * descendent views extends the primary key, throw error.
@@ -1901,7 +1873,6 @@
             LOGGER.error("Error while retrieving descendent views", e);
             throw new SQLException(e);
         }
->>>>>>> 5128ad0e
     }
 
     public MutationState dropSequence(DropSequenceStatement statement) throws SQLException {
@@ -3291,21 +3262,19 @@
             } else {
                 tableUpsert.setString(35, streamingTopicName);
             }
-<<<<<<< HEAD
-
-            if (cdcIncludeScopesStr == null) {
-                tableUpsert.setNull(36, Types.VARCHAR);
-            } else {
-                tableUpsert.setString(36, cdcIncludeScopesStr);
-            }
-
-=======
+
             if (tableType == INDEX && statement.getWhereClause() != null) {
                 tableUpsert.setString(36, statement.getWhereClause().toString());
             } else {
                 tableUpsert.setNull(36, Types.VARCHAR);
             }
->>>>>>> 5128ad0e
+
+            if (cdcIncludeScopesStr == null) {
+                tableUpsert.setNull(37, Types.VARCHAR);
+            } else {
+                tableUpsert.setString(37, cdcIncludeScopesStr);
+            }
+
             tableUpsert.execute();
 
             if (asyncCreatedDate != null) {
@@ -3455,12 +3424,9 @@
                         .setExternalSchemaId(result.getTable() != null ?
                         result.getTable().getExternalSchemaId() : null)
                         .setStreamingTopicName(streamingTopicName)
-<<<<<<< HEAD
-                        .setCDCIncludeScopes(cdcIncludeScopes)
-=======
                         .setIndexWhere(statement.getWhereClause() == null ? null
                                 : statement.getWhereClause().toString())
->>>>>>> 5128ad0e
+                        .setCDCIncludeScopes(cdcIncludeScopes)
                         .build();
                 result = new MetaDataMutationResult(code, result.getMutationTime(), table, true);
                 addTableToCache(result);
