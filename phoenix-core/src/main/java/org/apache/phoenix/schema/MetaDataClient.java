/*
 * Licensed to the Apache Software Foundation (ASF) under one
 * or more contributor license agreements.  See the NOTICE file
 * distributed with this work for additional information
 * regarding copyright ownership.  The ASF licenses this file
 * to you under the Apache License, Version 2.0 (the
 * "License"); you may not use this file except in compliance
 * with the License.  You may obtain a copy of the License at
 *
 * http://www.apache.org/licenses/LICENSE-2.0
 *
 * Unless required by applicable law or agreed to in writing, software
 * distributed under the License is distributed on an "AS IS" BASIS,
 * WITHOUT WARRANTIES OR CONDITIONS OF ANY KIND, either express or implied.
 * See the License for the specific language governing permissions and
 * limitations under the License.
 */
package org.apache.phoenix.schema;

import static com.google.common.collect.Lists.newArrayListWithExpectedSize;
import static com.google.common.collect.Sets.newLinkedHashSet;
import static com.google.common.collect.Sets.newLinkedHashSetWithExpectedSize;
import static org.apache.hadoop.hbase.HColumnDescriptor.TTL;
import static org.apache.phoenix.exception.SQLExceptionCode.INSUFFICIENT_MULTI_TENANT_COLUMNS;
import static org.apache.phoenix.jdbc.PhoenixDatabaseMetaData.ARRAY_SIZE;
import static org.apache.phoenix.jdbc.PhoenixDatabaseMetaData.COLUMN_COUNT;
import static org.apache.phoenix.jdbc.PhoenixDatabaseMetaData.COLUMN_DEF;
import static org.apache.phoenix.jdbc.PhoenixDatabaseMetaData.COLUMN_FAMILY;
import static org.apache.phoenix.jdbc.PhoenixDatabaseMetaData.COLUMN_NAME;
import static org.apache.phoenix.jdbc.PhoenixDatabaseMetaData.COLUMN_SIZE;
import static org.apache.phoenix.jdbc.PhoenixDatabaseMetaData.DATA_TABLE_NAME;
import static org.apache.phoenix.jdbc.PhoenixDatabaseMetaData.DATA_TYPE;
import static org.apache.phoenix.jdbc.PhoenixDatabaseMetaData.DECIMAL_DIGITS;
import static org.apache.phoenix.jdbc.PhoenixDatabaseMetaData.DEFAULT_COLUMN_FAMILY_NAME;
import static org.apache.phoenix.jdbc.PhoenixDatabaseMetaData.DISABLE_WAL;
import static org.apache.phoenix.jdbc.PhoenixDatabaseMetaData.IMMUTABLE_ROWS;
import static org.apache.phoenix.jdbc.PhoenixDatabaseMetaData.INDEX_DISABLE_TIMESTAMP;
import static org.apache.phoenix.jdbc.PhoenixDatabaseMetaData.INDEX_STATE;
import static org.apache.phoenix.jdbc.PhoenixDatabaseMetaData.INDEX_TYPE;
import static org.apache.phoenix.jdbc.PhoenixDatabaseMetaData.IS_VIEW_REFERENCED;
import static org.apache.phoenix.jdbc.PhoenixDatabaseMetaData.KEY_SEQ;
import static org.apache.phoenix.jdbc.PhoenixDatabaseMetaData.LAST_STATS_UPDATE_TIME;
import static org.apache.phoenix.jdbc.PhoenixDatabaseMetaData.LINK_TYPE;
import static org.apache.phoenix.jdbc.PhoenixDatabaseMetaData.MULTI_TENANT;
import static org.apache.phoenix.jdbc.PhoenixDatabaseMetaData.NULLABLE;
import static org.apache.phoenix.jdbc.PhoenixDatabaseMetaData.ORDINAL_POSITION;
import static org.apache.phoenix.jdbc.PhoenixDatabaseMetaData.PARENT_TENANT_ID;
import static org.apache.phoenix.jdbc.PhoenixDatabaseMetaData.PHYSICAL_NAME;
import static org.apache.phoenix.jdbc.PhoenixDatabaseMetaData.PK_NAME;
import static org.apache.phoenix.jdbc.PhoenixDatabaseMetaData.REGION_NAME;
import static org.apache.phoenix.jdbc.PhoenixDatabaseMetaData.STORE_NULLS;
import static org.apache.phoenix.jdbc.PhoenixDatabaseMetaData.SALT_BUCKETS;
import static org.apache.phoenix.jdbc.PhoenixDatabaseMetaData.SORT_ORDER;
import static org.apache.phoenix.jdbc.PhoenixDatabaseMetaData.SYSTEM_CATALOG_SCHEMA;
import static org.apache.phoenix.jdbc.PhoenixDatabaseMetaData.SYSTEM_CATALOG_TABLE;
import static org.apache.phoenix.jdbc.PhoenixDatabaseMetaData.TABLE_NAME;
import static org.apache.phoenix.jdbc.PhoenixDatabaseMetaData.TABLE_SCHEM;
import static org.apache.phoenix.jdbc.PhoenixDatabaseMetaData.TABLE_SEQ_NUM;
import static org.apache.phoenix.jdbc.PhoenixDatabaseMetaData.TABLE_TYPE;
import static org.apache.phoenix.jdbc.PhoenixDatabaseMetaData.TENANT_ID;
import static org.apache.phoenix.jdbc.PhoenixDatabaseMetaData.VIEW_CONSTANT;
import static org.apache.phoenix.jdbc.PhoenixDatabaseMetaData.VIEW_INDEX_ID;
import static org.apache.phoenix.jdbc.PhoenixDatabaseMetaData.VIEW_STATEMENT;
import static org.apache.phoenix.jdbc.PhoenixDatabaseMetaData.VIEW_TYPE;
import static org.apache.phoenix.query.QueryServices.DROP_METADATA_ATTRIB;
import static org.apache.phoenix.query.QueryServicesOptions.DEFAULT_DROP_METADATA;

import java.io.ByteArrayInputStream;
import java.io.DataOutputStream;
import java.io.IOException;
import java.sql.Connection;
import java.sql.DriverManager;
import java.sql.ParameterMetaData;
import java.sql.PreparedStatement;
import java.sql.ResultSet;
import java.sql.ResultSetMetaData;
import java.sql.SQLException;
import java.sql.SQLFeatureNotSupportedException;
import java.sql.Types;
import java.util.Arrays;
import java.util.ArrayList;
import java.util.BitSet;
import java.util.Collection;
import java.util.Collections;
import java.util.Comparator;
import java.util.HashMap;
import java.util.HashSet;
import java.util.Iterator;
import java.util.LinkedHashSet;
import java.util.List;
import java.util.Map;
import java.util.Map.Entry;
import java.util.Properties;
import java.util.Set;
import java.util.concurrent.TimeoutException;

import org.apache.hadoop.hbase.Cell;
import org.apache.hadoop.hbase.HColumnDescriptor;
import org.apache.hadoop.hbase.HConstants;
import org.apache.hadoop.hbase.HRegionLocation;
import org.apache.hadoop.hbase.HTableDescriptor;
import org.apache.hadoop.hbase.client.Delete;
import org.apache.hadoop.hbase.client.Mutation;
import org.apache.hadoop.hbase.client.Put;
import org.apache.hadoop.hbase.client.Scan;
import org.apache.hadoop.hbase.io.ImmutableBytesWritable;
import org.apache.hadoop.hbase.io.TimeRange;
import org.apache.hadoop.hbase.util.Bytes;
import org.apache.hadoop.hbase.util.Pair;
import org.apache.phoenix.compile.ColumnResolver;
import org.apache.phoenix.compile.ExplainPlan;
import org.apache.phoenix.compile.ExpressionCompiler;
import org.apache.phoenix.compile.FromCompiler;
import org.apache.phoenix.compile.MutationPlan;
import org.apache.phoenix.compile.PostDDLCompiler;
import org.apache.phoenix.compile.PostIndexDDLCompiler;
import org.apache.phoenix.compile.QueryPlan;
import org.apache.phoenix.compile.SequenceManager;
import org.apache.phoenix.compile.StatementContext;
import org.apache.phoenix.coprocessor.BaseScannerRegionObserver;
import org.apache.phoenix.coprocessor.MetaDataProtocol;
import org.apache.phoenix.coprocessor.MetaDataProtocol.MetaDataMutationResult;
import org.apache.phoenix.coprocessor.MetaDataProtocol.MutationCode;
import org.apache.phoenix.exception.SQLExceptionCode;
import org.apache.phoenix.exception.SQLExceptionInfo;
import org.apache.phoenix.execute.MutationState;
import org.apache.phoenix.expression.Expression;
import org.apache.phoenix.expression.ExpressionType;
import org.apache.phoenix.expression.RowKeyColumnExpression;
import org.apache.phoenix.hbase.index.covered.update.ColumnReference;
import org.apache.phoenix.index.IndexMaintainer;
import org.apache.phoenix.jdbc.PhoenixConnection;
import org.apache.phoenix.jdbc.PhoenixDatabaseMetaData;
import org.apache.phoenix.jdbc.PhoenixParameterMetaData;
import org.apache.phoenix.jdbc.PhoenixStatement;
import org.apache.phoenix.parse.AddColumnStatement;
import org.apache.phoenix.parse.AlterIndexStatement;
import org.apache.phoenix.parse.ColumnDef;
import org.apache.phoenix.parse.ColumnName;
import org.apache.phoenix.parse.ColumnParseNode;
import org.apache.phoenix.parse.CreateIndexStatement;
import org.apache.phoenix.parse.CreateSequenceStatement;
import org.apache.phoenix.parse.CreateTableStatement;
import org.apache.phoenix.parse.DropColumnStatement;
import org.apache.phoenix.parse.DropIndexStatement;
import org.apache.phoenix.parse.DropSequenceStatement;
import org.apache.phoenix.parse.DropTableStatement;
import org.apache.phoenix.parse.IndexKeyConstraint;
import org.apache.phoenix.parse.NamedTableNode;
import org.apache.phoenix.parse.ParseNode;
import org.apache.phoenix.parse.ParseNodeFactory;
import org.apache.phoenix.parse.PrimaryKeyConstraint;
import org.apache.phoenix.parse.TableName;
import org.apache.phoenix.parse.UpdateStatisticsStatement;
import org.apache.phoenix.query.ConnectionQueryServices;
import org.apache.phoenix.query.QueryConstants;
import org.apache.phoenix.query.QueryServices;
import org.apache.phoenix.query.QueryServicesOptions;
import org.apache.phoenix.schema.PTable.IndexType;
import org.apache.phoenix.schema.PTable.LinkType;
import org.apache.phoenix.schema.PTable.ViewType;
import org.apache.phoenix.schema.stats.PTableStats;
import org.apache.phoenix.schema.types.PDataType;
import org.apache.phoenix.schema.types.PLong;
import org.apache.phoenix.schema.types.PVarbinary;
import org.apache.phoenix.schema.types.PVarchar;
import org.apache.phoenix.util.ByteUtil;
import org.apache.phoenix.util.IndexUtil;
import org.apache.phoenix.util.LogUtil;
import org.apache.phoenix.util.MetaDataUtil;
import org.apache.phoenix.util.PhoenixRuntime;
import org.apache.phoenix.util.ReadOnlyProps;
import org.apache.phoenix.util.SchemaUtil;
import org.apache.phoenix.util.TrustedByteArrayOutputStream;
import org.apache.phoenix.util.ServerUtil;
import org.slf4j.Logger;
import org.slf4j.LoggerFactory;

import com.google.common.base.Objects;
import com.google.common.collect.Iterators;
import com.google.common.collect.ListMultimap;
import com.google.common.collect.Lists;
import com.google.common.collect.Maps;
import com.google.common.primitives.Ints;

public class MetaDataClient {
    private static final Logger logger = LoggerFactory.getLogger(MetaDataClient.class);

    private static final ParseNodeFactory FACTORY = new ParseNodeFactory();
    private static final String CREATE_TABLE =
            "UPSERT INTO " + SYSTEM_CATALOG_SCHEMA + ".\"" + SYSTEM_CATALOG_TABLE + "\"( " +
            TENANT_ID + "," +
            TABLE_SCHEM + "," +
            TABLE_NAME + "," +
            TABLE_TYPE + "," +
            TABLE_SEQ_NUM + "," +
            COLUMN_COUNT + "," +
            SALT_BUCKETS + "," +
            PK_NAME + "," +
            DATA_TABLE_NAME + "," +
            INDEX_STATE + "," +
            IMMUTABLE_ROWS + "," +
            DEFAULT_COLUMN_FAMILY_NAME + "," +
            VIEW_STATEMENT + "," +
            DISABLE_WAL + "," +
            MULTI_TENANT + "," +
            VIEW_TYPE + "," +
            VIEW_INDEX_ID + "," +
            INDEX_TYPE + "," +
            STORE_NULLS +
            ") VALUES (?, ?, ?, ?, ?, ?, ?, ?, ?, ?, ?, ?, ?, ?, ?, ?, ?, ?, ?)";
    private static final String CREATE_LINK =
            "UPSERT INTO " + SYSTEM_CATALOG_SCHEMA + ".\"" + SYSTEM_CATALOG_TABLE + "\"( " +
            TENANT_ID + "," +
            TABLE_SCHEM + "," +
            TABLE_NAME + "," +
            COLUMN_FAMILY + "," +
            LINK_TYPE +
            ") VALUES (?, ?, ?, ?, ?)";
    private static final String CREATE_VIEW_LINK =
            "UPSERT INTO " + SYSTEM_CATALOG_SCHEMA + ".\"" + SYSTEM_CATALOG_TABLE + "\"( " +
            TENANT_ID + "," +
            TABLE_SCHEM + "," +
            TABLE_NAME + "," +
            COLUMN_FAMILY + "," +
            LINK_TYPE + "," +
            PARENT_TENANT_ID + " " + PVarchar.INSTANCE.getSqlTypeName() + // Dynamic column for now to prevent schema change
            ") VALUES (?, ?, ?, ?, ?, ?)";
    private static final String INCREMENT_SEQ_NUM =
            "UPSERT INTO " + SYSTEM_CATALOG_SCHEMA + ".\"" + SYSTEM_CATALOG_TABLE + "\"( " +
            TENANT_ID + "," +
            TABLE_SCHEM + "," +
            TABLE_NAME + "," +
            TABLE_SEQ_NUM  +
            ") VALUES (?, ?, ?, ?)";
    private static final String MUTATE_TABLE =
        "UPSERT INTO " + SYSTEM_CATALOG_SCHEMA + ".\"" + SYSTEM_CATALOG_TABLE + "\"( " +
        TENANT_ID + "," +
        TABLE_SCHEM + "," +
        TABLE_NAME + "," +
        TABLE_TYPE + "," +
        TABLE_SEQ_NUM + "," +
        COLUMN_COUNT +
        ") VALUES (?, ?, ?, ?, ?, ?)";
    private static final String UPDATE_INDEX_STATE =
        "UPSERT INTO " + SYSTEM_CATALOG_SCHEMA + ".\"" + SYSTEM_CATALOG_TABLE + "\"( " +
        TENANT_ID + "," +
        TABLE_SCHEM + "," +
        TABLE_NAME + "," +
        INDEX_STATE +
        ") VALUES (?, ?, ?, ?)";
    private static final String UPDATE_INDEX_STATE_TO_ACTIVE =
            "UPSERT INTO " + SYSTEM_CATALOG_SCHEMA + ".\"" + SYSTEM_CATALOG_TABLE + "\"( " +
            TENANT_ID + "," +
            TABLE_SCHEM + "," +
            TABLE_NAME + "," +
            INDEX_STATE + "," +
            INDEX_DISABLE_TIMESTAMP +
            ") VALUES (?, ?, ?, ?, ?)";
    private static final String INSERT_COLUMN =
        "UPSERT INTO " + SYSTEM_CATALOG_SCHEMA + ".\"" + SYSTEM_CATALOG_TABLE + "\"( " +
        TENANT_ID + "," +
        TABLE_SCHEM + "," +
        TABLE_NAME + "," +
        COLUMN_NAME + "," +
        COLUMN_FAMILY + "," +
        DATA_TYPE + "," +
        NULLABLE + "," +
        COLUMN_SIZE + "," +
        DECIMAL_DIGITS + "," +
        ORDINAL_POSITION + "," +
        SORT_ORDER + "," +
        DATA_TABLE_NAME + "," + // write this both in the column and table rows for access by metadata APIs
        ARRAY_SIZE + "," +
        VIEW_CONSTANT + "," +
        IS_VIEW_REFERENCED + "," +
        PK_NAME + "," +  // write this both in the column and table rows for access by metadata APIs
        KEY_SEQ + "," +
        COLUMN_DEF +
        ") VALUES (?, ?, ?, ?, ?, ?, ?, ?, ?, ?, ?, ?, ?, ?, ?, ?, ?, ?)";
    private static final String UPDATE_COLUMN_POSITION =
        "UPSERT INTO " + SYSTEM_CATALOG_SCHEMA + ".\"" + SYSTEM_CATALOG_TABLE + "\" ( " +
        TENANT_ID + "," +
        TABLE_SCHEM + "," +
        TABLE_NAME + "," +
        COLUMN_NAME + "," +
        COLUMN_FAMILY + "," +
        ORDINAL_POSITION +
        ") VALUES (?, ?, ?, ?, ?, ?)";

    private final PhoenixConnection connection;

    private static final HColumnDescriptor defaultColDescriptor = new HColumnDescriptor(QueryConstants.DEFAULT_COLUMN_FAMILY_BYTES);


    public MetaDataClient(PhoenixConnection connection) {
        this.connection = connection;
    }

    public PhoenixConnection getConnection() {
        return connection;
    }

    public long getCurrentTime(String schemaName, String tableName) throws SQLException {
        MetaDataMutationResult result = updateCache(schemaName, tableName, true);
        return result.getMutationTime();
    }

    /**
     * Update the cache with the latest as of the connection scn.
     * @param schemaName
     * @param tableName
     * @return the timestamp from the server, negative if the table was added to the cache and positive otherwise
     * @throws SQLException
     */
    public MetaDataMutationResult updateCache(String schemaName, String tableName) throws SQLException {
        return updateCache(schemaName, tableName, false);
    }

    private MetaDataMutationResult updateCache(String schemaName, String tableName, boolean alwaysHitServer) throws SQLException {
        return updateCache(connection.getTenantId(), schemaName, tableName, alwaysHitServer);
    }

    public MetaDataMutationResult updateCache(PName tenantId, String schemaName, String tableName) throws SQLException {
        return updateCache(tenantId, schemaName, tableName, false);
    }

    private long getClientTimeStamp() {
        Long scn = connection.getSCN();
        long clientTimeStamp = scn == null ? HConstants.LATEST_TIMESTAMP : scn;
        return clientTimeStamp;
    }

    private MetaDataMutationResult updateCache(PName tenantId, String schemaName, String tableName,
            boolean alwaysHitServer) throws SQLException { // TODO: pass byte[] herez
        long clientTimeStamp = getClientTimeStamp();
        boolean systemTable = SYSTEM_CATALOG_SCHEMA.equals(schemaName);
        // System tables must always have a null tenantId
        tenantId = systemTable ? null : tenantId;
        PTable table = null;
        String fullTableName = SchemaUtil.getTableName(schemaName, tableName);
        long tableTimestamp = HConstants.LATEST_TIMESTAMP;
        try {
            table = connection.getMetaDataCache().getTable(new PTableKey(tenantId, fullTableName));
            tableTimestamp = table.getTimeStamp();
        } catch (TableNotFoundException e) {
            System.err.println(e);
            // TODO: Try again on services cache, as we may be looking for
            // a global multi-tenant table
        }
        // Don't bother with server call: we can't possibly find a newer table
        if (table != null && !alwaysHitServer && (systemTable || tableTimestamp == clientTimeStamp - 1)) {
            return new MetaDataMutationResult(MutationCode.TABLE_ALREADY_EXISTS,QueryConstants.UNSET_TIMESTAMP,table);
        }

        int maxTryCount = tenantId == null ? 1 : 2;
        int tryCount = 0;
        MetaDataMutationResult result;

        do {
            final byte[] schemaBytes = PVarchar.INSTANCE.toBytes(schemaName);
            final byte[] tableBytes = PVarchar.INSTANCE.toBytes(tableName);
            result = connection.getQueryServices().getTable(tenantId, schemaBytes, tableBytes, tableTimestamp, clientTimeStamp);

            if (SYSTEM_CATALOG_SCHEMA.equals(schemaName)) {
                return result;
            }
            MutationCode code = result.getMutationCode();
            PTable resultTable = result.getTable();
            // We found an updated table, so update our cache
            if (resultTable != null) {
                // Cache table, even if multi-tenant table found for null tenant_id
                // These may be accessed by tenant-specific connections, as the
                // tenant_id will always be added to mask other tenants data.
                // Otherwise, a tenant would be required to create a VIEW first
                // which is not really necessary unless you want to filter or add
                // columns
                addIndexesFromPhysicalTable(result);
                connection.addTable(result.getTable());
                return result;
            } else {
                // if (result.getMutationCode() == MutationCode.NEWER_TABLE_FOUND) {
                // TODO: No table exists at the clientTimestamp, but a newer one exists.
                // Since we disallow creation or modification of a table earlier than the latest
                // timestamp, we can handle this such that we don't ask the
                // server again.
                // If table was not found at the current time stamp and we have one cached, remove it.
                // Otherwise, we're up to date, so there's nothing to do.
                if (table != null) {
                    result.setTable(table);
                    if (code == MutationCode.TABLE_ALREADY_EXISTS) {
                        if (addIndexesFromPhysicalTable(result)) {
                            connection.addTable(result.getTable());
                        }
                        return result;
                    }
                    if (code == MutationCode.TABLE_NOT_FOUND && tryCount + 1 == maxTryCount) {
                        connection.removeTable(tenantId, fullTableName, table.getParentName() == null ? null : table.getParentName().getString(), table.getTimeStamp());
                    }
                }
            }
            tenantId = null; // Try again with global tenantId
        } while (++tryCount < maxTryCount);

        return result;
    }

    /**
     * Fault in the physical table to the cache and add any indexes it has to the indexes
     * of the table for which we just updated.
     * TODO: combine this round trip with the one that updates the cache for the child table.
     * @param result the result from updating the cache for the current table.
     * @return true if the PTable contained by result was modified and false otherwise
     * @throws SQLException if the physical table cannot be found
     */
    private boolean addIndexesFromPhysicalTable(MetaDataMutationResult result) throws SQLException {
        PTable table = result.getTable();
        // If not a view or if a view directly over an HBase table, there's nothing to do
        if (table.getType() != PTableType.VIEW || table.getViewType() == ViewType.MAPPED) {
            return false;
        }
        String physicalName = table.getPhysicalName().getString();
        String schemaName = SchemaUtil.getSchemaNameFromFullName(physicalName);
        String tableName = SchemaUtil.getTableNameFromFullName(physicalName);
        MetaDataMutationResult parentResult = updateCache(null, schemaName, tableName, false);
        PTable physicalTable = parentResult.getTable();
        if (physicalTable == null) {
            throw new TableNotFoundException(schemaName, tableName);
        }
        if (!result.wasUpdated() && !parentResult.wasUpdated()) {
            return false;
        }
        List<PTable> indexes = physicalTable.getIndexes();
        if (indexes.isEmpty()) {
            return false;
        }
        // Filter out indexes if column doesn't exist in view
        List<PTable> allIndexes = Lists.newArrayListWithExpectedSize(indexes.size() + table.getIndexes().size());
        if (result.wasUpdated()) { // Table from server never contains inherited indexes
            allIndexes.addAll(table.getIndexes());
        } else { // Only add original ones, as inherited ones may have changed
            for (PTable index : indexes) {
                if (index.getViewIndexId() != null) {
                    allIndexes.add(index);
                }
            }
        }
        for (PTable index : indexes) {
            if (index.getViewIndexId() == null) {
                boolean containsAllReqdCols = true;
                // Ensure that all indexed columns from index on physical table
                // exist in the view too (since view columns may be removed)
                List<PColumn> pkColumns = index.getPKColumns();
                for (int i = index.getBucketNum() == null ? 0 : 1; i < pkColumns.size(); i++) {
                    try {
                        PColumn pkColumn = pkColumns.get(i);
                        IndexUtil.getDataColumn(table, pkColumn.getName().getString());
                    } catch (IllegalArgumentException e) { // Ignore this index and continue with others
                        containsAllReqdCols = false;
                        break;
                    }
                }
                // Ensure that constant columns (i.e. columns matched in the view WHERE clause)
                // all exist in the index on the physical table.
                for (PColumn col : table.getColumns()) {
                    if (col.getViewConstant() != null) {
                        try {
                            // TODO: it'd be possible to use a local index that doesn't have all view constants
                            String indexColumnName = IndexUtil.getIndexColumnName(col);
                            index.getColumn(indexColumnName);
                        } catch (ColumnNotFoundException e) { // Ignore this index and continue with others
                            containsAllReqdCols = false;
                            break;
                        }
                    }
                }
                if (containsAllReqdCols) {
                    // Tack on view statement to index to get proper filtering for view
                    String viewStatement = IndexUtil.rewriteViewStatement(connection, index, physicalTable, table.getViewStatement());
                    index = PTableImpl.makePTable(index, viewStatement);
                    allIndexes.add(index);
                }
            }
        }
        PTable allIndexesTable = PTableImpl.makePTable(table, table.getTimeStamp(), allIndexes);
        result.setTable(allIndexesTable);
        return true;
    }


    private void addColumnMutation(String schemaName, String tableName, PColumn column, PreparedStatement colUpsert, String parentTableName, String pkName, Short keySeq, boolean isSalted) throws SQLException {
        colUpsert.setString(1, connection.getTenantId() == null ? null : connection.getTenantId().getString());
        colUpsert.setString(2, schemaName);
        colUpsert.setString(3, tableName);
        colUpsert.setString(4, column.getName().getString());
        colUpsert.setString(5, column.getFamilyName() == null ? null : column.getFamilyName().getString());
        colUpsert.setInt(6, column.getDataType().getSqlType());
        colUpsert.setInt(7, column.isNullable() ? ResultSetMetaData.columnNullable : ResultSetMetaData.columnNoNulls);
        if (column.getMaxLength() == null) {
            colUpsert.setNull(8, Types.INTEGER);
        } else {
            colUpsert.setInt(8, column.getMaxLength());
        }
        if (column.getScale() == null) {
            colUpsert.setNull(9, Types.INTEGER);
        } else {
            colUpsert.setInt(9, column.getScale());
        }
        colUpsert.setInt(10, column.getPosition() + (isSalted ? 0 : 1));
        colUpsert.setInt(11, column.getSortOrder().getSystemValue());
        colUpsert.setString(12, parentTableName);
        if (column.getArraySize() == null) {
            colUpsert.setNull(13, Types.INTEGER);
        } else {
            colUpsert.setInt(13, column.getArraySize());
        }
        colUpsert.setBytes(14, column.getViewConstant());
        colUpsert.setBoolean(15, column.isViewReferenced());
        colUpsert.setString(16, pkName);
        if (keySeq == null) {
            colUpsert.setNull(17, Types.SMALLINT);
        } else {
            colUpsert.setShort(17, keySeq);
        }
        if (column.getExpressionStr() == null) {
            colUpsert.setNull(18, Types.VARCHAR);
        } else {
            colUpsert.setString(18, column.getExpressionStr());
        }
        colUpsert.execute();
    }

    private PColumn newColumn(int position, ColumnDef def, PrimaryKeyConstraint pkConstraint, String defaultColumnFamily, boolean addingToPK) throws SQLException {
        try {
            ColumnName columnDefName = def.getColumnDefName();
            SortOrder sortOrder = def.getSortOrder();
            boolean isPK = def.isPK();
            if (pkConstraint != null) {
                Pair<ColumnName, SortOrder> pkSortOrder = pkConstraint.getColumn(columnDefName);
                if (pkSortOrder != null) {
                    isPK = true;
                    sortOrder = pkSortOrder.getSecond();
                }
            }

            String columnName = columnDefName.getColumnName();
            PName familyName = null;
            if (def.isPK() && !pkConstraint.getColumnNames().isEmpty() ) {
                throw new SQLExceptionInfo.Builder(SQLExceptionCode.PRIMARY_KEY_ALREADY_EXISTS)
                    .setColumnName(columnName).build().buildException();
            }
            boolean isNull = def.isNull();
            if (def.getColumnDefName().getFamilyName() != null) {
                String family = def.getColumnDefName().getFamilyName();
                if (isPK) {
                    throw new SQLExceptionInfo.Builder(SQLExceptionCode.PRIMARY_KEY_WITH_FAMILY_NAME)
                        .setColumnName(columnName).setFamilyName(family).build().buildException();
                } else if (!def.isNull()) {
                    throw new SQLExceptionInfo.Builder(SQLExceptionCode.KEY_VALUE_NOT_NULL)
                        .setColumnName(columnName).setFamilyName(family).build().buildException();
                }
                familyName = PNameFactory.newName(family);
            } else if (!isPK) {
                familyName = PNameFactory.newName(defaultColumnFamily == null ? QueryConstants.DEFAULT_COLUMN_FAMILY : defaultColumnFamily);
            }

            if (isPK && !addingToPK && pkConstraint.getColumnNames().size() <= 1) {
                if (def.isNull() && def.isNullSet()) {
                    throw new SQLExceptionInfo.Builder(SQLExceptionCode.SINGLE_PK_MAY_NOT_BE_NULL)
                    .setColumnName(columnName).build().buildException();
                }
                isNull = false;
            }

            PColumn column = new PColumnImpl(PNameFactory.newName(columnName), familyName, def.getDataType(),
                    def.getMaxLength(), def.getScale(), isNull, position, sortOrder, def.getArraySize(), null, false, def.getExpression());
            return column;
        } catch (IllegalArgumentException e) { // Based on precondition check in constructor
            throw new SQLException(e);
        }
    }

    public MutationState createTable(CreateTableStatement statement, byte[][] splits, PTable parent, String viewStatement, ViewType viewType, byte[][] viewColumnConstants, BitSet isViewColumnReferenced) throws SQLException {
        PTable table = createTableInternal(statement, splits, parent, viewStatement, viewType, viewColumnConstants, isViewColumnReferenced, null, null);
        if (table == null || table.getType() == PTableType.VIEW) {
            return new MutationState(0,connection);
        }
        // Hack to get around the case when an SCN is specified on the connection.
        // In this case, we won't see the table we just created yet, so we hack
        // around it by forcing the compiler to not resolve anything.
        PostDDLCompiler compiler = new PostDDLCompiler(connection);
        //connection.setAutoCommit(true);
        // Execute any necessary data updates
        Long scn = connection.getSCN();
        long ts = (scn == null ? table.getTimeStamp() : scn);
        // Getting the schema through the current connection doesn't work when the connection has an scn specified
        // Since the table won't be added to the current connection.
        TableRef tableRef = new TableRef(null, table, ts, false);
        byte[] emptyCF = SchemaUtil.getEmptyColumnFamily(table);
        MutationPlan plan = compiler.compile(Collections.singletonList(tableRef), emptyCF, null, null, tableRef.getTimeStamp());
        return connection.getQueryServices().updateData(plan);
    }

    public MutationState updateStatistics(UpdateStatisticsStatement updateStatisticsStmt)
            throws SQLException {
        // Don't mistakenly commit pending rows
        connection.rollback();
        // Check before updating the stats if we have reached the configured time to reupdate the stats once again
        ColumnResolver resolver = FromCompiler.getResolver(updateStatisticsStmt, connection);
        PTable table = resolver.getTables().get(0).getTable();
        long rowCount = 0;
        if (updateStatisticsStmt.updateColumns()) {
            rowCount += updateStatisticsInternal(table.getPhysicalName(), table);
        }
        if (updateStatisticsStmt.updateIndex()) {
            // TODO: If our table is a VIEW with multiple indexes or a TABLE with local indexes,
            // we may be doing more work that we have to here. We should union the scan ranges
            // across all indexes in that case so that we don't re-calculate the same stats
            // multiple times.
            for (PTable index : table.getIndexes()) {
                rowCount += updateStatisticsInternal(index.getPhysicalName(), index);
            }
            // If analyzing the indexes of a multi-tenant table or a table with view indexes
            // then analyze all of those indexes too.
            if (table.getType() != PTableType.VIEW) {
                List<PName> names = Lists.newArrayListWithExpectedSize(2);
                if (table.isMultiTenant() || MetaDataUtil.hasViewIndexTable(connection, table.getName())) {
                    names.add(PNameFactory.newName(SchemaUtil.getTableName(
                            MetaDataUtil.getViewIndexSchemaName(table.getSchemaName().getString()),
                            MetaDataUtil.getViewIndexTableName(table.getTableName().getString()))));
                }
                if (MetaDataUtil.hasLocalIndexTable(connection, table.getName())) {
                    names.add(PNameFactory.newName(SchemaUtil.getTableName(
                            MetaDataUtil.getLocalIndexSchemaName(table.getSchemaName().getString()),
                            MetaDataUtil.getLocalIndexTableName(table.getTableName().getString()))));
                }

                for (final PName name : names) {
                    PTable indexLogicalTable = new DelegateTable(table) {
                        @Override
                        public PName getPhysicalName() {
                            return name;
                        }
                        @Override
                        public PTableStats getTableStats() {
                            return PTableStats.EMPTY_STATS;
                        }
                    };
                    rowCount += updateStatisticsInternal(name, indexLogicalTable);
                }
            }
        }
        return new MutationState((int)rowCount, connection);
    }

    private long updateStatisticsInternal(PName physicalName, PTable logicalTable) throws SQLException {
        ReadOnlyProps props = connection.getQueryServices().getProps();
        final long msMinBetweenUpdates = props
                .getLong(QueryServices.MIN_STATS_UPDATE_FREQ_MS_ATTRIB,
                        props.getLong(QueryServices.STATS_UPDATE_FREQ_MS_ATTRIB,
                                QueryServicesOptions.DEFAULT_STATS_UPDATE_FREQ_MS) / 2);
        byte[] tenantIdBytes = ByteUtil.EMPTY_BYTE_ARRAY;
        Long scn = connection.getSCN();
        // Always invalidate the cache
        long clientTimeStamp = connection.getSCN() == null ? HConstants.LATEST_TIMESTAMP : scn;
        String query = "SELECT CURRENT_DATE()," + LAST_STATS_UPDATE_TIME + " FROM " + PhoenixDatabaseMetaData.SYSTEM_STATS_NAME
                + " WHERE " + PHYSICAL_NAME + "='" + physicalName.getString() + "' AND " + COLUMN_FAMILY
                + " IS NULL AND " + REGION_NAME + " IS NULL AND " + LAST_STATS_UPDATE_TIME + " IS NOT NULL";
        ResultSet rs = connection.createStatement().executeQuery(query);
        long msSinceLastUpdate = Long.MAX_VALUE;
        if (rs.next()) {
            msSinceLastUpdate = rs.getLong(1) - rs.getLong(2);
        }
        long rowCount = 0;
        if (msSinceLastUpdate >= msMinBetweenUpdates) {
            /*
             * Execute a COUNT(*) through PostDDLCompiler as we need to use the logicalTable passed through,
             * since it may not represent a "real" table in the case of the view indexes of a base table.
             */
            PostDDLCompiler compiler = new PostDDLCompiler(connection);
            TableRef tableRef = new TableRef(null, logicalTable, clientTimeStamp, false);
            MutationPlan plan = compiler.compile(Collections.singletonList(tableRef), null, null, null, clientTimeStamp);
            Scan scan = plan.getContext().getScan();
            scan.setCacheBlocks(false);
            scan.setAttribute(BaseScannerRegionObserver.ANALYZE_TABLE, PDataType.TRUE_BYTES);
            MutationState mutationState = plan.execute();
            rowCount = mutationState.getUpdateCount();
        }

        /*
         *  Update the stats table so that client will pull the new one with the updated stats.
         *  Even if we don't run the command due to the last update time, invalidate the cache.
         *  This supports scenarios in which a major compaction was manually initiated and the
         *  client wants the modified stats to be reflected immediately.
         */
        connection.getQueryServices().clearTableFromCache(tenantIdBytes,
                Bytes.toBytes(SchemaUtil.getSchemaNameFromFullName(physicalName.getString())),
                Bytes.toBytes(SchemaUtil.getTableNameFromFullName(physicalName.getString())), clientTimeStamp);
        return rowCount;
    }

    private MutationState buildIndexAtTimeStamp(PTable index, NamedTableNode dataTableNode) throws SQLException {
        // If our connection is at a fixed point-in-time, we need to open a new
        // connection so that our new index table is visible.
        Properties props = new Properties(connection.getClientInfo());
        props.setProperty(PhoenixRuntime.CURRENT_SCN_ATTRIB, Long.toString(connection.getSCN()+1));
        PhoenixConnection conn = DriverManager.getConnection(connection.getURL(), props).unwrap(PhoenixConnection.class);
        MetaDataClient newClientAtNextTimeStamp = new MetaDataClient(conn);

        // Re-resolve the tableRef from the now newer connection
        conn.setAutoCommit(true);
        ColumnResolver resolver = FromCompiler.getResolver(dataTableNode, conn);
        TableRef tableRef = resolver.getTables().get(0);
        boolean success = false;
        SQLException sqlException = null;
        try {
            MutationState state = newClientAtNextTimeStamp.buildIndex(index, tableRef);
            success = true;
            return state;
        } catch (SQLException e) {
            sqlException = e;
        } finally {
            try {
                conn.close();
            } catch (SQLException e) {
                if (sqlException == null) {
                    // If we're not in the middle of throwing another exception
                    // then throw the exception we got on close.
                    if (success) {
                        sqlException = e;
                    }
                } else {
                    sqlException.setNextException(e);
                }
            }
            if (sqlException != null) {
                throw sqlException;
            }
        }
        throw new IllegalStateException(); // impossible
    }

    private MutationState buildIndex(PTable index, TableRef dataTableRef) throws SQLException {
        AlterIndexStatement indexStatement = null;
        boolean wasAutoCommit = connection.getAutoCommit();
        connection.rollback();
        try {
            connection.setAutoCommit(true);
            MutationPlan mutationPlan;

            // For local indexes, we optimize the initial index population by *not* sending Puts over
            // the wire for the index rows, as we don't need to do that. Instead, we tap into our
            // region observer to generate the index rows based on the data rows as we scan
            if (index.getIndexType() == IndexType.LOCAL) {
                final PhoenixStatement statement = new PhoenixStatement(connection);
                String tableName = getFullTableName(dataTableRef);
                String query = "SELECT count(*) FROM " + tableName;
                final QueryPlan plan = statement.compileQuery(query);
                TableRef tableRef = plan.getContext().getResolver().getTables().get(0);
                // Set attribute on scan that UngroupedAggregateRegionObserver will switch on.
                // We'll detect that this attribute was set the server-side and write the index
                // rows per region as a result. The value of the attribute will be our persisted
                // index maintainers.
                // Define the LOCAL_INDEX_BUILD as a new static in BaseScannerRegionObserver
                Scan scan = plan.getContext().getScan();
                try {
                    if(plan.getContext().getScanTimeRange()==null) {
                        Long scn = connection.getSCN();
                        if (scn == null) {
                            scn = plan.getContext().getCurrentTime();
                            // Add one to server time since max of time range is exclusive
                            // and we need to account of OSs with lower resolution clocks.
                            if (scn < HConstants.LATEST_TIMESTAMP) {
                                scn++;
                            }
                        }
                        plan.getContext().setScanTimeRange(new TimeRange(dataTableRef.getLowerBoundTimeStamp(),scn));
                    }
                } catch (IOException e) {
                    throw new SQLException(e);
                }
                ImmutableBytesWritable ptr = new ImmutableBytesWritable();
                PTable dataTable = tableRef.getTable();
                for(PTable idx: dataTable.getIndexes()) {
                    if(idx.getName().equals(index.getName())) {
                        index = idx;
                        break;
                    }
                }
                List<PTable> indexes = Lists.newArrayListWithExpectedSize(1);
                // Only build newly created index.
                indexes.add(index);
                IndexMaintainer.serialize(dataTable, ptr, indexes);
                scan.setAttribute(BaseScannerRegionObserver.LOCAL_INDEX_BUILD, ByteUtil.copyKeyBytesIfNecessary(ptr));
                // By default, we'd use a FirstKeyOnly filter as nothing else needs to be projected for count(*).
                // However, in this case, we need to project all of the data columns that contribute to the index.
                IndexMaintainer indexMaintainer = index.getIndexMaintainer(dataTable);
                for (ColumnReference columnRef : indexMaintainer.getAllColumns()) {
                    scan.addColumn(columnRef.getFamily(), columnRef.getQualifier());
                }

                // Go through MutationPlan abstraction so that we can create local indexes
                // with a connectionless connection (which makes testing easier).
                mutationPlan = new MutationPlan() {

                    @Override
                    public StatementContext getContext() {
                        return plan.getContext();
                    }

                    @Override
                    public ParameterMetaData getParameterMetaData() {
                        return PhoenixParameterMetaData.EMPTY_PARAMETER_META_DATA;
                    }

                    @Override
                    public ExplainPlan getExplainPlan() throws SQLException {
                        return ExplainPlan.EMPTY_PLAN;
                    }

                    @Override
                    public PhoenixConnection getConnection() {
                        return connection;
                    }

                    @Override
                    public MutationState execute() throws SQLException {
                        Cell kv = plan.iterator().next().getValue(0);
                        ImmutableBytesWritable tmpPtr = new ImmutableBytesWritable(kv.getValueArray(), kv.getValueOffset(), kv.getValueLength());
                        // A single Cell will be returned with the count(*) - we decode that here
                        long rowCount = PLong.INSTANCE.getCodec().decodeLong(tmpPtr, SortOrder.getDefault());
                        // The contract is to return a MutationState that contains the number of rows modified. In this
                        // case, it's the number of rows in the data table which corresponds to the number of index
                        // rows that were added.
                        return new MutationState(0, connection, rowCount);
                    }

                };
            } else {
                PostIndexDDLCompiler compiler = new PostIndexDDLCompiler(connection, dataTableRef);
                mutationPlan = compiler.compile(index);
                try {
                    mutationPlan.getContext().setScanTimeRange(new TimeRange(dataTableRef.getLowerBoundTimeStamp(), Long.MAX_VALUE));
                } catch (IOException e) {
                    throw new SQLException(e);
                }
            }
            MutationState state = connection.getQueryServices().updateData(mutationPlan);
            indexStatement = FACTORY.alterIndex(FACTORY.namedTable(null,
                TableName.create(index.getSchemaName().getString(), index.getTableName().getString())),
                dataTableRef.getTable().getTableName().getString(), false, PIndexState.ACTIVE);
            alterIndex(indexStatement);

            return state;
        } finally {
            connection.setAutoCommit(wasAutoCommit);
        }
    }

    private String getFullTableName(TableRef dataTableRef) {
        String schemaName = dataTableRef.getTable().getSchemaName().getString();
        String tableName = dataTableRef.getTable().getTableName().getString();
        String fullName =
                schemaName == null ? ("\"" + tableName + "\"") : ("\"" + schemaName + "\""
                        + QueryConstants.NAME_SEPARATOR + "\"" + tableName + "\"");
        return fullName;
    }

    /**
     * Rebuild indexes from a timestamp which is the value from hbase row key timestamp field
     */
    public void buildPartialIndexFromTimeStamp(PTable index, TableRef dataTableRef) throws SQLException {
        boolean needRestoreIndexState = false;
        // Need to change index state from Disable to InActive when build index partially so that
        // new changes will be indexed during index rebuilding
        AlterIndexStatement indexStatement = FACTORY.alterIndex(FACTORY.namedTable(null,
            TableName.create(index.getSchemaName().getString(), index.getTableName().getString())),
            dataTableRef.getTable().getTableName().getString(), false, PIndexState.INACTIVE);
        alterIndex(indexStatement);
        needRestoreIndexState = true;
        try {
            buildIndex(index, dataTableRef);
            needRestoreIndexState = false;
        } finally {
            if(needRestoreIndexState) {
                // reset index state to disable
                indexStatement = FACTORY.alterIndex(FACTORY.namedTable(null,
                    TableName.create(index.getSchemaName().getString(), index.getTableName().getString())),
                    dataTableRef.getTable().getTableName().getString(), false, PIndexState.DISABLE);
                alterIndex(indexStatement);
            }
        }
    }

    /**
     * Create an index table by morphing the CreateIndexStatement into a CreateTableStatement and calling
     * MetaDataClient.createTable. In doing so, we perform the following translations:
     * 1) Change the type of any columns being indexed to types that support null if the column is nullable.
     *    For example, a BIGINT type would be coerced to a DECIMAL type, since a DECIMAL type supports null
     *    when it's in the row key while a BIGINT does not.
     * 2) Append any row key column from the data table that is not in the indexed column list. Our indexes
     *    rely on having a 1:1 correspondence between the index and data rows.
     * 3) Change the name of the columns to include the column family. For example, if you have a column
     *    named "B" in a column family named "A", the indexed column name will be "A:B". This makes it easy
     *    to translate the column references in a query to the correct column references in an index table
     *    regardless of whether the column reference is prefixed with the column family name or not. It also
     *    has the side benefit of allowing the same named column in different column families to both be
     *    listed as an index column.
     * @param statement
     * @param splits
     * @return MutationState from population of index table from data table
     * @throws SQLException
     */
    public MutationState createIndex(CreateIndexStatement statement, byte[][] splits) throws SQLException {
        IndexKeyConstraint ik = statement.getIndexConstraint();
        TableName indexTableName = statement.getIndexTableName();
<<<<<<< HEAD
        
        List<Pair<ParseNode, SortOrder>> indexParseNodeAndSortOrderList = ik.getParseNodeAndSortOrderList();
=======

        List<Pair<ColumnName, SortOrder>> indexedPkColumns = pk.getColumnNames();
>>>>>>> c5edd3a7
        List<ColumnName> includedColumns = statement.getIncludeColumns();
        TableRef tableRef = null;
        PTable table = null;
        boolean retry = true;
        Short indexId = null;
        boolean allocateIndexId = false;
        while (true) {
            try {
                ColumnResolver resolver = FromCompiler.getResolver(statement, connection);
                tableRef = resolver.getTables().get(0);
                PTable dataTable = tableRef.getTable();
                boolean isTenantConnection = connection.getTenantId() != null;
                if (isTenantConnection) {
                    if (dataTable.getType() != PTableType.VIEW) {
                        throw new SQLFeatureNotSupportedException("An index may only be created for a VIEW through a tenant-specific connection");
                    }
                }
                int hbaseVersion = connection.getQueryServices().getLowestClusterHBaseVersion();
                if (!dataTable.isImmutableRows()) {
                    if (hbaseVersion < PhoenixDatabaseMetaData.MUTABLE_SI_VERSION_THRESHOLD) {
                        throw new SQLExceptionInfo.Builder(SQLExceptionCode.NO_MUTABLE_INDEXES).setTableName(indexTableName.getTableName()).build().buildException();
                    }
                    if (connection.getQueryServices().hasInvalidIndexConfiguration()) {
                        throw new SQLExceptionInfo.Builder(SQLExceptionCode.INVALID_MUTABLE_INDEX_CONFIG).setTableName(indexTableName.getTableName()).build().buildException();
                    }
                }
                int posOffset = 0;
                Set<PColumn> unusedPkColumns;
                if (dataTable.getBucketNum() != null) { // Ignore SALT column
                    unusedPkColumns = new LinkedHashSet<PColumn>(dataTable.getPKColumns().subList(1, dataTable.getPKColumns().size()));
                    posOffset++;
                } else {
                    unusedPkColumns = new LinkedHashSet<PColumn>(dataTable.getPKColumns());
                }
                List<Pair<ColumnName, SortOrder>> allPkColumns = Lists.newArrayListWithExpectedSize(unusedPkColumns.size());
<<<<<<< HEAD
                List<ColumnDef> columnDefs = Lists.newArrayListWithExpectedSize(includedColumns.size() + indexParseNodeAndSortOrderList.size());
                
=======
                List<ColumnDef> columnDefs = Lists.newArrayListWithExpectedSize(includedColumns.size() + indexedPkColumns.size());

>>>>>>> c5edd3a7
                if (dataTable.isMultiTenant()) {
                    // Add tenant ID column as first column in index
                    PColumn col = dataTable.getPKColumns().get(posOffset);
                    unusedPkColumns.remove(col);
                    PDataType dataType = IndexUtil.getIndexColumnDataType(col);
                    ColumnName colName = ColumnName.caseSensitiveColumnName(IndexUtil.getIndexColumnName(col));
                    allPkColumns.add(new Pair<ColumnName, SortOrder>(colName, col.getSortOrder()));
                    columnDefs.add(FACTORY.columnDef(colName, dataType.getSqlTypeName(), col.isNullable(), col.getMaxLength(), col.getScale(), false, SortOrder.getDefault(), null));
                }
                /*
                 * Allocate an index ID in two circumstances:
                 * 1) for a local index, as all local indexes will reside in the same HBase table
                 * 2) for a view on an index.
                 */
                if (statement.getIndexType() == IndexType.LOCAL || (dataTable.getType() == PTableType.VIEW && dataTable.getViewType() != ViewType.MAPPED)) {
                    allocateIndexId = true;
                    // Next add index ID column
                    PDataType dataType = MetaDataUtil.getViewIndexIdDataType();
                    ColumnName colName = ColumnName.caseSensitiveColumnName(MetaDataUtil.getViewIndexIdColumnName());
                    allPkColumns.add(new Pair<ColumnName, SortOrder>(colName, SortOrder.getDefault()));
                    columnDefs.add(FACTORY.columnDef(colName, dataType.getSqlTypeName(), false, null, null, false, SortOrder.getDefault(), null));
                }
                // First columns are the indexed ones
                for (Pair<ParseNode, SortOrder> pair : indexParseNodeAndSortOrderList) {
                	ParseNode parseNode = pair.getFirst();
                	ColumnName colName = null;
                	Integer maxLength = null;
                	Integer scale = null;
                	// if it is a column 
                	if (parseNode instanceof ColumnParseNode) {
                		ColumnParseNode colParseNode = (ColumnParseNode)parseNode;
                		//TODO the tableName is actually the column family 
	                    PColumn col = resolver.resolveColumn(null, colParseNode.getTableName(), colParseNode.getName()).getColumn();
	                    unusedPkColumns.remove(col);
	                    // Ignore view constants for updatable views as we don't need these in the index
	                    if (col.getViewConstant() != null) 
	                    	continue;
	                    colName = ColumnName.caseSensitiveColumnName(IndexUtil.getIndexColumnName(col));
	                    maxLength = col.getMaxLength();
	                    scale = col.getScale();
                	}
                	// compile the parseNode to get an expression
			        PhoenixStatement phoenixStatment = new PhoenixStatement(connection);
					final StatementContext context = new StatementContext(phoenixStatment, resolver);
			        ExpressionCompiler expressionCompiler = new ExpressionCompiler(context);
			        Expression expression = parseNode.accept(expressionCompiler);	
                	
                	PDataType dataType = IndexUtil.getIndexColumnDataType(expression.isNullable(), expression.getDataType());
                	// use the expression's hashCode as the column name for uniqueness
                	colName = colName != null ? colName : 
                		ColumnName.caseSensitiveColumnName(IndexUtil.getIndexColumnName(null, String.valueOf(expression.hashCode())));
                    allPkColumns.add(new Pair<ColumnName, SortOrder>(colName, pair.getSecond()));
                    // TODO set the max length and scale correctly
                    columnDefs.add(FACTORY.columnDef(colName, dataType.getSqlTypeName(), expression.isNullable(), maxLength, scale, false, pair.getSecond(), expression.toString()));
                }

                // Next all the PK columns from the data table that aren't indexed
                if (!unusedPkColumns.isEmpty()) {
                    for (PColumn col : unusedPkColumns) {
                        // Don't add columns with constant values from updatable views, as
                        // we don't need these in the index
                        if (col.getViewConstant() == null) {
                            ColumnName colName = ColumnName.caseSensitiveColumnName(IndexUtil.getIndexColumnName(col));
                            allPkColumns.add(new Pair<ColumnName, SortOrder>(colName, col.getSortOrder()));
                            PDataType dataType = IndexUtil.getIndexColumnDataType(col);
                            ColumnRef columnRef = new ColumnRef(new TableRef(dataTable), col.getPosition());
                            columnDefs.add(FACTORY.columnDef(colName, dataType.getSqlTypeName(), col.isNullable(), col.getMaxLength(), col.getScale(), false, col.getSortOrder(), columnRef.newColumnExpression().toString()));
                        }
                    }
                }
<<<<<<< HEAD
                PrimaryKeyConstraint pk = FACTORY.primaryKey(null, allPkColumns);
                
=======
                pk = FACTORY.primaryKey(null, allPkColumns);

>>>>>>> c5edd3a7
                // Last all the included columns (minus any PK columns)
                for (ColumnName colName : includedColumns) {
                    PColumn col = resolver.resolveColumn(null, colName.getFamilyName(), colName.getColumnName()).getColumn();
                    if (SchemaUtil.isPKColumn(col)) {
                        if (!unusedPkColumns.contains(col)) {
                            throw new SQLExceptionInfo.Builder(SQLExceptionCode.COLUMN_EXIST_IN_DEF).build().buildException();
                        }
                    } else {
                        colName = ColumnName.caseSensitiveColumnName(IndexUtil.getIndexColumnName(col));
                        // Check for duplicates between indexed and included columns
                        if (pk.contains(colName)) {
                            throw new SQLExceptionInfo.Builder(SQLExceptionCode.COLUMN_EXIST_IN_DEF).build().buildException();
                        }
                        if (!SchemaUtil.isPKColumn(col) && col.getViewConstant() == null) {
                            // Need to re-create ColumnName, since the above one won't have the column family name
                            colName = ColumnName.caseSensitiveColumnName(col.getFamilyName().getString(), IndexUtil.getIndexColumnName(col));
                            columnDefs.add(FACTORY.columnDef(colName, col.getDataType().getSqlTypeName(), col.isNullable(), col.getMaxLength(), col.getScale(), false, col.getSortOrder(), null));
                        }
                    }
                }

                // Don't re-allocate indexId on ConcurrentTableMutationException,
                // as there's no need to burn another sequence value.
                if (allocateIndexId && indexId == null) {
                    Long scn = connection.getSCN();
                    long timestamp = scn == null ? HConstants.LATEST_TIMESTAMP : scn;
                    PName tenantId = connection.getTenantId();
                    String tenantIdStr = tenantId == null ? null : connection.getTenantId().getString();
                    PName physicalName = dataTable.getPhysicalName();
                    int nSequenceSaltBuckets = connection.getQueryServices().getSequenceSaltBuckets();
                    SequenceKey key = MetaDataUtil.getViewIndexSequenceKey(tenantIdStr, physicalName, nSequenceSaltBuckets);
                    // Create at parent timestamp as we know that will be earlier than now
                    // and earlier than any SCN if one is set.
                    createSequence(key.getTenantId(), key.getSchemaName(), key.getSequenceName(),
                        true, Short.MIN_VALUE, 1, 1, false, Long.MIN_VALUE, Long.MAX_VALUE,
                        dataTable.getTimeStamp());
                    long[] seqValues = new long[1];
                    SQLException[] sqlExceptions = new SQLException[1];
                    connection.getQueryServices().incrementSequences(Collections.singletonList(key), timestamp, seqValues, sqlExceptions);
                    if (sqlExceptions[0] != null) {
                        throw sqlExceptions[0];
                    }
                    long seqValue = seqValues[0];
                    if (seqValue > Short.MAX_VALUE) {
                        throw new SQLExceptionInfo.Builder(SQLExceptionCode.TOO_MANY_INDEXES)
                        .setSchemaName(SchemaUtil.getSchemaNameFromFullName(physicalName.getString())).setTableName(SchemaUtil.getTableNameFromFullName(physicalName.getString())).build().buildException();
                    }
                    indexId = (short) seqValue;
                }
                // Set DEFAULT_COLUMN_FAMILY_NAME of index to match data table
                // We need this in the props so that the correct column family is created
                if (dataTable.getDefaultFamilyName() != null && dataTable.getType() != PTableType.VIEW && indexId == null) {
                    statement.getProps().put("", new Pair<String,Object>(DEFAULT_COLUMN_FAMILY_NAME,dataTable.getDefaultFamilyName().getString()));
                }
                CreateTableStatement tableStatement = FACTORY.createTable(indexTableName, statement.getProps(), columnDefs, pk, statement.getSplitNodes(), PTableType.INDEX, statement.ifNotExists(), null, null, statement.getBindCount());
                table = createTableInternal(tableStatement, splits, dataTable, null, null, null, null, indexId, statement.getIndexType());
                break;
            } catch (ConcurrentTableMutationException e) { // Can happen if parent data table changes while above is in progress
                if (retry) {
                    retry = false;
                    continue;
                }
                throw e;
            }
        }
        if (table == null) {
            return new MutationState(0,connection);
        }

        // If our connection is at a fixed point-in-time, we need to open a new
        // connection so that our new index table is visible.
        if (connection.getSCN() != null) {
            return buildIndexAtTimeStamp(table, statement.getTable());
        }
        return buildIndex(table, tableRef);
    }

    public MutationState dropSequence(DropSequenceStatement statement) throws SQLException {
        Long scn = connection.getSCN();
        long timestamp = scn == null ? HConstants.LATEST_TIMESTAMP : scn;
        String schemaName = statement.getSequenceName().getSchemaName();
        String sequenceName = statement.getSequenceName().getTableName();
        String tenantId = connection.getTenantId() == null ? null : connection.getTenantId().getString();
        try {
            connection.getQueryServices().dropSequence(tenantId, schemaName, sequenceName, timestamp);
        } catch (SequenceNotFoundException e) {
            if (statement.ifExists()) {
                return new MutationState(0, connection);
            }
            throw e;
        }
        return new MutationState(1, connection);
    }

    public MutationState createSequence(CreateSequenceStatement statement, long startWith,
            long incrementBy, long cacheSize, long minValue, long maxValue) throws SQLException {
        Long scn = connection.getSCN();
        long timestamp = scn == null ? HConstants.LATEST_TIMESTAMP : scn;
        String tenantId =
                connection.getTenantId() == null ? null : connection.getTenantId().getString();
        return createSequence(tenantId, statement.getSequenceName().getSchemaName(), statement
                .getSequenceName().getTableName(), statement.ifNotExists(), startWith, incrementBy,
            cacheSize, statement.getCycle(), minValue, maxValue, timestamp);
    }

    private MutationState createSequence(String tenantId, String schemaName, String sequenceName,
            boolean ifNotExists, long startWith, long incrementBy, long cacheSize, boolean cycle,
            long minValue, long maxValue, long timestamp) throws SQLException {
        try {
            connection.getQueryServices().createSequence(tenantId, schemaName, sequenceName,
                startWith, incrementBy, cacheSize, minValue, maxValue, cycle, timestamp);
        } catch (SequenceAlreadyExistsException e) {
            if (ifNotExists) {
                return new MutationState(0, connection);
            }
            throw e;
        }
        return new MutationState(1, connection);
    }

    private static ColumnDef findColumnDefOrNull(List<ColumnDef> colDefs, ColumnName colName) {
        for (ColumnDef colDef : colDefs) {
            if (colDef.getColumnDefName().getColumnName().equals(colName.getColumnName())) {
                return colDef;
            }
        }
        return null;
    }

    private PTable createTableInternal(CreateTableStatement statement, byte[][] splits, final PTable parent, String viewStatement, ViewType viewType, final byte[][] viewColumnConstants, final BitSet isViewColumnReferenced, Short indexId, IndexType indexType) throws SQLException {
        final PTableType tableType = statement.getTableType();
        boolean wasAutoCommit = connection.getAutoCommit();
        connection.rollback();
        try {
            connection.setAutoCommit(false);
            List<Mutation> tableMetaData = Lists.newArrayListWithExpectedSize(statement.getColumnDefs().size() + 3);

            TableName tableNameNode = statement.getTableName();
            String schemaName = tableNameNode.getSchemaName();
            String tableName = tableNameNode.getTableName();
            String parentTableName = null;
            PName tenantId = connection.getTenantId();
            String tenantIdStr = tenantId == null ? null : connection.getTenantId().getString();
            boolean multiTenant = false;
            boolean storeNulls = false;
            Integer saltBucketNum = null;
            String defaultFamilyName = null;
            boolean isImmutableRows = false;
            List<PName> physicalNames = Collections.emptyList();
            boolean addSaltColumn = false;
            if (parent != null && tableType == PTableType.INDEX) {
                // Index on view
                // TODO: Can we support a multi-tenant index directly on a multi-tenant
                // table instead of only a view? We don't have anywhere to put the link
                // from the table to the index, though.
                if (indexType == IndexType.LOCAL || (parent.getType() == PTableType.VIEW && parent.getViewType() != ViewType.MAPPED)) {
                    PName physicalName = parent.getPhysicalName();
                    saltBucketNum = parent.getBucketNum();
                    addSaltColumn = (saltBucketNum != null && indexType != IndexType.LOCAL);
                    defaultFamilyName = parent.getDefaultFamilyName() == null ? null : parent.getDefaultFamilyName().getString();
                    if (indexType == IndexType.LOCAL) {
                        saltBucketNum = null;
                        // Set physical name of local index table
                        physicalNames = Collections.singletonList(PNameFactory.newName(MetaDataUtil.getLocalIndexPhysicalName(physicalName.getBytes())));
                    } else {
                        // Set physical name of view index table
                        physicalNames = Collections.singletonList(PNameFactory.newName(MetaDataUtil.getViewIndexPhysicalName(physicalName.getBytes())));
                    }
                }

                multiTenant = parent.isMultiTenant();
                storeNulls = parent.getStoreNulls();
                parentTableName = parent.getTableName().getString();
                // Pass through data table sequence number so we can check it hasn't changed
                PreparedStatement incrementStatement = connection.prepareStatement(INCREMENT_SEQ_NUM);
                incrementStatement.setString(1, connection.getTenantId() == null ? null : connection.getTenantId().getString());
                incrementStatement.setString(2, schemaName);
                incrementStatement.setString(3, parentTableName);
                incrementStatement.setLong(4, parent.getSequenceNumber());
                incrementStatement.execute();
                // Get list of mutations and add to table meta data that will be passed to server
                // to guarantee order. This row will always end up last
                tableMetaData.addAll(connection.getMutationState().toMutations().next().getSecond());
                connection.rollback();

                // Add row linking from data table row to index table row
                PreparedStatement linkStatement = connection.prepareStatement(CREATE_LINK);
                linkStatement.setString(1, connection.getTenantId() == null ? null : connection.getTenantId().getString());
                linkStatement.setString(2, schemaName);
                linkStatement.setString(3, parentTableName);
                linkStatement.setString(4, tableName);
                linkStatement.setByte(5, LinkType.INDEX_TABLE.getSerializedValue());
                linkStatement.execute();
            }

            PrimaryKeyConstraint pkConstraint = statement.getPrimaryKeyConstraint();
            String pkName = null;
            List<Pair<ColumnName,SortOrder>> pkColumnsNames = Collections.<Pair<ColumnName,SortOrder>>emptyList();
            Iterator<Pair<ColumnName,SortOrder>> pkColumnsIterator = Iterators.emptyIterator();
            if (pkConstraint != null) {
                pkColumnsNames = pkConstraint.getColumnNames();
                pkColumnsIterator = pkColumnsNames.iterator();
                pkName = pkConstraint.getName();
            }

            Map<String,Object> tableProps = Maps.newHashMapWithExpectedSize(statement.getProps().size());
            Map<String,Object> commonFamilyProps = Collections.emptyMap();
            // Somewhat hacky way of determining if property is for HColumnDescriptor or HTableDescriptor
            HColumnDescriptor defaultDescriptor = new HColumnDescriptor(QueryConstants.DEFAULT_COLUMN_FAMILY_BYTES);
            if (!statement.getProps().isEmpty()) {
                commonFamilyProps = Maps.newHashMapWithExpectedSize(statement.getProps().size());

                Collection<Pair<String,Object>> props = statement.getProps().get(QueryConstants.ALL_FAMILY_PROPERTIES_KEY);
                for (Pair<String,Object> prop : props) {
                    if (defaultDescriptor.getValue(prop.getFirst()) == null) {
                        tableProps.put(prop.getFirst(), prop.getSecond());
                    } else {
                        commonFamilyProps.put(prop.getFirst(), prop.getSecond());
                    }
                }
            }

            // Although unusual, it's possible to set a mapped VIEW as having immutable rows.
            // This tells Phoenix that you're managing the index maintenance yourself.
            if (tableType != PTableType.INDEX && (tableType != PTableType.VIEW || viewType == ViewType.MAPPED)) {
                Boolean isImmutableRowsProp = (Boolean) tableProps.remove(PTable.IS_IMMUTABLE_ROWS_PROP_NAME);
                if (isImmutableRowsProp == null) {
                    isImmutableRows = connection.getQueryServices().getProps().getBoolean(QueryServices.IMMUTABLE_ROWS_ATTRIB, QueryServicesOptions.DEFAULT_IMMUTABLE_ROWS);
                } else {
                    isImmutableRows = isImmutableRowsProp;
                }
            }

            // Can't set any of these on views or shared indexes on views
            if (tableType != PTableType.VIEW && indexId == null) {
                saltBucketNum = (Integer) tableProps.remove(PhoenixDatabaseMetaData.SALT_BUCKETS);
                if (saltBucketNum != null) {
                    if (saltBucketNum < 0 || saltBucketNum > SaltingUtil.MAX_BUCKET_NUM) {
                        throw new SQLExceptionInfo.Builder(SQLExceptionCode.INVALID_BUCKET_NUM).build().buildException();
                    }
                }
                // Salt the index table if the data table is salted
                if (saltBucketNum == null) {
                    if (parent != null) {
                        saltBucketNum = parent.getBucketNum();
                    }
                } else if (saltBucketNum.intValue() == 0) {
                    saltBucketNum = null; // Provides a way for an index to not be salted if its data table is salted
                }
                addSaltColumn = (saltBucketNum != null);
            }

            boolean removedProp = false;
            // Can't set MULTI_TENANT or DEFAULT_COLUMN_FAMILY_NAME on an INDEX or a non mapped VIEW
            if (tableType != PTableType.INDEX && (tableType != PTableType.VIEW || viewType == ViewType.MAPPED)) {
                Boolean multiTenantProp = (Boolean) tableProps.remove(PhoenixDatabaseMetaData.MULTI_TENANT);
                multiTenant = Boolean.TRUE.equals(multiTenantProp);
                defaultFamilyName = (String)tableProps.remove(PhoenixDatabaseMetaData.DEFAULT_COLUMN_FAMILY_NAME);
                removedProp = (defaultFamilyName != null);
            }

            boolean disableWAL = false;
            Boolean disableWALProp = (Boolean) tableProps.remove(PhoenixDatabaseMetaData.DISABLE_WAL);
            if (disableWALProp != null) {
                disableWAL = disableWALProp;
            }

            Boolean storeNullsProp = (Boolean) tableProps.remove(PhoenixDatabaseMetaData.STORE_NULLS);
            storeNulls = storeNullsProp == null
                    ? connection.getQueryServices().getProps().getBoolean(
                            QueryServices.DEFAULT_STORE_NULLS_ATTRIB,
                            QueryServicesOptions.DEFAULT_STORE_NULLS)
                    : storeNullsProp;

            // Delay this check as it is supported to have IMMUTABLE_ROWS and SALT_BUCKETS defined on views
            if ((statement.getTableType() == PTableType.VIEW || indexId != null) && !tableProps.isEmpty()) {
                throw new SQLExceptionInfo.Builder(SQLExceptionCode.VIEW_WITH_PROPERTIES).build()
                        .buildException();
            }
            if (removedProp) {
                tableProps.put(PhoenixDatabaseMetaData.DEFAULT_COLUMN_FAMILY_NAME, defaultFamilyName);
            }

            List<ColumnDef> colDefs = statement.getColumnDefs();
            List<PColumn> columns;
            LinkedHashSet<PColumn> pkColumns;

            if (tenantId != null && (tableType != PTableType.VIEW && indexId == null)) {
                throw new SQLExceptionInfo.Builder(SQLExceptionCode.CANNOT_CREATE_TENANT_SPECIFIC_TABLE)
                    .setSchemaName(schemaName).setTableName(tableName).build().buildException();
            }

            if (tableType == PTableType.VIEW) {
                physicalNames = Collections.singletonList(PNameFactory.newName(parent.getPhysicalName().getString()));
                if (viewType == ViewType.MAPPED) {
                    columns = newArrayListWithExpectedSize(colDefs.size());
                    pkColumns = newLinkedHashSetWithExpectedSize(colDefs.size());
                } else {
                    // Propagate property values to VIEW.
                    // TODO: formalize the known set of these properties
                    multiTenant = parent.isMultiTenant();
                    saltBucketNum = parent.getBucketNum();
                    isImmutableRows = parent.isImmutableRows();
                    disableWAL = (disableWALProp == null ? parent.isWALDisabled() : disableWALProp);
                    defaultFamilyName = parent.getDefaultFamilyName() == null ? null : parent.getDefaultFamilyName().getString();
                    List<PColumn> allColumns = parent.getColumns();
                    if (saltBucketNum != null) { // Don't include salt column in columns, as it should not have it when created
                        allColumns = allColumns.subList(1, allColumns.size());
                    }
                    columns = newArrayListWithExpectedSize(allColumns.size() + colDefs.size());
                    columns.addAll(allColumns);
                    pkColumns = newLinkedHashSet(parent.getPKColumns());

                    // Add row linking from view to its parent table
                    // FIXME: not currently used, but see PHOENIX-1367
                    // as fixing that will require it's usage.
                    PreparedStatement linkStatement = connection.prepareStatement(CREATE_VIEW_LINK);
                    linkStatement.setString(1, connection.getTenantId() == null ? null : connection.getTenantId().getString());
                    linkStatement.setString(2, schemaName);
                    linkStatement.setString(3, tableName);
                    linkStatement.setString(4, parent.getName().getString());
                    linkStatement.setByte(5, LinkType.PARENT_TABLE.getSerializedValue());
                    linkStatement.setString(6, parent.getTenantId() == null ? null : parent.getTenantId().getString());
                    linkStatement.execute();
                }
            } else {
                columns = newArrayListWithExpectedSize(colDefs.size());
                pkColumns = newLinkedHashSetWithExpectedSize(colDefs.size() + 1); // in case salted
            }

            // Don't add link for mapped view, as it just points back to itself and causes the drop to
            // fail because it looks like there's always a view associated with it.
            if (!physicalNames.isEmpty()) {
                // Upsert physical name for mapped view only if the full physical table name is different than the full table name
                // Otherwise, we end up with a self-referencing link and then cannot ever drop the view.
                if (viewType != ViewType.MAPPED
                        || !physicalNames.get(0).getString().equals(SchemaUtil.getTableName(schemaName, tableName))) {
                    // Add row linking from data table row to physical table row
                    PreparedStatement linkStatement = connection.prepareStatement(CREATE_LINK);
                    for (PName physicalName : physicalNames) {
                        linkStatement.setString(1, connection.getTenantId() == null ? null : connection.getTenantId().getString());
                        linkStatement.setString(2, schemaName);
                        linkStatement.setString(3, tableName);
                        linkStatement.setString(4, physicalName.getString());
                        linkStatement.setByte(5, LinkType.PHYSICAL_TABLE.getSerializedValue());
                        linkStatement.execute();
                    }
                }
            }

            PreparedStatement colUpsert = connection.prepareStatement(INSERT_COLUMN);
            Map<String, PName> familyNames = Maps.newLinkedHashMap();
            boolean isPK = false;

            int positionOffset = columns.size();
            if (saltBucketNum != null) {
                positionOffset++;
                if (addSaltColumn) {
                    pkColumns.add(SaltingUtil.SALTING_COLUMN);
                }
            }
            int position = positionOffset;

            for (ColumnDef colDef : colDefs) {
                if (colDef.isPK()) {
                    if (isPK) {
                        throw new SQLExceptionInfo.Builder(SQLExceptionCode.PRIMARY_KEY_ALREADY_EXISTS)
                            .setColumnName(colDef.getColumnDefName().getColumnName()).build().buildException();
                    }
                    isPK = true;
                } else {
                    // do not allow setting NOT-NULL constraint on non-primary columns.
                    if (  Boolean.FALSE.equals(colDef.isNull()) &&
                        ( isPK || ( pkConstraint != null && !pkConstraint.contains(colDef.getColumnDefName())))) {
                            throw new SQLExceptionInfo.Builder(SQLExceptionCode.INVALID_NOT_NULL_CONSTRAINT)
                                .setSchemaName(schemaName)
                                .setTableName(tableName)
                                .setColumnName(colDef.getColumnDefName().getColumnName()).build().buildException();
                    }
                }

                PColumn column = newColumn(position++, colDef, pkConstraint, defaultFamilyName, false);
                if (SchemaUtil.isPKColumn(column)) {
                    // TODO: remove this constraint?
                    if (pkColumnsIterator.hasNext() && !column.getName().getString().equals(pkColumnsIterator.next().getFirst().getColumnName())) {
                        throw new SQLExceptionInfo.Builder(SQLExceptionCode.PRIMARY_KEY_OUT_OF_ORDER)
                            .setSchemaName(schemaName)
                            .setTableName(tableName)
                            .setColumnName(column.getName().getString())
                            .build().buildException();
                    }
                    if (tableType == PTableType.VIEW && viewType != ViewType.MAPPED) {
                        throw new SQLExceptionInfo.Builder(SQLExceptionCode.CANNOT_DEFINE_PK_FOR_VIEW)
                            .setSchemaName(schemaName)
                            .setTableName(tableName)
                            .setColumnName(colDef.getColumnDefName().getColumnName())
                            .build().buildException();
                    }
                    if (!pkColumns.add(column)) {
						throw new ColumnAlreadyExistsException(schemaName, tableName, column.getName().getString());
                    }
                }
                if (tableType == PTableType.VIEW && hasColumnWithSameNameAndFamily(columns, column)) {
                    // we only need to check for dup columns for views because they inherit columns from parent
                    throw new ColumnAlreadyExistsException(schemaName, tableName, column.getName().getString());
                }
                columns.add(column);
                if ((colDef.getDataType() == PVarbinary.INSTANCE || colDef.getDataType().isArrayType())
                        && SchemaUtil.isPKColumn(column)
                        && pkColumnsIterator.hasNext()) {
                    throw new SQLExceptionInfo.Builder(SQLExceptionCode.VARBINARY_IN_ROW_KEY)
                        .setSchemaName(schemaName)
                        .setTableName(tableName)
                        .setColumnName(column.getName().getString())
                        .build().buildException();
                }
                if (column.getFamilyName() != null) {
                    familyNames.put(column.getFamilyName().getString(),column.getFamilyName());
                }
            }
            // We need a PK definition for a TABLE or mapped VIEW
            if (!isPK && pkColumnsNames.isEmpty() && tableType != PTableType.VIEW && viewType != ViewType.MAPPED) {
                throw new SQLExceptionInfo.Builder(SQLExceptionCode.PRIMARY_KEY_MISSING)
                    .setSchemaName(schemaName)
                    .setTableName(tableName)
                    .build().buildException();
            }
            if (!pkColumnsNames.isEmpty() && pkColumnsNames.size() != pkColumns.size() - positionOffset) { // Then a column name in the primary key constraint wasn't resolved
                Iterator<Pair<ColumnName,SortOrder>> pkColumnNamesIterator = pkColumnsNames.iterator();
                while (pkColumnNamesIterator.hasNext()) {
                    ColumnName colName = pkColumnNamesIterator.next().getFirst();
                    ColumnDef colDef = findColumnDefOrNull(colDefs, colName);
                    if (colDef == null) {
                        throw new ColumnNotFoundException(schemaName, tableName, null, colName.getColumnName());
                    }
                    if (colDef.getColumnDefName().getFamilyName() != null) {
                        throw new SQLExceptionInfo.Builder(SQLExceptionCode.PRIMARY_KEY_WITH_FAMILY_NAME)
                        .setSchemaName(schemaName)
                        .setTableName(tableName)
                        .setColumnName(colDef.getColumnDefName().getColumnName() )
                        .setFamilyName(colDef.getColumnDefName().getFamilyName())
                        .build().buildException();
                    }
                }
                // The above should actually find the specific one, but just in case...
                throw new SQLExceptionInfo.Builder(SQLExceptionCode.INVALID_PRIMARY_KEY_CONSTRAINT)
                    .setSchemaName(schemaName)
                    .setTableName(tableName)
                    .build().buildException();
            }

            List<Pair<byte[],Map<String,Object>>> familyPropList = Lists.newArrayListWithExpectedSize(familyNames.size());
            if (!statement.getProps().isEmpty()) {
                for (String familyName : statement.getProps().keySet()) {
                    if (!familyName.equals(QueryConstants.ALL_FAMILY_PROPERTIES_KEY)) {
                        if (familyNames.get(familyName) == null) {
                            throw new SQLExceptionInfo.Builder(SQLExceptionCode.PROPERTIES_FOR_FAMILY)
                                .setFamilyName(familyName).build().buildException();
                        } else if (statement.getTableType() == PTableType.VIEW) {
                            throw new SQLExceptionInfo.Builder(SQLExceptionCode.VIEW_WITH_PROPERTIES).build().buildException();
                        }
                    }
                }
            }
            throwIfInsufficientColumns(schemaName, tableName, pkColumns, saltBucketNum!=null, multiTenant);

            for (PName familyName : familyNames.values()) {
                Collection<Pair<String,Object>> props = statement.getProps().get(familyName.getString());
                if (props.isEmpty()) {
                    familyPropList.add(new Pair<byte[],Map<String,Object>>(familyName.getBytes(),commonFamilyProps));
                } else {
                    Map<String,Object> combinedFamilyProps = Maps.newHashMapWithExpectedSize(props.size() + commonFamilyProps.size());
                    combinedFamilyProps.putAll(commonFamilyProps);
                    for (Pair<String,Object> prop : props) {
                        // Don't allow specifying column families for TTL. TTL can only apply for the all the column families of the table
                        // i.e. it can't be column family specific.
                        if (!familyName.equals(QueryConstants.ALL_FAMILY_PROPERTIES_KEY) && prop.getFirst().equals(TTL)) {
                            throw new SQLExceptionInfo.Builder(SQLExceptionCode.COLUMN_FAMILY_NOT_ALLOWED_FOR_TTL).build().buildException();
                        }
                        combinedFamilyProps.put(prop.getFirst(), prop.getSecond());
                    }
                    familyPropList.add(new Pair<byte[],Map<String,Object>>(familyName.getBytes(),combinedFamilyProps));
                }
            }

            if (familyNames.isEmpty()) {
            	//if there are no family names, use the default column family name. This also takes care of the case when
            	//the table ddl has only PK cols present (which means familyNames is empty).
                byte[] cf = defaultFamilyName == null ? QueryConstants.DEFAULT_COLUMN_FAMILY_BYTES : Bytes.toBytes(defaultFamilyName);
                familyPropList.add(new Pair<byte[],Map<String,Object>>(cf, commonFamilyProps));
            }

            // Bootstrapping for our SYSTEM.TABLE that creates itself before it exists
            if (SchemaUtil.isMetaTable(schemaName,tableName)) {
                // TODO: what about stats for system catalog?
                PName newSchemaName = PNameFactory.newName(schemaName);
                PTable table = PTableImpl.makePTable(tenantId,newSchemaName, PNameFactory.newName(tableName), tableType,
                        null, MetaDataProtocol.MIN_TABLE_TIMESTAMP, PTable.INITIAL_SEQ_NUM,
                        PNameFactory.newName(QueryConstants.SYSTEM_TABLE_PK_NAME), null, columns, null, null,
                        Collections.<PTable>emptyList(), isImmutableRows,
                        Collections.<PName>emptyList(), defaultFamilyName == null ? null :
                                PNameFactory.newName(defaultFamilyName), null,
                        Boolean.TRUE.equals(disableWAL), false, false, null, indexId, indexType);
                connection.addTable(table);
            } else if (tableType == PTableType.INDEX && indexId == null) {
                if (tableProps.get(HTableDescriptor.MAX_FILESIZE) == null) {
                    int nIndexRowKeyColumns = isPK ? 1 : pkColumnsNames.size();
                    int nIndexKeyValueColumns = columns.size() - nIndexRowKeyColumns;
                    int nBaseRowKeyColumns = parent.getPKColumns().size() - (parent.getBucketNum() == null ? 0 : 1);
                    int nBaseKeyValueColumns = parent.getColumns().size() - parent.getPKColumns().size();
                    /*
                     * Approximate ratio between index table size and data table size:
                     * More or less equal to the ratio between the number of key value columns in each. We add one to
                     * the key value column count to take into account our empty key value. We add 1/4 for any key
                     * value data table column that was moved into the index table row key.
                     */
                    double ratio = (1+nIndexKeyValueColumns + (nIndexRowKeyColumns - nBaseRowKeyColumns)/4d)/(1+nBaseKeyValueColumns);
                    HTableDescriptor descriptor = connection.getQueryServices().getTableDescriptor(parent.getPhysicalName().getBytes());
                    if (descriptor != null) { // Is null for connectionless
                        long maxFileSize = descriptor.getMaxFileSize();
                        if (maxFileSize == -1) { // If unset, use default
                            maxFileSize = HConstants.DEFAULT_MAX_FILE_SIZE;
                        }
                        tableProps.put(HTableDescriptor.MAX_FILESIZE, (long)(maxFileSize * ratio));
                    }
                }
            }

            short nextKeySeq = 0;
            for (int i = 0; i < columns.size(); i++) {
                PColumn column = columns.get(i);
                final int columnPosition = column.getPosition();
                // For client-side cache, we need to update the column
                if (isViewColumnReferenced != null) {
                    if (viewColumnConstants != null && columnPosition < viewColumnConstants.length) {
                        columns.set(i, column = new DelegateColumn(column) {
                            @Override
                            public byte[] getViewConstant() {
                                return viewColumnConstants[columnPosition];
                            }
                            @Override
                            public boolean isViewReferenced() {
                                return isViewColumnReferenced.get(columnPosition);
                            }
                        });
                    } else {
                        columns.set(i, column = new DelegateColumn(column) {
                            @Override
                            public boolean isViewReferenced() {
                                return isViewColumnReferenced.get(columnPosition);
                            }
                        });
                    }
                }
                Short keySeq = SchemaUtil.isPKColumn(column) ? ++nextKeySeq : null;
                addColumnMutation(schemaName, tableName, column, colUpsert, parentTableName, pkName, keySeq, saltBucketNum != null);
            }

            tableMetaData.addAll(connection.getMutationState().toMutations().next().getSecond());
            connection.rollback();

            String dataTableName = parent == null || tableType == PTableType.VIEW ? null : parent.getTableName().getString();
            PIndexState indexState = parent == null || tableType == PTableType.VIEW  ? null : PIndexState.BUILDING;
            PreparedStatement tableUpsert = connection.prepareStatement(CREATE_TABLE);
            tableUpsert.setString(1, tenantIdStr);
            tableUpsert.setString(2, schemaName);
            tableUpsert.setString(3, tableName);
            tableUpsert.setString(4, tableType.getSerializedValue());
            tableUpsert.setLong(5, PTable.INITIAL_SEQ_NUM);
            tableUpsert.setInt(6, position);
            if (saltBucketNum != null) {
                tableUpsert.setInt(7, saltBucketNum);
            } else {
                tableUpsert.setNull(7, Types.INTEGER);
            }
            tableUpsert.setString(8, pkName);
            tableUpsert.setString(9, dataTableName);
            tableUpsert.setString(10, indexState == null ? null : indexState.getSerializedValue());
            tableUpsert.setBoolean(11, isImmutableRows);
            tableUpsert.setString(12, defaultFamilyName);
            tableUpsert.setString(13, viewStatement);
            tableUpsert.setBoolean(14, disableWAL);
            tableUpsert.setBoolean(15, multiTenant);
            if (viewType == null) {
                tableUpsert.setNull(16, Types.TINYINT);
            } else {
                tableUpsert.setByte(16, viewType.getSerializedValue());
            }
            if (indexId == null) {
                tableUpsert.setNull(17, Types.SMALLINT);
            } else {
                tableUpsert.setShort(17, indexId);
            }
            if (indexType == null) {
                tableUpsert.setNull(18, Types.TINYINT);
            } else {
                tableUpsert.setByte(18, indexType.getSerializedValue());
            }
            tableUpsert.setBoolean(19, storeNulls);
            tableUpsert.execute();

            tableMetaData.addAll(connection.getMutationState().toMutations().next().getSecond());
            connection.rollback();

            /*
             * The table metadata must be in the following order:
             * 1) table header row
             * 2) everything else
             * 3) parent table header row
             */
            Collections.reverse(tableMetaData);

            if (parent != null && tableType == PTableType.INDEX && indexType == IndexType.LOCAL) {
                tableProps.put(MetaDataUtil.PARENT_TABLE_KEY, parent.getPhysicalName().getString());
                tableProps.put(MetaDataUtil.IS_LOCAL_INDEX_TABLE_PROP_NAME, Boolean.TRUE);
                splits = getSplitKeys(connection.getQueryServices().getAllTableRegions(parent.getPhysicalName().getBytes()));
            } else {
                splits = SchemaUtil.processSplits(splits, pkColumns, saltBucketNum, connection.getQueryServices().getProps().getBoolean(
                    QueryServices.ROW_KEY_ORDER_SALTED_TABLE_ATTRIB, QueryServicesOptions.DEFAULT_ROW_KEY_ORDER_SALTED_TABLE));
            }
            MetaDataMutationResult result = connection.getQueryServices().createTable(
                    tableMetaData,
                    viewType == ViewType.MAPPED || indexId != null ? physicalNames.get(0).getBytes() : null,
                    tableType, tableProps, familyPropList, splits);
            MutationCode code = result.getMutationCode();
            switch(code) {
            case TABLE_ALREADY_EXISTS:
                connection.addTable(result.getTable());
                if (!statement.ifNotExists()) {
                    throw new TableAlreadyExistsException(schemaName, tableName, result.getTable());
                }
                return null;
            case PARENT_TABLE_NOT_FOUND:
                throw new TableNotFoundException(schemaName, parent.getName().getString());
            case NEWER_TABLE_FOUND:
                // Add table to ConnectionQueryServices so it's cached, but don't add
                // it to this connection as we can't see it.
                throw new NewerTableAlreadyExistsException(schemaName, tableName, result.getTable());
            case UNALLOWED_TABLE_MUTATION:
                throw new SQLExceptionInfo.Builder(SQLExceptionCode.CANNOT_MUTATE_TABLE)
                    .setSchemaName(schemaName).setTableName(tableName).build().buildException();
            case CONCURRENT_TABLE_MUTATION:
                connection.addTable(result.getTable());
                throw new ConcurrentTableMutationException(schemaName, tableName);
            default:
                PName newSchemaName = PNameFactory.newName(schemaName);
                PTable table =  PTableImpl.makePTable(
                        tenantId, newSchemaName, PNameFactory.newName(tableName), tableType, indexState, result.getMutationTime(),
                        PTable.INITIAL_SEQ_NUM, pkName == null ? null : PNameFactory.newName(pkName), saltBucketNum, columns,
                        dataTableName == null ? null : newSchemaName, dataTableName == null ? null : PNameFactory.newName(dataTableName), Collections.<PTable>emptyList(), isImmutableRows,
                        physicalNames, defaultFamilyName == null ? null : PNameFactory.newName(defaultFamilyName), viewStatement, Boolean.TRUE.equals(disableWAL), multiTenant, storeNulls, viewType,
                        indexId, indexType);
                connection.addTable(table);
                if (tableType == PTableType.VIEW) {
                    // Set wasUpdated to true to force attempt to add
                    // indexes from physical table to view.
                    addIndexesFromPhysicalTable(new MetaDataMutationResult(code, result.getMutationTime(), table, true));
                }
                return table;
            }
        } finally {
            connection.setAutoCommit(wasAutoCommit);
        }
    }

    private byte[][] getSplitKeys(List<HRegionLocation> allTableRegions) {
        if(allTableRegions.size() == 1) return null;
        byte[][] splitKeys = new byte[allTableRegions.size()-1][];
        int i = 0;
        for (HRegionLocation region : allTableRegions) {
            if (region.getRegionInfo().getStartKey().length != 0) {
                splitKeys[i] = region.getRegionInfo().getStartKey();
                i++;
            }
        }
        return splitKeys;
    }

    private static boolean hasColumnWithSameNameAndFamily(Collection<PColumn> columns, PColumn column) {
        for (PColumn currColumn : columns) {
           if (Objects.equal(currColumn.getFamilyName(), column.getFamilyName()) &&
               Objects.equal(currColumn.getName(), column.getName())) {
               return true;
           }
        }
        return false;
    }

    /**
     * A table can be a parent table to tenant-specific tables if all of the following conditions are true:
     * <p>
     * FOR TENANT-SPECIFIC TABLES WITH TENANT_TYPE_ID SPECIFIED:
     * <ol>
     * <li>It has 3 or more PK columns AND
     * <li>First PK (tenant id) column is not nullible AND
     * <li>Firsts PK column's data type is either VARCHAR or CHAR AND
     * <li>Second PK (tenant type id) column is not nullible AND
     * <li>Second PK column data type is either VARCHAR or CHAR
     * </ol>
     * FOR TENANT-SPECIFIC TABLES WITH NO TENANT_TYPE_ID SPECIFIED:
     * <ol>
     * <li>It has 2 or more PK columns AND
     * <li>First PK (tenant id) column is not nullible AND
     * <li>Firsts PK column's data type is either VARCHAR or CHAR
     * </ol>
     */
    private static void throwIfInsufficientColumns(String schemaName, String tableName, Collection<PColumn> columns, boolean isSalted, boolean isMultiTenant) throws SQLException {
        if (!isMultiTenant) {
            return;
        }
        int nPKColumns = columns.size() - (isSalted ? 1 : 0);
        if (nPKColumns < 2) {
            throw new SQLExceptionInfo.Builder(INSUFFICIENT_MULTI_TENANT_COLUMNS).setSchemaName(schemaName).setTableName(tableName).build().buildException();
        }
        Iterator<PColumn> iterator = columns.iterator();
        if (isSalted) {
            iterator.next();
        }
        // Tenant ID must be VARCHAR or CHAR and be NOT NULL
        // NOT NULL is a requirement, since otherwise the table key would conflict
        // potentially with the global table definition.
        PColumn tenantIdCol = iterator.next();
        if (!tenantIdCol.getDataType().isCoercibleTo(PVarchar.INSTANCE) || tenantIdCol.isNullable()) {
            throw new SQLExceptionInfo.Builder(INSUFFICIENT_MULTI_TENANT_COLUMNS).setSchemaName(schemaName).setTableName(tableName).build().buildException();
        }
    }

    public MutationState dropTable(DropTableStatement statement) throws SQLException {
        String schemaName = statement.getTableName().getSchemaName();
        String tableName = statement.getTableName().getTableName();
        return dropTable(schemaName, tableName, null, statement.getTableType(), statement.ifExists(), statement.cascade());
    }

    public MutationState dropIndex(DropIndexStatement statement) throws SQLException {
        String schemaName = statement.getTableName().getSchemaName();
        String tableName = statement.getIndexName().getName();
        String parentTableName = statement.getTableName().getTableName();
        return dropTable(schemaName, tableName, parentTableName, PTableType.INDEX, statement.ifExists(), false);
    }

    private MutationState dropTable(String schemaName, String tableName, String parentTableName, PTableType tableType,
            boolean ifExists, boolean cascade) throws SQLException {
        connection.rollback();
        boolean wasAutoCommit = connection.getAutoCommit();
        try {
            PName tenantId = connection.getTenantId();
            String tenantIdStr = tenantId == null ? null : tenantId.getString();
            byte[] key = SchemaUtil.getTableKey(tenantIdStr, schemaName, tableName);
            Long scn = connection.getSCN();
            long clientTimeStamp = scn == null ? HConstants.LATEST_TIMESTAMP : scn;
            List<Mutation> tableMetaData = Lists.newArrayListWithExpectedSize(2);
            Delete tableDelete = new Delete(key, clientTimeStamp);
            tableMetaData.add(tableDelete);
            boolean hasViewIndexTable = false;
            boolean hasLocalIndexTable = false;
            if (parentTableName != null) {
                byte[] linkKey = MetaDataUtil.getParentLinkKey(tenantIdStr, schemaName, parentTableName, tableName);
                Delete linkDelete = new Delete(linkKey, clientTimeStamp);
                tableMetaData.add(linkDelete);
            } else {
                hasViewIndexTable = MetaDataUtil.hasViewIndexTable(connection, schemaName, tableName);
                hasLocalIndexTable = MetaDataUtil.hasLocalIndexTable(connection, schemaName, tableName);
            }

            MetaDataMutationResult result = connection.getQueryServices().dropTable(tableMetaData, tableType, cascade);
            MutationCode code = result.getMutationCode();
            switch (code) {
            case TABLE_NOT_FOUND:
                if (!ifExists) { throw new TableNotFoundException(schemaName, tableName); }
                break;
            case NEWER_TABLE_FOUND:
                throw new NewerTableAlreadyExistsException(schemaName, tableName, result.getTable());
            case UNALLOWED_TABLE_MUTATION:
                throw new SQLExceptionInfo.Builder(SQLExceptionCode.CANNOT_MUTATE_TABLE)

                .setSchemaName(schemaName).setTableName(tableName).build().buildException();
            default:
                connection.removeTable(tenantId, SchemaUtil.getTableName(schemaName, tableName), parentTableName,
                        result.getMutationTime());

                if (result.getTable() != null && tableType != PTableType.VIEW) {
                    connection.setAutoCommit(true);
                    PTable table = result.getTable();
                    boolean dropMetaData = result.getTable().getViewIndexId() == null &&
                            connection.getQueryServices().getProps().getBoolean(DROP_METADATA_ATTRIB, DEFAULT_DROP_METADATA);
                    long ts = (scn == null ? result.getMutationTime() : scn);
                    // Create empty table and schema - they're only used to get the name from
                    // PName name, PTableType type, long timeStamp, long sequenceNumber, List<PColumn> columns
                    List<TableRef> tableRefs = Lists.newArrayListWithExpectedSize(2 + table.getIndexes().size());
                    // All multi-tenant tables have a view index table, so no need to check in that case
                    if (tableType == PTableType.TABLE
                            && (table.isMultiTenant() || hasViewIndexTable || hasLocalIndexTable)) {

                        MetaDataUtil.deleteViewIndexSequences(connection, table.getPhysicalName());
                        if (hasViewIndexTable) {
                            String viewIndexSchemaName = null;
                            String viewIndexTableName = null;
                            if (schemaName != null) {
                                viewIndexSchemaName = MetaDataUtil.getViewIndexTableName(schemaName);
                                viewIndexTableName = tableName;
                            } else {
                                viewIndexTableName = MetaDataUtil.getViewIndexTableName(tableName);
                            }
                            PTable viewIndexTable = new PTableImpl(null, viewIndexSchemaName, viewIndexTableName, ts,
                                    table.getColumnFamilies());
                            tableRefs.add(new TableRef(null, viewIndexTable, ts, false));
                        }
                        if (hasLocalIndexTable) {
                            String localIndexSchemaName = null;
                            String localIndexTableName = null;
                            if (schemaName != null) {
                                localIndexSchemaName = MetaDataUtil.getLocalIndexTableName(schemaName);
                                localIndexTableName = tableName;
                            } else {
                                localIndexTableName = MetaDataUtil.getLocalIndexTableName(tableName);
                            }
                            PTable localIndexTable = new PTableImpl(null, localIndexSchemaName, localIndexTableName,
                                    ts, Collections.<PColumnFamily> emptyList());
                            tableRefs.add(new TableRef(null, localIndexTable, ts, false));
                        }
                    }
                    tableRefs.add(new TableRef(null, table, ts, false));
                    // TODO: Let the standard mutable secondary index maintenance handle this?
                    for (PTable index : table.getIndexes()) {
                        tableRefs.add(new TableRef(null, index, ts, false));
                    }
                    deleteFromStatsTable(tableRefs, ts);
                    if (!dropMetaData) {
                        MutationPlan plan = new PostDDLCompiler(connection).compile(tableRefs, null, null,
                                Collections.<PColumn> emptyList(), ts);
                        // Delete everything in the column. You'll still be able to do queries at earlier timestamps
                        return connection.getQueryServices().updateData(plan);
                    }
                }
                break;
            }
            return new MutationState(0, connection);
        } finally {
            connection.setAutoCommit(wasAutoCommit);
        }
    }

    private void deleteFromStatsTable(List<TableRef> tableRefs, long ts) throws SQLException {
        Properties props = new Properties(connection.getClientInfo());
        props.setProperty(PhoenixRuntime.CURRENT_SCN_ATTRIB, Long.toString(ts));
        Connection conn = DriverManager.getConnection(connection.getURL(), props);
        conn.setAutoCommit(true);
        boolean success = false;
        SQLException sqlException = null;
        try {
            StringBuilder buf = new StringBuilder("DELETE FROM SYSTEM.STATS WHERE PHYSICAL_NAME IN (");
            for (TableRef ref : tableRefs) {
                buf.append("'" + ref.getTable().getName().getString() + "',");
            }
            buf.setCharAt(buf.length() - 1, ')');
            conn.createStatement().execute(buf.toString());
            success = true;
        } catch (SQLException e) {
            sqlException = e;
        } finally {
            try {
                conn.close();
            } catch (SQLException e) {
                if (sqlException == null) {
                    // If we're not in the middle of throwing another exception
                    // then throw the exception we got on close.
                    if (success) {
                        sqlException = e;
                    }
                } else {
                    sqlException.setNextException(e);
                }
            }
            if (sqlException != null) { throw sqlException; }
        }
    }

    private MutationCode processMutationResult(String schemaName, String tableName, MetaDataMutationResult result) throws SQLException {
        final MutationCode mutationCode = result.getMutationCode();
        PName tenantId = connection.getTenantId();
        switch (mutationCode) {
        case TABLE_NOT_FOUND:
            // Only called for add/remove column so parentTableName will always be null
            connection.removeTable(tenantId, SchemaUtil.getTableName(schemaName, tableName), null, HConstants.LATEST_TIMESTAMP);
            throw new TableNotFoundException(schemaName, tableName);
        case UNALLOWED_TABLE_MUTATION:
            String columnName = null;
            String familyName = null;
            String msg = null;
            // TODO: better to return error code
            if (result.getColumnName() != null) {
                familyName = result.getFamilyName() == null ? null : Bytes.toString(result.getFamilyName());
                columnName = Bytes.toString(result.getColumnName());
                msg = "Cannot drop column referenced by VIEW";
            }
            throw new SQLExceptionInfo.Builder(SQLExceptionCode.CANNOT_MUTATE_TABLE)
                .setSchemaName(schemaName).setTableName(tableName).setFamilyName(familyName).setColumnName(columnName).setMessage(msg).build().buildException();
        case COLUMN_ALREADY_EXISTS:
        case COLUMN_NOT_FOUND:
            break;
        case CONCURRENT_TABLE_MUTATION:
            connection.addTable(result.getTable());
            if (logger.isDebugEnabled()) {
                logger.debug(LogUtil.addCustomAnnotations("CONCURRENT_TABLE_MUTATION for table " + SchemaUtil.getTableName(schemaName, tableName), connection));
            }
            throw new ConcurrentTableMutationException(schemaName, tableName);
        case NEWER_TABLE_FOUND:
//            if (result.getTable() != null) {
//                connection.addTable(result.getTable());
//            }
            throw new NewerTableAlreadyExistsException(schemaName, tableName, result.getTable());
        case NO_PK_COLUMNS:
            throw new SQLExceptionInfo.Builder(SQLExceptionCode.PRIMARY_KEY_MISSING)
                .setSchemaName(schemaName).setTableName(tableName).build().buildException();
        case TABLE_ALREADY_EXISTS:
            break;
        default:
            throw new SQLExceptionInfo.Builder(SQLExceptionCode.UNEXPECTED_MUTATION_CODE).setSchemaName(schemaName)
                .setTableName(tableName).setMessage("mutation code: " + mutationCode).build().buildException();
        }
        return mutationCode;
    }

    private  long incrementTableSeqNum(PTable table, PTableType expectedType, int columnCountDelta) throws SQLException {
        return incrementTableSeqNum(table, expectedType, columnCountDelta, null, null, null, null);
    }

    private long incrementTableSeqNum(PTable table, PTableType expectedType, int columnCountDelta,
            Boolean isImmutableRows, Boolean disableWAL, Boolean isMultiTenant, Boolean storeNulls)
            throws SQLException {
        String schemaName = table.getSchemaName().getString();
        String tableName = table.getTableName().getString();
        // Ordinal position is 1-based and we don't count SALT column in ordinal position
        int totalColumnCount = table.getColumns().size() + (table.getBucketNum() == null ? 0 : -1);
        final long seqNum = table.getSequenceNumber() + 1;
        PreparedStatement tableUpsert = connection.prepareStatement(MUTATE_TABLE);
        String tenantId = connection.getTenantId() == null ? null : connection.getTenantId().getString();
        try {
            tableUpsert.setString(1, tenantId);
            tableUpsert.setString(2, schemaName);
            tableUpsert.setString(3, tableName);
            tableUpsert.setString(4, expectedType.getSerializedValue());
            tableUpsert.setLong(5, seqNum);
            tableUpsert.setInt(6, totalColumnCount + columnCountDelta);
            tableUpsert.execute();
        } finally {
            tableUpsert.close();
        }
        if (isImmutableRows != null) {
            mutateBooleanProperty(tenantId, schemaName, tableName, IMMUTABLE_ROWS, isImmutableRows);
        }
        if (disableWAL != null) {
            mutateBooleanProperty(tenantId, schemaName, tableName, DISABLE_WAL, disableWAL);
        }
        if (isMultiTenant != null) {
            mutateBooleanProperty(tenantId, schemaName, tableName, MULTI_TENANT, isMultiTenant);
        }
        if (storeNulls != null) {
            mutateBooleanProperty(tenantId, schemaName, tableName, STORE_NULLS, storeNulls);
        }
        return seqNum;
    }

    private void mutateBooleanProperty(String tenantId, String schemaName, String tableName,
            String propertyName, boolean propertyValue) throws SQLException {
        String updatePropertySql = "UPSERT INTO " + SYSTEM_CATALOG_SCHEMA + ".\"" + SYSTEM_CATALOG_TABLE + "\"( " +
                        TENANT_ID + "," +
                        TABLE_SCHEM + "," +
                        TABLE_NAME + "," +
                        propertyName +
                        ") VALUES (?, ?, ?, ?)";
        PreparedStatement tableBoolUpsert = connection.prepareStatement(updatePropertySql);
        tableBoolUpsert.setString(1, tenantId);
        tableBoolUpsert.setString(2, schemaName);
        tableBoolUpsert.setString(3, tableName);
        tableBoolUpsert.setBoolean(4, propertyValue);
        tableBoolUpsert.execute();
    }

    public MutationState addColumn(AddColumnStatement statement) throws SQLException {
        connection.rollback();
        boolean wasAutoCommit = connection.getAutoCommit();
        try {
            connection.setAutoCommit(false);
            PName tenantId = connection.getTenantId();
            TableName tableNameNode = statement.getTable().getName();
            String schemaName = tableNameNode.getSchemaName();
            String tableName = tableNameNode.getTableName();

            Boolean isImmutableRowsProp = null;
            Boolean multiTenantProp = null;
            Boolean disableWALProp = null;
            Boolean storeNullsProp = null;

            // flatten, separate and validate properties
            ListMultimap<String,Pair<String,Object>> stmtPropsMap = statement.getProps();
            Map<String, Map<String, Object>> stmtFamiliesPropsMap = new HashMap<>(stmtPropsMap.size());
            Map<String, Object> tableProps = new HashMap<>(stmtPropsMap.size());
            PTable table = FromCompiler.getResolver(statement, connection).getTables().get(0).getTable();
            Map<String,Object> commonFamilyProps = new HashMap<>();
            List<ColumnDef> columnDefs = statement.getColumnDefs();
            if (columnDefs == null) {
                columnDefs = Lists.newArrayListWithExpectedSize(1);
            }
            for (String family : stmtPropsMap.keySet()) {
                List<Pair<String, Object>> propsList = stmtPropsMap.get(family);
                Map<String, Object> colFamilyPropsMap = new HashMap<String, Object>(propsList.size());
                for (Pair<String, Object> prop : propsList) {
                    String propName = prop.getFirst();
                    if ((isHTableProperty(propName) ||  TableProperty.isPhoenixTableProperty(propName)) && columnDefs.size() > 0) {
                    	// setting HTable and PhoenixTable properties while adding a column is not allowed.
                    	throw new SQLExceptionInfo.Builder(SQLExceptionCode.CANNOT_SET_TABLE_PROPERTY_ADD_COLUMN)
                    	.setMessage("Property: " + propName).build()
                    	.buildException();
                    }
                    if (isHTableProperty(propName)) {
                        // Can't have a column family name for a property that's an HTableProperty
                        if (!family.equals(QueryConstants.ALL_FAMILY_PROPERTIES_KEY)) {
                            throw new SQLExceptionInfo.Builder(SQLExceptionCode.COLUMN_FAMILY_NOT_ALLOWED_TABLE_PROPERTY)
                            .setMessage("Column Family: " + family + ", Property: " + propName).build()
                            .buildException();
                        }
                        tableProps.put(propName, prop.getSecond());
                    } else {
                        if (TableProperty.isPhoenixTableProperty(propName)) {
                        	TableProperty.valueOf(propName).validate(true, !family.equals(QueryConstants.ALL_FAMILY_PROPERTIES_KEY), table.getType());
                            if (propName.equals(TTL)) {
                                // Even though TTL is really a HColumnProperty we treat it specially.
                                // We enforce that all column families have the same TTL.
                            	commonFamilyProps.put(propName, prop.getSecond());
                            } else if (propName.equals(PTable.IS_IMMUTABLE_ROWS_PROP_NAME)) {
                                isImmutableRowsProp = (Boolean)prop.getSecond();
                            } else if (propName.equals(PhoenixDatabaseMetaData.MULTI_TENANT)) {
                                multiTenantProp = (Boolean)prop.getSecond();
                            } else if (propName.equals(DISABLE_WAL)) {
                                disableWALProp = (Boolean)prop.getSecond();
                            } else if (propName.equals(STORE_NULLS)) {
                                storeNullsProp = (Boolean) prop.getSecond();
                            }
                        } else {
                            if (isHColumnProperty(propName)) {
                                if (family.equals(QueryConstants.ALL_FAMILY_PROPERTIES_KEY)) {
                                    commonFamilyProps.put(propName, prop.getSecond());
                                } else {
                                    colFamilyPropsMap.put(propName, prop.getSecond());
                                }
                            } else {
                                // invalid property - neither of HTableProp, HColumnProp or PhoenixTableProp
                                // FIXME: This isn't getting triggered as currently a property gets evaluated
                                // as HTableProp if its neither HColumnProp or PhoenixTableProp.
                                throw new SQLExceptionInfo.Builder(SQLExceptionCode.SET_UNSUPPORTED_PROP_ON_ALTER_TABLE)
                                .setMessage("Column Family: " + family + ", Property: " + propName).build()
                                .buildException();
                            }
                        }
                    }
                }
                if (!colFamilyPropsMap.isEmpty()) {
                    stmtFamiliesPropsMap.put(family, colFamilyPropsMap);
                }
            }


            boolean retried = false;
            while (true) {
                ColumnResolver resolver = FromCompiler.getResolver(statement, connection);
                table = resolver.getTables().get(0).getTable();
                List<Mutation> tableMetaData = Lists.newArrayListWithExpectedSize(2);
                if (logger.isDebugEnabled()) {
                    logger.debug(LogUtil.addCustomAnnotations("Resolved table to " + table.getName().getString() + " with seqNum " + table.getSequenceNumber() + " at timestamp " + table.getTimeStamp() + " with " + table.getColumns().size() + " columns: " + table.getColumns(), connection));
                }

                int position = table.getColumns().size();

                List<PColumn> currentPKs = table.getPKColumns();
                PColumn lastPK = currentPKs.get(currentPKs.size()-1);
                // Disallow adding columns if the last column is VARBIANRY.
                if (lastPK.getDataType() == PVarbinary.INSTANCE || lastPK.getDataType().isArrayType()) {
                    throw new SQLExceptionInfo.Builder(SQLExceptionCode.VARBINARY_LAST_PK)
                    .setColumnName(lastPK.getName().getString()).build().buildException();
                }
                // Disallow adding columns if last column is fixed width and nullable.
                if (lastPK.isNullable() && lastPK.getDataType().isFixedWidth()) {
                    throw new SQLExceptionInfo.Builder(SQLExceptionCode.NULLABLE_FIXED_WIDTH_LAST_PK)
                    .setColumnName(lastPK.getName().getString()).build().buildException();
                }

                Boolean isImmutableRows = null;
                if (isImmutableRowsProp != null) {
                    if (isImmutableRowsProp.booleanValue() != table.isImmutableRows()) {
                        isImmutableRows = isImmutableRowsProp;
                    }
                }
                Boolean multiTenant = null;
                if (multiTenantProp != null) {
                    if (multiTenantProp.booleanValue() != table.isMultiTenant()) {
                        multiTenant = multiTenantProp;
                    }
                }
                Boolean disableWAL = null;
                if (disableWALProp != null) {
                    if (disableWALProp.booleanValue() != table.isWALDisabled()) {
                        disableWAL = disableWALProp;
                    }
                }
                Boolean storeNulls = null;
                if (storeNullsProp != null) {
                    if (storeNullsProp.booleanValue() != table.getStoreNulls()) {
                        storeNulls = storeNullsProp;
                    }
                }

                int numPkColumnsAdded = 0;
                PreparedStatement colUpsert = connection.prepareStatement(INSERT_COLUMN);

                List<PColumn> columns = Lists.newArrayListWithExpectedSize(columnDefs.size());
                Set<String> colFamiliesForPColumnsToBeAdded = new LinkedHashSet<>();
                HashSet<String> existingColumnFamilies = existingColumnFamilies(table);
                if (columnDefs.size() > 0 ) {
                    short nextKeySeq = SchemaUtil.getMaxKeySeq(table);
                    for( ColumnDef colDef : columnDefs) {
                        if (colDef != null && !colDef.isNull()) {
                            if(colDef.isPK()) {
                                throw new SQLExceptionInfo.Builder(SQLExceptionCode.NOT_NULLABLE_COLUMN_IN_ROW_KEY)
                                .setColumnName(colDef.getColumnDefName().getColumnName()).build().buildException();
                            } else {
                                throw new SQLExceptionInfo.Builder(SQLExceptionCode.CANNOT_ADD_NOT_NULLABLE_COLUMN)
                                .setColumnName(colDef.getColumnDefName().getColumnName()).build().buildException();
                            }
                        }
                        throwIfAlteringViewPK(colDef, table);
                        PColumn column = newColumn(position++, colDef, PrimaryKeyConstraint.EMPTY, table.getDefaultFamilyName() == null ? null : table.getDefaultFamilyName().getString(), true);
                        columns.add(column);
                        String pkName = null;
                        Short keySeq = null;

                        // TODO: support setting properties on other families?
                        if (column.getFamilyName() == null) {
                            ++numPkColumnsAdded;
                            pkName = table.getPKName() == null ? null : table.getPKName().getString();
                            keySeq = ++nextKeySeq;
                        } else {
                            colFamiliesForPColumnsToBeAdded.add(column.getFamilyName().getString());
                        }
                        addColumnMutation(schemaName, tableName, column, colUpsert, null, pkName, keySeq, table.getBucketNum() != null);
                    }

                    // Add any new PK columns to end of index PK
                    if (numPkColumnsAdded>0) {
                    	// create PK column list that includes the newly created columns
                    	List<PColumn> pkColumns = Lists.newArrayListWithExpectedSize(table.getPKColumns().size()+numPkColumnsAdded);
                    	pkColumns.addAll(table.getPKColumns());
                    	for (int i=0; i<columnDefs.size(); ++i) {
                    		if (columnDefs.get(i).isPK()) {
                    			pkColumns.add(columns.get(i));
                    		}
                    	}
                    	int pkSlotPosition = table.getPKColumns().size()-1;
                        for (PTable index : table.getIndexes()) {
                            short nextIndexKeySeq = SchemaUtil.getMaxKeySeq(index);
                            int indexPosition = index.getColumns().size();
                            for (int i=0; i<columnDefs.size(); ++i) {
                            	ColumnDef colDef = columnDefs.get(i);
                                if (colDef.isPK()) {
                                    PDataType indexColDataType = IndexUtil.getIndexColumnDataType(colDef.isNull(), colDef.getDataType());
                                    ColumnName indexColName = ColumnName.caseSensitiveColumnName(IndexUtil.getIndexColumnName(null, colDef.getColumnDefName().getColumnName()));
                                    Expression expression = new RowKeyColumnExpression(columns.get(i), new RowKeyValueAccessor(pkColumns, ++pkSlotPosition));
                                    ColumnDef indexColDef = FACTORY.columnDef(indexColName, indexColDataType.getSqlTypeName(), colDef.isNull(), colDef.getMaxLength(), colDef.getScale(), true, colDef.getSortOrder(), expression.toString());
                                    PColumn indexColumn = newColumn(indexPosition++, indexColDef, PrimaryKeyConstraint.EMPTY, null, true);
                                    addColumnMutation(schemaName, index.getTableName().getString(), indexColumn, colUpsert, index.getParentTableName().getString(), index.getPKName() == null ? null : index.getPKName().getString(), ++nextIndexKeySeq, index.getBucketNum() != null);
                                }
                            }
                        }
                    }

                    tableMetaData.addAll(connection.getMutationState().toMutations().next().getSecond());
                    connection.rollback();
                } else {
                    // Check that HBase configured properly for mutable secondary indexing
                    // if we're changing from an immutable table to a mutable table and we
                    // have existing indexes.
                    if (Boolean.FALSE.equals(isImmutableRows) && !table.getIndexes().isEmpty()) {
                        int hbaseVersion = connection.getQueryServices().getLowestClusterHBaseVersion();
                        if (hbaseVersion < PhoenixDatabaseMetaData.MUTABLE_SI_VERSION_THRESHOLD) {
                            throw new SQLExceptionInfo.Builder(SQLExceptionCode.NO_MUTABLE_INDEXES).setSchemaName(schemaName).setTableName(tableName).build().buildException();
                        }
                        if (connection.getQueryServices().hasInvalidIndexConfiguration()) {
                            throw new SQLExceptionInfo.Builder(SQLExceptionCode.INVALID_MUTABLE_INDEX_CONFIG).setSchemaName(schemaName).setTableName(tableName).build().buildException();
                        }
                    }
                    if (Boolean.TRUE.equals(multiTenant)) {
                        throwIfInsufficientColumns(schemaName, tableName, table.getPKColumns(), table.getBucketNum()!=null, multiTenant);
                    }
                }

                if (numPkColumnsAdded>0 && !table.getIndexes().isEmpty()) {
                    for (PTable index : table.getIndexes()) {
                        incrementTableSeqNum(index, index.getType(), 1);
                    }
                    tableMetaData.addAll(connection.getMutationState().toMutations().next().getSecond());
                    connection.rollback();
                }
                long seqNum = incrementTableSeqNum(table, statement.getTableType(), 1,
                        isImmutableRows, disableWAL, multiTenant, storeNulls);

                tableMetaData.addAll(connection.getMutationState().toMutations().next().getSecond());
                connection.rollback();
                // Force the table header row to be first
                Collections.reverse(tableMetaData);

                byte[] family = colFamiliesForPColumnsToBeAdded.size() > 0 ? colFamiliesForPColumnsToBeAdded.iterator().next().getBytes() : null;

                // Figure out if the empty column family is changing as a result of adding the new column
                byte[] emptyCF = null;
                byte[] projectCF = null;
                if (table.getType() != PTableType.VIEW && family != null) {
                    if (table.getColumnFamilies().isEmpty()) {
                        emptyCF = family;
                    } else {
                        try {
                            table.getColumnFamily(family);
                        } catch (ColumnFamilyNotFoundException e) {
                            projectCF = family;
                            emptyCF = SchemaUtil.getEmptyColumnFamily(table);
                        }
                    }
                }

                Map<String, Map<String, Object>> allFamiliesProps = new HashMap<>(existingColumnFamilies.size() + stmtFamiliesPropsMap.size());
                commonFamilyProps = Collections.unmodifiableMap(commonFamilyProps);
                if (columnDefs.size() == 0) {
                	// Add the common family props to all existing column families
                	for (String existingColFamily : existingColumnFamilies) {
                		Map<String, Object> m = new HashMap<String, Object>(commonFamilyProps.size());
                		m.putAll(commonFamilyProps);
                		allFamiliesProps.put(existingColFamily, m);
                	}
                } else {
                	// Add the common family props to the column families of the columns being added
                	for (String colFamily : colFamiliesForPColumnsToBeAdded) {
                		Map<String, Object> m = new HashMap<String, Object>(commonFamilyProps.size());
                		m.putAll(commonFamilyProps);
                		allFamiliesProps.put(colFamily, m);
                	}
                }

                if (table.getColumnFamilies().isEmpty() && columnDefs.size() == 0 && !commonFamilyProps.isEmpty()) {
                	allFamiliesProps.put(Bytes.toString(table.getDefaultFamilyName() == null ? QueryConstants.DEFAULT_COLUMN_FAMILY_BYTES : table.getDefaultFamilyName().getBytes() ), commonFamilyProps);
                }

                // Now go through the column family properties specified in the statement
                // and merge them with the common family properties.
                for (String f : stmtFamiliesPropsMap.keySet()) {
                    if (allFamiliesProps.get(f) != null) {
                        Map<String, Object> props = allFamiliesProps.get(f);
                        Map<String, Object> stmtProps = stmtFamiliesPropsMap.get(f);
                        props.putAll(stmtProps);
                    } else {
                    	if (columnDefs.size() == 0) {
                    		throw new ColumnFamilyNotFoundException(f);
                    	} else {
                    		if (!existingColumnFamilies.contains(f)) {
                    			throw new ColumnFamilyNotFoundException(f);
                    		} else {
                    			// If the family already exists then an attempt was made to
                        		// add property for a column family that doesn't have a column
                        		// being added in the statement.
                    			throw new SQLExceptionInfo.Builder(SQLExceptionCode.CANNOT_SET_PROPERTY_FOR_COLUMN_NOT_ADDED).build()
                                .buildException();
                    		}
                    	}
                    }
                }

                // Views are not allowed to have any of these properties.
                if (table.getType() == PTableType.VIEW && (!stmtFamiliesPropsMap.isEmpty() || !commonFamilyProps.isEmpty() || !tableProps.isEmpty())) {
                    throw new SQLExceptionInfo.Builder(SQLExceptionCode.VIEW_WITH_PROPERTIES).build()
                    .buildException();
                }

                HTableDescriptor newTableDesc = null;
                if (!tableProps.isEmpty()) {
                	newTableDesc = modifyTableProps(tableName, table, tableProps);
                }

                if (columnDefs.size() > 0) {
                	// Make sure that all the CFs of the table have the same TTL as the empty CF.
                	setTTLToEmptyCFTTL(allFamiliesProps, table, newTableDesc);
                }

                List<Pair<byte[], Map<String, Object>>> families = new ArrayList<>(allFamiliesProps.size());
                for (Entry<String, Map<String, Object>> entry : allFamiliesProps.entrySet()) {
                    byte[] cf = entry.getKey().getBytes();
                    Map<String, Object> props = entry.getValue();
                    if (!props.isEmpty()) {
                        families.add(new Pair<>(cf, props));
                    }
                }

                MetaDataMutationResult result = connection.getQueryServices().addColumn(tableMetaData, families, table);
                try {
                    MutationCode code = processMutationResult(schemaName, tableName, result);
                    if (code == MutationCode.COLUMN_ALREADY_EXISTS) {
                        connection.addTable(result.getTable());
                        if (!statement.ifNotExists()) {
                            throw new ColumnAlreadyExistsException(schemaName, tableName, SchemaUtil.findExistingColumn(result.getTable(), columns));
                        }
                        return new MutationState(0,connection);
                    }

                    // Only update client side cache if we aren't adding a PK column to a table with indexes.
                    // We could update the cache manually then too, it'd just be a pain.
                    if (numPkColumnsAdded==0 || table.getIndexes().isEmpty()) {
                        connection.addColumn(tenantId, SchemaUtil.getTableName(schemaName, tableName), columns, result.getMutationTime(), seqNum, isImmutableRows == null ? table.isImmutableRows() : isImmutableRows);
                    }
                    // Delete rows in view index if we haven't dropped it already
                    // We only need to do this if the multiTenant transitioned to false
                    if (table.getType() == PTableType.TABLE
                            && Boolean.FALSE.equals(multiTenant)
                            && MetaDataUtil.hasViewIndexTable(connection, table.getPhysicalName())) {
                        connection.setAutoCommit(true);
                        MetaDataUtil.deleteViewIndexSequences(connection, table.getPhysicalName());
                        // If we're not dropping metadata, then make sure no rows are left in
                        // our view index physical table.
                        // TODO: remove this, as the DROP INDEX commands run when the DROP VIEW
                        // commands are run would remove all rows already.
                        if (!connection.getQueryServices().getProps().getBoolean(DROP_METADATA_ATTRIB, DEFAULT_DROP_METADATA)) {
                            Long scn = connection.getSCN();
                            long ts = (scn == null ? result.getMutationTime() : scn);
                            String viewIndexSchemaName = MetaDataUtil.getViewIndexSchemaName(schemaName);
                            String viewIndexTableName = MetaDataUtil.getViewIndexTableName(tableName);
                            PTable viewIndexTable = new PTableImpl(null, viewIndexSchemaName, viewIndexTableName, ts,
                                    table.getColumnFamilies());
                            List<TableRef> tableRefs = Collections.singletonList(new TableRef(null, viewIndexTable, ts, false));
                            MutationPlan plan = new PostDDLCompiler(connection).compile(tableRefs, null, null,
                                    Collections.<PColumn> emptyList(), ts);
                            connection.getQueryServices().updateData(plan);
                        }
                    }
                    if (emptyCF != null) {
                        Long scn = connection.getSCN();
                        connection.setAutoCommit(true);
                        // Delete everything in the column. You'll still be able to do queries at earlier timestamps
                        long ts = (scn == null ? result.getMutationTime() : scn);
                        MutationPlan plan = new PostDDLCompiler(connection).compile(Collections.singletonList(new TableRef(null, table, ts, false)), emptyCF, projectCF, null, ts);
                        return connection.getQueryServices().updateData(plan);
                    }
                    return new MutationState(0,connection);
                } catch (ConcurrentTableMutationException e) {
                    if (retried) {
                        throw e;
                    }
                    if (logger.isDebugEnabled()) {
                        logger.debug(LogUtil.addCustomAnnotations("Caught ConcurrentTableMutationException for table " + SchemaUtil.getTableName(schemaName, tableName) + ". Will try again...", connection));
                    }
                    retried = true;
                }
            }
        } finally {
            connection.setAutoCommit(wasAutoCommit);
        }
    }

   private void setTTLToEmptyCFTTL(Map<String, Map<String, Object>> familyProps, PTable table,
		   HTableDescriptor newTableDesc) throws SQLException {
	   if (!familyProps.isEmpty()) {
		   int emptyCFTTL = getTTLForEmptyCf(SchemaUtil.getEmptyColumnFamily(table), table.getPhysicalName().getBytes(), newTableDesc);
		   for (String family : familyProps.keySet()) {
			   Map<String, Object> props = familyProps.get(family) != null ? familyProps.get(family) : new HashMap<String, Object>();
			   props.put(TTL, emptyCFTTL);
		   }
	   }
   }

    private HTableDescriptor modifyTableProps(String tableName, PTable table, Map<String, Object> tableProps) throws SQLException {
    	byte[] tableNameBytes = Bytes.toBytes(tableName);
    	ConnectionQueryServices services = connection.getQueryServices();
    	HTableDescriptor existingTableDescriptor = services.getTableDescriptor(tableNameBytes);
    	HTableDescriptor newTableDescriptor = new HTableDescriptor(existingTableDescriptor);
    	// add all the table properties to the existing table descriptor
    	for (Entry<String, Object> entry : tableProps.entrySet()) {
    		newTableDescriptor.setValue(entry.getKey(), entry.getValue() != null ? entry.getValue().toString() : null);
    	}
    	SQLException sqlE = null;
    	try {
    		services.modifyTable(tableNameBytes, newTableDescriptor);
    		return newTableDescriptor;
    	} catch (IOException e) {
    		sqlE = ServerUtil.parseServerException(e);
    		return null;
    	} catch (InterruptedException e) {
    		// restore the interrupt status
    		Thread.currentThread().interrupt();
    		sqlE = new SQLExceptionInfo.Builder(SQLExceptionCode.INTERRUPTED_EXCEPTION).setRootCause(e).build().buildException();
    		return null;
    	} catch (TimeoutException e) {
    		sqlE = new SQLExceptionInfo.Builder(SQLExceptionCode.OPERATION_TIMED_OUT).setRootCause(e.getCause() != null ? e.getCause() : e).build().buildException();
    		return null;
    	} finally {
    		if (sqlE != null) {
    			throw sqlE;
    		}
    	}
    }

    private String dropColumnMutations(PTable table, List<PColumn> columnsToDrop, List<Mutation> tableMetaData) throws SQLException {
        String tenantId = connection.getTenantId() == null ? "" : connection.getTenantId().getString();
        String schemaName = table.getSchemaName().getString();
        String tableName = table.getTableName().getString();
        String familyName = null;
        /*
         * Generate a fully qualified RVC with an IN clause, since that's what our optimizer can
         * handle currently. If/when the optimizer handles (A and ((B AND C) OR (D AND E))) we
         * can factor out the tenant ID, schema name, and table name columns
         */
        StringBuilder buf = new StringBuilder("DELETE FROM " + SYSTEM_CATALOG_SCHEMA + ".\"" + SYSTEM_CATALOG_TABLE + "\" WHERE ");
        buf.append("(" +
                TENANT_ID + "," + TABLE_SCHEM + "," + TABLE_NAME + "," +
                COLUMN_NAME + ", " + COLUMN_FAMILY + ") IN (");
        for(PColumn columnToDrop : columnsToDrop) {
            buf.append("('" + tenantId + "'");
            buf.append(",'" + schemaName + "'");
            buf.append(",'" + tableName + "'");
            buf.append(",'" + columnToDrop.getName().getString() + "'");
            buf.append(",'" + (columnToDrop.getFamilyName() == null ? "" : columnToDrop.getFamilyName().getString()) + "'),");
        }
        buf.setCharAt(buf.length()-1, ')');

        connection.createStatement().execute(buf.toString());

        Collections.sort(columnsToDrop,new Comparator<PColumn> () {
            @Override
            public int compare(PColumn left, PColumn right) {
               return Ints.compare(left.getPosition(), right.getPosition());
            }
        });

        boolean isSalted = table.getBucketNum() != null;
        int columnsToDropIndex = 0;
        PreparedStatement colUpdate = connection.prepareStatement(UPDATE_COLUMN_POSITION);
        colUpdate.setString(1, tenantId);
        colUpdate.setString(2, schemaName);
        colUpdate.setString(3, tableName);
        for (int i = columnsToDrop.get(columnsToDropIndex).getPosition() + 1; i < table.getColumns().size(); i++) {
            PColumn column = table.getColumns().get(i);
            if(columnsToDrop.contains(column)) {
                columnsToDropIndex++;
                continue;
            }
            colUpdate.setString(4, column.getName().getString());
            colUpdate.setString(5, column.getFamilyName() == null ? null : column.getFamilyName().getString());
            // Adjust position to not include the salt column
            colUpdate.setInt(6, column.getPosition() - columnsToDropIndex - (isSalted ? 1 : 0));
            colUpdate.execute();
        }
       return familyName;
    }

    /**
     * Calculate what the new column family will be after the column is dropped, returning null
     * if unchanged.
     * @param table table containing column to drop
     * @param columnToDrop column being dropped
     * @return the new column family or null if unchanged.
     */
    private static byte[] getNewEmptyColumnFamilyOrNull (PTable table, PColumn columnToDrop) {
        if (table.getType() != PTableType.VIEW && !SchemaUtil.isPKColumn(columnToDrop) && table.getColumnFamilies().get(0).getName().equals(columnToDrop.getFamilyName()) && table.getColumnFamilies().get(0).getColumns().size() == 1) {
            return SchemaUtil.getEmptyColumnFamily(table.getDefaultFamilyName(), table.getColumnFamilies().subList(1, table.getColumnFamilies().size()));
        }
        // If unchanged, return null
        return null;
    }

    public MutationState dropColumn(DropColumnStatement statement) throws SQLException {
        connection.rollback();
        boolean wasAutoCommit = connection.getAutoCommit();
        try {
            connection.setAutoCommit(false);
            PName tenantId = connection.getTenantId();
            TableName tableNameNode = statement.getTable().getName();
            String schemaName = tableNameNode.getSchemaName();
            String tableName = tableNameNode.getTableName();
            String fullTableName = SchemaUtil.getTableName(schemaName, tableName);
            boolean retried = false;
            while (true) {
                final ColumnResolver resolver = FromCompiler.getResolver(statement, connection);
                PTable table = resolver.getTables().get(0).getTable();
                List<ColumnName> columnRefs = statement.getColumnRefs();
                if(columnRefs == null) {
                    columnRefs = Lists.newArrayListWithCapacity(0);
                }
                TableRef tableRef = null;
                List<ColumnRef> columnsToDrop = Lists.newArrayListWithExpectedSize(columnRefs.size() + table.getIndexes().size());
                List<TableRef> indexesToDrop = Lists.newArrayListWithExpectedSize(table.getIndexes().size());
                List<Mutation> tableMetaData = Lists.newArrayListWithExpectedSize((table.getIndexes().size() + 1) * (1 + table.getColumns().size() - columnRefs.size()));
                List<PColumn>  tableColumnsToDrop = Lists.newArrayListWithExpectedSize(columnRefs.size());

                for(ColumnName column : columnRefs) {
                    ColumnRef columnRef = null;
                    try {
                        columnRef = resolver.resolveColumn(null, column.getFamilyName(), column.getColumnName());
                    } catch (ColumnNotFoundException e) {
                        if (statement.ifExists()) {
                            return new MutationState(0,connection);
                        }
                        throw e;
                    }
                    tableRef = columnRef.getTableRef();
                    PColumn columnToDrop = columnRef.getColumn();
                    tableColumnsToDrop.add(columnToDrop);
                    if (SchemaUtil.isPKColumn(columnToDrop)) {
                        throw new SQLExceptionInfo.Builder(SQLExceptionCode.CANNOT_DROP_PK)
                            .setColumnName(columnToDrop.getName().getString()).build().buildException();
                    }
                    columnsToDrop.add(new ColumnRef(tableRef, columnToDrop.getPosition()));
                }

                dropColumnMutations(table, tableColumnsToDrop, tableMetaData);
                for (PTable index : table.getIndexes()) {
                    List<PColumn> indexColumnsToDrop = Lists.newArrayListWithExpectedSize(columnRefs.size());
                    for(PColumn columnToDrop : tableColumnsToDrop) {
                        String indexColumnName = IndexUtil.getIndexColumnName(columnToDrop);
                        try {
                            PColumn indexColumn = index.getColumn(indexColumnName);
                            if (SchemaUtil.isPKColumn(indexColumn)) {
                                indexesToDrop.add(new TableRef(index));
                            } else {
                                indexColumnsToDrop.add(indexColumn);
                                columnsToDrop.add(new ColumnRef(tableRef, columnToDrop.getPosition()));
                            }
                        } catch (ColumnNotFoundException e) {
                        }
                    }
                    if(!indexColumnsToDrop.isEmpty()) {
                        incrementTableSeqNum(index, index.getType(), -1);
                        dropColumnMutations(index, indexColumnsToDrop, tableMetaData);
                    }

                }
                tableMetaData.addAll(connection.getMutationState().toMutations().next().getSecond());
                connection.rollback();

                long seqNum = incrementTableSeqNum(table, statement.getTableType(), -1);
                tableMetaData.addAll(connection.getMutationState().toMutations().next().getSecond());
                connection.rollback();
                // Force table header to be first in list
                Collections.reverse(tableMetaData);

                /*
                 * Ensure our "empty column family to be" exists. Somewhat of an edge case, but can occur if we drop the last column
                 * in a column family that was the empty column family. In that case, we have to pick another one. If there are no other
                 * ones, then we need to create our default empty column family. Note that this may no longer be necessary once we
                 * support declaring what the empty column family is on a table, as:
                 * - If you declare it, we'd just ensure it's created at DDL time and never switch what it is unless you change it
                 * - If you don't declare it, we can just continue to use the old empty column family in this case, dynamically updating
                 *    the empty column family name on the PTable.
                 */
                for (ColumnRef columnRefToDrop : columnsToDrop) {
                    PTable tableContainingColumnToDrop = columnRefToDrop.getTable();
                    byte[] emptyCF = getNewEmptyColumnFamilyOrNull(tableContainingColumnToDrop, columnRefToDrop.getColumn());
                    if (emptyCF != null) {
                        try {
                            tableContainingColumnToDrop.getColumnFamily(emptyCF);
                        } catch (ColumnFamilyNotFoundException e) {
                            // Only if it's not already a column family do we need to ensure it's created
                            List<Pair<byte[],Map<String,Object>>> family = Lists.newArrayListWithExpectedSize(1);
                            family.add(new Pair<byte[],Map<String,Object>>(emptyCF,Collections.<String,Object>emptyMap()));
                            // Just use a Put without any key values as the Mutation, as addColumn will treat this specially
                            // TODO: pass through schema name and table name instead to these methods as it's cleaner
                            byte[] tenantIdBytes = connection.getTenantId() == null ? null : connection.getTenantId().getBytes();
                            if (tenantIdBytes == null) tenantIdBytes = ByteUtil.EMPTY_BYTE_ARRAY;
                            connection.getQueryServices().addColumn(
                                    Collections.<Mutation>singletonList(new Put(SchemaUtil.getTableKey
                                            (tenantIdBytes, tableContainingColumnToDrop.getSchemaName().getBytes(),
                                            tableContainingColumnToDrop.getTableName().getBytes()))),
                                    family,tableContainingColumnToDrop);
                        }
                    }
                }
                MetaDataMutationResult result = connection.getQueryServices().dropColumn(tableMetaData, statement.getTableType());
                try {
                    MutationCode code = processMutationResult(schemaName, tableName, result);
                    if (code == MutationCode.COLUMN_NOT_FOUND) {
                        connection.addTable(result.getTable());
                        if (!statement.ifExists()) {
                            throw new ColumnNotFoundException(schemaName, tableName, Bytes.toString(result.getFamilyName()), Bytes.toString(result.getColumnName()));
                        }
                        return new MutationState(0, connection);
                    }
                    // If we've done any index metadata updates, don't bother trying to update
                    // client-side cache as it would be too painful. Just let it pull it over from
                    // the server when needed.
                    if (tableColumnsToDrop.size() > 0 && indexesToDrop.isEmpty()) {
                        connection.removeColumn(tenantId, SchemaUtil.getTableName(schemaName, tableName) , tableColumnsToDrop, result.getMutationTime(), seqNum);
                    }
                    // If we have a VIEW, then only delete the metadata, and leave the table data alone
                    if (table.getType() != PTableType.VIEW) {
                        MutationState state = null;
                        connection.setAutoCommit(true);
                        Long scn = connection.getSCN();
                        // Delete everything in the column. You'll still be able to do queries at earlier timestamps
                        long ts = (scn == null ? result.getMutationTime() : scn);
                        PostDDLCompiler compiler = new PostDDLCompiler(connection);
                        boolean dropMetaData = connection.getQueryServices().getProps().getBoolean(DROP_METADATA_ATTRIB, DEFAULT_DROP_METADATA);
                        if(!dropMetaData){
                            // Drop any index tables that had the dropped column in the PK
                            connection.getQueryServices().updateData(compiler.compile(indexesToDrop, null, null, Collections.<PColumn>emptyList(), ts));
                        }
                        // Update empty key value column if necessary
                        for (ColumnRef droppedColumnRef : columnsToDrop) {
                            // Painful, but we need a TableRef with a pre-set timestamp to prevent attempts
                            // to get any updates from the region server.
                            // TODO: move this into PostDDLCompiler
                            // TODO: consider filtering mutable indexes here, but then the issue is that
                            // we'd need to force an update of the data row empty key value if a mutable
                            // secondary index is changing its empty key value family.
                            droppedColumnRef = droppedColumnRef.cloneAtTimestamp(ts);
                            TableRef droppedColumnTableRef = droppedColumnRef.getTableRef();
                            PColumn droppedColumn = droppedColumnRef.getColumn();
                            MutationPlan plan = compiler.compile(
                                    Collections.singletonList(droppedColumnTableRef),
                                    getNewEmptyColumnFamilyOrNull(droppedColumnTableRef.getTable(), droppedColumn),
                                    null,
                                    Collections.singletonList(droppedColumn),
                                    ts);
                            state = connection.getQueryServices().updateData(plan);
                        }
                        // Return the last MutationState
                        return state;
                    }
                    return new MutationState(0, connection);
                } catch (ConcurrentTableMutationException e) {
                    if (retried) {
                        throw e;
                    }
                    table = connection.getMetaDataCache().getTable(new PTableKey(tenantId, fullTableName));
                    retried = true;
                }
            }
        } finally {
            connection.setAutoCommit(wasAutoCommit);
        }
    }

    public MutationState alterIndex(AlterIndexStatement statement) throws SQLException {
        connection.rollback();
        boolean wasAutoCommit = connection.getAutoCommit();
        try {
            String dataTableName = statement.getTableName();
            String schemaName = statement.getTable().getName().getSchemaName();
            String indexName = statement.getTable().getName().getTableName();
            PIndexState newIndexState = statement.getIndexState();
            if (newIndexState == PIndexState.REBUILD) {
                newIndexState = PIndexState.BUILDING;
            }
            connection.setAutoCommit(false);
            // Confirm index table is valid and up-to-date
            TableRef indexRef = FromCompiler.getResolver(statement, connection).getTables().get(0);
            PreparedStatement tableUpsert = null;
            try {
                if(newIndexState == PIndexState.ACTIVE){
                    tableUpsert = connection.prepareStatement(UPDATE_INDEX_STATE_TO_ACTIVE);
                } else {
                    tableUpsert = connection.prepareStatement(UPDATE_INDEX_STATE);
                }
                tableUpsert.setString(1, connection.getTenantId() == null ? null : connection.getTenantId().getString());
                tableUpsert.setString(2, schemaName);
                tableUpsert.setString(3, indexName);
                tableUpsert.setString(4, newIndexState.getSerializedValue());
                if(newIndexState == PIndexState.ACTIVE){
                    tableUpsert.setLong(5, 0);
                }
                tableUpsert.execute();
            } finally {
                if(tableUpsert != null) {
                    tableUpsert.close();
                }
            }
            List<Mutation> tableMetadata = connection.getMutationState().toMutations().next().getSecond();
            connection.rollback();

            MetaDataMutationResult result = connection.getQueryServices().updateIndexState(tableMetadata, dataTableName);
            MutationCode code = result.getMutationCode();
            if (code == MutationCode.TABLE_NOT_FOUND) {
                throw new TableNotFoundException(schemaName,indexName);
            }
            if (code == MutationCode.UNALLOWED_TABLE_MUTATION) {
                throw new SQLExceptionInfo.Builder(SQLExceptionCode.INVALID_INDEX_STATE_TRANSITION)
                .setMessage(" currentState=" + indexRef.getTable().getIndexState() + ". requestedState=" + newIndexState )
                .setSchemaName(schemaName).setTableName(indexName).build().buildException();
            }
            if (code == MutationCode.TABLE_ALREADY_EXISTS) {
                if (result.getTable() != null) { // To accommodate connection-less update of index state
                    connection.addTable(result.getTable());
                }
            }
            if (newIndexState == PIndexState.BUILDING) {
                PTable index = indexRef.getTable();
                // First delete any existing rows of the index
                Long scn = connection.getSCN();
                long ts = scn == null ? HConstants.LATEST_TIMESTAMP : scn;
                MutationPlan plan = new PostDDLCompiler(connection).compile(Collections.singletonList(indexRef), null, null, Collections.<PColumn>emptyList(), ts);
                connection.getQueryServices().updateData(plan);
                NamedTableNode dataTableNode = NamedTableNode.create(null, TableName.create(schemaName, dataTableName), Collections.<ColumnDef>emptyList());
                // Next rebuild the index
                connection.setAutoCommit(true);
                if (connection.getSCN() != null) {
                    return buildIndexAtTimeStamp(index, dataTableNode);
                }
                TableRef dataTableRef = FromCompiler.getResolver(dataTableNode, connection).getTables().get(0);
                return buildIndex(index, dataTableRef);
            }
            return new MutationState(1, connection);
        } catch (TableNotFoundException e) {
            if (!statement.ifExists()) {
                throw e;
            }
            return new MutationState(0, connection);
        } finally {
            connection.setAutoCommit(wasAutoCommit);
        }
    }

    private void throwIfAlteringViewPK(ColumnDef col, PTable table) throws SQLException {
        if (col != null && col.isPK() && table.getType() == PTableType.VIEW) {
            throw new SQLExceptionInfo.Builder(SQLExceptionCode.CANNOT_MODIFY_VIEW_PK)
            .setSchemaName(table.getSchemaName().getString())
            .setTableName(table.getTableName().getString())
            .setColumnName(col.getColumnDefName().getColumnName())
            .build().buildException();
        }
    }

    public PTableStats getTableStats(PTable table) throws SQLException {
        /*
         *  The shared view index case is tricky, because we don't have
         *  table meta data for it, only an HBase table. We do have stats,
         *  though, so we'll query them directly here and cache them so
         *  we don't keep querying for them.
         */
        boolean isSharedIndex = table.getViewIndexId() != null;
        if (isSharedIndex) {
            return connection.getQueryServices().getTableStats(table.getPhysicalName().getBytes(), getClientTimeStamp());
        }
        boolean isView = table.getType() == PTableType.VIEW;
        String physicalName = table.getPhysicalName().getString();
        if (isView && table.getViewType() != ViewType.MAPPED) {
            try {
                return connection.getMetaDataCache().getTable(new PTableKey(null, physicalName)).getTableStats();
            } catch (TableNotFoundException e) {
                // Possible when the table timestamp == current timestamp - 1.
                // This would be most likely during the initial index build of a view index
                // where we're doing an upsert select from the tenant specific table.
                // TODO: would we want to always load the physical table in updateCache in
                // this case too, as we might not update the view with all of it's indexes?
                String physicalSchemaName = SchemaUtil.getSchemaNameFromFullName(physicalName);
                String physicalTableName = SchemaUtil.getTableNameFromFullName(physicalName);
                MetaDataMutationResult result = updateCache(null, physicalSchemaName, physicalTableName, false);
                if (result.getTable() == null) {
                    throw new TableNotFoundException(physicalSchemaName, physicalTableName);
                }
                return result.getTable().getTableStats();
            }
        }
        return table.getTableStats();
    }

    private boolean isHColumnProperty(String propName) {
    	return defaultColDescriptor.getValue(propName) != null;
    }

    private boolean isHTableProperty(String propName) {
    	return !isHColumnProperty(propName) && !TableProperty.isPhoenixTableProperty(propName);
    }

    private HashSet<String> existingColumnFamilies(PTable table) {
    	List<PColumnFamily> cfs = table.getColumnFamilies();
    	HashSet<String> cfNames = new HashSet<>(cfs.size());
    	for (PColumnFamily cf : table.getColumnFamilies()) {
    		cfNames.add(cf.getName().getString());
    	}
    	return cfNames;
    }

    private int getTTLForEmptyCf(byte[] emptyCf, byte[] tableNameBytes, HTableDescriptor tableDescriptor) throws SQLException {
    	if (tableDescriptor == null) {
    		tableDescriptor = connection.getQueryServices().getTableDescriptor(tableNameBytes);
    	}
    	HColumnDescriptor[] colDescriptors = tableDescriptor.getColumnFamilies();
    	for (HColumnDescriptor colDesc : colDescriptors) {
    		if (Bytes.equals(emptyCf, colDesc.getName())) {
    			return colDesc.getTimeToLive();
    		}
    	}
    	throw new IllegalArgumentException("No match for empty column family found");
    }

}<|MERGE_RESOLUTION|>--- conflicted
+++ resolved
@@ -914,13 +914,8 @@
     public MutationState createIndex(CreateIndexStatement statement, byte[][] splits) throws SQLException {
         IndexKeyConstraint ik = statement.getIndexConstraint();
         TableName indexTableName = statement.getIndexTableName();
-<<<<<<< HEAD
         
         List<Pair<ParseNode, SortOrder>> indexParseNodeAndSortOrderList = ik.getParseNodeAndSortOrderList();
-=======
-
-        List<Pair<ColumnName, SortOrder>> indexedPkColumns = pk.getColumnNames();
->>>>>>> c5edd3a7
         List<ColumnName> includedColumns = statement.getIncludeColumns();
         TableRef tableRef = null;
         PTable table = null;
@@ -956,13 +951,8 @@
                     unusedPkColumns = new LinkedHashSet<PColumn>(dataTable.getPKColumns());
                 }
                 List<Pair<ColumnName, SortOrder>> allPkColumns = Lists.newArrayListWithExpectedSize(unusedPkColumns.size());
-<<<<<<< HEAD
                 List<ColumnDef> columnDefs = Lists.newArrayListWithExpectedSize(includedColumns.size() + indexParseNodeAndSortOrderList.size());
                 
-=======
-                List<ColumnDef> columnDefs = Lists.newArrayListWithExpectedSize(includedColumns.size() + indexedPkColumns.size());
-
->>>>>>> c5edd3a7
                 if (dataTable.isMultiTenant()) {
                     // Add tenant ID column as first column in index
                     PColumn col = dataTable.getPKColumns().get(posOffset);
@@ -1033,13 +1023,8 @@
                         }
                     }
                 }
-<<<<<<< HEAD
                 PrimaryKeyConstraint pk = FACTORY.primaryKey(null, allPkColumns);
                 
-=======
-                pk = FACTORY.primaryKey(null, allPkColumns);
-
->>>>>>> c5edd3a7
                 // Last all the included columns (minus any PK columns)
                 for (ColumnName colName : includedColumns) {
                     PColumn col = resolver.resolveColumn(null, colName.getFamilyName(), colName.getColumnName()).getColumn();
