/*
 * Licensed to the Apache Software Foundation (ASF) under one
 * or more contributor license agreements.  See the NOTICE file
 * distributed with this work for additional information
 * regarding copyright ownership.  The ASF licenses this file
 * to you under the Apache License, Version 2.0 (the
 * "License"); you may not use this file except in compliance
 * with the License.  You may obtain a copy of the License at
 *
 * http://www.apache.org/licenses/LICENSE-2.0
 *
 * Unless required by applicable law or agreed to in writing, software
 * distributed under the License is distributed on an "AS IS" BASIS,
 * WITHOUT WARRANTIES OR CONDITIONS OF ANY KIND, either express or implied.
 * See the License for the specific language governing permissions and
 * limitations under the License.
 */
package org.apache.phoenix.schema;

import static com.google.common.collect.Lists.newArrayListWithExpectedSize;
import static com.google.common.collect.Sets.newLinkedHashSet;
import static com.google.common.collect.Sets.newLinkedHashSetWithExpectedSize;
import static org.apache.hadoop.hbase.HColumnDescriptor.TTL;
import static org.apache.phoenix.exception.SQLExceptionCode.INSUFFICIENT_MULTI_TENANT_COLUMNS;
import static org.apache.phoenix.jdbc.PhoenixDatabaseMetaData.ARG_POSITION;
import static org.apache.phoenix.jdbc.PhoenixDatabaseMetaData.ARRAY_SIZE;
import static org.apache.phoenix.jdbc.PhoenixDatabaseMetaData.BASE_COLUMN_COUNT;
import static org.apache.phoenix.jdbc.PhoenixDatabaseMetaData.CLASS_NAME;
import static org.apache.phoenix.jdbc.PhoenixDatabaseMetaData.COLUMN_COUNT;
import static org.apache.phoenix.jdbc.PhoenixDatabaseMetaData.COLUMN_DEF;
import static org.apache.phoenix.jdbc.PhoenixDatabaseMetaData.COLUMN_FAMILY;
import static org.apache.phoenix.jdbc.PhoenixDatabaseMetaData.COLUMN_NAME;
import static org.apache.phoenix.jdbc.PhoenixDatabaseMetaData.COLUMN_SIZE;
import static org.apache.phoenix.jdbc.PhoenixDatabaseMetaData.DATA_TABLE_NAME;
import static org.apache.phoenix.jdbc.PhoenixDatabaseMetaData.DATA_TYPE;
import static org.apache.phoenix.jdbc.PhoenixDatabaseMetaData.DECIMAL_DIGITS;
import static org.apache.phoenix.jdbc.PhoenixDatabaseMetaData.DEFAULT_COLUMN_FAMILY_NAME;
import static org.apache.phoenix.jdbc.PhoenixDatabaseMetaData.DEFAULT_VALUE;
import static org.apache.phoenix.jdbc.PhoenixDatabaseMetaData.DISABLE_WAL;
import static org.apache.phoenix.jdbc.PhoenixDatabaseMetaData.FUNCTION_NAME;
import static org.apache.phoenix.jdbc.PhoenixDatabaseMetaData.IMMUTABLE_ROWS;
import static org.apache.phoenix.jdbc.PhoenixDatabaseMetaData.INDEX_DISABLE_TIMESTAMP;
import static org.apache.phoenix.jdbc.PhoenixDatabaseMetaData.INDEX_STATE;
import static org.apache.phoenix.jdbc.PhoenixDatabaseMetaData.INDEX_TYPE;
import static org.apache.phoenix.jdbc.PhoenixDatabaseMetaData.IS_ARRAY;
import static org.apache.phoenix.jdbc.PhoenixDatabaseMetaData.IS_CONSTANT;
import static org.apache.phoenix.jdbc.PhoenixDatabaseMetaData.IS_ROW_TIMESTAMP;
import static org.apache.phoenix.jdbc.PhoenixDatabaseMetaData.IS_VIEW_REFERENCED;
import static org.apache.phoenix.jdbc.PhoenixDatabaseMetaData.JAR_PATH;
import static org.apache.phoenix.jdbc.PhoenixDatabaseMetaData.KEY_SEQ;
import static org.apache.phoenix.jdbc.PhoenixDatabaseMetaData.LAST_STATS_UPDATE_TIME;
import static org.apache.phoenix.jdbc.PhoenixDatabaseMetaData.LINK_TYPE;
import static org.apache.phoenix.jdbc.PhoenixDatabaseMetaData.MAX_VALUE;
import static org.apache.phoenix.jdbc.PhoenixDatabaseMetaData.MIN_VALUE;
import static org.apache.phoenix.jdbc.PhoenixDatabaseMetaData.MULTI_TENANT;
import static org.apache.phoenix.jdbc.PhoenixDatabaseMetaData.NULLABLE;
import static org.apache.phoenix.jdbc.PhoenixDatabaseMetaData.NUM_ARGS;
import static org.apache.phoenix.jdbc.PhoenixDatabaseMetaData.ORDINAL_POSITION;
import static org.apache.phoenix.jdbc.PhoenixDatabaseMetaData.PARENT_TENANT_ID;
import static org.apache.phoenix.jdbc.PhoenixDatabaseMetaData.PHYSICAL_NAME;
import static org.apache.phoenix.jdbc.PhoenixDatabaseMetaData.PK_NAME;
import static org.apache.phoenix.jdbc.PhoenixDatabaseMetaData.REGION_NAME;
import static org.apache.phoenix.jdbc.PhoenixDatabaseMetaData.RETURN_TYPE;
import static org.apache.phoenix.jdbc.PhoenixDatabaseMetaData.SALT_BUCKETS;
import static org.apache.phoenix.jdbc.PhoenixDatabaseMetaData.SORT_ORDER;
import static org.apache.phoenix.jdbc.PhoenixDatabaseMetaData.STORE_NULLS;
import static org.apache.phoenix.jdbc.PhoenixDatabaseMetaData.SYSTEM_CATALOG_SCHEMA;
import static org.apache.phoenix.jdbc.PhoenixDatabaseMetaData.SYSTEM_CATALOG_TABLE;
import static org.apache.phoenix.jdbc.PhoenixDatabaseMetaData.SYSTEM_FUNCTION_TABLE;
import static org.apache.phoenix.jdbc.PhoenixDatabaseMetaData.TABLE_NAME;
import static org.apache.phoenix.jdbc.PhoenixDatabaseMetaData.TABLE_SCHEM;
import static org.apache.phoenix.jdbc.PhoenixDatabaseMetaData.TABLE_SEQ_NUM;
import static org.apache.phoenix.jdbc.PhoenixDatabaseMetaData.TABLE_TYPE;
import static org.apache.phoenix.jdbc.PhoenixDatabaseMetaData.TENANT_ID;
import static org.apache.phoenix.jdbc.PhoenixDatabaseMetaData.TRANSACTIONAL;
import static org.apache.phoenix.jdbc.PhoenixDatabaseMetaData.TYPE;
import static org.apache.phoenix.jdbc.PhoenixDatabaseMetaData.VIEW_CONSTANT;
import static org.apache.phoenix.jdbc.PhoenixDatabaseMetaData.VIEW_INDEX_ID;
import static org.apache.phoenix.jdbc.PhoenixDatabaseMetaData.VIEW_STATEMENT;
import static org.apache.phoenix.jdbc.PhoenixDatabaseMetaData.VIEW_TYPE;
import static org.apache.phoenix.query.QueryConstants.BASE_TABLE_BASE_COLUMN_COUNT;
import static org.apache.phoenix.query.QueryServices.DROP_METADATA_ATTRIB;
import static org.apache.phoenix.query.QueryServicesOptions.DEFAULT_DROP_METADATA;
import static org.apache.phoenix.schema.PTable.ViewType.MAPPED;
import static org.apache.phoenix.schema.PTableType.TABLE;
import static org.apache.phoenix.schema.PTableType.VIEW;

import java.io.IOException;
import java.sql.Connection;
import java.sql.DriverManager;
import java.sql.PreparedStatement;
import java.sql.ResultSet;
import java.sql.ResultSetMetaData;
import java.sql.SQLException;
import java.sql.SQLFeatureNotSupportedException;
import java.sql.Types;
import java.util.ArrayList;
import java.util.BitSet;
import java.util.Collection;
import java.util.Collections;
import java.util.Comparator;
import java.util.HashMap;
import java.util.Iterator;
import java.util.LinkedHashSet;
import java.util.List;
import java.util.Map;
import java.util.Properties;
import java.util.Set;

import org.apache.hadoop.hbase.Cell;
import org.apache.hadoop.hbase.HColumnDescriptor;
import org.apache.hadoop.hbase.HConstants;
import org.apache.hadoop.hbase.HRegionLocation;
import org.apache.hadoop.hbase.HTableDescriptor;
import org.apache.hadoop.hbase.client.Delete;
import org.apache.hadoop.hbase.client.Mutation;
import org.apache.hadoop.hbase.client.Put;
import org.apache.hadoop.hbase.client.Scan;
import org.apache.hadoop.hbase.io.ImmutableBytesWritable;
import org.apache.hadoop.hbase.util.Bytes;
import org.apache.hadoop.hbase.util.Pair;
import org.apache.phoenix.compile.BaseMutationPlan;
import org.apache.phoenix.compile.ColumnResolver;
import org.apache.phoenix.compile.FromCompiler;
import org.apache.phoenix.compile.IndexExpressionCompiler;
import org.apache.phoenix.compile.MutationPlan;
import org.apache.phoenix.compile.PostDDLCompiler;
import org.apache.phoenix.compile.PostIndexDDLCompiler;
import org.apache.phoenix.compile.QueryPlan;
import org.apache.phoenix.compile.StatementContext;
import org.apache.phoenix.compile.StatementNormalizer;
import org.apache.phoenix.coprocessor.BaseScannerRegionObserver;
import org.apache.phoenix.coprocessor.MetaDataProtocol;
import org.apache.phoenix.coprocessor.MetaDataProtocol.MetaDataMutationResult;
import org.apache.phoenix.coprocessor.MetaDataProtocol.MutationCode;
import org.apache.phoenix.exception.SQLExceptionCode;
import org.apache.phoenix.exception.SQLExceptionInfo;
import org.apache.phoenix.execute.MutationState;
import org.apache.phoenix.expression.Determinism;
import org.apache.phoenix.expression.Expression;
import org.apache.phoenix.expression.RowKeyColumnExpression;
import org.apache.phoenix.hbase.index.covered.update.ColumnReference;
import org.apache.phoenix.index.IndexMaintainer;
import org.apache.phoenix.jdbc.PhoenixConnection;
import org.apache.phoenix.jdbc.PhoenixDatabaseMetaData;
import org.apache.phoenix.jdbc.PhoenixStatement;
import org.apache.phoenix.jdbc.PhoenixStatement.Operation;
import org.apache.phoenix.parse.AddColumnStatement;
import org.apache.phoenix.parse.AlterIndexStatement;
import org.apache.phoenix.parse.ColumnDef;
import org.apache.phoenix.parse.ColumnDefInPkConstraint;
import org.apache.phoenix.parse.ColumnName;
import org.apache.phoenix.parse.CreateFunctionStatement;
import org.apache.phoenix.parse.CreateIndexStatement;
import org.apache.phoenix.parse.CreateSequenceStatement;
import org.apache.phoenix.parse.CreateTableStatement;
import org.apache.phoenix.parse.DropColumnStatement;
import org.apache.phoenix.parse.DropFunctionStatement;
import org.apache.phoenix.parse.DropIndexStatement;
import org.apache.phoenix.parse.DropSequenceStatement;
import org.apache.phoenix.parse.DropTableStatement;
import org.apache.phoenix.parse.IndexKeyConstraint;
import org.apache.phoenix.parse.NamedTableNode;
import org.apache.phoenix.parse.PFunction;
import org.apache.phoenix.parse.PFunction.FunctionArgument;
import org.apache.phoenix.parse.ParseNode;
import org.apache.phoenix.parse.ParseNodeFactory;
import org.apache.phoenix.parse.PrimaryKeyConstraint;
import org.apache.phoenix.parse.SQLParser;
import org.apache.phoenix.parse.SelectStatement;
import org.apache.phoenix.parse.TableName;
import org.apache.phoenix.parse.UpdateStatisticsStatement;
import org.apache.phoenix.query.ConnectionQueryServices;
import org.apache.phoenix.query.ConnectionQueryServices.Feature;
import org.apache.phoenix.query.QueryConstants;
import org.apache.phoenix.query.QueryServices;
import org.apache.phoenix.query.QueryServicesOptions;
import org.apache.phoenix.schema.PTable.IndexType;
import org.apache.phoenix.schema.PTable.LinkType;
import org.apache.phoenix.schema.PTable.ViewType;
import org.apache.phoenix.schema.stats.PTableStats;
import org.apache.phoenix.schema.types.PDataType;
import org.apache.phoenix.schema.types.PInteger;
import org.apache.phoenix.schema.types.PLong;
import org.apache.phoenix.schema.types.PTimestamp;
import org.apache.phoenix.schema.types.PUnsignedLong;
import org.apache.phoenix.schema.types.PVarbinary;
import org.apache.phoenix.schema.types.PVarchar;
import org.apache.phoenix.util.ByteUtil;
import org.apache.phoenix.util.IndexUtil;
import org.apache.phoenix.util.LogUtil;
import org.apache.phoenix.util.MetaDataUtil;
import org.apache.phoenix.util.PhoenixRuntime;
import org.apache.phoenix.util.ReadOnlyProps;
import org.apache.phoenix.util.ScanUtil;
import org.apache.phoenix.util.SchemaUtil;
import org.apache.phoenix.util.TransactionUtil;
import org.apache.phoenix.util.StringUtil;
import org.apache.phoenix.util.UpgradeUtil;
import org.slf4j.Logger;
import org.slf4j.LoggerFactory;

import com.google.common.base.Objects;
import com.google.common.collect.Iterators;
import com.google.common.collect.ListMultimap;
import com.google.common.collect.Lists;
import com.google.common.collect.Maps;
import com.google.common.collect.Sets;
import com.google.common.primitives.Ints;

public class MetaDataClient {
    private static final Logger logger = LoggerFactory.getLogger(MetaDataClient.class);

    private static final ParseNodeFactory FACTORY = new ParseNodeFactory();
    private static final String CREATE_TABLE =
            "UPSERT INTO " + SYSTEM_CATALOG_SCHEMA + ".\"" + SYSTEM_CATALOG_TABLE + "\"( " +
            TENANT_ID + "," +
            TABLE_SCHEM + "," +
            TABLE_NAME + "," +
            TABLE_TYPE + "," +
            TABLE_SEQ_NUM + "," +
            COLUMN_COUNT + "," +
            SALT_BUCKETS + "," +
            PK_NAME + "," +
            DATA_TABLE_NAME + "," +
            INDEX_STATE + "," +
            IMMUTABLE_ROWS + "," +
            DEFAULT_COLUMN_FAMILY_NAME + "," +
            VIEW_STATEMENT + "," +
            DISABLE_WAL + "," +
            MULTI_TENANT + "," +
            VIEW_TYPE + "," +
            VIEW_INDEX_ID + "," +
            INDEX_TYPE + "," +
            STORE_NULLS + "," +
            BASE_COLUMN_COUNT + "," +
            TRANSACTIONAL +
            ") VALUES (?, ?, ?, ?, ?, ?, ?, ?, ?, ?, ?, ?, ?, ?, ?, ?, ?, ?, ?, ?, ?)";
    private static final String CREATE_LINK =
            "UPSERT INTO " + SYSTEM_CATALOG_SCHEMA + ".\"" + SYSTEM_CATALOG_TABLE + "\"( " +
            TENANT_ID + "," +
            TABLE_SCHEM + "," +
            TABLE_NAME + "," +
            COLUMN_FAMILY + "," +
            LINK_TYPE + "," +
            TABLE_SEQ_NUM + // this is actually set to the parent table's sequence number
            ") VALUES (?, ?, ?, ?, ?, ?)";
    private static final String CREATE_VIEW_LINK =
            "UPSERT INTO " + SYSTEM_CATALOG_SCHEMA + ".\"" + SYSTEM_CATALOG_TABLE + "\"( " +
            TENANT_ID + "," +
            TABLE_SCHEM + "," +
            TABLE_NAME + "," +
            COLUMN_FAMILY + "," +
            LINK_TYPE + "," +
            PARENT_TENANT_ID + " " + PVarchar.INSTANCE.getSqlTypeName() + // Dynamic column for now to prevent schema change
            ") VALUES (?, ?, ?, ?, ?, ?)";
    private static final String INCREMENT_SEQ_NUM =
            "UPSERT INTO " + SYSTEM_CATALOG_SCHEMA + ".\"" + SYSTEM_CATALOG_TABLE + "\"( " +
            TENANT_ID + "," +
            TABLE_SCHEM + "," +
            TABLE_NAME + "," +
            TABLE_SEQ_NUM  +
            ") VALUES (?, ?, ?, ?)";
    private static final String MUTATE_TABLE =
        "UPSERT INTO " + SYSTEM_CATALOG_SCHEMA + ".\"" + SYSTEM_CATALOG_TABLE + "\"( " +
        TENANT_ID + "," +
        TABLE_SCHEM + "," +
        TABLE_NAME + "," +
        TABLE_TYPE + "," +
        TABLE_SEQ_NUM + "," +
        COLUMN_COUNT +
        ") VALUES (?, ?, ?, ?, ?, ?)";
    private static final String UPDATE_INDEX_STATE =
        "UPSERT INTO " + SYSTEM_CATALOG_SCHEMA + ".\"" + SYSTEM_CATALOG_TABLE + "\"( " +
        TENANT_ID + "," +
        TABLE_SCHEM + "," +
        TABLE_NAME + "," +
        INDEX_STATE +
        ") VALUES (?, ?, ?, ?)";
    private static final String UPDATE_INDEX_STATE_TO_ACTIVE =
            "UPSERT INTO " + SYSTEM_CATALOG_SCHEMA + ".\"" + SYSTEM_CATALOG_TABLE + "\"( " +
            TENANT_ID + "," +
            TABLE_SCHEM + "," +
            TABLE_NAME + "," +
            INDEX_STATE + "," +
            INDEX_DISABLE_TIMESTAMP +
            ") VALUES (?, ?, ?, ?, ?)";
    //TODO: merge INSERT_COLUMN_CREATE_TABLE and INSERT_COLUMN_ALTER_TABLE column when
    // the new major release is out.
    private static final String INSERT_COLUMN_CREATE_TABLE =
        "UPSERT INTO " + SYSTEM_CATALOG_SCHEMA + ".\"" + SYSTEM_CATALOG_TABLE + "\"( " +
        TENANT_ID + "," +
        TABLE_SCHEM + "," +
        TABLE_NAME + "," +
        COLUMN_NAME + "," +
        COLUMN_FAMILY + "," +
        DATA_TYPE + "," +
        NULLABLE + "," +
        COLUMN_SIZE + "," +
        DECIMAL_DIGITS + "," +
        ORDINAL_POSITION + "," +
        SORT_ORDER + "," +
        DATA_TABLE_NAME + "," + // write this both in the column and table rows for access by metadata APIs
        ARRAY_SIZE + "," +
        VIEW_CONSTANT + "," +
        IS_VIEW_REFERENCED + "," +
        PK_NAME + "," +  // write this both in the column and table rows for access by metadata APIs
        KEY_SEQ + "," +
        COLUMN_DEF + "," +
        IS_ROW_TIMESTAMP + 
        ") VALUES (?, ?, ?, ?, ?, ?, ?, ?, ?, ?, ?, ?, ?, ?, ?, ?, ?, ?, ?)";
    private static final String INSERT_COLUMN_ALTER_TABLE =
            "UPSERT INTO " + SYSTEM_CATALOG_SCHEMA + ".\"" + SYSTEM_CATALOG_TABLE + "\"( " +
            TENANT_ID + "," +
            TABLE_SCHEM + "," +
            TABLE_NAME + "," +
            COLUMN_NAME + "," +
            COLUMN_FAMILY + "," +
            DATA_TYPE + "," +
            NULLABLE + "," +
            COLUMN_SIZE + "," +
            DECIMAL_DIGITS + "," +
            ORDINAL_POSITION + "," +
            SORT_ORDER + "," +
            DATA_TABLE_NAME + "," + // write this both in the column and table rows for access by metadata APIs
            ARRAY_SIZE + "," +
            VIEW_CONSTANT + "," +
            IS_VIEW_REFERENCED + "," +
            PK_NAME + "," +  // write this both in the column and table rows for access by metadata APIs
            KEY_SEQ + "," +
            COLUMN_DEF +
            ") VALUES (?, ?, ?, ?, ?, ?, ?, ?, ?, ?, ?, ?, ?, ?, ?, ?, ?, ?)";
    private static final String UPDATE_COLUMN_POSITION =
        "UPSERT INTO " + SYSTEM_CATALOG_SCHEMA + ".\"" + SYSTEM_CATALOG_TABLE + "\" ( " +
        TENANT_ID + "," +
        TABLE_SCHEM + "," +
        TABLE_NAME + "," +
        COLUMN_NAME + "," +
        COLUMN_FAMILY + "," +
        ORDINAL_POSITION +
        ") VALUES (?, ?, ?, ?, ?, ?)";
    private static final String CREATE_FUNCTION =
            "UPSERT INTO " + SYSTEM_CATALOG_SCHEMA + ".\"" + SYSTEM_FUNCTION_TABLE + "\" ( " +
            TENANT_ID +","+
            FUNCTION_NAME + "," +
            NUM_ARGS + "," +
            CLASS_NAME + "," +
            JAR_PATH + "," +
            RETURN_TYPE +
            ") VALUES (?, ?, ?, ?, ?, ?)";
    private static final String INSERT_FUNCTION_ARGUMENT =
            "UPSERT INTO " + SYSTEM_CATALOG_SCHEMA + ".\"" + SYSTEM_FUNCTION_TABLE + "\" ( " +
            TENANT_ID +","+
            FUNCTION_NAME + "," +
            TYPE + "," +
            ARG_POSITION +","+
            IS_ARRAY + "," +
            IS_CONSTANT  + "," +
            DEFAULT_VALUE + "," +
            MIN_VALUE + "," +
            MAX_VALUE +
            ") VALUES (?, ?, ?, ?, ?, ?, ?, ?, ?)";


    private final PhoenixConnection connection;

    public MetaDataClient(PhoenixConnection connection) {
        this.connection = connection;
    }

    public PhoenixConnection getConnection() {
        return connection;
    }

    public long getCurrentTime(String schemaName, String tableName) throws SQLException {
        MetaDataMutationResult result = updateCache(schemaName, tableName, true);
        return result.getMutationTime();
    }
    
    /**
     * Update the cache with the latest as of the connection scn.
     * @param schemaName
     * @param tableName
     * @return the timestamp from the server, negative if the table was added to the cache and positive otherwise
     * @throws SQLException
     */
    public MetaDataMutationResult updateCache(String schemaName, String tableName) throws SQLException {
        return updateCache(schemaName, tableName, false);
    }

    private MetaDataMutationResult updateCache(String schemaName, String tableName, boolean alwaysHitServer) throws SQLException {
        return updateCache(connection.getTenantId(), schemaName, tableName, alwaysHitServer);
    }

    public MetaDataMutationResult updateCache(PName tenantId, String schemaName, String tableName) throws SQLException {
        return updateCache(tenantId, schemaName, tableName, false);
    }
    
    public MetaDataMutationResult updateCache(PName tenantId, String schemaName, String tableName, boolean alwaysHitServer) throws SQLException {
        return updateCache(tenantId, schemaName, tableName, alwaysHitServer, null);
    }

    /**
     * Update the cache with the latest as of the connection scn.
     * @param functioNames
     * @return the timestamp from the server, negative if the function was added to the cache and positive otherwise
     * @throws SQLException
     */
    public MetaDataMutationResult updateCache(List<String> functionNames) throws SQLException {
        return updateCache(functionNames, false);
    }

    private MetaDataMutationResult updateCache(List<String> functionNames, boolean alwaysHitServer) throws SQLException {
        return updateCache(connection.getTenantId(), functionNames, alwaysHitServer);
    }

    public MetaDataMutationResult updateCache(PName tenantId, List<String> functionNames) throws SQLException {
        return updateCache(tenantId, functionNames, false);
    }

    private long getClientTimeStamp() {
        Long scn = connection.getSCN();
        long clientTimeStamp = scn == null ? HConstants.LATEST_TIMESTAMP : scn;
        return clientTimeStamp;
    }
    
    private long getCurrentScn() {
    	Long scn = connection.getSCN();
        long currentScn = scn == null ? HConstants.LATEST_TIMESTAMP : scn;
        return currentScn;
    }
    
    private MetaDataMutationResult updateCache(PName tenantId, String schemaName, String tableName,
            boolean alwaysHitServer, Long resolvedTimestamp) throws SQLException { // TODO: pass byte[] herez
        boolean systemTable = SYSTEM_CATALOG_SCHEMA.equals(schemaName);
        // System tables must always have a null tenantId
        tenantId = systemTable ? null : tenantId;
        PTable table = null;
        PTableRef tableRef = null;
        String fullTableName = SchemaUtil.getTableName(schemaName, tableName);
        long tableTimestamp = HConstants.LATEST_TIMESTAMP;
        long tableResolvedTimestamp = HConstants.LATEST_TIMESTAMP;
        try {
            tableRef = connection.getTableRef(new PTableKey(tenantId, fullTableName));
            table = tableRef.getTable();
            tableTimestamp = table.getTimeStamp();
            tableResolvedTimestamp = tableRef.getResolvedTimeStamp();
        } catch (TableNotFoundException e) {
        }
        
        boolean defaultTransactional = connection.getQueryServices().getProps().getBoolean(
							                QueryServices.DEFAULT_TRANSACTIONAL_ATTRIB,
							                QueryServicesOptions.DEFAULT_TRANSACTIONAL);
        // start a txn if all table are transactional by default or if we found the table in the cache and it is transactional
        // TODO if system tables become transactional remove the check 
        boolean isTransactional = defaultTransactional || (table!=null && table.isTransactional());
        if (!systemTable && isTransactional && !connection.getMutationState().isTransactionStarted()) {
        	connection.getMutationState().startTransaction();
        }
        resolvedTimestamp = resolvedTimestamp==null ? TransactionUtil.getResolvedTimestamp(connection, isTransactional, HConstants.LATEST_TIMESTAMP) : resolvedTimestamp;
        // Do not make rpc to getTable if 
        // 1. table is a system table
        // 2. table was already resolved as of that timestamp
		if (table != null && !alwaysHitServer
				&& (systemTable || resolvedTimestamp == tableResolvedTimestamp)) {
            return new MetaDataMutationResult(MutationCode.TABLE_ALREADY_EXISTS, QueryConstants.UNSET_TIMESTAMP, table);
        }

        int maxTryCount = tenantId == null ? 1 : 2;
        int tryCount = 0;
        MetaDataMutationResult result;

        do {
            final byte[] schemaBytes = PVarchar.INSTANCE.toBytes(schemaName);
            final byte[] tableBytes = PVarchar.INSTANCE.toBytes(tableName);
            ConnectionQueryServices queryServices = connection.getQueryServices();
			result = queryServices.getTable(tenantId, schemaBytes, tableBytes, tableTimestamp, resolvedTimestamp);
			// if the table was assumed to be transactional, but is actually not transactional then re-resolve as of the right timestamp (and vice versa) 
			if (table==null && result.getTable()!=null && result.getTable().isTransactional()!=isTransactional) {
				result = queryServices.getTable(tenantId, schemaBytes, tableBytes, tableTimestamp, TransactionUtil.getResolvedTimestamp(connection, result.getTable().isTransactional(), HConstants.LATEST_TIMESTAMP));
			}

            if (SYSTEM_CATALOG_SCHEMA.equals(schemaName)) {
                return result;
            }
            MutationCode code = result.getMutationCode();
            PTable resultTable = result.getTable();
            // We found an updated table, so update our cache
            if (resultTable != null) {
                // Cache table, even if multi-tenant table found for null tenant_id
                // These may be accessed by tenant-specific connections, as the
                // tenant_id will always be added to mask other tenants data.
                // Otherwise, a tenant would be required to create a VIEW first
                // which is not really necessary unless you want to filter or add
                // columns
                addTableToCache(result);
                return result;
            } else {
                // if (result.getMutationCode() == MutationCode.NEWER_TABLE_FOUND) {
                // TODO: No table exists at the clientTimestamp, but a newer one exists.
                // Since we disallow creation or modification of a table earlier than the latest
                // timestamp, we can handle this such that we don't ask the
                // server again.
                if (table != null) {
                    // Ensures that table in result is set to table found in our cache.
                    if (code == MutationCode.TABLE_ALREADY_EXISTS) {
                    	result.setTable(table);
                    	// Although this table is up-to-date, the parent table may not be.
                    	// In this case, we update the parent table which may in turn pull
                    	// in indexes to add to this table.
                    	long resolvedTime = TransactionUtil.getResolvedTime(connection, result);
						if (addIndexesFromPhysicalTable(result, resolvedTimestamp)) {
                    	    connection.addTable(result.getTable(), resolvedTime);
                    	}
                    	else {
                        	// if we aren't adding the table, we still need to update the resolved time of the table 
                        	connection.updateResolvedTimestamp(table, resolvedTime);
                    	}
                        return result;
                    }
                    // If table was not found at the current time stamp and we have one cached, remove it.
                    // Otherwise, we're up to date, so there's nothing to do.
                    if (code == MutationCode.TABLE_NOT_FOUND && tryCount + 1 == maxTryCount) {
                        connection.removeTable(tenantId, fullTableName, table.getParentName() == null ? null : table.getParentName().getString(), table.getTimeStamp());
                    }
                }
            }
            tenantId = null; // Try again with global tenantId
        } while (++tryCount < maxTryCount);

        return result;
    }
    
    private MetaDataMutationResult updateCache(PName tenantId, List<String> functionNames,
            boolean alwaysHitServer) throws SQLException { // TODO: pass byte[] herez
        long clientTimeStamp = getClientTimeStamp();
        List<PFunction> functions = new ArrayList<PFunction>(functionNames.size());
        List<Long> functionTimeStamps = new ArrayList<Long>(functionNames.size());
        Iterator<String> iterator = functionNames.iterator();
        while (iterator.hasNext()) {
            PFunction function = null;
            try {
                String functionName = iterator.next();
                function =
                        connection.getMetaDataCache().getFunction(
                            new PTableKey(tenantId, functionName));
                if (function != null && !alwaysHitServer
                        && function.getTimeStamp() == clientTimeStamp - 1) {
                    functions.add(function);
                    iterator.remove();
                    continue;
                }
                if (function != null && function.getTimeStamp() != clientTimeStamp - 1) {
                    functionTimeStamps.add(function.getTimeStamp());
                } else {
                    functionTimeStamps.add(HConstants.LATEST_TIMESTAMP);
                }
            } catch (FunctionNotFoundException e) {
                functionTimeStamps.add(HConstants.LATEST_TIMESTAMP);
            }
        }
        // Don't bother with server call: we can't possibly find a newer function
        if (functionNames.isEmpty()) {
            return new MetaDataMutationResult(MutationCode.FUNCTION_ALREADY_EXISTS,QueryConstants.UNSET_TIMESTAMP,functions, true);
        }

        int maxTryCount = tenantId == null ? 1 : 2;
        int tryCount = 0;
        MetaDataMutationResult result;

        do {
            List<Pair<byte[], Long>> functionsToFecth = new ArrayList<Pair<byte[], Long>>(functionNames.size()); 
            for(int i = 0; i< functionNames.size(); i++) {
                functionsToFecth.add(new Pair<byte[], Long>(PVarchar.INSTANCE.toBytes(functionNames.get(i)), functionTimeStamps.get(i)));
            }
            result = connection.getQueryServices().getFunctions(tenantId, functionsToFecth, clientTimeStamp);

            MutationCode code = result.getMutationCode();
            // We found an updated table, so update our cache
            if (result.getFunctions() != null && !result.getFunctions().isEmpty()) {
                result.getFunctions().addAll(functions);
                addFunctionToCache(result);
                return result;
            } else {
                if (code == MutationCode.FUNCTION_ALREADY_EXISTS) {
                    result.getFunctions().addAll(functions);
                    addFunctionToCache(result);
                    return result;
                }
                if (code == MutationCode.FUNCTION_NOT_FOUND && tryCount + 1 == maxTryCount) {
                    for (Pair<byte[], Long> f : functionsToFecth) {
                        connection.removeFunction(tenantId, Bytes.toString(f.getFirst()),
                            f.getSecond());
                    }
                    // TODO removeFunctions all together from cache when 
                    throw new FunctionNotFoundException(functionNames.toString() + " not found");
                }
            }
            tenantId = null; // Try again with global tenantId
        } while (++tryCount < maxTryCount);

        return result;
    }

    /**
     * Fault in the physical table to the cache and add any indexes it has to the indexes
     * of the table for which we just updated.
     * TODO: combine this round trip with the one that updates the cache for the child table.
     * @param result the result from updating the cache for the current table.
     * @param resolvedTimestamp timestamp at which child table was resolved
     * @return true if the PTable contained by result was modified and false otherwise
     * @throws SQLException if the physical table cannot be found
     */
    private boolean addIndexesFromPhysicalTable(MetaDataMutationResult result, Long resolvedTimestamp) throws SQLException {
        PTable table = result.getTable();
        // If not a view or if a view directly over an HBase table, there's nothing to do
        if (table.getType() != PTableType.VIEW || table.getViewType() == ViewType.MAPPED) {
            return false;
        }
        String physicalName = table.getPhysicalName().getString();
        String schemaName = SchemaUtil.getSchemaNameFromFullName(physicalName);
        String tableName = SchemaUtil.getTableNameFromFullName(physicalName);
        MetaDataMutationResult parentResult = updateCache(null, schemaName, tableName, false, resolvedTimestamp);
        PTable physicalTable = parentResult.getTable();
        if (physicalTable == null) {
            throw new TableNotFoundException(schemaName, tableName);
        }
        if (!result.wasUpdated() && !parentResult.wasUpdated()) {
            return false;
        }
        List<PTable> indexes = physicalTable.getIndexes();
        if (indexes.isEmpty()) {
            return false;
        }
        // Filter out indexes if column doesn't exist in view
        List<PTable> allIndexes = Lists.newArrayListWithExpectedSize(indexes.size() + table.getIndexes().size());
        if (result.wasUpdated()) { // Table from server never contains inherited indexes
            allIndexes.addAll(table.getIndexes());
        } else { // Only add original ones, as inherited ones may have changed
            for (PTable index : indexes) {
                if (index.getViewIndexId() != null) {
                    allIndexes.add(index);
                }
            }
        }
        for (PTable index : indexes) {
            if (index.getViewIndexId() == null) {
                boolean containsAllReqdCols = true;
                // Ensure that all columns required to create index
                // exist in the view too (since view columns may be removed)
                IndexMaintainer indexMaintainer = index.getIndexMaintainer(physicalTable, connection);
                // check that the columns required for the index pk (not including the pk columns of the data table)
                // are present in the view
                Set<ColumnReference> indexColRefs = indexMaintainer.getIndexedColumns();
                for (ColumnReference colRef : indexColRefs) {
                    try {
                        byte[] cf= colRef.getFamily();
                        byte[] cq= colRef.getQualifier();
                        if (cf!=null) {
                            table.getColumnFamily(cf).getColumn(cq);
                        }
                        else {
                            table.getColumn( Bytes.toString(cq));
                        }
                    } catch (ColumnNotFoundException e) { // Ignore this index and continue with others
                        containsAllReqdCols = false;
                        break;
                    }
                }
                // check that pk columns of the data table (which are also present in the index pk) are present in the view
                List<PColumn> pkColumns = physicalTable.getPKColumns();
                for (int i = physicalTable.getBucketNum() == null ? 0 : 1; i < pkColumns.size(); i++) {
                    try {
                        PColumn pkColumn = pkColumns.get(i);
                        table.getColumn(pkColumn.getName().getString());
                    } catch (ColumnNotFoundException e) { // Ignore this index and continue with others
                        containsAllReqdCols = false;
                        break;
                    }
                }
                // Ensure that constant columns (i.e. columns matched in the view WHERE clause)
                // all exist in the index on the physical table.
                for (PColumn col : table.getColumns()) {
                    if (col.getViewConstant() != null) {
                        try {
                            // TODO: it'd be possible to use a local index that doesn't have all view constants
                            String indexColumnName = IndexUtil.getIndexColumnName(col);
                            index.getColumn(indexColumnName);
                        } catch (ColumnNotFoundException e) { // Ignore this index and continue with others
                            containsAllReqdCols = false;
                            break;
                        }
                    }
                }
                if (containsAllReqdCols) {
                    // Tack on view statement to index to get proper filtering for view
                    String viewStatement = IndexUtil.rewriteViewStatement(connection, index, physicalTable, table.getViewStatement());
                    index = PTableImpl.makePTable(index, viewStatement);
                    allIndexes.add(index);
                }
            }
        }
        PTable allIndexesTable = PTableImpl.makePTable(table, table.getTimeStamp(), allIndexes);
        result.setTable(allIndexesTable);
        return true;
    }


    private void addColumnMutation(String schemaName, String tableName, PColumn column, PreparedStatement colUpsert, String parentTableName, String pkName, Short keySeq, boolean isSalted) throws SQLException {
        colUpsert.setString(1, connection.getTenantId() == null ? null : connection.getTenantId().getString());
        colUpsert.setString(2, schemaName);
        colUpsert.setString(3, tableName);
        colUpsert.setString(4, column.getName().getString());
        colUpsert.setString(5, column.getFamilyName() == null ? null : column.getFamilyName().getString());
        colUpsert.setInt(6, column.getDataType().getSqlType());
        colUpsert.setInt(7, column.isNullable() ? ResultSetMetaData.columnNullable : ResultSetMetaData.columnNoNulls);
        if (column.getMaxLength() == null) {
            colUpsert.setNull(8, Types.INTEGER);
        } else {
            colUpsert.setInt(8, column.getMaxLength());
        }
        if (column.getScale() == null) {
            colUpsert.setNull(9, Types.INTEGER);
        } else {
            colUpsert.setInt(9, column.getScale());
        }
        colUpsert.setInt(10, column.getPosition() + (isSalted ? 0 : 1));
        colUpsert.setInt(11, column.getSortOrder().getSystemValue());
        colUpsert.setString(12, parentTableName);
        if (column.getArraySize() == null) {
            colUpsert.setNull(13, Types.INTEGER);
        } else {
            colUpsert.setInt(13, column.getArraySize());
        }
        colUpsert.setBytes(14, column.getViewConstant());
        colUpsert.setBoolean(15, column.isViewReferenced());
        colUpsert.setString(16, pkName);
        if (keySeq == null) {
            colUpsert.setNull(17, Types.SMALLINT);
        } else {
            colUpsert.setShort(17, keySeq);
        }
        if (column.getExpressionStr() == null) {
            colUpsert.setNull(18, Types.VARCHAR);
        } else {
            colUpsert.setString(18, column.getExpressionStr());
        }
        if (colUpsert.getParameterMetaData().getParameterCount() > 18) {
            colUpsert.setBoolean(19, column.isRowTimestamp());
        }
        colUpsert.execute();
    }

    private void addFunctionArgMutation(String functionName, FunctionArgument arg, PreparedStatement argUpsert, int position) throws SQLException {
        argUpsert.setString(1, connection.getTenantId() == null ? null : connection.getTenantId().getString());
        argUpsert.setString(2, functionName);
        argUpsert.setString(3, arg.getArgumentType());
        byte[] bytes = Bytes.toBytes((short)position);
        argUpsert.setBytes(4, bytes);
        argUpsert.setBoolean(5, arg.isArrayType());
        argUpsert.setBoolean(6, arg.isConstant());
        argUpsert.setString(7, arg.getDefaultValue() == null? null: arg.getDefaultValue().toString());
        argUpsert.setString(8, arg.getMinValue() == null? null: arg.getMinValue().toString());
        argUpsert.setString(9, arg.getMaxValue() == null? null: arg.getMaxValue().toString());
        argUpsert.execute();
    }

    private PColumn newColumn(int position, ColumnDef def, PrimaryKeyConstraint pkConstraint, String defaultColumnFamily, boolean addingToPK) throws SQLException {
        try {
            ColumnName columnDefName = def.getColumnDefName();
            SortOrder sortOrder = def.getSortOrder();
            boolean isPK = def.isPK();
            boolean isRowTimestamp = def.isRowTimestamp();
            if (pkConstraint != null) {
                Pair<ColumnName, SortOrder> pkSortOrder = pkConstraint.getColumnWithSortOrder(columnDefName);
                if (pkSortOrder != null) {
                    isPK = true;
                    sortOrder = pkSortOrder.getSecond();
                    isRowTimestamp = pkConstraint.isColumnRowTimestamp(columnDefName);
                }
            }
            String columnName = columnDefName.getColumnName();
            if (isPK && sortOrder == SortOrder.DESC && def.getDataType() == PVarbinary.INSTANCE) {
                throw new SQLExceptionInfo.Builder(SQLExceptionCode.DESC_VARBINARY_NOT_SUPPORTED)
                    .setColumnName(columnName)
                    .build().buildException();
            }

            PName familyName = null;
            if (def.isPK() && !pkConstraint.getColumnNames().isEmpty() ) {
                throw new SQLExceptionInfo.Builder(SQLExceptionCode.PRIMARY_KEY_ALREADY_EXISTS)
                    .setColumnName(columnName).build().buildException();
            }
            boolean isNull = def.isNull();
            if (def.getColumnDefName().getFamilyName() != null) {
                String family = def.getColumnDefName().getFamilyName();
                if (isPK) {
                    throw new SQLExceptionInfo.Builder(SQLExceptionCode.PRIMARY_KEY_WITH_FAMILY_NAME)
                        .setColumnName(columnName).setFamilyName(family).build().buildException();
                } else if (!def.isNull()) {
                    throw new SQLExceptionInfo.Builder(SQLExceptionCode.KEY_VALUE_NOT_NULL)
                        .setColumnName(columnName).setFamilyName(family).build().buildException();
                }
                familyName = PNameFactory.newName(family);
            } else if (!isPK) {
                familyName = PNameFactory.newName(defaultColumnFamily == null ? QueryConstants.DEFAULT_COLUMN_FAMILY : defaultColumnFamily);
            }

            if (isPK && !addingToPK && pkConstraint.getColumnNames().size() <= 1) {
                if (def.isNull() && def.isNullSet()) {
                    throw new SQLExceptionInfo.Builder(SQLExceptionCode.SINGLE_PK_MAY_NOT_BE_NULL)
                    .setColumnName(columnName).build().buildException();
                }
                isNull = false;
            }

            PColumn column = new PColumnImpl(PNameFactory.newName(columnName), familyName, def.getDataType(),
                    def.getMaxLength(), def.getScale(), isNull, position, sortOrder, def.getArraySize(), null, false, def.getExpression(), isRowTimestamp);
            return column;
        } catch (IllegalArgumentException e) { // Based on precondition check in constructor
            throw new SQLException(e);
        }
    }

    public MutationState createTable(CreateTableStatement statement, byte[][] splits, PTable parent, String viewStatement, ViewType viewType, byte[][] viewColumnConstants, BitSet isViewColumnReferenced) throws SQLException {
        PTable table = createTableInternal(statement, splits, parent, viewStatement, viewType, viewColumnConstants, isViewColumnReferenced, null, null);
        if (table == null || table.getType() == PTableType.VIEW || table.isTransactional()) {
            return new MutationState(0,connection);
        }
        // Hack to get around the case when an SCN is specified on the connection.
        // In this case, we won't see the table we just created yet, so we hack
        // around it by forcing the compiler to not resolve anything.
        PostDDLCompiler compiler = new PostDDLCompiler(connection);
        //connection.setAutoCommit(true);
        // Execute any necessary data updates
        Long scn = connection.getSCN();
        long ts = (scn == null ? table.getTimeStamp() : scn);
        // Getting the schema through the current connection doesn't work when the connection has an scn specified
        // Since the table won't be added to the current connection.
        TableRef tableRef = new TableRef(null, table, ts, false);
        byte[] emptyCF = SchemaUtil.getEmptyColumnFamily(table);
        MutationPlan plan = compiler.compile(Collections.singletonList(tableRef), emptyCF, null, null, tableRef.getTimeStamp());
        return connection.getQueryServices().updateData(plan);
    }

    public MutationState updateStatistics(UpdateStatisticsStatement updateStatisticsStmt)
            throws SQLException {
        // Don't mistakenly commit pending rows
        connection.rollback();
        // Check before updating the stats if we have reached the configured time to reupdate the stats once again
        ColumnResolver resolver = FromCompiler.getResolver(updateStatisticsStmt, connection);
        PTable table = resolver.getTables().get(0).getTable();
        long rowCount = 0;
        if (updateStatisticsStmt.updateColumns()) {
            rowCount += updateStatisticsInternal(table.getPhysicalName(), table, updateStatisticsStmt.getProps());
        }
        if (updateStatisticsStmt.updateIndex()) {
            // TODO: If our table is a VIEW with multiple indexes or a TABLE with local indexes,
            // we may be doing more work that we have to here. We should union the scan ranges
            // across all indexes in that case so that we don't re-calculate the same stats
            // multiple times.
            for (PTable index : table.getIndexes()) {
                rowCount += updateStatisticsInternal(index.getPhysicalName(), index, updateStatisticsStmt.getProps());
            }
            // If analyzing the indexes of a multi-tenant table or a table with view indexes
            // then analyze all of those indexes too.
            if (table.getType() != PTableType.VIEW) {
                List<PName> names = Lists.newArrayListWithExpectedSize(2);
                if (table.isMultiTenant() || MetaDataUtil.hasViewIndexTable(connection, table.getName())) {
                    names.add(PNameFactory.newName(SchemaUtil.getTableName(
                            MetaDataUtil.getViewIndexSchemaName(table.getSchemaName().getString()),
                            MetaDataUtil.getViewIndexTableName(table.getTableName().getString()))));
                }
                if (MetaDataUtil.hasLocalIndexTable(connection, table.getName())) {
                    names.add(PNameFactory.newName(SchemaUtil.getTableName(
                            MetaDataUtil.getLocalIndexSchemaName(table.getSchemaName().getString()),
                            MetaDataUtil.getLocalIndexTableName(table.getTableName().getString()))));
                }

                for (final PName name : names) {
                    PTable indexLogicalTable = new DelegateTable(table) {
                        @Override
                        public PName getPhysicalName() {
                            return name;
                        }
                        @Override
                        public PTableStats getTableStats() {
                            return PTableStats.EMPTY_STATS;
                        }
                    };
                    rowCount += updateStatisticsInternal(name, indexLogicalTable, updateStatisticsStmt.getProps());
                }
            }
        }
        return new MutationState((int)rowCount, connection);
    }

    private long updateStatisticsInternal(PName physicalName, PTable logicalTable, Map<String, Object> statsProps) throws SQLException {
        ReadOnlyProps props = connection.getQueryServices().getProps();
        final long msMinBetweenUpdates = props
                .getLong(QueryServices.MIN_STATS_UPDATE_FREQ_MS_ATTRIB,
                        props.getLong(QueryServices.STATS_UPDATE_FREQ_MS_ATTRIB,
                                QueryServicesOptions.DEFAULT_STATS_UPDATE_FREQ_MS) / 2);
        byte[] tenantIdBytes = ByteUtil.EMPTY_BYTE_ARRAY;
        Long scn = connection.getSCN();
        // Always invalidate the cache
        long clientTimeStamp = connection.getSCN() == null ? HConstants.LATEST_TIMESTAMP : scn;
        String query = "SELECT CURRENT_DATE()," + LAST_STATS_UPDATE_TIME + " FROM " + PhoenixDatabaseMetaData.SYSTEM_STATS_NAME
                + " WHERE " + PHYSICAL_NAME + "='" + physicalName.getString() + "' AND " + COLUMN_FAMILY
                + " IS NULL AND " + REGION_NAME + " IS NULL AND " + LAST_STATS_UPDATE_TIME + " IS NOT NULL";
        ResultSet rs = connection.createStatement().executeQuery(query);
        long msSinceLastUpdate = Long.MAX_VALUE;
        if (rs.next()) {
            msSinceLastUpdate = rs.getLong(1) - rs.getLong(2);
        }
        long rowCount = 0;
        if (msSinceLastUpdate >= msMinBetweenUpdates) {
            /*
             * Execute a COUNT(*) through PostDDLCompiler as we need to use the logicalTable passed through,
             * since it may not represent a "real" table in the case of the view indexes of a base table.
             */
            PostDDLCompiler compiler = new PostDDLCompiler(connection);
            TableRef tableRef = new TableRef(null, logicalTable, clientTimeStamp, false);
            MutationPlan plan = compiler.compile(Collections.singletonList(tableRef), null, null, null, clientTimeStamp);
            Scan scan = plan.getContext().getScan();
            scan.setCacheBlocks(false);
            scan.setAttribute(BaseScannerRegionObserver.ANALYZE_TABLE, PDataType.TRUE_BYTES);
            if (statsProps != null) {
                Object gp_width = statsProps.get(QueryServices.STATS_GUIDEPOST_WIDTH_BYTES_ATTRIB);
                if (gp_width != null) {
                    scan.setAttribute(BaseScannerRegionObserver.GUIDEPOST_WIDTH_BYTES, PLong.INSTANCE.toBytes(gp_width));
                }
                Object gp_per_region = statsProps.get(QueryServices.STATS_GUIDEPOST_PER_REGION_ATTRIB);
                if (gp_per_region != null) {
                    scan.setAttribute(BaseScannerRegionObserver.GUIDEPOST_PER_REGION, PInteger.INSTANCE.toBytes(gp_per_region));
                }
            }
            MutationState mutationState = plan.execute();
            rowCount = mutationState.getUpdateCount();
        }

        /*
         *  Update the stats table so that client will pull the new one with the updated stats.
         *  Even if we don't run the command due to the last update time, invalidate the cache.
         *  This supports scenarios in which a major compaction was manually initiated and the
         *  client wants the modified stats to be reflected immediately.
         */
        connection.getQueryServices().clearTableFromCache(tenantIdBytes,
                Bytes.toBytes(SchemaUtil.getSchemaNameFromFullName(physicalName.getString())),
                Bytes.toBytes(SchemaUtil.getTableNameFromFullName(physicalName.getString())), clientTimeStamp);
        return rowCount;
    }

    private MutationState buildIndexAtTimeStamp(PTable index, NamedTableNode dataTableNode) throws SQLException {
        // If our connection is at a fixed point-in-time, we need to open a new
        // connection so that our new index table is visible.
        Properties props = new Properties(connection.getClientInfo());
        props.setProperty(PhoenixRuntime.CURRENT_SCN_ATTRIB, Long.toString(connection.getSCN()+1));
        PhoenixConnection conn = DriverManager.getConnection(connection.getURL(), props).unwrap(PhoenixConnection.class);
        MetaDataClient newClientAtNextTimeStamp = new MetaDataClient(conn);

        // Re-resolve the tableRef from the now newer connection
        conn.setAutoCommit(true);
        ColumnResolver resolver = FromCompiler.getResolver(dataTableNode, conn);
        TableRef tableRef = resolver.getTables().get(0);
        boolean success = false;
        SQLException sqlException = null;
        try {
            MutationState state = newClientAtNextTimeStamp.buildIndex(index, tableRef);
            success = true;
            return state;
        } catch (SQLException e) {
            sqlException = e;
        } finally {
            try {
                conn.close();
            } catch (SQLException e) {
                if (sqlException == null) {
                    // If we're not in the middle of throwing another exception
                    // then throw the exception we got on close.
                    if (success) {
                        sqlException = e;
                    }
                } else {
                    sqlException.setNextException(e);
                }
            }
            if (sqlException != null) {
                throw sqlException;
            }
        }
        throw new IllegalStateException(); // impossible
    }

    private MutationState buildIndex(PTable index, TableRef dataTableRef) throws SQLException {
        AlterIndexStatement indexStatement = null;
        boolean wasAutoCommit = connection.getAutoCommit();
        connection.rollback();
        try {
            connection.setAutoCommit(true);
            MutationPlan mutationPlan;

            // For local indexes, we optimize the initial index population by *not* sending Puts over
            // the wire for the index rows, as we don't need to do that. Instead, we tap into our
            // region observer to generate the index rows based on the data rows as we scan
            if (index.getIndexType() == IndexType.LOCAL) {
                try (final PhoenixStatement statement = new PhoenixStatement(connection)) {
                    String tableName = getFullTableName(dataTableRef);
                    String query = "SELECT count(*) FROM " + tableName;
                    final QueryPlan plan = statement.compileQuery(query);
                    TableRef tableRef = plan.getTableRef();
                    // Set attribute on scan that UngroupedAggregateRegionObserver will switch on.
                    // We'll detect that this attribute was set the server-side and write the index
                    // rows per region as a result. The value of the attribute will be our persisted
                    // index maintainers.
                    // Define the LOCAL_INDEX_BUILD as a new static in BaseScannerRegionObserver
                    Scan scan = plan.getContext().getScan();
                    try {
                        if(ScanUtil.isDefaultTimeRange(scan.getTimeRange())) {
                            Long scn = connection.getSCN();
                            if (scn == null) {
                                scn = plan.getContext().getCurrentTime();
                            }
                            scan.setTimeRange(dataTableRef.getLowerBoundTimeStamp(),scn);
                        }
                    } catch (IOException e) {
                        throw new SQLException(e);
                    }
                    ImmutableBytesWritable ptr = new ImmutableBytesWritable();
                    PTable dataTable = tableRef.getTable();
                    for(PTable idx: dataTable.getIndexes()) {
                        if(idx.getName().equals(index.getName())) {
                            index = idx;
                            break;
                        }
                    }
                    List<PTable> indexes = Lists.newArrayListWithExpectedSize(1);
                    // Only build newly created index.
                    indexes.add(index);
                    IndexMaintainer.serialize(dataTable, ptr, indexes, plan.getContext().getConnection());
                    scan.setAttribute(BaseScannerRegionObserver.LOCAL_INDEX_BUILD, ByteUtil.copyKeyBytesIfNecessary(ptr));
                    // By default, we'd use a FirstKeyOnly filter as nothing else needs to be projected for count(*).
                    // However, in this case, we need to project all of the data columns that contribute to the index.
                    IndexMaintainer indexMaintainer = index.getIndexMaintainer(dataTable, connection);
                    for (ColumnReference columnRef : indexMaintainer.getAllColumns()) {
                        scan.addColumn(columnRef.getFamily(), columnRef.getQualifier());
                    }

                // Go through MutationPlan abstraction so that we can create local indexes
                // with a connectionless connection (which makes testing easier).
                mutationPlan = new BaseMutationPlan(plan.getContext(), Operation.UPSERT) {

                        @Override
                        public MutationState execute() throws SQLException {
                            Cell kv = plan.iterator().next().getValue(0);
                            ImmutableBytesWritable tmpPtr = new ImmutableBytesWritable(kv.getValueArray(), kv.getValueOffset(), kv.getValueLength());
                            // A single Cell will be returned with the count(*) - we decode that here
                            long rowCount = PLong.INSTANCE.getCodec().decodeLong(tmpPtr, SortOrder.getDefault());
                            // The contract is to return a MutationState that contains the number of rows modified. In this
                            // case, it's the number of rows in the data table which corresponds to the number of index
                            // rows that were added.
                            return new MutationState(0, connection, rowCount);
                        }

                    };
                }
            } else {
                PostIndexDDLCompiler compiler = new PostIndexDDLCompiler(connection, dataTableRef);
                mutationPlan = compiler.compile(index);
                try {
                    Long scn = connection.getSCN();
                    if (scn == null) {
                        scn = mutationPlan.getContext().getCurrentTime();
                    }
                    mutationPlan.getContext().getScan().setTimeRange(dataTableRef.getLowerBoundTimeStamp(), scn);
                } catch (IOException e) {
                    throw new SQLException(e);
                }
            }
            MutationState state = connection.getQueryServices().updateData(mutationPlan);
            indexStatement = FACTORY.alterIndex(FACTORY.namedTable(null,
                TableName.create(index.getSchemaName().getString(), index.getTableName().getString())),
                dataTableRef.getTable().getTableName().getString(), false, PIndexState.ACTIVE);
            alterIndex(indexStatement);

            return state;
        } finally {
            connection.setAutoCommit(wasAutoCommit);
        }
    }

    private String getFullTableName(TableRef dataTableRef) {
        String schemaName = dataTableRef.getTable().getSchemaName().getString();
        String tableName = dataTableRef.getTable().getTableName().getString();
        String fullName =
                schemaName == null ? ("\"" + tableName + "\"") : ("\"" + schemaName + "\""
                        + QueryConstants.NAME_SEPARATOR + "\"" + tableName + "\"");
        return fullName;
    }

    /**
     * Rebuild indexes from a timestamp which is the value from hbase row key timestamp field
     */
    public void buildPartialIndexFromTimeStamp(PTable index, TableRef dataTableRef) throws SQLException {
        boolean needRestoreIndexState = false;
        // Need to change index state from Disable to InActive when build index partially so that
        // new changes will be indexed during index rebuilding
        AlterIndexStatement indexStatement = FACTORY.alterIndex(FACTORY.namedTable(null,
            TableName.create(index.getSchemaName().getString(), index.getTableName().getString())),
            dataTableRef.getTable().getTableName().getString(), false, PIndexState.INACTIVE);
        alterIndex(indexStatement);
        needRestoreIndexState = true;
        try {
            buildIndex(index, dataTableRef);
            needRestoreIndexState = false;
        } finally {
            if(needRestoreIndexState) {
                // reset index state to disable
                indexStatement = FACTORY.alterIndex(FACTORY.namedTable(null,
                    TableName.create(index.getSchemaName().getString(), index.getTableName().getString())),
                    dataTableRef.getTable().getTableName().getString(), false, PIndexState.DISABLE);
                alterIndex(indexStatement);
            }
        }
    }

    /**
     * Create an index table by morphing the CreateIndexStatement into a CreateTableStatement and calling
     * MetaDataClient.createTable. In doing so, we perform the following translations:
     * 1) Change the type of any columns being indexed to types that support null if the column is nullable.
     *    For example, a BIGINT type would be coerced to a DECIMAL type, since a DECIMAL type supports null
     *    when it's in the row key while a BIGINT does not.
     * 2) Append any row key column from the data table that is not in the indexed column list. Our indexes
     *    rely on having a 1:1 correspondence between the index and data rows.
     * 3) Change the name of the columns to include the column family. For example, if you have a column
     *    named "B" in a column family named "A", the indexed column name will be "A:B". This makes it easy
     *    to translate the column references in a query to the correct column references in an index table
     *    regardless of whether the column reference is prefixed with the column family name or not. It also
     *    has the side benefit of allowing the same named column in different column families to both be
     *    listed as an index column.
     * @param statement
     * @param splits
     * @return MutationState from population of index table from data table
     * @throws SQLException
     */
    public MutationState createIndex(CreateIndexStatement statement, byte[][] splits) throws SQLException {
        IndexKeyConstraint ik = statement.getIndexConstraint();
        TableName indexTableName = statement.getIndexTableName();
        
        List<Pair<ParseNode, SortOrder>> indexParseNodeAndSortOrderList = ik.getParseNodeAndSortOrderList();
        List<ColumnName> includedColumns = statement.getIncludeColumns();
        TableRef tableRef = null;
        PTable table = null;
        boolean retry = true;
        Short indexId = null;
        boolean allocateIndexId = false;
        boolean isLocalIndex = statement.getIndexType() == IndexType.LOCAL;
        int hbaseVersion = connection.getQueryServices().getLowestClusterHBaseVersion();
        if (isLocalIndex) {
            if (!connection.getQueryServices().getProps().getBoolean(QueryServices.ALLOW_LOCAL_INDEX_ATTRIB, QueryServicesOptions.DEFAULT_ALLOW_LOCAL_INDEX)) {
                throw new SQLExceptionInfo.Builder(SQLExceptionCode.UNALLOWED_LOCAL_INDEXES).setTableName(indexTableName.getTableName()).build().buildException();
            }
            if (!connection.getQueryServices().supportsFeature(Feature.LOCAL_INDEX)) {
                throw new SQLExceptionInfo.Builder(SQLExceptionCode.NO_LOCAL_INDEXES).setTableName(indexTableName.getTableName()).build().buildException();
            }
        }
        while (true) {
            try {
                ColumnResolver resolver = FromCompiler.getResolver(statement, connection, statement.getUdfParseNodes());
                tableRef = resolver.getTables().get(0);
                PTable dataTable = tableRef.getTable();
                boolean isTenantConnection = connection.getTenantId() != null;
                if (isTenantConnection) {
                    if (dataTable.getType() != PTableType.VIEW) {
                        throw new SQLFeatureNotSupportedException("An index may only be created for a VIEW through a tenant-specific connection");
                    }
                }
                if (!dataTable.isImmutableRows()) {
                    if (hbaseVersion < PhoenixDatabaseMetaData.MUTABLE_SI_VERSION_THRESHOLD) {
                        throw new SQLExceptionInfo.Builder(SQLExceptionCode.NO_MUTABLE_INDEXES).setTableName(indexTableName.getTableName()).build().buildException();
                    }
                    if (connection.getQueryServices().hasInvalidIndexConfiguration() && !dataTable.isTransactional()) {
                        throw new SQLExceptionInfo.Builder(SQLExceptionCode.INVALID_MUTABLE_INDEX_CONFIG).setTableName(indexTableName.getTableName()).build().buildException();
                    }
                }
                int posOffset = 0;
                List<PColumn> pkColumns = dataTable.getPKColumns();
                Set<RowKeyColumnExpression> unusedPkColumns;
                if (dataTable.getBucketNum() != null) { // Ignore SALT column
                	unusedPkColumns = Sets.newLinkedHashSetWithExpectedSize(pkColumns.size()-1);
                	posOffset++;
                } else {
                	unusedPkColumns = Sets.newLinkedHashSetWithExpectedSize(pkColumns.size());
                }
                for (int i = posOffset; i < pkColumns.size(); i++) {
                    PColumn column = pkColumns.get(i);
					unusedPkColumns.add(new RowKeyColumnExpression(column, new RowKeyValueAccessor(pkColumns, i), "\""+column.getName().getString()+"\""));
                }
                List<ColumnDefInPkConstraint> allPkColumns = Lists.newArrayListWithExpectedSize(unusedPkColumns.size());
                List<ColumnDef> columnDefs = Lists.newArrayListWithExpectedSize(includedColumns.size() + indexParseNodeAndSortOrderList.size());
                
                if (dataTable.isMultiTenant()) {
                    // Add tenant ID column as first column in index
                    PColumn col = dataTable.getPKColumns().get(posOffset);
                    RowKeyColumnExpression columnExpression = new RowKeyColumnExpression(col, new RowKeyValueAccessor(pkColumns, posOffset), col.getName().getString());
					unusedPkColumns.remove(columnExpression);
                    PDataType dataType = IndexUtil.getIndexColumnDataType(col);
                    ColumnName colName = ColumnName.caseSensitiveColumnName(IndexUtil.getIndexColumnName(col));
                    allPkColumns.add(new ColumnDefInPkConstraint(colName, col.getSortOrder(), false));
                    columnDefs.add(FACTORY.columnDef(colName, dataType.getSqlTypeName(), col.isNullable(), col.getMaxLength(), col.getScale(), false, SortOrder.getDefault(), col.getName().getString(), col.isRowTimestamp()));
                }
                /*
                 * Allocate an index ID in two circumstances:
                 * 1) for a local index, as all local indexes will reside in the same HBase table
                 * 2) for a view on an index.
                 */
                if (isLocalIndex || (dataTable.getType() == PTableType.VIEW && dataTable.getViewType() != ViewType.MAPPED)) {
                    allocateIndexId = true;
                    // Next add index ID column
                    PDataType dataType = MetaDataUtil.getViewIndexIdDataType();
                    ColumnName colName = ColumnName.caseSensitiveColumnName(MetaDataUtil.getViewIndexIdColumnName());
                    allPkColumns.add(new ColumnDefInPkConstraint(colName, SortOrder.getDefault(), false));
                    columnDefs.add(FACTORY.columnDef(colName, dataType.getSqlTypeName(), false, null, null, false, SortOrder.getDefault(), null, false));
                }
                
                PhoenixStatement phoenixStatment = new PhoenixStatement(connection);
                StatementContext context = new StatementContext(phoenixStatment, resolver);
                IndexExpressionCompiler expressionIndexCompiler = new IndexExpressionCompiler(context);
                Set<ColumnName> indexedColumnNames = Sets.newHashSetWithExpectedSize(indexParseNodeAndSortOrderList.size());
                for (Pair<ParseNode, SortOrder> pair : indexParseNodeAndSortOrderList) {
                	ParseNode parseNode = pair.getFirst();
                    // normalize the parse node
                    parseNode = StatementNormalizer.normalize(parseNode, resolver);
                    // compile the parseNode to get an expression
                    expressionIndexCompiler.reset();
                    Expression expression = parseNode.accept(expressionIndexCompiler);   
                    if (expressionIndexCompiler.isAggregate()) {
                        throw new SQLExceptionInfo.Builder(SQLExceptionCode.AGGREGATE_EXPRESSION_NOT_ALLOWED_IN_INDEX).build().buildException();
                    }
                    if (expression.getDeterminism() != Determinism.ALWAYS) {
                        throw new SQLExceptionInfo.Builder(SQLExceptionCode.NON_DETERMINISTIC_EXPRESSION_NOT_ALLOWED_IN_INDEX).build().buildException();
                    }
                    if (expression.isStateless()) {
                        throw new SQLExceptionInfo.Builder(SQLExceptionCode.STATELESS_EXPRESSION_NOT_ALLOWED_IN_INDEX).build().buildException();
                    }
                    unusedPkColumns.remove(expression);
                    
                    // Go through parse node to get string as otherwise we
                    // can lose information during compilation
                    StringBuilder buf = new StringBuilder();
                    parseNode.toSQL(resolver, buf);
                    // need to escape backslash as this expression will be re-parsed later
                    String expressionStr = StringUtil.escapeBackslash(buf.toString());
                    
                    ColumnName colName = null;
                    ColumnRef colRef = expressionIndexCompiler.getColumnRef();
					boolean isRowTimestamp = false;
                    if (colRef!=null) { 
						// if this is a regular column
					    PColumn column = colRef.getColumn();
					    String columnFamilyName = column.getFamilyName()!=null ? column.getFamilyName().getString() : null;
					    colName = ColumnName.caseSensitiveColumnName(IndexUtil.getIndexColumnName(columnFamilyName, column.getName().getString()));
					    isRowTimestamp = column.isRowTimestamp();
					}
					else { 
						// if this is an expression
					    // TODO column names cannot have double quotes, remove this once this PHOENIX-1621 is fixed
						String name = expressionStr.replaceAll("\"", "'");
                        colName = ColumnName.caseSensitiveColumnName(IndexUtil.getIndexColumnName(null, name));
					}
					indexedColumnNames.add(colName);
                	PDataType dataType = IndexUtil.getIndexColumnDataType(expression.isNullable(), expression.getDataType());
                    allPkColumns.add(new ColumnDefInPkConstraint(colName, pair.getSecond(), isRowTimestamp));
                    columnDefs.add(FACTORY.columnDef(colName, dataType.getSqlTypeName(), expression.isNullable(), expression.getMaxLength(), expression.getScale(), false, pair.getSecond(), expressionStr, isRowTimestamp));
                }

                // Next all the PK columns from the data table that aren't indexed
                if (!unusedPkColumns.isEmpty()) {
                    for (RowKeyColumnExpression colExpression : unusedPkColumns) {
                        PColumn col = dataTable.getPKColumns().get(colExpression.getPosition());
                        // Don't add columns with constant values from updatable views, as
                        // we don't need these in the index
                        if (col.getViewConstant() == null) {
                            ColumnName colName = ColumnName.caseSensitiveColumnName(IndexUtil.getIndexColumnName(col));
                            allPkColumns.add(new ColumnDefInPkConstraint(colName, colExpression.getSortOrder(), col.isRowTimestamp()));
                            PDataType dataType = IndexUtil.getIndexColumnDataType(colExpression.isNullable(), colExpression.getDataType());
                            columnDefs.add(FACTORY.columnDef(colName, dataType.getSqlTypeName(),
                                    colExpression.isNullable(), colExpression.getMaxLength(), colExpression.getScale(),
                                    false, colExpression.getSortOrder(), colExpression.toString(), col.isRowTimestamp()));
                        }
                    }
                }
                
                // Last all the included columns (minus any PK columns)
                for (ColumnName colName : includedColumns) {
                    PColumn col = resolver.resolveColumn(null, colName.getFamilyName(), colName.getColumnName()).getColumn();
                    colName = ColumnName.caseSensitiveColumnName(IndexUtil.getIndexColumnName(col));
                    // Check for duplicates between indexed and included columns
                    if (indexedColumnNames.contains(colName)) {
                        throw new SQLExceptionInfo.Builder(SQLExceptionCode.COLUMN_EXIST_IN_DEF).build().buildException();
                    }
                    if (!SchemaUtil.isPKColumn(col) && col.getViewConstant() == null) {
                        // Need to re-create ColumnName, since the above one won't have the column family name
                        colName = ColumnName.caseSensitiveColumnName(col.getFamilyName().getString(), IndexUtil.getIndexColumnName(col));
                        columnDefs.add(FACTORY.columnDef(colName, col.getDataType().getSqlTypeName(), col.isNullable(), col.getMaxLength(), col.getScale(), false, col.getSortOrder(), null, col.isRowTimestamp()));
                    }
                }

                // Don't re-allocate indexId on ConcurrentTableMutationException,
                // as there's no need to burn another sequence value.
                if (allocateIndexId && indexId == null) {
                    Long scn = connection.getSCN();
                    PName tenantId = connection.getTenantId();
                    String tenantIdStr = tenantId == null ? null : connection.getTenantId().getString();
                    PName physicalName = dataTable.getPhysicalName();
                    int nSequenceSaltBuckets = connection.getQueryServices().getSequenceSaltBuckets();
                    SequenceKey key = MetaDataUtil.getViewIndexSequenceKey(tenantIdStr, physicalName, nSequenceSaltBuckets);
                    // if scn is set create at scn-1, so we can see the sequence or else use latest timestamp (so that latest server time is used)
                    long sequenceTimestamp = scn!=null ? scn-1 : HConstants.LATEST_TIMESTAMP;
                    createSequence(key.getTenantId(), key.getSchemaName(), key.getSequenceName(),
                        true, Short.MIN_VALUE, 1, 1, false, Long.MIN_VALUE, Long.MAX_VALUE,
                        sequenceTimestamp);
                    long[] seqValues = new long[1];
                    SQLException[] sqlExceptions = new SQLException[1];
                    long timestamp = scn == null ? HConstants.LATEST_TIMESTAMP : scn;
                    connection.getQueryServices().incrementSequences(Collections.singletonList(new SequenceAllocation(key, 1)),
                            Math.max(timestamp, dataTable.getTimeStamp()), seqValues, sqlExceptions);
                    if (sqlExceptions[0] != null) {
                        throw sqlExceptions[0];
                    }
                    long seqValue = seqValues[0];
                    if (seqValue > Short.MAX_VALUE) {
                        throw new SQLExceptionInfo.Builder(SQLExceptionCode.TOO_MANY_INDEXES)
                        .setSchemaName(SchemaUtil.getSchemaNameFromFullName(physicalName.getString())).setTableName(SchemaUtil.getTableNameFromFullName(physicalName.getString())).build().buildException();
                    }
                    indexId = (short) seqValue;
                }
                // Set DEFAULT_COLUMN_FAMILY_NAME of index to match data table
                // We need this in the props so that the correct column family is created
                if (dataTable.getDefaultFamilyName() != null && dataTable.getType() != PTableType.VIEW && indexId == null) {
                    statement.getProps().put("", new Pair<String,Object>(DEFAULT_COLUMN_FAMILY_NAME,dataTable.getDefaultFamilyName().getString()));
                }
                PrimaryKeyConstraint pk = FACTORY.primaryKey(null, allPkColumns);
                CreateTableStatement tableStatement = FACTORY.createTable(indexTableName, statement.getProps(), columnDefs, pk, statement.getSplitNodes(), PTableType.INDEX, statement.ifNotExists(), null, null, statement.getBindCount());
                table = createTableInternal(tableStatement, splits, dataTable, null, null, null, null, indexId, statement.getIndexType());
                break;
            } catch (ConcurrentTableMutationException e) { // Can happen if parent data table changes while above is in progress
                if (retry) {
                    retry = false;
                    continue;
                }
                throw e;
            }
        }
        if (table == null) {
            return new MutationState(0,connection);
        }

        // In async process, we return immediately as the MR job needs to be triggered .
        if(statement.isAsync()) {
            return new MutationState(0, connection);
        }
        
        // If our connection is at a fixed point-in-time, we need to open a new
        // connection so that our new index table is visible.
        if (connection.getSCN() != null) {
            return buildIndexAtTimeStamp(table, statement.getTable());
        }
        return buildIndex(table, tableRef);
    }

    public MutationState dropSequence(DropSequenceStatement statement) throws SQLException {
        Long scn = connection.getSCN();
        long timestamp = scn == null ? HConstants.LATEST_TIMESTAMP : scn;
        String schemaName = statement.getSequenceName().getSchemaName();
        String sequenceName = statement.getSequenceName().getTableName();
        String tenantId = connection.getTenantId() == null ? null : connection.getTenantId().getString();
        try {
            connection.getQueryServices().dropSequence(tenantId, schemaName, sequenceName, timestamp);
        } catch (SequenceNotFoundException e) {
            if (statement.ifExists()) {
                return new MutationState(0, connection);
            }
            throw e;
        }
        return new MutationState(1, connection);
    }

    public MutationState createSequence(CreateSequenceStatement statement, long startWith,
            long incrementBy, long cacheSize, long minValue, long maxValue) throws SQLException {
        Long scn = connection.getSCN();
        long timestamp = scn == null ? HConstants.LATEST_TIMESTAMP : scn;
        String tenantId =
                connection.getTenantId() == null ? null : connection.getTenantId().getString();
        return createSequence(tenantId, statement.getSequenceName().getSchemaName(), statement
                .getSequenceName().getTableName(), statement.ifNotExists(), startWith, incrementBy,
            cacheSize, statement.getCycle(), minValue, maxValue, timestamp);
    }

    private MutationState createSequence(String tenantId, String schemaName, String sequenceName,
            boolean ifNotExists, long startWith, long incrementBy, long cacheSize, boolean cycle,
            long minValue, long maxValue, long timestamp) throws SQLException {
        try {
            connection.getQueryServices().createSequence(tenantId, schemaName, sequenceName,
                startWith, incrementBy, cacheSize, minValue, maxValue, cycle, timestamp);
        } catch (SequenceAlreadyExistsException e) {
            if (ifNotExists) {
                return new MutationState(0, connection);
            }
            throw e;
        }
        return new MutationState(1, connection);
    }

    public MutationState createFunction(CreateFunctionStatement stmt) throws SQLException {
        boolean wasAutoCommit = connection.getAutoCommit();
        connection.rollback();
        try {
            PFunction function = new PFunction(stmt.getFunctionInfo(), stmt.isTemporary(), stmt.isReplace());
            connection.setAutoCommit(false);
            String tenantIdStr = connection.getTenantId() == null ? null : connection.getTenantId().getString();
            List<Mutation> functionData = Lists.newArrayListWithExpectedSize(function.getFunctionArguments().size() + 1);

            List<FunctionArgument> args = function.getFunctionArguments();
            PreparedStatement argUpsert = connection.prepareStatement(INSERT_FUNCTION_ARGUMENT);

            for (int i = 0; i < args.size(); i++) {
                FunctionArgument arg = args.get(i);
                addFunctionArgMutation(function.getFunctionName(), arg, argUpsert, i);
            }
            functionData.addAll(connection.getMutationState().toMutations(null).next().getSecond());
            connection.rollback();

            PreparedStatement functionUpsert = connection.prepareStatement(CREATE_FUNCTION);
            functionUpsert.setString(1, tenantIdStr);
            functionUpsert.setString(2, function.getFunctionName());
            functionUpsert.setInt(3, function.getFunctionArguments().size());
            functionUpsert.setString(4, function.getClassName());
            functionUpsert.setString(5, function.getJarPath());
            functionUpsert.setString(6, function.getReturnType());
            functionUpsert.execute();
            functionData.addAll(connection.getMutationState().toMutations(null).next().getSecond());
            connection.rollback();
            MetaDataMutationResult result = connection.getQueryServices().createFunction(functionData, function, stmt.isTemporary());
            MutationCode code = result.getMutationCode();
            switch(code) {
            case FUNCTION_ALREADY_EXISTS:
                if (!function.isReplace()) {
                    throw new FunctionAlreadyExistsException(function.getFunctionName(), result
                        .getFunctions().get(0));
                } else {
                    connection.removeFunction(function.getTenantId(), function.getFunctionName(),
                        result.getMutationTime());
                    addFunctionToCache(result);
                }
            case NEWER_FUNCTION_FOUND:
                    // Add function to ConnectionQueryServices so it's cached, but don't add
                    // it to this connection as we can't see it.
                    throw new NewerFunctionAlreadyExistsException(function.getFunctionName(), result.getFunctions().get(0));
            default:
                List<PFunction> functions = new ArrayList<PFunction>(1);
                functions.add(function);
                result = new MetaDataMutationResult(code, result.getMutationTime(), functions, true);
                if(function.isReplace()) {
                    connection.removeFunction(function.getTenantId(), function.getFunctionName(),
                        result.getMutationTime());
                }
                addFunctionToCache(result);
            }
        } finally {
            connection.setAutoCommit(wasAutoCommit);
        }
        return new MutationState(1, connection);
    }
    
    private static ColumnDef findColumnDefOrNull(List<ColumnDef> colDefs, ColumnName colName) {
        for (ColumnDef colDef : colDefs) {
            if (colDef.getColumnDefName().getColumnName().equals(colName.getColumnName())) {
                return colDef;
            }
        }
        return null;
    }
    
    private static boolean checkAndValidateRowTimestampCol(ColumnDef colDef, PrimaryKeyConstraint pkConstraint,
            boolean rowTimeStampColAlreadyFound, PTableType tableType) throws SQLException {

        ColumnName columnDefName = colDef.getColumnDefName();
        if (tableType == VIEW && (pkConstraint.getNumColumnsWithRowTimestamp() > 0 || colDef.isRowTimestamp())) {
            throw new SQLExceptionInfo.Builder(SQLExceptionCode.ROWTIMESTAMP_NOT_ALLOWED_ON_VIEW)
            .setColumnName(columnDefName.getColumnName()).build().buildException();
        }
        /*
         * For indexes we have already validated that the data table has the right kind and number of row_timestamp
         * columns. So we don't need to perform any extra validations for them.
         */
        if (tableType == TABLE) {
            boolean isColumnDeclaredRowTimestamp = colDef.isRowTimestamp() || pkConstraint.isColumnRowTimestamp(columnDefName);
            if (isColumnDeclaredRowTimestamp) {
                boolean isColumnPartOfPk = colDef.isPK() || pkConstraint.contains(columnDefName);
                // A column can be declared as ROW_TIMESTAMP only if it is part of the primary key
                if (isColumnDeclaredRowTimestamp && !isColumnPartOfPk) { 
                    throw new SQLExceptionInfo.Builder(SQLExceptionCode.ROWTIMESTAMP_PK_COL_ONLY)
                    .setColumnName(columnDefName.getColumnName()).build().buildException(); 
                }

                // A column can be declared as ROW_TIMESTAMP only if it can be represented as a long
                PDataType dataType = colDef.getDataType();
                if (isColumnDeclaredRowTimestamp && (dataType != PLong.INSTANCE && dataType != PUnsignedLong.INSTANCE && !dataType.isCoercibleTo(PTimestamp.INSTANCE))) { 
                    throw new SQLExceptionInfo.Builder(SQLExceptionCode.ROWTIMESTAMP_COL_INVALID_TYPE)
                    .setColumnName(columnDefName.getColumnName()).build().buildException(); 
                }

                // Only one column can be declared as a ROW_TIMESTAMP column
                if (rowTimeStampColAlreadyFound && isColumnDeclaredRowTimestamp) {
                    throw new SQLExceptionInfo.Builder(SQLExceptionCode.ROWTIMESTAMP_ONE_PK_COL_ONLY)
                    .setColumnName(columnDefName.getColumnName()).build().buildException();
                }
                return true;
            }
        }
        return false;
    }
    
    private PTable createTableInternal(CreateTableStatement statement, byte[][] splits, final PTable parent, String viewStatement, ViewType viewType, final byte[][] viewColumnConstants, final BitSet isViewColumnReferenced, Short indexId, IndexType indexType) throws SQLException {
        final PTableType tableType = statement.getTableType();
        boolean wasAutoCommit = connection.getAutoCommit();
        connection.rollback();
        try {
            connection.setAutoCommit(false);
            List<Mutation> tableMetaData = Lists.newArrayListWithExpectedSize(statement.getColumnDefs().size() + 3);

            TableName tableNameNode = statement.getTableName();
            String schemaName = tableNameNode.getSchemaName();
            String tableName = tableNameNode.getTableName();
            String parentTableName = null;
            PName tenantId = connection.getTenantId();
            String tenantIdStr = tenantId == null ? null : tenantId.getString();
            Long scn = connection.getSCN();
            long clientTimeStamp = scn == null ? HConstants.LATEST_TIMESTAMP : scn;
            boolean multiTenant = false;
            boolean storeNulls = false;
            boolean transactional = false;
            Integer saltBucketNum = null;
            String defaultFamilyName = null;
            boolean isImmutableRows = false;
            List<PName> physicalNames = Collections.emptyList();
            boolean addSaltColumn = false;
            boolean rowKeyOrderOptimizable = true;
			Long timestamp = null;
            if (parent != null && tableType == PTableType.INDEX) {
            	transactional = parent.isTransactional();
                timestamp = TransactionUtil.getTableTimestamp(connection, transactional);
                storeNulls = parent.getStoreNulls();
                if (tableType == PTableType.INDEX) {
	                // Index on view
	                // TODO: Can we support a multi-tenant index directly on a multi-tenant
	                // table instead of only a view? We don't have anywhere to put the link
	                // from the table to the index, though.
	                if (indexType == IndexType.LOCAL || (parent.getType() == PTableType.VIEW && parent.getViewType() != ViewType.MAPPED)) {
	                    PName physicalName = parent.getPhysicalName();
	                    saltBucketNum = parent.getBucketNum();
	                    addSaltColumn = (saltBucketNum != null && indexType != IndexType.LOCAL);
	                    defaultFamilyName = parent.getDefaultFamilyName() == null ? null : parent.getDefaultFamilyName().getString();
	                    if (indexType == IndexType.LOCAL) {
	                        saltBucketNum = null;
	                        // Set physical name of local index table
	                        physicalNames = Collections.singletonList(PNameFactory.newName(MetaDataUtil.getLocalIndexPhysicalName(physicalName.getBytes())));
	                    } else {
	                        // Set physical name of view index table
	                        physicalNames = Collections.singletonList(PNameFactory.newName(MetaDataUtil.getViewIndexPhysicalName(physicalName.getBytes())));
	                    }
                    }
    
                    multiTenant = parent.isMultiTenant();
                    parentTableName = parent.getTableName().getString();
                    // Pass through data table sequence number so we can check it hasn't changed
                    PreparedStatement incrementStatement = connection.prepareStatement(INCREMENT_SEQ_NUM);
                    incrementStatement.setString(1, connection.getTenantId() == null ? null : connection.getTenantId().getString());
                    incrementStatement.setString(2, schemaName);
                    incrementStatement.setString(3, parentTableName);
                    incrementStatement.setLong(4, parent.getSequenceNumber());
                    incrementStatement.execute();
                    // Get list of mutations and add to table meta data that will be passed to server
                    // to guarantee order. This row will always end up last
                    tableMetaData.addAll(connection.getMutationState().toMutations(timestamp).next().getSecond());
                    connection.rollback();
    
                    // Add row linking from data table row to index table row
                    PreparedStatement linkStatement = connection.prepareStatement(CREATE_LINK);
                    linkStatement.setString(1, connection.getTenantId() == null ? null : connection.getTenantId().getString());
                    linkStatement.setString(2, schemaName);
                    linkStatement.setString(3, parentTableName);
                    linkStatement.setString(4, tableName);
                    linkStatement.setByte(5, LinkType.INDEX_TABLE.getSerializedValue());
                    linkStatement.setLong(6, parent.getSequenceNumber());
                    linkStatement.execute();
                }

                multiTenant = parent.isMultiTenant();
                storeNulls = parent.getStoreNulls();
                parentTableName = parent.getTableName().getString();
                // Pass through data table sequence number so we can check it hasn't changed
                PreparedStatement incrementStatement = connection.prepareStatement(INCREMENT_SEQ_NUM);
                incrementStatement.setString(1, tenantIdStr);
                incrementStatement.setString(2, schemaName);
                incrementStatement.setString(3, parentTableName);
                incrementStatement.setLong(4, parent.getSequenceNumber());
                incrementStatement.execute();
                // Get list of mutations and add to table meta data that will be passed to server
                // to guarantee order. This row will always end up last
                tableMetaData.addAll(connection.getMutationState().toMutations(timestamp).next().getSecond());
                connection.rollback();

                // Add row linking from data table row to index table row
                PreparedStatement linkStatement = connection.prepareStatement(CREATE_LINK);
                linkStatement.setString(1, tenantIdStr);
                linkStatement.setString(2, schemaName);
                linkStatement.setString(3, parentTableName);
                linkStatement.setString(4, tableName);
                linkStatement.setByte(5, LinkType.INDEX_TABLE.getSerializedValue());
                linkStatement.setLong(6, parent.getSequenceNumber());
                linkStatement.execute();
            }

            PrimaryKeyConstraint pkConstraint = statement.getPrimaryKeyConstraint();
            String pkName = null;
            List<Pair<ColumnName,SortOrder>> pkColumnsNames = Collections.<Pair<ColumnName,SortOrder>>emptyList();
            Iterator<Pair<ColumnName,SortOrder>> pkColumnsIterator = Iterators.emptyIterator();
            if (pkConstraint != null) {
                pkColumnsNames = pkConstraint.getColumnNames();
                pkColumnsIterator = pkColumnsNames.iterator();
                pkName = pkConstraint.getName();
            }

            Map<String,Object> tableProps = Maps.newHashMapWithExpectedSize(statement.getProps().size());
            Map<String,Object> commonFamilyProps = Maps.newHashMapWithExpectedSize(statement.getProps().size() + 1);
            // Somewhat hacky way of determining if property is for HColumnDescriptor or HTableDescriptor
            HColumnDescriptor defaultDescriptor = new HColumnDescriptor(QueryConstants.DEFAULT_COLUMN_FAMILY_BYTES);
            if (!statement.getProps().isEmpty()) {
                Collection<Pair<String,Object>> props = statement.getProps().get(QueryConstants.ALL_FAMILY_PROPERTIES_KEY);
                for (Pair<String,Object> prop : props) {
                    if (defaultDescriptor.getValue(prop.getFirst()) == null) {
                        tableProps.put(prop.getFirst(), prop.getSecond());
                    } else {
                        commonFamilyProps.put(prop.getFirst(), prop.getSecond());
                    }
                }
            }

            // Although unusual, it's possible to set a mapped VIEW as having immutable rows.
            // This tells Phoenix that you're managing the index maintenance yourself.
            if (tableType != PTableType.INDEX && (tableType != PTableType.VIEW || viewType == ViewType.MAPPED)) {
                Boolean isImmutableRowsProp = (Boolean) tableProps.get(PTable.IS_IMMUTABLE_ROWS_PROP_NAME);
                if (isImmutableRowsProp == null) {
                    isImmutableRows = connection.getQueryServices().getProps().getBoolean(QueryServices.IMMUTABLE_ROWS_ATTRIB, QueryServicesOptions.DEFAULT_IMMUTABLE_ROWS);
                } else {
                    isImmutableRows = isImmutableRowsProp;
                }
            }

            // Can't set any of these on views or shared indexes on views
            if (tableType != PTableType.VIEW && indexId == null) {
                saltBucketNum = (Integer) tableProps.get(PhoenixDatabaseMetaData.SALT_BUCKETS);
                if (saltBucketNum != null) {
                    if (saltBucketNum < 0 || saltBucketNum > SaltingUtil.MAX_BUCKET_NUM) {
                        throw new SQLExceptionInfo.Builder(SQLExceptionCode.INVALID_BUCKET_NUM).build().buildException();
                    }
                }
                // Salt the index table if the data table is salted
                if (saltBucketNum == null) {
                    if (parent != null) {
                        saltBucketNum = parent.getBucketNum();
                    }
                } else if (saltBucketNum.intValue() == 0) {
                    saltBucketNum = null; // Provides a way for an index to not be salted if its data table is salted
                }
                addSaltColumn = (saltBucketNum != null);
            }

            // Can't set MULTI_TENANT or DEFAULT_COLUMN_FAMILY_NAME on an INDEX or a non mapped VIEW
            if (tableType != PTableType.INDEX && (tableType != PTableType.VIEW || viewType == ViewType.MAPPED)) {
                Boolean multiTenantProp = (Boolean) tableProps.get(PhoenixDatabaseMetaData.MULTI_TENANT);
                multiTenant = Boolean.TRUE.equals(multiTenantProp);
                defaultFamilyName = (String)tableProps.get(PhoenixDatabaseMetaData.DEFAULT_COLUMN_FAMILY_NAME);
            }

            boolean disableWAL = false;
            Boolean disableWALProp = (Boolean) tableProps.get(PhoenixDatabaseMetaData.DISABLE_WAL);
            if (disableWALProp != null) {
                disableWAL = disableWALProp;
            }

            Boolean storeNullsProp = (Boolean) tableProps.get(PhoenixDatabaseMetaData.STORE_NULLS);
            if (storeNullsProp == null) {
                if (parent == null) {
                    storeNulls = connection.getQueryServices().getProps().getBoolean(
                                    QueryServices.DEFAULT_STORE_NULLS_ATTRIB,
                                    QueryServicesOptions.DEFAULT_STORE_NULLS);
                    tableProps.put(PhoenixDatabaseMetaData.STORE_NULLS, Boolean.valueOf(storeNulls));
                }
            } else {
                storeNulls = storeNullsProp;
            }
            Boolean transactionalProp = (Boolean) tableProps.get(PhoenixDatabaseMetaData.TRANSACTIONAL);
            if (transactionalProp != null && parent != null) {
                throw new SQLExceptionInfo.Builder(SQLExceptionCode.ONLY_TABLE_MAY_BE_DECLARED_TRANSACTIONAL)
                .setSchemaName(schemaName).setTableName(tableName)
                .build().buildException();
            }
            if (parent == null) {
                if (transactionalProp == null) {
                    transactional = connection.getQueryServices().getProps().getBoolean(
                                    QueryServices.DEFAULT_TRANSACTIONAL_ATTRIB,
                                    QueryServicesOptions.DEFAULT_TRANSACTIONAL);
                } else {
                    transactional = transactionalProp;
                }
            }
            tableProps.put(PhoenixDatabaseMetaData.TRANSACTIONAL, Boolean.valueOf(transactional));
            
            boolean sharedTable = statement.getTableType() == PTableType.VIEW || indexId != null;
            if (transactional) { 
                // FIXME: remove once Tephra handles storing multiple versions of a cell value, 
            	// and allows ignoring empty key values for an operation
            	if (Boolean.FALSE.equals(storeNullsProp)) {
            		throw new SQLExceptionInfo.Builder(SQLExceptionCode.STORE_NULLS_MUST_BE_TRUE_FOR_TRANSACTIONAL)
            		.setSchemaName(schemaName).setTableName(tableName)
            		.build().buildException();
            	}
            	// Force STORE_NULLS to true when transactional as Tephra cannot deal with column deletes
            	storeNulls = true;
            	tableProps.put(PhoenixDatabaseMetaData.STORE_NULLS, Boolean.TRUE);
            	
            	if (!sharedTable) {
                    Integer maxVersionsProp = (Integer) commonFamilyProps.get(HConstants.VERSIONS);
                    if (maxVersionsProp == null) {
                        if (parent != null) {
                            HTableDescriptor desc = connection.getQueryServices().getTableDescriptor(parent.getPhysicalName().getBytes());
                            if (desc != null) {
                                maxVersionsProp = desc.getFamily(SchemaUtil.getEmptyColumnFamily(parent)).getMaxVersions();
                            }
                        }
                        if (maxVersionsProp == null) {
                            maxVersionsProp = connection.getQueryServices().getProps().getInt(
                                    QueryServices.MAX_VERSIONS_TRANSACTIONAL_ATTRIB,
                                    QueryServicesOptions.DEFAULT_MAX_VERSIONS_TRANSACTIONAL);
                        }
                        commonFamilyProps.put(HConstants.VERSIONS, maxVersionsProp);
                    }
            	}
            }
            timestamp = timestamp==null ? TransactionUtil.getTableTimestamp(connection, transactional) : timestamp;

            // Delay this check as it is supported to have IMMUTABLE_ROWS and SALT_BUCKETS defined on views
            if (sharedTable) {
                if (tableProps.get(PhoenixDatabaseMetaData.DEFAULT_COLUMN_FAMILY_NAME) != null) {
                    throw new SQLExceptionInfo.Builder(SQLExceptionCode.DEFAULT_COLUMN_FAMILY_ON_SHARED_TABLE)
                    .setSchemaName(schemaName).setTableName(tableName)
                    .build().buildException();
                }
                if (SchemaUtil.hasHTableDescriptorProps(tableProps)) {
                    throw new SQLExceptionInfo.Builder(SQLExceptionCode.VIEW_WITH_PROPERTIES).build()
                            .buildException();
                }
            }

            List<ColumnDef> colDefs = statement.getColumnDefs();
            List<PColumn> columns;
            LinkedHashSet<PColumn> pkColumns;

            if (tenantId != null && !sharedTable) {
                throw new SQLExceptionInfo.Builder(SQLExceptionCode.CANNOT_CREATE_TENANT_SPECIFIC_TABLE)
                    .setSchemaName(schemaName).setTableName(tableName).build().buildException();
            }

            if (tableType == PTableType.VIEW) {
                physicalNames = Collections.singletonList(PNameFactory.newName(parent.getPhysicalName().getString()));
                if (viewType == ViewType.MAPPED) {
                    columns = newArrayListWithExpectedSize(colDefs.size());
                    pkColumns = newLinkedHashSetWithExpectedSize(colDefs.size());
                } else {
                    // Propagate property values to VIEW.
                    // TODO: formalize the known set of these properties
                    // Manually transfer the ROW_KEY_ORDER_OPTIMIZABLE_BYTES from parent as we don't
                    // want to add this hacky flag to the schema (see PHOENIX-2067).
                    rowKeyOrderOptimizable = parent.rowKeyOrderOptimizable();
                    if (rowKeyOrderOptimizable) {
                        UpgradeUtil.addRowKeyOrderOptimizableCell(tableMetaData, SchemaUtil.getTableKey(tenantIdStr, schemaName, tableName), clientTimeStamp);
                    }
                    multiTenant = parent.isMultiTenant();
                    saltBucketNum = parent.getBucketNum();
                    isImmutableRows = parent.isImmutableRows();
                    disableWAL = (disableWALProp == null ? parent.isWALDisabled() : disableWALProp);
                    defaultFamilyName = parent.getDefaultFamilyName() == null ? null : parent.getDefaultFamilyName().getString();
                    List<PColumn> allColumns = parent.getColumns();
                    if (saltBucketNum != null) { // Don't include salt column in columns, as it should not have it when created
                        allColumns = allColumns.subList(1, allColumns.size());
                    }
                    columns = newArrayListWithExpectedSize(allColumns.size() + colDefs.size());
                    columns.addAll(allColumns);
                    pkColumns = newLinkedHashSet(parent.getPKColumns());

                    // Add row linking from view to its parent table
                    // FIXME: not currently used, but see PHOENIX-1367
                    // as fixing that will require it's usage.
                    PreparedStatement linkStatement = connection.prepareStatement(CREATE_VIEW_LINK);
                    linkStatement.setString(1, tenantIdStr);
                    linkStatement.setString(2, schemaName);
                    linkStatement.setString(3, tableName);
                    linkStatement.setString(4, parent.getName().getString());
                    linkStatement.setByte(5, LinkType.PARENT_TABLE.getSerializedValue());
                    linkStatement.setString(6, parent.getTenantId() == null ? null : parent.getTenantId().getString());
                    linkStatement.execute();
                }
            } else {
                columns = newArrayListWithExpectedSize(colDefs.size());
                pkColumns = newLinkedHashSetWithExpectedSize(colDefs.size() + 1); // in case salted
            }

            // Don't add link for mapped view, as it just points back to itself and causes the drop to
            // fail because it looks like there's always a view associated with it.
            if (!physicalNames.isEmpty()) {
                // Upsert physical name for mapped view only if the full physical table name is different than the full table name
                // Otherwise, we end up with a self-referencing link and then cannot ever drop the view.
                if (viewType != ViewType.MAPPED
                        || !physicalNames.get(0).getString().equals(SchemaUtil.getTableName(schemaName, tableName))) {
                    // Add row linking from data table row to physical table row
                    PreparedStatement linkStatement = connection.prepareStatement(CREATE_LINK);
                    for (PName physicalName : physicalNames) {
                        linkStatement.setString(1, tenantIdStr);
                        linkStatement.setString(2, schemaName);
                        linkStatement.setString(3, tableName);
                        linkStatement.setString(4, physicalName.getString());
                        linkStatement.setByte(5, LinkType.PHYSICAL_TABLE.getSerializedValue());
                        if (tableType == PTableType.VIEW) {
                            PTable physicalTable = connection.getMetaDataCache().getTableRef(new PTableKey(null, physicalName.getString())).getTable();
                            linkStatement.setLong(6, physicalTable.getSequenceNumber());
                        } else {
                            linkStatement.setLong(6, parent.getSequenceNumber());
                        }
                        linkStatement.execute();
                    }
                }
            }

            PreparedStatement colUpsert = connection.prepareStatement(INSERT_COLUMN_CREATE_TABLE);
            Map<String, PName> familyNames = Maps.newLinkedHashMap();
            boolean isPK = false;
            boolean rowTimeStampColumnAlreadyFound = false;
            int positionOffset = columns.size();
            if (saltBucketNum != null) {
                positionOffset++;
                if (addSaltColumn) {
                    pkColumns.add(SaltingUtil.SALTING_COLUMN);
                }
            }
            int pkPositionOffset = pkColumns.size();
            int position = positionOffset;
            
            for (ColumnDef colDef : colDefs) {
                rowTimeStampColumnAlreadyFound = checkAndValidateRowTimestampCol(colDef, pkConstraint, rowTimeStampColumnAlreadyFound, tableType);
                if (colDef.isPK()) { // i.e. the column is declared as CREATE TABLE COLNAME DATATYPE PRIMARY KEY...
                    if (isPK) {
                        throw new SQLExceptionInfo.Builder(SQLExceptionCode.PRIMARY_KEY_ALREADY_EXISTS)
                            .setColumnName(colDef.getColumnDefName().getColumnName()).build().buildException();
                    }
                    isPK = true;
                } else {
                    // do not allow setting NOT-NULL constraint on non-primary columns.
                    if (  Boolean.FALSE.equals(colDef.isNull()) &&
                        ( isPK || ( pkConstraint != null && !pkConstraint.contains(colDef.getColumnDefName())))) {
                            throw new SQLExceptionInfo.Builder(SQLExceptionCode.INVALID_NOT_NULL_CONSTRAINT)
                                .setSchemaName(schemaName)
                                .setTableName(tableName)
                                .setColumnName(colDef.getColumnDefName().getColumnName()).build().buildException();
                    }
                }
                PColumn column = newColumn(position++, colDef, pkConstraint, defaultFamilyName, false);
                if (SchemaUtil.isPKColumn(column)) {
                    // TODO: remove this constraint?
                    if (pkColumnsIterator.hasNext() && !column.getName().getString().equals(pkColumnsIterator.next().getFirst().getColumnName())) {
                        throw new SQLExceptionInfo.Builder(SQLExceptionCode.PRIMARY_KEY_OUT_OF_ORDER)
                            .setSchemaName(schemaName)
                            .setTableName(tableName)
                            .setColumnName(column.getName().getString())
                            .build().buildException();
                    }
                    if (tableType == PTableType.VIEW && viewType != ViewType.MAPPED) {
                        throwIfLastPKOfParentIsFixedLength(parent, schemaName, tableName, colDef);
                    }
                    if (!pkColumns.add(column)) {
                        throw new ColumnAlreadyExistsException(schemaName, tableName, column.getName().getString());
                    }
                }
                if (tableType == PTableType.VIEW && hasColumnWithSameNameAndFamily(columns, column)) {
                    // we only need to check for dup columns for views because they inherit columns from parent
                    throw new ColumnAlreadyExistsException(schemaName, tableName, column.getName().getString());
                }
                columns.add(column);
                if ((colDef.getDataType() == PVarbinary.INSTANCE || colDef.getDataType().isArrayType())
                        && SchemaUtil.isPKColumn(column)
                        && pkColumnsIterator.hasNext()) {
                    throw new SQLExceptionInfo.Builder(SQLExceptionCode.VARBINARY_IN_ROW_KEY)
                        .setSchemaName(schemaName)
                        .setTableName(tableName)
                        .setColumnName(column.getName().getString())
                        .build().buildException();
                }
                if (column.getFamilyName() != null) {
                    familyNames.put(column.getFamilyName().getString(),column.getFamilyName());
                }
            }
            // We need a PK definition for a TABLE or mapped VIEW
            if (!isPK && pkColumnsNames.isEmpty() && tableType != PTableType.VIEW && viewType != ViewType.MAPPED) {
                throw new SQLExceptionInfo.Builder(SQLExceptionCode.PRIMARY_KEY_MISSING)
                    .setSchemaName(schemaName)
                    .setTableName(tableName)
                    .build().buildException();
            }
            if (!pkColumnsNames.isEmpty() && pkColumnsNames.size() != pkColumns.size() - pkPositionOffset) { // Then a column name in the primary key constraint wasn't resolved
                Iterator<Pair<ColumnName,SortOrder>> pkColumnNamesIterator = pkColumnsNames.iterator();
                while (pkColumnNamesIterator.hasNext()) {
                    ColumnName colName = pkColumnNamesIterator.next().getFirst();
                    ColumnDef colDef = findColumnDefOrNull(colDefs, colName);
                    if (colDef == null) {
                        throw new ColumnNotFoundException(schemaName, tableName, null, colName.getColumnName());
                    }
                    if (colDef.getColumnDefName().getFamilyName() != null) {
                        throw new SQLExceptionInfo.Builder(SQLExceptionCode.PRIMARY_KEY_WITH_FAMILY_NAME)
                        .setSchemaName(schemaName)
                        .setTableName(tableName)
                        .setColumnName(colDef.getColumnDefName().getColumnName() )
                        .setFamilyName(colDef.getColumnDefName().getFamilyName())
                        .build().buildException();
                    }
                }
                // The above should actually find the specific one, but just in case...
                throw new SQLExceptionInfo.Builder(SQLExceptionCode.INVALID_PRIMARY_KEY_CONSTRAINT)
                    .setSchemaName(schemaName)
                    .setTableName(tableName)
                    .build().buildException();
            }

            List<Pair<byte[],Map<String,Object>>> familyPropList = Lists.newArrayListWithExpectedSize(familyNames.size());
            if (!statement.getProps().isEmpty()) {
                for (String familyName : statement.getProps().keySet()) {
                    if (!familyName.equals(QueryConstants.ALL_FAMILY_PROPERTIES_KEY)) {
                        if (familyNames.get(familyName) == null) {
                            throw new SQLExceptionInfo.Builder(SQLExceptionCode.PROPERTIES_FOR_FAMILY)
                                .setFamilyName(familyName).build().buildException();
                        } else if (statement.getTableType() == PTableType.VIEW) {
                            throw new SQLExceptionInfo.Builder(SQLExceptionCode.VIEW_WITH_PROPERTIES).build().buildException();
                        }
                    }
                }
            }
            throwIfInsufficientColumns(schemaName, tableName, pkColumns, saltBucketNum!=null, multiTenant);

            for (PName familyName : familyNames.values()) {
                Collection<Pair<String,Object>> props = statement.getProps().get(familyName.getString());
                if (props.isEmpty()) {
                    familyPropList.add(new Pair<byte[],Map<String,Object>>(familyName.getBytes(),commonFamilyProps));
                } else {
                    Map<String,Object> combinedFamilyProps = Maps.newHashMapWithExpectedSize(props.size() + commonFamilyProps.size());
                    combinedFamilyProps.putAll(commonFamilyProps);
                    for (Pair<String,Object> prop : props) {
                        // Don't allow specifying column families for TTL. TTL can only apply for the all the column families of the table
                        // i.e. it can't be column family specific.
                        if (!familyName.equals(QueryConstants.ALL_FAMILY_PROPERTIES_KEY) && prop.getFirst().equals(TTL)) {
                            throw new SQLExceptionInfo.Builder(SQLExceptionCode.COLUMN_FAMILY_NOT_ALLOWED_FOR_TTL).build().buildException();
                        }
                        combinedFamilyProps.put(prop.getFirst(), prop.getSecond());
                    }
                    familyPropList.add(new Pair<byte[],Map<String,Object>>(familyName.getBytes(),combinedFamilyProps));
                }
            }

            if (familyNames.isEmpty()) {
            	//if there are no family names, use the default column family name. This also takes care of the case when
            	//the table ddl has only PK cols present (which means familyNames is empty).
                byte[] cf = defaultFamilyName == null ? QueryConstants.DEFAULT_COLUMN_FAMILY_BYTES : Bytes.toBytes(defaultFamilyName);
                familyPropList.add(new Pair<byte[],Map<String,Object>>(cf, commonFamilyProps));
            }

            // Bootstrapping for our SYSTEM.TABLE that creates itself before it exists
            if (SchemaUtil.isMetaTable(schemaName,tableName)) {
                // TODO: what about stats for system catalog?
                PName newSchemaName = PNameFactory.newName(schemaName);
                PTable table = PTableImpl.makePTable(tenantId,newSchemaName, PNameFactory.newName(tableName), tableType,
                        null, MetaDataProtocol.MIN_TABLE_TIMESTAMP, PTable.INITIAL_SEQ_NUM,
                        PNameFactory.newName(QueryConstants.SYSTEM_TABLE_PK_NAME), null, columns, null, null,
                        Collections.<PTable>emptyList(), isImmutableRows,
                        Collections.<PName>emptyList(), defaultFamilyName == null ? null :
                                PNameFactory.newName(defaultFamilyName), null,
                        Boolean.TRUE.equals(disableWAL), false, false, null, indexId, indexType, true, false);
                connection.addTable(table, MetaDataProtocol.MIN_TABLE_TIMESTAMP);
            } else if (tableType == PTableType.INDEX && indexId == null) {
                if (tableProps.get(HTableDescriptor.MAX_FILESIZE) == null) {
                    int nIndexRowKeyColumns = isPK ? 1 : pkColumnsNames.size();
                    int nIndexKeyValueColumns = columns.size() - nIndexRowKeyColumns;
                    int nBaseRowKeyColumns = parent.getPKColumns().size() - (parent.getBucketNum() == null ? 0 : 1);
                    int nBaseKeyValueColumns = parent.getColumns().size() - parent.getPKColumns().size();
                    /*
                     * Approximate ratio between index table size and data table size:
                     * More or less equal to the ratio between the number of key value columns in each. We add one to
                     * the key value column count to take into account our empty key value. We add 1/4 for any key
                     * value data table column that was moved into the index table row key.
                     */
                    double ratio = (1+nIndexKeyValueColumns + (nIndexRowKeyColumns - nBaseRowKeyColumns)/4d)/(1+nBaseKeyValueColumns);
                    HTableDescriptor descriptor = connection.getQueryServices().getTableDescriptor(parent.getPhysicalName().getBytes());
                    if (descriptor != null) { // Is null for connectionless
                        long maxFileSize = descriptor.getMaxFileSize();
                        if (maxFileSize == -1) { // If unset, use default
                            maxFileSize = HConstants.DEFAULT_MAX_FILE_SIZE;
                        }
                        tableProps.put(HTableDescriptor.MAX_FILESIZE, (long)(maxFileSize * ratio));
                    }
                }
            }

            short nextKeySeq = 0;
            for (int i = 0; i < columns.size(); i++) {
                PColumn column = columns.get(i);
                final int columnPosition = column.getPosition();
                // For client-side cache, we need to update the column
                if (isViewColumnReferenced != null) {
                    if (viewColumnConstants != null && columnPosition < viewColumnConstants.length) {
                        columns.set(i, column = new DelegateColumn(column) {
                            @Override
                            public byte[] getViewConstant() {
                                return viewColumnConstants[columnPosition];
                            }
                            @Override
                            public boolean isViewReferenced() {
                                return isViewColumnReferenced.get(columnPosition);
                            }
                        });
                    } else {
                        columns.set(i, column = new DelegateColumn(column) {
                            @Override
                            public boolean isViewReferenced() {
                                return isViewColumnReferenced.get(columnPosition);
                            }
                        });
                    }
                }
                Short keySeq = SchemaUtil.isPKColumn(column) ? ++nextKeySeq : null;
                addColumnMutation(schemaName, tableName, column, colUpsert, parentTableName, pkName, keySeq, saltBucketNum != null);
            }

            tableMetaData.addAll(connection.getMutationState().toMutations(timestamp).next().getSecond());
            connection.rollback();

            String dataTableName = parent == null || tableType == PTableType.VIEW ? null : parent.getTableName().getString();
            PIndexState indexState = parent == null || tableType == PTableType.VIEW  ? null : PIndexState.BUILDING;
            PreparedStatement tableUpsert = connection.prepareStatement(CREATE_TABLE);
            tableUpsert.setString(1, tenantIdStr);
            tableUpsert.setString(2, schemaName);
            tableUpsert.setString(3, tableName);
            tableUpsert.setString(4, tableType.getSerializedValue());
            tableUpsert.setLong(5, PTable.INITIAL_SEQ_NUM);
            tableUpsert.setInt(6, position);
            if (saltBucketNum != null) {
                tableUpsert.setInt(7, saltBucketNum);
            } else {
                tableUpsert.setNull(7, Types.INTEGER);
            }
            tableUpsert.setString(8, pkName);
            tableUpsert.setString(9, dataTableName);
            tableUpsert.setString(10, indexState == null ? null : indexState.getSerializedValue());
            tableUpsert.setBoolean(11, isImmutableRows);
            tableUpsert.setString(12, defaultFamilyName);
            tableUpsert.setString(13, viewStatement);
            tableUpsert.setBoolean(14, disableWAL);
            tableUpsert.setBoolean(15, multiTenant);
            if (viewType == null) {
                tableUpsert.setNull(16, Types.TINYINT);
            } else {
                tableUpsert.setByte(16, viewType.getSerializedValue());
            }
            if (indexId == null) {
                tableUpsert.setNull(17, Types.SMALLINT);
            } else {
                tableUpsert.setShort(17, indexId);
            }
            if (indexType == null) {
                tableUpsert.setNull(18, Types.TINYINT);
            } else {
                tableUpsert.setByte(18, indexType.getSerializedValue());
            }
            tableUpsert.setBoolean(19, storeNulls);
            if (parent != null && tableType == PTableType.VIEW) {
                tableUpsert.setInt(20, parent.getColumns().size());
            } else {
                tableUpsert.setInt(20, BASE_TABLE_BASE_COLUMN_COUNT);
            }
            tableUpsert.setBoolean(21, transactional);
            tableUpsert.execute();

            tableMetaData.addAll(connection.getMutationState().toMutations(timestamp).next().getSecond());
            connection.rollback();

            /*
             * The table metadata must be in the following order:
             * 1) table header row
             * 2) everything else
             * 3) parent table header row
             */
            Collections.reverse(tableMetaData);

            if (parent != null && tableType == PTableType.INDEX && indexType == IndexType.LOCAL) {
                tableProps.put(MetaDataUtil.PARENT_TABLE_KEY, parent.getPhysicalName().getString());
                tableProps.put(MetaDataUtil.IS_LOCAL_INDEX_TABLE_PROP_NAME, Boolean.TRUE);
                splits = getSplitKeys(connection.getQueryServices().getAllTableRegions(parent.getPhysicalName().getBytes()));
            } else {
                splits = SchemaUtil.processSplits(splits, pkColumns, saltBucketNum, connection.getQueryServices().getProps().getBoolean(
                        QueryServices.FORCE_ROW_KEY_ORDER_ATTRIB, QueryServicesOptions.DEFAULT_FORCE_ROW_KEY_ORDER));
            }
            MetaDataMutationResult result = connection.getQueryServices().createTable(
                    tableMetaData,
                    viewType == ViewType.MAPPED || indexId != null ? physicalNames.get(0).getBytes() : null,
                    tableType, tableProps, familyPropList, splits);
            MutationCode code = result.getMutationCode();
            switch(code) {
            case TABLE_ALREADY_EXISTS:
                if (result.getTable() != null) { // Can happen for transactional table that already exists as HBase table
                    addTableToCache(result);
                }
                if (!statement.ifNotExists()) {
                    throw new TableAlreadyExistsException(schemaName, tableName, result.getTable());
                }
                return null;
            case PARENT_TABLE_NOT_FOUND:
                throw new TableNotFoundException(schemaName, parent.getName().getString());
            case NEWER_TABLE_FOUND:
                // Add table to ConnectionQueryServices so it's cached, but don't add
                // it to this connection as we can't see it.
                throw new NewerTableAlreadyExistsException(schemaName, tableName, result.getTable());
            case UNALLOWED_TABLE_MUTATION:
                throw new SQLExceptionInfo.Builder(SQLExceptionCode.CANNOT_MUTATE_TABLE)
                    .setSchemaName(schemaName).setTableName(tableName).build().buildException();
            case CONCURRENT_TABLE_MUTATION:
                addTableToCache(result);
                throw new ConcurrentTableMutationException(schemaName, tableName);
            default:
                PName newSchemaName = PNameFactory.newName(schemaName);
                PTable table =  PTableImpl.makePTable(
                        tenantId, newSchemaName, PNameFactory.newName(tableName), tableType, indexState, timestamp!=null ? timestamp : result.getMutationTime(),
                        PTable.INITIAL_SEQ_NUM, pkName == null ? null : PNameFactory.newName(pkName), saltBucketNum, columns,
                        dataTableName == null ? null : newSchemaName, dataTableName == null ? null : PNameFactory.newName(dataTableName), Collections.<PTable>emptyList(), isImmutableRows,
                        physicalNames, defaultFamilyName == null ? null : PNameFactory.newName(defaultFamilyName), viewStatement, Boolean.TRUE.equals(disableWAL), multiTenant, storeNulls, viewType,
                        indexId, indexType, rowKeyOrderOptimizable, transactional);
                result = new MetaDataMutationResult(code, result.getMutationTime(), table, true);
                addTableToCache(result);
                return table;
            }
        } finally {
            connection.setAutoCommit(wasAutoCommit);
        }
    }

    private byte[][] getSplitKeys(List<HRegionLocation> allTableRegions) {
        if(allTableRegions.size() == 1) return null;
        byte[][] splitKeys = new byte[allTableRegions.size()-1][];
        int i = 0;
        for (HRegionLocation region : allTableRegions) {
            if (region.getRegionInfo().getStartKey().length != 0) {
                splitKeys[i] = region.getRegionInfo().getStartKey();
                i++;
            }
        }
        return splitKeys;
    }

    private static boolean hasColumnWithSameNameAndFamily(Collection<PColumn> columns, PColumn column) {
        for (PColumn currColumn : columns) {
           if (Objects.equal(currColumn.getFamilyName(), column.getFamilyName()) &&
               Objects.equal(currColumn.getName(), column.getName())) {
               return true;
           }
        }
        return false;
    }

    /**
     * A table can be a parent table to tenant-specific tables if all of the following conditions are true:
     * <p>
     * FOR TENANT-SPECIFIC TABLES WITH TENANT_TYPE_ID SPECIFIED:
     * <ol>
     * <li>It has 3 or more PK columns AND
     * <li>First PK (tenant id) column is not nullible AND
     * <li>Firsts PK column's data type is either VARCHAR or CHAR AND
     * <li>Second PK (tenant type id) column is not nullible AND
     * <li>Second PK column data type is either VARCHAR or CHAR
     * </ol>
     * FOR TENANT-SPECIFIC TABLES WITH NO TENANT_TYPE_ID SPECIFIED:
     * <ol>
     * <li>It has 2 or more PK columns AND
     * <li>First PK (tenant id) column is not nullible AND
     * <li>Firsts PK column's data type is either VARCHAR or CHAR
     * </ol>
     */
    private static void throwIfInsufficientColumns(String schemaName, String tableName, Collection<PColumn> columns, boolean isSalted, boolean isMultiTenant) throws SQLException {
        if (!isMultiTenant) {
            return;
        }
        int nPKColumns = columns.size() - (isSalted ? 1 : 0);
        if (nPKColumns < 2) {
            throw new SQLExceptionInfo.Builder(INSUFFICIENT_MULTI_TENANT_COLUMNS).setSchemaName(schemaName).setTableName(tableName).build().buildException();
        }
        Iterator<PColumn> iterator = columns.iterator();
        if (isSalted) {
            iterator.next();
        }
        // Tenant ID must be VARCHAR or CHAR and be NOT NULL
        // NOT NULL is a requirement, since otherwise the table key would conflict
        // potentially with the global table definition.
        PColumn tenantIdCol = iterator.next();
        if ( tenantIdCol.isNullable()) {
            throw new SQLExceptionInfo.Builder(INSUFFICIENT_MULTI_TENANT_COLUMNS).setSchemaName(schemaName).setTableName(tableName).build().buildException();
        }
    }

    public MutationState dropTable(DropTableStatement statement) throws SQLException {
        String schemaName = statement.getTableName().getSchemaName();
        String tableName = statement.getTableName().getTableName();
        return dropTable(schemaName, tableName, null, statement.getTableType(), statement.ifExists(), statement.cascade());
    }

    public MutationState dropFunction(DropFunctionStatement statement) throws SQLException {
        return dropFunction(statement.getFunctionName(), statement.ifExists());
    }

    public MutationState dropIndex(DropIndexStatement statement) throws SQLException {
        String schemaName = statement.getTableName().getSchemaName();
        String tableName = statement.getIndexName().getName();
        String parentTableName = statement.getTableName().getTableName();
        return dropTable(schemaName, tableName, parentTableName, PTableType.INDEX, statement.ifExists(), false);
    }

    private MutationState dropFunction(String functionName, 
            boolean ifExists) throws SQLException {
        connection.rollback();
        boolean wasAutoCommit = connection.getAutoCommit();
        try {
            PName tenantId = connection.getTenantId();
            byte[] key =
                    SchemaUtil.getFunctionKey(tenantId == null ? ByteUtil.EMPTY_BYTE_ARRAY
                            : tenantId.getBytes(), Bytes.toBytes(functionName));
            Long scn = connection.getSCN();
            long clientTimeStamp = scn == null ? HConstants.LATEST_TIMESTAMP : scn;
            try {
                PFunction function = connection.getMetaDataCache().getFunction(new PTableKey(tenantId, functionName));
                if (function.isTemporaryFunction()) {
                    connection.removeFunction(tenantId, functionName, clientTimeStamp);
                    return new MutationState(0, connection);
                }
            } catch(FunctionNotFoundException e) {
                
            }
            List<Mutation> functionMetaData = Lists.newArrayListWithExpectedSize(2);
            Delete functionDelete = new Delete(key, clientTimeStamp);
            functionMetaData.add(functionDelete);
            MetaDataMutationResult result = connection.getQueryServices().dropFunction(functionMetaData, ifExists);
            MutationCode code = result.getMutationCode();
            switch (code) {
            case FUNCTION_NOT_FOUND:
                if (!ifExists) {
                    throw new FunctionNotFoundException(functionName);
                }
                break;
            default:
                connection.removeFunction(tenantId, functionName, result.getMutationTime());
                break;
            }
            return new MutationState(0, connection);
        } finally {
            connection.setAutoCommit(wasAutoCommit);
        }
    }
    private MutationState dropTable(String schemaName, String tableName, String parentTableName, PTableType tableType,
            boolean ifExists, boolean cascade) throws SQLException {
        connection.rollback();
        boolean wasAutoCommit = connection.getAutoCommit();
        try {
            PName tenantId = connection.getTenantId();
            String tenantIdStr = tenantId == null ? null : tenantId.getString();
            byte[] key = SchemaUtil.getTableKey(tenantIdStr, schemaName, tableName);
            Long scn = connection.getSCN();
            long clientTimeStamp = scn == null ? HConstants.LATEST_TIMESTAMP : scn;
            List<Mutation> tableMetaData = Lists.newArrayListWithExpectedSize(2);
            Delete tableDelete = new Delete(key, clientTimeStamp);
            tableMetaData.add(tableDelete);
            boolean hasViewIndexTable = false;
            boolean hasLocalIndexTable = false;
            if (parentTableName != null) {
                byte[] linkKey = MetaDataUtil.getParentLinkKey(tenantIdStr, schemaName, parentTableName, tableName);
                Delete linkDelete = new Delete(linkKey, clientTimeStamp);
                tableMetaData.add(linkDelete);
            } else {
                hasViewIndexTable = MetaDataUtil.hasViewIndexTable(connection, schemaName, tableName);
                hasLocalIndexTable = MetaDataUtil.hasLocalIndexTable(connection, schemaName, tableName);
            }

            MetaDataMutationResult result = connection.getQueryServices().dropTable(tableMetaData, tableType, cascade);
            MutationCode code = result.getMutationCode();
            PTable table = result.getTable();
			boolean transactional = table!=null && table.isTransactional();
            switch (code) {
            case TABLE_NOT_FOUND:
                if (!ifExists) { throw new TableNotFoundException(schemaName, tableName); }
                break;
            case NEWER_TABLE_FOUND:
                throw new NewerTableAlreadyExistsException(schemaName, tableName, result.getTable());
            case UNALLOWED_TABLE_MUTATION:
                throw new SQLExceptionInfo.Builder(SQLExceptionCode.CANNOT_MUTATE_TABLE)

                .setSchemaName(schemaName).setTableName(tableName).build().buildException();
            default:
				connection.removeTable(tenantId, SchemaUtil.getTableName(schemaName, tableName), parentTableName, result.getMutationTime());

                if (result.getTable() != null && tableType != PTableType.VIEW) {
                    connection.setAutoCommit(true);
                    boolean dropMetaData = result.getTable().getViewIndexId() == null &&
                            connection.getQueryServices().getProps().getBoolean(DROP_METADATA_ATTRIB, DEFAULT_DROP_METADATA);
                    long ts = (scn == null ? result.getMutationTime() : scn);
                    // Create empty table and schema - they're only used to get the name from
                    // PName name, PTableType type, long timeStamp, long sequenceNumber, List<PColumn> columns
                    List<TableRef> tableRefs = Lists.newArrayListWithExpectedSize(2 + table.getIndexes().size());
                    // All multi-tenant tables have a view index table, so no need to check in that case
                    if (tableType == PTableType.TABLE
                            && (table.isMultiTenant() || hasViewIndexTable || hasLocalIndexTable)) {

                        MetaDataUtil.deleteViewIndexSequences(connection, table.getPhysicalName());
                        if (hasViewIndexTable) {
                            String viewIndexSchemaName = null;
                            String viewIndexTableName = null;
                            if (schemaName != null) {
                                viewIndexSchemaName = MetaDataUtil.getViewIndexTableName(schemaName);
                                viewIndexTableName = tableName;
                            } else {
                                viewIndexTableName = MetaDataUtil.getViewIndexTableName(tableName);
                            }
                            PTable viewIndexTable = new PTableImpl(null, viewIndexSchemaName, viewIndexTableName, ts,
                                    table.getColumnFamilies());
                            tableRefs.add(new TableRef(null, viewIndexTable, ts, false));
                        }
                        if (hasLocalIndexTable) {
                            String localIndexSchemaName = null;
                            String localIndexTableName = null;
                            if (schemaName != null) {
                                localIndexSchemaName = MetaDataUtil.getLocalIndexTableName(schemaName);
                                localIndexTableName = tableName;
                            } else {
                                localIndexTableName = MetaDataUtil.getLocalIndexTableName(tableName);
                            }
                            PTable localIndexTable = new PTableImpl(null, localIndexSchemaName, localIndexTableName,
                                    ts, Collections.<PColumnFamily> emptyList());
                            tableRefs.add(new TableRef(null, localIndexTable, ts, false));
                        }
                    }
                    tableRefs.add(new TableRef(null, table, ts, false));
                    // TODO: Let the standard mutable secondary index maintenance handle this?
                    for (PTable index : table.getIndexes()) {
                        tableRefs.add(new TableRef(null, index, ts, false));
                    }
                    deleteFromStatsTable(tableRefs, ts);
                    if (!dropMetaData) {
                        MutationPlan plan = new PostDDLCompiler(connection).compile(tableRefs, null, null,
                                Collections.<PColumn> emptyList(), ts);
                        // Delete everything in the column. You'll still be able to do queries at earlier timestamps
                        return connection.getQueryServices().updateData(plan);
                    }
                }
                break;
            }
            return new MutationState(0, connection);
        } finally {
            connection.setAutoCommit(wasAutoCommit);
        }
    }

    private void deleteFromStatsTable(List<TableRef> tableRefs, long ts) throws SQLException {
        Properties props = new Properties(connection.getClientInfo());
        props.setProperty(PhoenixRuntime.CURRENT_SCN_ATTRIB, Long.toString(ts));
        Connection conn = DriverManager.getConnection(connection.getURL(), props);
        conn.setAutoCommit(true);
        boolean success = false;
        SQLException sqlException = null;
        try {
            StringBuilder buf = new StringBuilder("DELETE FROM SYSTEM.STATS WHERE PHYSICAL_NAME IN (");
            for (TableRef ref : tableRefs) {
                buf.append("'" + ref.getTable().getName().getString() + "',");
            }
            buf.setCharAt(buf.length() - 1, ')');
            conn.createStatement().execute(buf.toString());
            success = true;
        } catch (SQLException e) {
            sqlException = e;
        } finally {
            try {
                conn.close();
            } catch (SQLException e) {
                if (sqlException == null) {
                    // If we're not in the middle of throwing another exception
                    // then throw the exception we got on close.
                    if (success) {
                        sqlException = e;
                    }
                } else {
                    sqlException.setNextException(e);
                }
            }
            if (sqlException != null) { throw sqlException; }
        }
    }

    private MutationCode processMutationResult(String schemaName, String tableName, MetaDataMutationResult result) throws SQLException {
        final MutationCode mutationCode = result.getMutationCode();
        PName tenantId = connection.getTenantId();
        switch (mutationCode) {
        case TABLE_NOT_FOUND:
            // Only called for add/remove column so parentTableName will always be null
            connection.removeTable(tenantId, SchemaUtil.getTableName(schemaName, tableName), null, HConstants.LATEST_TIMESTAMP);
            throw new TableNotFoundException(schemaName, tableName);
        case UNALLOWED_TABLE_MUTATION:
            String columnName = null;
            String familyName = null;
            String msg = null;
            // TODO: better to return error code
            if (result.getColumnName() != null) {
                familyName = result.getFamilyName() == null ? null : Bytes.toString(result.getFamilyName());
                columnName = Bytes.toString(result.getColumnName());
                msg = "Cannot add/drop column referenced by VIEW";
            }
            throw new SQLExceptionInfo.Builder(SQLExceptionCode.CANNOT_MUTATE_TABLE)
                .setSchemaName(schemaName).setTableName(tableName).setFamilyName(familyName).setColumnName(columnName).setMessage(msg).build().buildException();
        case NO_OP:
        case COLUMN_ALREADY_EXISTS:
        case COLUMN_NOT_FOUND:
            break;
        case CONCURRENT_TABLE_MUTATION:
            addTableToCache(result);
            if (logger.isDebugEnabled()) {
                logger.debug(LogUtil.addCustomAnnotations("CONCURRENT_TABLE_MUTATION for table " + SchemaUtil.getTableName(schemaName, tableName), connection));
            }
            throw new ConcurrentTableMutationException(schemaName, tableName);
        case NEWER_TABLE_FOUND:
            // TODO: update cache?
//            if (result.getTable() != null) {
//                connection.addTable(result.getTable());
//            }
            throw new NewerTableAlreadyExistsException(schemaName, tableName, result.getTable());
        case NO_PK_COLUMNS:
            throw new SQLExceptionInfo.Builder(SQLExceptionCode.PRIMARY_KEY_MISSING)
                .setSchemaName(schemaName).setTableName(tableName).build().buildException();
        case TABLE_ALREADY_EXISTS:
            break;
        default:
            throw new SQLExceptionInfo.Builder(SQLExceptionCode.UNEXPECTED_MUTATION_CODE).setSchemaName(schemaName)
                .setTableName(tableName).setMessage("mutation code: " + mutationCode).build().buildException();
        }
        return mutationCode;
    }

    private  long incrementTableSeqNum(PTable table, PTableType expectedType, int columnCountDelta, Boolean isTransactional) throws SQLException {
        return incrementTableSeqNum(table, expectedType, columnCountDelta, isTransactional, null, null, null, null);
    }

    private long incrementTableSeqNum(PTable table, PTableType expectedType, int columnCountDelta,
            Boolean isTransactional, Boolean isImmutableRows, Boolean disableWAL, Boolean isMultiTenant, Boolean storeNulls)
            throws SQLException {
        String schemaName = table.getSchemaName().getString();
        String tableName = table.getTableName().getString();
        // Ordinal position is 1-based and we don't count SALT column in ordinal position
        int totalColumnCount = table.getColumns().size() + (table.getBucketNum() == null ? 0 : -1);
        final long seqNum = table.getSequenceNumber() + 1;
        PreparedStatement tableUpsert = connection.prepareStatement(MUTATE_TABLE);
        String tenantId = connection.getTenantId() == null ? null : connection.getTenantId().getString();
        try {
            tableUpsert.setString(1, tenantId);
            tableUpsert.setString(2, schemaName);
            tableUpsert.setString(3, tableName);
            tableUpsert.setString(4, expectedType.getSerializedValue());
            tableUpsert.setLong(5, seqNum);
            tableUpsert.setInt(6, totalColumnCount + columnCountDelta);
            tableUpsert.execute();
        } finally {
            tableUpsert.close();
        }
        if (isImmutableRows != null) {
            mutateBooleanProperty(tenantId, schemaName, tableName, IMMUTABLE_ROWS, isImmutableRows);
        }
        if (disableWAL != null) {
            mutateBooleanProperty(tenantId, schemaName, tableName, DISABLE_WAL, disableWAL);
        }
        if (isMultiTenant != null) {
            mutateBooleanProperty(tenantId, schemaName, tableName, MULTI_TENANT, isMultiTenant);
        }
        if (storeNulls != null) {
            mutateBooleanProperty(tenantId, schemaName, tableName, STORE_NULLS, storeNulls);
        }
        if (isTransactional != null) {
            mutateBooleanProperty(tenantId, schemaName, tableName, TRANSACTIONAL, isTransactional);
        }
        return seqNum;
    }

    private void mutateBooleanProperty(String tenantId, String schemaName, String tableName,
            String propertyName, boolean propertyValue) throws SQLException {
        String updatePropertySql = "UPSERT INTO " + SYSTEM_CATALOG_SCHEMA + ".\"" + SYSTEM_CATALOG_TABLE + "\"( " +
                        TENANT_ID + "," +
                        TABLE_SCHEM + "," +
                        TABLE_NAME + "," +
                        propertyName +
                        ") VALUES (?, ?, ?, ?)";
        PreparedStatement tableBoolUpsert = connection.prepareStatement(updatePropertySql);
        tableBoolUpsert.setString(1, tenantId);
        tableBoolUpsert.setString(2, schemaName);
        tableBoolUpsert.setString(3, tableName);
        tableBoolUpsert.setBoolean(4, propertyValue);
        tableBoolUpsert.execute();
    }

    public MutationState addColumn(AddColumnStatement statement) throws SQLException {
        connection.rollback();
        boolean wasAutoCommit = connection.getAutoCommit();
        try {
            connection.setAutoCommit(false);
            PName tenantId = connection.getTenantId();
            TableName tableNameNode = statement.getTable().getName();
            String schemaName = tableNameNode.getSchemaName();
            String tableName = tableNameNode.getTableName();

            Boolean isImmutableRowsProp = null;
            Boolean multiTenantProp = null;
            Boolean disableWALProp = null;
            Boolean storeNullsProp = null;
            Boolean isTransactionalProp = null;

            ListMultimap<String,Pair<String,Object>> stmtProperties = statement.getProps();
            Map<String, List<Pair<String, Object>>> properties = new HashMap<>(stmtProperties.size());
            TableRef tableRef = FromCompiler.getResolver(statement, connection).getTables().get(0);
			PTable table = tableRef.getTable();
            Long timeStamp = table.isTransactional() ? tableRef.getTimeStamp() : null;
            List<ColumnDef> columnDefs = statement.getColumnDefs();
            if (columnDefs == null) {
                columnDefs = Collections.emptyList();
            }
            for (String family : stmtProperties.keySet()) {
                List<Pair<String, Object>> propsList = stmtProperties.get(family);
                for (Pair<String, Object> prop : propsList) {
                    String propName = prop.getFirst();
                    if (TableProperty.isPhoenixTableProperty(propName)) {
                        TableProperty.valueOf(propName).validate(true, !family.equals(QueryConstants.ALL_FAMILY_PROPERTIES_KEY), table.getType());
                        if (propName.equals(PTable.IS_IMMUTABLE_ROWS_PROP_NAME)) {
                            isImmutableRowsProp = (Boolean)prop.getSecond();
                        } else if (propName.equals(PhoenixDatabaseMetaData.MULTI_TENANT)) {
                            multiTenantProp = (Boolean)prop.getSecond();
                        } else if (propName.equals(DISABLE_WAL)) {
                            disableWALProp = (Boolean)prop.getSecond();
                        } else if (propName.equals(STORE_NULLS)) {
                            storeNullsProp = (Boolean)prop.getSecond();
                        } else if (propName.equals(TRANSACTIONAL)) {
                            isTransactionalProp = (Boolean)prop.getSecond();
                        }
                    } 
                }
                properties.put(family, propsList);
            }
            boolean retried = false;
            boolean changingPhoenixTableProperty = false;
            boolean nonTxToTx = false;
            while (true) {
                ColumnResolver resolver = FromCompiler.getResolver(statement, connection);
                table = resolver.getTables().get(0).getTable();
                int nIndexes = table.getIndexes().size();
                int nNewColumns = columnDefs.size();
                List<Mutation> tableMetaData = Lists.newArrayListWithExpectedSize((1 + nNewColumns) * (nIndexes + 1));
                List<Mutation> columnMetaData = Lists.newArrayListWithExpectedSize(nNewColumns * (nIndexes + 1));
                if (logger.isDebugEnabled()) {
                    logger.debug(LogUtil.addCustomAnnotations("Resolved table to " + table.getName().getString() + " with seqNum " + table.getSequenceNumber() + " at timestamp " + table.getTimeStamp() + " with " + table.getColumns().size() + " columns: " + table.getColumns(), connection));
                }

                int position = table.getColumns().size();

                List<PColumn> currentPKs = table.getPKColumns();
                PColumn lastPK = currentPKs.get(currentPKs.size()-1);
                // Disallow adding columns if the last column is VARBIANRY.
                if (lastPK.getDataType() == PVarbinary.INSTANCE || lastPK.getDataType().isArrayType()) {
                    throw new SQLExceptionInfo.Builder(SQLExceptionCode.VARBINARY_LAST_PK)
                    .setColumnName(lastPK.getName().getString()).build().buildException();
                }
                // Disallow adding columns if last column is fixed width and nullable.
                if (lastPK.isNullable() && lastPK.getDataType().isFixedWidth()) {
                    throw new SQLExceptionInfo.Builder(SQLExceptionCode.NULLABLE_FIXED_WIDTH_LAST_PK)
                    .setColumnName(lastPK.getName().getString()).build().buildException();
                }

                Boolean isImmutableRows = null;
                if (isImmutableRowsProp != null) {
                    if (isImmutableRowsProp.booleanValue() != table.isImmutableRows()) {
                        isImmutableRows = isImmutableRowsProp;
                        changingPhoenixTableProperty = true;
                    }
                }
                Boolean multiTenant = null;
                if (multiTenantProp != null) {
                    if (multiTenantProp.booleanValue() != table.isMultiTenant()) {
                        multiTenant = multiTenantProp;
                        changingPhoenixTableProperty = true;
                    }
                }
                Boolean disableWAL = null;
                if (disableWALProp != null) {
                    if (disableWALProp.booleanValue() != table.isWALDisabled()) {
                        disableWAL = disableWALProp;
                        changingPhoenixTableProperty = true;
                    }
                }
                Boolean storeNulls = null;
                if (storeNullsProp != null) {
                    if (storeNullsProp.booleanValue() != table.getStoreNulls()) {
                        storeNulls = storeNullsProp;
                        changingPhoenixTableProperty = true;
                    }
                }
                Boolean isTransactional = null;
                if (isTransactionalProp != null) {
                    if (isTransactionalProp.booleanValue() != table.isTransactional()) {
                        isTransactional = isTransactionalProp;
                        // We can only go one way: from non transactional to transactional
                        // Going the other way would require rewriting the cell timestamps
                        // and doing a major compaction to get rid of any Tephra specific
                        // delete markers.
                        if (!isTransactional) {
                            throw new SQLExceptionInfo.Builder(SQLExceptionCode.TX_MAY_NOT_SWITCH_TO_NON_TX)
                            .setSchemaName(schemaName).setTableName(tableName).build().buildException();
                        }
                        timeStamp = TransactionUtil.getTableTimestamp(connection, isTransactional);
                        changingPhoenixTableProperty = true;
                        nonTxToTx = true;
                    }
                }

                int numPkColumnsAdded = 0;
                PreparedStatement colUpsert = connection.prepareStatement(INSERT_COLUMN_ALTER_TABLE);

                List<PColumn> columns = Lists.newArrayListWithExpectedSize(columnDefs.size());
                Set<String> colFamiliesForPColumnsToBeAdded = new LinkedHashSet<>();
                Set<String> families = new LinkedHashSet<>();
                if (columnDefs.size() > 0 ) {
                    short nextKeySeq = SchemaUtil.getMaxKeySeq(table);
                    for( ColumnDef colDef : columnDefs) {
                        if (colDef != null && !colDef.isNull()) {
                            if(colDef.isPK()) {
                                throw new SQLExceptionInfo.Builder(SQLExceptionCode.NOT_NULLABLE_COLUMN_IN_ROW_KEY)
                                .setColumnName(colDef.getColumnDefName().getColumnName()).build().buildException();
                            } else {
                                throw new SQLExceptionInfo.Builder(SQLExceptionCode.CANNOT_ADD_NOT_NULLABLE_COLUMN)
                                .setColumnName(colDef.getColumnDefName().getColumnName()).build().buildException();
                            }
                        }
                        if (colDef != null && colDef.isPK() && table.getType() == VIEW && table.getViewType() != MAPPED) {
                            throwIfLastPKOfParentIsFixedLength(getParentOfView(table), schemaName, tableName, colDef);
                        }
                        if (colDef != null && colDef.isRowTimestamp()) {
                            throw new SQLExceptionInfo.Builder(SQLExceptionCode.ROWTIMESTAMP_CREATE_ONLY)
                            .setColumnName(colDef.getColumnDefName().getColumnName()).build().buildException();
                        }
                        PColumn column = newColumn(position++, colDef, PrimaryKeyConstraint.EMPTY, table.getDefaultFamilyName() == null ? null : table.getDefaultFamilyName().getString(), true);
                        columns.add(column);
                        String pkName = null;
                        Short keySeq = null;

                        // TODO: support setting properties on other families?
                        if (column.getFamilyName() == null) {
                            ++numPkColumnsAdded;
                            pkName = table.getPKName() == null ? null : table.getPKName().getString();
                            keySeq = ++nextKeySeq;
                        } else {
                            families.add(column.getFamilyName().getString());
                        }
                        colFamiliesForPColumnsToBeAdded.add(column.getFamilyName() == null ? null : column.getFamilyName().getString());
                        addColumnMutation(schemaName, tableName, column, colUpsert, null, pkName, keySeq, table.getBucketNum() != null);
                    }

                    // Add any new PK columns to end of index PK
                    if (numPkColumnsAdded>0) {
                    	// create PK column list that includes the newly created columns
                    	List<PColumn> pkColumns = Lists.newArrayListWithExpectedSize(table.getPKColumns().size()+numPkColumnsAdded);
                    	pkColumns.addAll(table.getPKColumns());
                    	for (int i=0; i<columnDefs.size(); ++i) {
                    		if (columnDefs.get(i).isPK()) {
                    			pkColumns.add(columns.get(i));
                    		}
                    	}
                    	int pkSlotPosition = table.getPKColumns().size()-1;
                        for (PTable index : table.getIndexes()) {
                            short nextIndexKeySeq = SchemaUtil.getMaxKeySeq(index);
                            int indexPosition = index.getColumns().size();
                            for (int i=0; i<columnDefs.size(); ++i) {
                            	ColumnDef colDef = columnDefs.get(i);
                                if (colDef.isPK()) {
                                    PDataType indexColDataType = IndexUtil.getIndexColumnDataType(colDef.isNull(), colDef.getDataType());
                                    ColumnName indexColName = ColumnName.caseSensitiveColumnName(IndexUtil.getIndexColumnName(null, colDef.getColumnDefName().getColumnName()));
                                    Expression expression = new RowKeyColumnExpression(columns.get(i), new RowKeyValueAccessor(pkColumns, ++pkSlotPosition));
                                    ColumnDef indexColDef = FACTORY.columnDef(indexColName, indexColDataType.getSqlTypeName(), colDef.isNull(), colDef.getMaxLength(), colDef.getScale(), true, colDef.getSortOrder(), expression.toString(), colDef.isRowTimestamp());
                                    PColumn indexColumn = newColumn(indexPosition++, indexColDef, PrimaryKeyConstraint.EMPTY, null, true);
                                    addColumnMutation(schemaName, index.getTableName().getString(), indexColumn, colUpsert, index.getParentTableName().getString(), index.getPKName() == null ? null : index.getPKName().getString(), ++nextIndexKeySeq, index.getBucketNum() != null);
                                }
                            }
                        }
                    }

                    columnMetaData.addAll(connection.getMutationState().toMutations(timeStamp).next().getSecond());
                    connection.rollback();
                } else {
                    // Check that HBase configured properly for mutable secondary indexing
                    // if we're changing from an immutable table to a mutable table and we
                    // have existing indexes.
                    if (Boolean.FALSE.equals(isImmutableRows) && !table.getIndexes().isEmpty()) {
                        int hbaseVersion = connection.getQueryServices().getLowestClusterHBaseVersion();
                        if (hbaseVersion < PhoenixDatabaseMetaData.MUTABLE_SI_VERSION_THRESHOLD) {
                            throw new SQLExceptionInfo.Builder(SQLExceptionCode.NO_MUTABLE_INDEXES)
                            .setSchemaName(schemaName).setTableName(tableName).build().buildException();
                        }
                        if (connection.getQueryServices().hasInvalidIndexConfiguration() && !table.isTransactional()) {
                            throw new SQLExceptionInfo.Builder(SQLExceptionCode.INVALID_MUTABLE_INDEX_CONFIG)
                            .setSchemaName(schemaName).setTableName(tableName).build().buildException();
                        }
                    }
                    if (Boolean.TRUE.equals(multiTenant)) {
                        throwIfInsufficientColumns(schemaName, tableName, table.getPKColumns(), table.getBucketNum()!=null, multiTenant);
                    }
                }

                if (!table.getIndexes().isEmpty() && (numPkColumnsAdded>0 || nonTxToTx)) {
                    for (PTable index : table.getIndexes()) {
                        // TODO: verify master has fix for multiple index columns added and unit test
                        incrementTableSeqNum(index, index.getType(), numPkColumnsAdded, nonTxToTx ? Boolean.TRUE : null);
                    }
                    tableMetaData.addAll(connection.getMutationState().toMutations(timeStamp).next().getSecond());
                    connection.rollback();
                }
                long seqNum = table.getSequenceNumber();
                if (changingPhoenixTableProperty || columnDefs.size() > 0) { 
<<<<<<< HEAD
                    seqNum = incrementTableSeqNum(table, statement.getTableType(), columnDefs.size(), isImmutableRows, disableWAL, multiTenant, storeNulls);
=======
                    // TODO: verify master has fix for multiple data columns added and unit test
                    seqNum = incrementTableSeqNum(table, statement.getTableType(), columnDefs.size(), isTransactional, isImmutableRows, disableWAL, multiTenant, storeNulls);
>>>>>>> bb7c74df
                    tableMetaData.addAll(connection.getMutationState().toMutations(timeStamp).next().getSecond());
                    connection.rollback();
                }
                
                // Force the table header row to be first
                Collections.reverse(tableMetaData);
                // Add column metadata afterwards, maintaining the order so columns have more predictable ordinal position
                tableMetaData.addAll(columnMetaData);

                byte[] family = families.size() > 0 ? families.iterator().next().getBytes() : null;

                // Figure out if the empty column family is changing as a result of adding the new column
                byte[] emptyCF = null;
                byte[] projectCF = null;
                if (table.getType() != PTableType.VIEW && family != null) {
                    if (table.getColumnFamilies().isEmpty()) {
                        emptyCF = family;
                    } else {
                        try {
                            table.getColumnFamily(family);
                        } catch (ColumnFamilyNotFoundException e) {
                            projectCF = family;
                            emptyCF = SchemaUtil.getEmptyColumnFamily(table);
                        }
                    }
                }

                MetaDataMutationResult result = connection.getQueryServices().addColumn(tableMetaData, table, properties, colFamiliesForPColumnsToBeAdded);
                try {
                    MutationCode code = processMutationResult(schemaName, tableName, result);
                    if (code == MutationCode.COLUMN_ALREADY_EXISTS) {
                        addTableToCache(result);
                        if (!statement.ifNotExists()) {
                            throw new ColumnAlreadyExistsException(schemaName, tableName, SchemaUtil.findExistingColumn(result.getTable(), columns));
                        }
                        return new MutationState(0,connection);
                    }

                    // Only update client side cache if we aren't adding a PK column to a table with indexes or 
                    // transitioning a table from.
                    // We could update the cache manually then too, it'd just be a pain.
                    if (table.getIndexes().isEmpty() || (numPkColumnsAdded==0 && !nonTxToTx)) {
						connection.addColumn(
								tenantId,
								SchemaUtil.getTableName(schemaName, tableName),
								columns,
								result.getMutationTime(),
								seqNum,
								isImmutableRows == null ? table.isImmutableRows() : isImmutableRows,
								disableWAL == null ? table.isWALDisabled() : disableWAL,
								multiTenant == null ? table.isMultiTenant() : multiTenant,
								storeNulls == null ? table.getStoreNulls() : storeNulls, 
								isTransactional == null ? table.isTransactional() : isTransactional,
								TransactionUtil.getResolvedTime(connection, result));
                    }
                    // Delete rows in view index if we haven't dropped it already
                    // We only need to do this if the multiTenant transitioned to false
                    if (table.getType() == PTableType.TABLE
                            && Boolean.FALSE.equals(multiTenant)
                            && MetaDataUtil.hasViewIndexTable(connection, table.getPhysicalName())) {
                        connection.setAutoCommit(true);
                        MetaDataUtil.deleteViewIndexSequences(connection, table.getPhysicalName());
                        // If we're not dropping metadata, then make sure no rows are left in
                        // our view index physical table.
                        // TODO: remove this, as the DROP INDEX commands run when the DROP VIEW
                        // commands are run would remove all rows already.
                        if (!connection.getQueryServices().getProps().getBoolean(DROP_METADATA_ATTRIB, DEFAULT_DROP_METADATA)) {
                            Long scn = connection.getSCN();
                            long ts = (scn == null ? result.getMutationTime() : scn);
                            String viewIndexSchemaName = MetaDataUtil.getViewIndexSchemaName(schemaName);
                            String viewIndexTableName = MetaDataUtil.getViewIndexTableName(tableName);
                            PTable viewIndexTable = new PTableImpl(null, viewIndexSchemaName, viewIndexTableName, ts,
                                    table.getColumnFamilies());
                            List<TableRef> tableRefs = Collections.singletonList(new TableRef(null, viewIndexTable, ts, false));
                            MutationPlan plan = new PostDDLCompiler(connection).compile(tableRefs, null, null,
                                    Collections.<PColumn> emptyList(), ts);
                            connection.getQueryServices().updateData(plan);
                        }
                    }
                    if (emptyCF != null) {
                        Long scn = connection.getSCN();
                        connection.setAutoCommit(true);
                        // Delete everything in the column. You'll still be able to do queries at earlier timestamps
                        long ts = (scn == null ? result.getMutationTime() : scn);
                        MutationPlan plan = new PostDDLCompiler(connection).compile(Collections.singletonList(new TableRef(null, table, ts, false)), emptyCF, projectCF, null, ts);
                        return connection.getQueryServices().updateData(plan);
                    }
                    return new MutationState(0,connection);
                } catch (ConcurrentTableMutationException e) {
                    if (retried) {
                        throw e;
                    }
                    if (logger.isDebugEnabled()) {
                        logger.debug(LogUtil.addCustomAnnotations("Caught ConcurrentTableMutationException for table " + SchemaUtil.getTableName(schemaName, tableName) + ". Will try again...", connection));
                    }
                    retried = true;
                }
            }
        } finally {
            connection.setAutoCommit(wasAutoCommit);
        }
    }

    private String dropColumnMutations(PTable table, List<PColumn> columnsToDrop, List<Mutation> tableMetaData) throws SQLException {
        String tenantId = connection.getTenantId() == null ? "" : connection.getTenantId().getString();
        String schemaName = table.getSchemaName().getString();
        String tableName = table.getTableName().getString();
        String familyName = null;
        /*
         * Generate a fully qualified RVC with an IN clause, since that's what our optimizer can
         * handle currently. If/when the optimizer handles (A and ((B AND C) OR (D AND E))) we
         * can factor out the tenant ID, schema name, and table name columns
         */
        StringBuilder buf = new StringBuilder("DELETE FROM " + SYSTEM_CATALOG_SCHEMA + ".\"" + SYSTEM_CATALOG_TABLE + "\" WHERE ");
        buf.append("(" +
                TENANT_ID + "," + TABLE_SCHEM + "," + TABLE_NAME + "," +
                COLUMN_NAME + ", " + COLUMN_FAMILY + ") IN (");
        for(PColumn columnToDrop : columnsToDrop) {
            buf.append("('" + tenantId + "'");
            buf.append(",'" + schemaName + "'");
            buf.append(",'" + tableName + "'");
            buf.append(",'" + columnToDrop.getName().getString() + "'");
            buf.append(",'" + (columnToDrop.getFamilyName() == null ? "" : columnToDrop.getFamilyName().getString()) + "'),");
        }
        buf.setCharAt(buf.length()-1, ')');

        connection.createStatement().execute(buf.toString());

        Collections.sort(columnsToDrop,new Comparator<PColumn> () {
            @Override
            public int compare(PColumn left, PColumn right) {
               return Ints.compare(left.getPosition(), right.getPosition());
            }
        });

        boolean isSalted = table.getBucketNum() != null;
        int columnsToDropIndex = 0;
        PreparedStatement colUpdate = connection.prepareStatement(UPDATE_COLUMN_POSITION);
        colUpdate.setString(1, tenantId);
        colUpdate.setString(2, schemaName);
        colUpdate.setString(3, tableName);
        for (int i = columnsToDrop.get(columnsToDropIndex).getPosition() + 1; i < table.getColumns().size(); i++) {
            PColumn column = table.getColumns().get(i);
            if(columnsToDrop.contains(column)) {
                columnsToDropIndex++;
                continue;
            }
            colUpdate.setString(4, column.getName().getString());
            colUpdate.setString(5, column.getFamilyName() == null ? null : column.getFamilyName().getString());
            // Adjust position to not include the salt column
            colUpdate.setInt(6, column.getPosition() - columnsToDropIndex - (isSalted ? 1 : 0));
            colUpdate.execute();
        }
       return familyName;
    }

    /**
     * Calculate what the new column family will be after the column is dropped, returning null
     * if unchanged.
     * @param table table containing column to drop
     * @param columnToDrop column being dropped
     * @return the new column family or null if unchanged.
     */
    private static byte[] getNewEmptyColumnFamilyOrNull (PTable table, PColumn columnToDrop) {
        if (table.getType() != PTableType.VIEW && !SchemaUtil.isPKColumn(columnToDrop) && table.getColumnFamilies().get(0).getName().equals(columnToDrop.getFamilyName()) && table.getColumnFamilies().get(0).getColumns().size() == 1) {
            return SchemaUtil.getEmptyColumnFamily(table.getDefaultFamilyName(), table.getColumnFamilies().subList(1, table.getColumnFamilies().size()));
        }
        // If unchanged, return null
        return null;
    }

    public MutationState dropColumn(DropColumnStatement statement) throws SQLException {
        connection.rollback();
        boolean wasAutoCommit = connection.getAutoCommit();
        try {
            connection.setAutoCommit(false);
            PName tenantId = connection.getTenantId();
            TableName tableNameNode = statement.getTable().getName();
            String schemaName = tableNameNode.getSchemaName();
            String tableName = tableNameNode.getTableName();
            String fullTableName = SchemaUtil.getTableName(schemaName, tableName);
            boolean retried = false;
            while (true) {
                final ColumnResolver resolver = FromCompiler.getResolver(statement, connection);
                TableRef tableRef = resolver.getTables().get(0);
				PTable table = tableRef.getTable();
                List<ColumnName> columnRefs = statement.getColumnRefs();
                if(columnRefs == null) {
                    columnRefs = Lists.newArrayListWithCapacity(0);
                }
                List<ColumnRef> columnsToDrop = Lists.newArrayListWithExpectedSize(columnRefs.size() + table.getIndexes().size());
                List<TableRef> indexesToDrop = Lists.newArrayListWithExpectedSize(table.getIndexes().size());
                List<Mutation> tableMetaData = Lists.newArrayListWithExpectedSize((table.getIndexes().size() + 1) * (1 + table.getColumns().size() - columnRefs.size()));
                List<PColumn>  tableColumnsToDrop = Lists.newArrayListWithExpectedSize(columnRefs.size());

                for(ColumnName column : columnRefs) {
                    ColumnRef columnRef = null;
                    try {
                        columnRef = resolver.resolveColumn(null, column.getFamilyName(), column.getColumnName());
                    } catch (ColumnNotFoundException e) {
                        if (statement.ifExists()) {
                            return new MutationState(0,connection);
                        }
                        throw e;
                    }
                    PColumn columnToDrop = columnRef.getColumn();
                    tableColumnsToDrop.add(columnToDrop);
                    if (SchemaUtil.isPKColumn(columnToDrop)) {
                        throw new SQLExceptionInfo.Builder(SQLExceptionCode.CANNOT_DROP_PK)
                            .setColumnName(columnToDrop.getName().getString()).build().buildException();
                    }
                    columnsToDrop.add(new ColumnRef(columnRef.getTableRef(), columnToDrop.getPosition()));
                }

                dropColumnMutations(table, tableColumnsToDrop, tableMetaData);
                for (PTable index : table.getIndexes()) {
                	IndexMaintainer indexMaintainer = index.getIndexMaintainer(table, connection);
                    // get the columns required for the index pk
                    Set<ColumnReference> indexColumns = indexMaintainer.getIndexedColumns();
                    // get the covered columns 
                    Set<ColumnReference> coveredColumns = indexMaintainer.getCoverededColumns();
                    List<PColumn> indexColumnsToDrop = Lists.newArrayListWithExpectedSize(columnRefs.size());
                    for(PColumn columnToDrop : tableColumnsToDrop) {
                        ColumnReference columnToDropRef = new ColumnReference(columnToDrop.getFamilyName().getBytes(), columnToDrop.getName().getBytes());
						if (indexColumns.contains(columnToDropRef)) {
                            indexesToDrop.add(new TableRef(index));
                        } 
                        else if (coveredColumns.contains(columnToDropRef)) {
                        	String indexColumnName = IndexUtil.getIndexColumnName(columnToDrop);
                            indexColumnsToDrop.add(index.getColumn(indexColumnName));
                        }
                    }
                    if(!indexColumnsToDrop.isEmpty()) {
                        // TODO: verify master has fix for multiple index columns dropped and unit test
                        incrementTableSeqNum(index, index.getType(), -indexColumnsToDrop.size(), null);
                        dropColumnMutations(index, indexColumnsToDrop, tableMetaData);
                    }

                }
                Long timeStamp = table.isTransactional() ? tableRef.getTimeStamp() : null;
                tableMetaData.addAll(connection.getMutationState().toMutations(timeStamp).next().getSecond());
                connection.rollback();

                // TODO: verify master has fix for multiple data columns dropped and unit test
                long seqNum = incrementTableSeqNum(table, statement.getTableType(), -tableColumnsToDrop.size(), null);
                tableMetaData.addAll(connection.getMutationState().toMutations(timeStamp).next().getSecond());
                connection.rollback();
                // Force table header to be first in list
                Collections.reverse(tableMetaData);

                /*
                 * Ensure our "empty column family to be" exists. Somewhat of an edge case, but can occur if we drop the last column
                 * in a column family that was the empty column family. In that case, we have to pick another one. If there are no other
                 * ones, then we need to create our default empty column family. Note that this may no longer be necessary once we
                 * support declaring what the empty column family is on a table, as:
                 * - If you declare it, we'd just ensure it's created at DDL time and never switch what it is unless you change it
                 * - If you don't declare it, we can just continue to use the old empty column family in this case, dynamically updating
                 *    the empty column family name on the PTable.
                 */
                for (ColumnRef columnRefToDrop : columnsToDrop) {
                    PTable tableContainingColumnToDrop = columnRefToDrop.getTable();
                    byte[] emptyCF = getNewEmptyColumnFamilyOrNull(tableContainingColumnToDrop, columnRefToDrop.getColumn());
                    if (emptyCF != null) {
                        try {
                            tableContainingColumnToDrop.getColumnFamily(emptyCF);
                        } catch (ColumnFamilyNotFoundException e) {
                            // Only if it's not already a column family do we need to ensure it's created
                            Map<String, List<Pair<String,Object>>> family = new HashMap<>(1);
                            family.put(Bytes.toString(emptyCF), Collections.<Pair<String, Object>>emptyList());
                            // Just use a Put without any key values as the Mutation, as addColumn will treat this specially
                            // TODO: pass through schema name and table name instead to these methods as it's cleaner
                            byte[] tenantIdBytes = connection.getTenantId() == null ? null : connection.getTenantId().getBytes();
                            if (tenantIdBytes == null) tenantIdBytes = ByteUtil.EMPTY_BYTE_ARRAY;
                            connection.getQueryServices().addColumn(
                                    Collections.<Mutation>singletonList(new Put(SchemaUtil.getTableKey
                                            (tenantIdBytes, tableContainingColumnToDrop.getSchemaName().getBytes(),
                                            tableContainingColumnToDrop.getTableName().getBytes()))),
                                            tableContainingColumnToDrop, family, Sets.newHashSet(Bytes.toString(emptyCF)));

                        }
                    }
                }
                MetaDataMutationResult result = connection.getQueryServices().dropColumn(tableMetaData, statement.getTableType());
                try {
                    MutationCode code = processMutationResult(schemaName, tableName, result);
                    if (code == MutationCode.COLUMN_NOT_FOUND) {
                        addTableToCache(result);
                        if (!statement.ifExists()) {
                            throw new ColumnNotFoundException(schemaName, tableName, Bytes.toString(result.getFamilyName()), Bytes.toString(result.getColumnName()));
                        }
                        return new MutationState(0, connection);
                    }
                    // If we've done any index metadata updates, don't bother trying to update
                    // client-side cache as it would be too painful. Just let it pull it over from
                    // the server when needed.
                    if (tableColumnsToDrop.size() > 0 && indexesToDrop.isEmpty()) {
                        connection.removeColumn(tenantId, SchemaUtil.getTableName(schemaName, tableName) , tableColumnsToDrop, result.getMutationTime(), seqNum, TransactionUtil.getResolvedTime(connection, result));
                    }
                    // If we have a VIEW, then only delete the metadata, and leave the table data alone
                    if (table.getType() != PTableType.VIEW) {
                        MutationState state = null;
                        connection.setAutoCommit(true);
                        Long scn = connection.getSCN();
                        // Delete everything in the column. You'll still be able to do queries at earlier timestamps
                        long ts = (scn == null ? result.getMutationTime() : scn);
                        PostDDLCompiler compiler = new PostDDLCompiler(connection);
                        boolean dropMetaData = connection.getQueryServices().getProps().getBoolean(DROP_METADATA_ATTRIB, DEFAULT_DROP_METADATA);
                        if(!dropMetaData){
                            // Drop any index tables that had the dropped column in the PK
                            connection.getQueryServices().updateData(compiler.compile(indexesToDrop, null, null, Collections.<PColumn>emptyList(), ts));
                        }
                        // Update empty key value column if necessary
                        for (ColumnRef droppedColumnRef : columnsToDrop) {
                            // Painful, but we need a TableRef with a pre-set timestamp to prevent attempts
                            // to get any updates from the region server.
                            // TODO: move this into PostDDLCompiler
                            // TODO: consider filtering mutable indexes here, but then the issue is that
                            // we'd need to force an update of the data row empty key value if a mutable
                            // secondary index is changing its empty key value family.
                            droppedColumnRef = droppedColumnRef.cloneAtTimestamp(ts);
                            TableRef droppedColumnTableRef = droppedColumnRef.getTableRef();
                            PColumn droppedColumn = droppedColumnRef.getColumn();
                            MutationPlan plan = compiler.compile(
                                    Collections.singletonList(droppedColumnTableRef),
                                    getNewEmptyColumnFamilyOrNull(droppedColumnTableRef.getTable(), droppedColumn),
                                    null,
                                    Collections.singletonList(droppedColumn),
                                    ts);
                            state = connection.getQueryServices().updateData(plan);
                        }
                        // Return the last MutationState
                        return state;
                    }
                    return new MutationState(0, connection);
                } catch (ConcurrentTableMutationException e) {
                    if (retried) {
                        throw e;
                    }
                    table = connection.getTable(new PTableKey(tenantId, fullTableName));
                    retried = true;
                }
            }
        } finally {
            connection.setAutoCommit(wasAutoCommit);
        }
    }

    public MutationState alterIndex(AlterIndexStatement statement) throws SQLException {
        connection.rollback();
        boolean wasAutoCommit = connection.getAutoCommit();
        try {
            String dataTableName = statement.getTableName();
            String schemaName = statement.getTable().getName().getSchemaName();
            String indexName = statement.getTable().getName().getTableName();
            PIndexState newIndexState = statement.getIndexState();
            if (newIndexState == PIndexState.REBUILD) {
                newIndexState = PIndexState.BUILDING;
            }
            connection.setAutoCommit(false);
            // Confirm index table is valid and up-to-date
            TableRef indexRef = FromCompiler.getResolver(statement, connection).getTables().get(0);
            PreparedStatement tableUpsert = null;
            try {
                if(newIndexState == PIndexState.ACTIVE){
                    tableUpsert = connection.prepareStatement(UPDATE_INDEX_STATE_TO_ACTIVE);
                } else {
                    tableUpsert = connection.prepareStatement(UPDATE_INDEX_STATE);
                }
                tableUpsert.setString(1, connection.getTenantId() == null ? null : connection.getTenantId().getString());
                tableUpsert.setString(2, schemaName);
                tableUpsert.setString(3, indexName);
                tableUpsert.setString(4, newIndexState.getSerializedValue());
                if(newIndexState == PIndexState.ACTIVE){
                    tableUpsert.setLong(5, 0);
                }
                tableUpsert.execute();
            } finally {
                if(tableUpsert != null) {
                    tableUpsert.close();
                }
            }
            Long timeStamp = indexRef.getTable().isTransactional() ? indexRef.getTimeStamp() : null;
			List<Mutation> tableMetadata = connection.getMutationState().toMutations(timeStamp).next().getSecond();
            connection.rollback();

            MetaDataMutationResult result = connection.getQueryServices().updateIndexState(tableMetadata, dataTableName);
            MutationCode code = result.getMutationCode();
            if (code == MutationCode.TABLE_NOT_FOUND) {
                throw new TableNotFoundException(schemaName,indexName);
            }
            if (code == MutationCode.UNALLOWED_TABLE_MUTATION) {
                throw new SQLExceptionInfo.Builder(SQLExceptionCode.INVALID_INDEX_STATE_TRANSITION)
                .setMessage(" currentState=" + indexRef.getTable().getIndexState() + ". requestedState=" + newIndexState )
                .setSchemaName(schemaName).setTableName(indexName).build().buildException();
            }
            if (code == MutationCode.TABLE_ALREADY_EXISTS) {
                if (result.getTable() != null) { // To accommodate connection-less update of index state
                    addTableToCache(result);
                    // Set so that we get the table below with the potentially modified rowKeyOrderOptimizable flag set
                    indexRef.setTable(result.getTable());
                }
            }
            if (newIndexState == PIndexState.BUILDING) {
                PTable index = indexRef.getTable();
                // First delete any existing rows of the index
                Long scn = connection.getSCN();
                long ts = scn == null ? HConstants.LATEST_TIMESTAMP : scn;
                MutationPlan plan = new PostDDLCompiler(connection).compile(Collections.singletonList(indexRef), null, null, Collections.<PColumn>emptyList(), ts);
                connection.getQueryServices().updateData(plan);
                NamedTableNode dataTableNode = NamedTableNode.create(null, TableName.create(schemaName, dataTableName), Collections.<ColumnDef>emptyList());
                // Next rebuild the index
                connection.setAutoCommit(true);
                if (connection.getSCN() != null) {
                    return buildIndexAtTimeStamp(index, dataTableNode);
                }
                TableRef dataTableRef = FromCompiler.getResolver(dataTableNode, connection).getTables().get(0);
                return buildIndex(index, dataTableRef);
            }
            return new MutationState(1, connection);
        } catch (TableNotFoundException e) {
            if (!statement.ifExists()) {
                throw e;
            }
            return new MutationState(0, connection);
        } finally {
            connection.setAutoCommit(wasAutoCommit);
        }
    }

    private PTable addTableToCache(MetaDataMutationResult result) throws SQLException {
        addIndexesFromPhysicalTable(result, null);
        PTable table = result.getTable();
        connection.addTable(table, TransactionUtil.getResolvedTime(connection, result));
        return table;
    }

    private List<PFunction> addFunctionToCache(MetaDataMutationResult result) throws SQLException {
        for(PFunction function: result.getFunctions()) {
            connection.addFunction(function);
        }
        return result.getFunctions();
    }

    public PTableStats getTableStats(PTable table) throws SQLException {
        /*
         *  The shared view index case is tricky, because we don't have
         *  table meta data for it, only an HBase table. We do have stats,
         *  though, so we'll query them directly here and cache them so
         *  we don't keep querying for them.
         */
        boolean isSharedIndex = table.getViewIndexId() != null;
        if (isSharedIndex) {
        	// we are assuming the stats table is not transactional
            return connection.getQueryServices().getTableStats(table.getPhysicalName().getBytes(), getCurrentScn());
        }
        boolean isView = table.getType() == PTableType.VIEW;
        String physicalName = table.getPhysicalName().getString();
        if (isView && table.getViewType() != ViewType.MAPPED) {
            try {
                return connection.getTable(new PTableKey(null, physicalName)).getTableStats();
            } catch (TableNotFoundException e) {
                // Possible when the table timestamp == current timestamp - 1.
                // This would be most likely during the initial index build of a view index
                // where we're doing an upsert select from the tenant specific table.
                // TODO: would we want to always load the physical table in updateCache in
                // this case too, as we might not update the view with all of it's indexes?
                String physicalSchemaName = SchemaUtil.getSchemaNameFromFullName(physicalName);
                String physicalTableName = SchemaUtil.getTableNameFromFullName(physicalName);
                MetaDataMutationResult result = updateCache(null, physicalSchemaName, physicalTableName, false);
                if (result.getTable() == null) {
                    throw new TableNotFoundException(physicalSchemaName, physicalTableName);
                }
                return result.getTable().getTableStats();
            }
        }
        return table.getTableStats();
    }

    private void throwIfLastPKOfParentIsFixedLength(PTable parent, String viewSchemaName, String viewName, ColumnDef col) throws SQLException {
        if (isLastPKVariableLength(parent)) { 
            throw new SQLExceptionInfo.Builder(SQLExceptionCode.CANNOT_MODIFY_VIEW_PK)
                .setSchemaName(viewSchemaName)
                .setTableName(viewName)
                .setColumnName(col.getColumnDefName().getColumnName())
                .build().buildException(); }
    }
    
    private boolean isLastPKVariableLength(PTable table) {
        List<PColumn> pkColumns = table.getPKColumns();
        return !pkColumns.get(pkColumns.size()-1).getDataType().isFixedWidth();
    }
    
    private PTable getParentOfView(PTable view) throws SQLException {
    	//TODO just use view.getParentName().getString() after implementing https://issues.apache.org/jira/browse/PHOENIX-2114 
        SelectStatement select = new SQLParser(view.getViewStatement()).parseQuery();
        String parentName = SchemaUtil.normalizeFullTableName(select.getFrom().toString().trim());
        return connection.getMetaDataCache().getTableRef(new PTableKey(view.getTenantId(), parentName)).getTable();
    }
}<|MERGE_RESOLUTION|>--- conflicted
+++ resolved
@@ -2746,12 +2746,8 @@
                 }
                 long seqNum = table.getSequenceNumber();
                 if (changingPhoenixTableProperty || columnDefs.size() > 0) { 
-<<<<<<< HEAD
-                    seqNum = incrementTableSeqNum(table, statement.getTableType(), columnDefs.size(), isImmutableRows, disableWAL, multiTenant, storeNulls);
-=======
                     // TODO: verify master has fix for multiple data columns added and unit test
                     seqNum = incrementTableSeqNum(table, statement.getTableType(), columnDefs.size(), isTransactional, isImmutableRows, disableWAL, multiTenant, storeNulls);
->>>>>>> bb7c74df
                     tableMetaData.addAll(connection.getMutationState().toMutations(timeStamp).next().getSecond());
                     connection.rollback();
                 }
