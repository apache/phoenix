--- conflicted
+++ resolved
@@ -443,12 +443,8 @@
         long tableTimestamp = HConstants.LATEST_TIMESTAMP;
         long tableResolvedTimestamp = HConstants.LATEST_TIMESTAMP;
         try {
-<<<<<<< HEAD
             tableRef = connection.getTableRef(new PTableKey(tenantId, fullTableName));
             table = tableRef.getTable();
-=======
-            table = connection.getTable(new PTableKey(tenantId, fullTableName));
->>>>>>> 6a48b98c
             tableTimestamp = table.getTimeStamp();
             tableResolvedTimestamp = tableRef.getResolvedTimeStamp();
         } catch (TableNotFoundException e) {
@@ -1052,15 +1048,9 @@
                         scan.addColumn(columnRef.getFamily(), columnRef.getQualifier());
                     }
 
-<<<<<<< HEAD
-                // Go through MutationPlan abstraction so that we can create local indexes
-                // with a connectionless connection (which makes testing easier).
-                mutationPlan = new BaseMutationPlan(plan.getContext(), Operation.UPSERT) {
-=======
                     // Go through MutationPlan abstraction so that we can create local indexes
                     // with a connectionless connection (which makes testing easier).
                     mutationPlan = new BaseMutationPlan(plan.getContext(), Operation.UPSERT) {
->>>>>>> 6a48b98c
 
                         @Override
                         public MutationState execute() throws SQLException {
@@ -1853,11 +1843,7 @@
                         linkStatement.setString(4, physicalName.getString());
                         linkStatement.setByte(5, LinkType.PHYSICAL_TABLE.getSerializedValue());
                         if (tableType == PTableType.VIEW) {
-<<<<<<< HEAD
-                            PTable physicalTable = connection.getMetaDataCache().getTableRef(new PTableKey(null, physicalName.getString())).getTable();
-=======
                             PTable physicalTable = connection.getTable(new PTableKey(null, physicalName.getString()));
->>>>>>> 6a48b98c
                             linkStatement.setLong(6, physicalTable.getSequenceNumber());
                         } else {
                             linkStatement.setLong(6, parent.getSequenceNumber());
@@ -3264,10 +3250,6 @@
     	//TODO just use view.getParentName().getString() after implementing https://issues.apache.org/jira/browse/PHOENIX-2114 
         SelectStatement select = new SQLParser(view.getViewStatement()).parseQuery();
         String parentName = SchemaUtil.normalizeFullTableName(select.getFrom().toString().trim());
-<<<<<<< HEAD
-        return connection.getMetaDataCache().getTableRef(new PTableKey(view.getTenantId(), parentName)).getTable();
-=======
         return connection.getTable(new PTableKey(view.getTenantId(), parentName));
->>>>>>> 6a48b98c
     }
 }