--- conflicted
+++ resolved
@@ -2738,12 +2738,7 @@
 
                 if (!table.getIndexes().isEmpty() && (numPkColumnsAdded>0 || nonTxToTx)) {
                     for (PTable index : table.getIndexes()) {
-<<<<<<< HEAD
-                        // TODO: verify master has fix for multiple index columns added and unit test
                         incrementTableSeqNum(index, index.getType(), numPkColumnsAdded, nonTxToTx ? Boolean.TRUE : null);
-=======
-                        incrementTableSeqNum(index, index.getType(), numPkColumnsAdded);
->>>>>>> e1e43441
                     }
                     tableMetaData.addAll(connection.getMutationState().toMutations(timeStamp).next().getSecond());
                     connection.rollback();
@@ -2985,12 +2980,7 @@
                         }
                     }
                     if(!indexColumnsToDrop.isEmpty()) {
-<<<<<<< HEAD
-                        // TODO: verify master has fix for multiple index columns dropped and unit test
                         incrementTableSeqNum(index, index.getType(), -indexColumnsToDrop.size(), null);
-=======
-                        incrementTableSeqNum(index, index.getType(), -indexColumnsToDrop.size());
->>>>>>> e1e43441
                         dropColumnMutations(index, indexColumnsToDrop, tableMetaData);
                     }
 
@@ -2999,14 +2989,8 @@
                 tableMetaData.addAll(connection.getMutationState().toMutations(timeStamp).next().getSecond());
                 connection.rollback();
 
-<<<<<<< HEAD
-                // TODO: verify master has fix for multiple data columns dropped and unit test
                 long seqNum = incrementTableSeqNum(table, statement.getTableType(), -tableColumnsToDrop.size(), null);
                 tableMetaData.addAll(connection.getMutationState().toMutations(timeStamp).next().getSecond());
-=======
-                long seqNum = incrementTableSeqNum(table, statement.getTableType(), -tableColumnsToDrop.size());
-                tableMetaData.addAll(connection.getMutationState().toMutations().next().getSecond());
->>>>>>> e1e43441
                 connection.rollback();
                 // Force table header to be first in list
                 Collections.reverse(tableMetaData);
