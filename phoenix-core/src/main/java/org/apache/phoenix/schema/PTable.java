/*
 * Licensed to the Apache Software Foundation (ASF) under one
 * or more contributor license agreements.  See the NOTICE file
 * distributed with this work for additional information
 * regarding copyright ownership.  The ASF licenses this file
 * to you under the Apache License, Version 2.0 (the
 * "License"); you may not use this file except in compliance
 * with the License.  You may obtain a copy of the License at
 *
 * http://www.apache.org/licenses/LICENSE-2.0
 *
 * Unless required by applicable law or agreed to in writing, software
 * distributed under the License is distributed on an "AS IS" BASIS,
 * WITHOUT WARRANTIES OR CONDITIONS OF ANY KIND, either express or implied.
 * See the License for the specific language governing permissions and
 * limitations under the License.
 */
package org.apache.phoenix.schema;

import static org.apache.phoenix.thirdparty.com.google.common.base.Preconditions.checkArgument;
import static org.apache.phoenix.query.QueryConstants.ENCODED_CQ_COUNTER_INITIAL_VALUE;
import static org.apache.phoenix.util.EncodedColumnsUtil.isReservedColumnQualifier;

import java.io.DataOutputStream;
import java.sql.SQLException;
import java.util.ArrayList;
import java.util.Collections;
import java.util.HashMap;
import java.util.List;
import java.util.Map;
import java.util.Map.Entry;
import java.util.Set;

import javax.annotation.Nullable;

import org.apache.hadoop.hbase.io.ImmutableBytesWritable;
import org.apache.hadoop.hbase.util.Bytes;
import org.apache.phoenix.expression.Expression;
import org.apache.phoenix.hbase.index.covered.update.ColumnReference;
import org.apache.phoenix.hbase.index.util.KeyValueBuilder;
import org.apache.phoenix.index.IndexMaintainer;
import org.apache.phoenix.jdbc.PhoenixConnection;
import org.apache.phoenix.schema.transform.TransformMaintainer;
import org.apache.phoenix.schema.types.PArrayDataType;
import org.apache.phoenix.schema.types.PArrayDataTypeDecoder;
import org.apache.phoenix.schema.types.PArrayDataTypeEncoder;
import org.apache.phoenix.schema.types.PDataType;
import org.apache.phoenix.schema.types.PVarbinary;
import org.apache.phoenix.transaction.TransactionFactory;
import org.apache.phoenix.util.TrustedByteArrayOutputStream;

import org.apache.phoenix.thirdparty.com.google.common.annotations.VisibleForTesting;


/**
 * Definition of a Phoenix table
 *
 *
 * @since 0.1
 */
public interface PTable extends PMetaDataEntity {
    public static final long INITIAL_SEQ_NUM = 0;
    public static final String IS_IMMUTABLE_ROWS_PROP_NAME = "IMMUTABLE_ROWS";
    public static final boolean DEFAULT_DISABLE_WAL = false;
    public static final boolean DEFAULT_IMMUTABLE_ROWS = false;

    public enum ViewType {
        MAPPED((byte)1),
        READ_ONLY((byte)2),
        UPDATABLE((byte)3);

        private final byte[] byteValue;
        private final byte serializedValue;

        ViewType(byte serializedValue) {
            this.serializedValue = serializedValue;
            this.byteValue = Bytes.toBytes(this.name());
        }

        public byte[] getBytes() {
            return byteValue;
        }

        public boolean isReadOnly() {
            return this != UPDATABLE;
        }

        public byte getSerializedValue() {
            return this.serializedValue;
        }

        public static ViewType fromSerializedValue(byte serializedValue) {
            if (serializedValue < 1 || serializedValue > ViewType.values().length) {
                throw new IllegalArgumentException("Invalid ViewType " + serializedValue);
            }
            return ViewType.values()[serializedValue-1];
        }

        public ViewType combine(ViewType otherType) {
            if (otherType == null) {
                return this;
            }
            if (this == UPDATABLE && otherType == UPDATABLE) {
                return UPDATABLE;
            }
            return READ_ONLY;
        }
    }

    public enum IndexType {
        GLOBAL((byte)1), // Covered Global
        LOCAL((byte)2), // Covered Local
        UNCOVERED_GLOBAL((byte)3); // Uncovered Global

        private final byte[] byteValue;
        private final byte serializedValue;

        IndexType(byte serializedValue) {
            this.serializedValue = serializedValue;
            this.byteValue = Bytes.toBytes(this.name());
        }

        public byte[] getBytes() {
            return byteValue;
        }

        public byte getSerializedValue() {
            return this.serializedValue;
        }

        public static IndexType getDefault() {
            return GLOBAL;
        }

        public static IndexType fromToken(String token) {
            return IndexType.valueOf(token.trim().toUpperCase());
        }

        public static IndexType fromSerializedValue(byte serializedValue) {
            if (serializedValue < 1 || serializedValue > IndexType.values().length) {
                throw new IllegalArgumentException("Invalid IndexType " + serializedValue);
            }
            return IndexType.values()[serializedValue-1];
        }
    }

    public enum LinkType {
        /**
         * Link from a table to its index table
         */
        INDEX_TABLE((byte)1),
        /**
         * Link from a view or index to its physical table
         */
        PHYSICAL_TABLE((byte)2),
        /**
         * Link from a view to its parent table
         */
        PARENT_TABLE((byte)3),
        /**
         * Link from a parent table to its child view
         * (these are stored in SYSTEM.CHILD_LINK for scalability)
         */
        CHILD_TABLE((byte)4),
        /**
         * Link for an excluded (dropped) column
         */
        EXCLUDED_COLUMN((byte)5),
        /**
         * Link from an index on a view to its parent table
         */
        VIEW_INDEX_PARENT_TABLE((byte)6),
        /**
         * Link from the old table to the new transforming table
         */
        TRANSFORMING_NEW_TABLE((byte)7);

        private final byte[] byteValue;
        private final byte serializedValue;
        private final byte[] serializedByteArrayValue;

        LinkType(byte serializedValue) {
            this.serializedValue = serializedValue;
            this.byteValue = Bytes.toBytes(this.name());
            this.serializedByteArrayValue = new byte[] { serializedValue };
        }

        public byte[] getBytes() {
            return byteValue;
        }

        public byte getSerializedValue() {
            return this.serializedValue;
        }

        public byte[] getSerializedValueAsByteArray() {
            return serializedByteArrayValue;
        }

        public static LinkType fromSerializedValue(byte serializedValue) {
            if (serializedValue < 1 || serializedValue > LinkType.values().length) {
                return null;
            }
            return LinkType.values()[serializedValue-1];
        }
    }

    public enum TaskType {
        DROP_CHILD_VIEWS((byte)1),
        INDEX_REBUILD((byte)2),
        TRANSFORM_MONITOR((byte)3);

        private final byte[] byteValue;
        private final byte serializedValue;

        TaskType(byte serializedValue) {
            this.serializedValue = serializedValue;
            this.byteValue = Bytes.toBytes(this.name());
        }

        public byte[] getBytes() {
                return byteValue;
        }

        public byte getSerializedValue() {
            return this.serializedValue;
        }
        public static TaskType getDefault() {
            return DROP_CHILD_VIEWS;
        }
        public static TaskType fromSerializedValue(byte serializedValue) {
            if (serializedValue < 1 || serializedValue > TaskType.values().length) {
                    throw new IllegalArgumentException("Invalid TaskType " + serializedValue);
            }
            return TaskType.values()[serializedValue-1];
        }
    }

    public enum TaskStatus {
        CREATED {
            public String toString() {
                return  "CREATED";
            }
        },
        STARTED {
            public String toString() {
                return  "STARTED";
            }
        },
        COMPLETED {
            public String toString() {
                return  "COMPLETED";
            }
        },
        FAILED {
            public String toString() {
                return  "FAILED";
            }
        },
        RETRY {
            public String toString() {
                return  "RETRY";
            }
        },
    }

    public enum TransformType {
        METADATA_TRANSFORM((byte)1),
        METADATA_TRANSFORM_PARTIAL((byte)2);

        private final byte[] byteValue;
        private final int serializedValue;

        TransformType(int serializedValue) {
            this.serializedValue = serializedValue;
            this.byteValue = Bytes.toBytes(this.name());
        }

        public byte[] getBytes() {
            return byteValue;
        }

        public int getSerializedValue() {
            return this.serializedValue;
        }
        public static TransformType getDefault() {
            return METADATA_TRANSFORM;
        }
        public static TransformType fromSerializedValue(int serializedValue) {
            if (serializedValue < 1 || serializedValue > TransformType.values().length) {
                throw new IllegalArgumentException("Invalid TransformType " + serializedValue);
            }
            return TransformType.values()[serializedValue-1];
        }
        public static TransformType getPartialTransform(TransformType transformType) {
            if (transformType == METADATA_TRANSFORM) {
                return METADATA_TRANSFORM_PARTIAL;
            }
            return null;
        }
        public static boolean isPartialTransform(TransformType transformType){
            List<PTable.TransformType> partials = new ArrayList<>();
            partials.add(PTable.TransformType.METADATA_TRANSFORM_PARTIAL);
            return partials.contains(transformType);
        }
    }

    public enum TransformStatus {
        CREATED {
            public String toString() {
                return  "CREATED";
            }
        },
        STARTED {
            public String toString() {
                return  "STARTED";
            }
        },
        PENDING_CUTOVER {
            public String toString() {
                return  "PENDING_CUTOVER";
            }
        },
        COMPLETED {
            public String toString() {
                return  "COMPLETED";
            }
        },
        FAILED {
            public String toString() {
                return  "FAILED";
            }
        },
        PAUSED {
            public String toString() {
                return  "PAUSED";
            }
        },
    }

    public enum ImmutableStorageScheme implements ColumnValueEncoderDecoderSupplier {
        ONE_CELL_PER_COLUMN((byte)1) {
            @Override
            public ColumnValueEncoder getEncoder(int numElements) {
                throw new UnsupportedOperationException();
            }
            
            @Override
            public ColumnValueDecoder getDecoder() {
                throw new UnsupportedOperationException();
            }
        },
        // stores a single cell per column family that contains all serialized column values
        SINGLE_CELL_ARRAY_WITH_OFFSETS((byte)2, PArrayDataType.IMMUTABLE_SERIALIZATION_V2) {
            @Override
            public ColumnValueEncoder getEncoder(int numElements) {
                PDataType type = PVarbinary.INSTANCE;
                int estimatedSize = PArrayDataType.estimateSize(numElements, type);
                TrustedByteArrayOutputStream byteStream = new TrustedByteArrayOutputStream(estimatedSize);
                DataOutputStream oStream = new DataOutputStream(byteStream);
                return new PArrayDataTypeEncoder(byteStream, oStream, numElements, type, SortOrder.ASC, false, getSerializationVersion());
            }
            
            @Override
            public ColumnValueDecoder getDecoder() {
                return new PArrayDataTypeDecoder();
            }
        };

        private final byte serializedValue;
        private byte serializationVersion;

        private ImmutableStorageScheme(byte serializedValue) {
            this.serializedValue = serializedValue;
        }

        private ImmutableStorageScheme(byte serializedValue, byte serializationVersion) {
            this.serializedValue = serializedValue;
            this.serializationVersion = serializationVersion;
        }

        public byte getSerializedMetadataValue() {
            return this.serializedValue;
        }

        public byte getSerializationVersion() {
            return this.serializationVersion;
        }

        @VisibleForTesting
        void setSerializationVersion(byte serializationVersion) {
            this.serializationVersion = serializationVersion;
        }

        public static ImmutableStorageScheme fromSerializedValue(byte serializedValue) {
            if (serializedValue < 1 || serializedValue > ImmutableStorageScheme.values().length) {
                return null;
            }
            return ImmutableStorageScheme.values()[serializedValue-1];
        }

    }
    
    interface ColumnValueEncoderDecoderSupplier {
        ColumnValueEncoder getEncoder(int numElements);
        ColumnValueDecoder getDecoder();
    }
    
    public enum QualifierEncodingScheme implements QualifierEncoderDecoder {
        NON_ENCODED_QUALIFIERS((byte)0, null) {
            @Override
            public byte[] encode(int value) {
                throw new UnsupportedOperationException();
            }

            @Override
            public int decode(byte[] bytes) {
                throw new UnsupportedOperationException();
            }

            @Override
            public int decode(byte[] bytes, int offset, int length) {
                throw new UnsupportedOperationException();
            }
            
            @Override
            public String toString() {
                return name();
            }
        },
        ONE_BYTE_QUALIFIERS((byte)1, 255) {
            private final int c = Math.abs(Byte.MIN_VALUE);
            
            @Override
            public byte[] encode(int value) {
                if (isReservedColumnQualifier(value)) {
                    return FOUR_BYTE_QUALIFIERS.encode(value);
                }
                if (value < 0 || value > maxQualifier) {
                    throw new QualifierOutOfRangeException(0, maxQualifier);
                }
                return new byte[]{(byte)(value - c)};
            }

            @Override
            public int decode(byte[] bytes) {
                if (bytes.length == 4) {
                    return getReservedQualifier(bytes);
                }
                if (bytes.length != 1) {
                    throw new InvalidQualifierBytesException(1, bytes.length);
                }
                return bytes[0] + c;
            }

            @Override
            public int decode(byte[] bytes, int offset, int length) {
                if (length == 4) {
                    return getReservedQualifier(bytes, offset, length);
                }
                if (length != 1) {
                    throw new InvalidQualifierBytesException(1, length);
                }
                return bytes[offset] + c;
            }
            
            @Override
            public String toString() {
                return name();
            }
        },
        TWO_BYTE_QUALIFIERS((byte)2, 65535) {
            private final int c = Math.abs(Short.MIN_VALUE);
            
            @Override
            public byte[] encode(int value) {
                if (isReservedColumnQualifier(value)) {
                    return FOUR_BYTE_QUALIFIERS.encode(value);
                }
                if (value < 0 || value > maxQualifier) {
                    throw new QualifierOutOfRangeException(0, maxQualifier);
                }
                return Bytes.toBytes((short)(value - c));
            }

            @Override
            public int decode(byte[] bytes) {
                if (bytes.length == 4) {
                    return getReservedQualifier(bytes);
                }
                if (bytes.length != 2) {
                    throw new InvalidQualifierBytesException(2, bytes.length);
                }
                return Bytes.toShort(bytes) + c;
            }

            @Override
            public int decode(byte[] bytes, int offset, int length) {
                if (length == 4) {
                    return getReservedQualifier(bytes, offset, length);
                }
                if (length != 2) {
                    throw new InvalidQualifierBytesException(2, length);
                }
                return Bytes.toShort(bytes, offset, length) + c;
            }
            
            @Override
            public String toString() {
                return name();
            }
        },
        THREE_BYTE_QUALIFIERS((byte)3, 16777215) {
            @Override
            public byte[] encode(int value) {
                if (isReservedColumnQualifier(value)) {
                    return FOUR_BYTE_QUALIFIERS.encode(value);
                }
                if (value < 0 || value > maxQualifier) {
                    throw new QualifierOutOfRangeException(0, maxQualifier);
                }
                byte[] arr = Bytes.toBytes(value);
                return new byte[]{arr[1], arr[2], arr[3]};
            }

            @Override
            public int decode(byte[] bytes) {
                if (bytes.length == 4) {
                    return getReservedQualifier(bytes);
                }
                if (bytes.length != 3) {
                    throw new InvalidQualifierBytesException(2, bytes.length);
                }
                byte[] toReturn = new byte[4];
                toReturn[1] = bytes[0];
                toReturn[2] = bytes[1];
                toReturn[3] = bytes[2];
                return Bytes.toInt(toReturn);
            }

            @Override
            public int decode(byte[] bytes, int offset, int length) {
                if (length == 4) {
                    return getReservedQualifier(bytes, offset, length);
                }
                if (length != 3) {
                    throw new InvalidQualifierBytesException(3, length);
                }
                byte[] toReturn = new byte[4];
                toReturn[1] = bytes[offset];
                toReturn[2] = bytes[offset + 1];
                toReturn[3] = bytes[offset + 2];
                return Bytes.toInt(toReturn);
            }
            
            @Override
            public String toString() {
                return name();
            }
        },
        FOUR_BYTE_QUALIFIERS((byte)4, Integer.MAX_VALUE) {
            @Override
            public byte[] encode(int value) {
                if (value < 0) {
                    throw new QualifierOutOfRangeException(0, maxQualifier);
                }
                return Bytes.toBytes(value);
            }

            @Override
            public int decode(byte[] bytes) {
                if (bytes.length != 4) {
                    throw new InvalidQualifierBytesException(4, bytes.length);
                }
                return Bytes.toInt(bytes);
            }

            @Override
            public int decode(byte[] bytes, int offset, int length) {
                if (length != 4) {
                    throw new InvalidQualifierBytesException(4, length);
                }
                return Bytes.toInt(bytes, offset, length);
            }
            
            @Override
            public String toString() {
                return name();
            }
        };
        
        final byte metadataValue;
        final Integer maxQualifier;
        
        public byte getSerializedMetadataValue() {
            return this.metadataValue;
        }

        public static QualifierEncodingScheme fromSerializedValue(byte serializedValue) {
            if (serializedValue < 0 || serializedValue >= QualifierEncodingScheme.values().length) {
                return null;
            }
            return QualifierEncodingScheme.values()[serializedValue];
        }
        
        @Override
        public Integer getMaxQualifier() {
            return maxQualifier;
        }

        private QualifierEncodingScheme(byte serializedMetadataValue, Integer maxQualifier) {
            this.metadataValue = serializedMetadataValue;
            this.maxQualifier = maxQualifier;
        }
        
        @VisibleForTesting
        public static class QualifierOutOfRangeException extends RuntimeException {
            public QualifierOutOfRangeException(int minQualifier, int maxQualifier) {
                super("Qualifier out of range (" + minQualifier + ", " + maxQualifier + ")"); 
            }
        }
        
        @VisibleForTesting
        public static class InvalidQualifierBytesException extends RuntimeException {
            public InvalidQualifierBytesException(int expectedLength, int actualLength) {
                super("Invalid number of qualifier bytes. Expected length: " + expectedLength + ". Actual: " + actualLength);
            }
        }

        /**
         * We generate our column qualifiers in the reserved range 0-10 using the FOUR_BYTE_QUALIFIERS
         * encoding. When adding Cells corresponding to the reserved qualifiers to the
         * EncodedColumnQualifierCells list, we need to make sure that we use the FOUR_BYTE_QUALIFIERS
         * scheme to decode the correct int value.
         */
        private static int getReservedQualifier(byte[] bytes) {
            checkArgument(bytes.length == 4);
            int number = FOUR_BYTE_QUALIFIERS.decode(bytes);
            if (!isReservedColumnQualifier(number)) {
                throw new InvalidQualifierBytesException(4, bytes.length);
            }
            return number;
        }

        /**
         * We generate our column qualifiers in the reserved range 0-10 using the FOUR_BYTE_QUALIFIERS
         * encoding. When adding Cells corresponding to the reserved qualifiers to the
         * EncodedColumnQualifierCells list, we need to make sure that we use the FOUR_BYTE_QUALIFIERS
         * scheme to decode the correct int value.
         */
        private static int getReservedQualifier(byte[] bytes, int offset, int length) {
            checkArgument(length == 4);
            int number = FOUR_BYTE_QUALIFIERS.decode(bytes, offset, length);
            if (!isReservedColumnQualifier(number)) {
                throw new InvalidQualifierBytesException(4, length);
            }
            return number;
        }
    }
    
    interface QualifierEncoderDecoder {
        byte[] encode(int value);
        int decode(byte[] bytes);
        int decode(byte[] bytes, int offset, int length);
        Integer getMaxQualifier();
    }

    long getTimeStamp();
    long getSequenceNumber();
    long getIndexDisableTimestamp();

    boolean isIndexStateDisabled();

    /**
     * @return table name
     */
    PName getName();
    PName getSchemaName();
    PName getTableName();
    PName getTenantId();

    /**
     * @return the table type
     */
    PTableType getType();

    PName getPKName();

    /**
     * Get the PK columns ordered by position.
     * @return a list of the PK columns
     */
    List<PColumn> getPKColumns();

    /**
     * Get all columns ordered by position.
     * @return a list of all columns
     */
    List<PColumn> getColumns();
    
    /**
     * Get all excluded columns 
     * @return a list of excluded columns
     */
    List<PColumn> getExcludedColumns();

    /**
     * @return A list of the column families of this table
     *  ordered by position.
     */
    List<PColumnFamily> getColumnFamilies();

    /**
     * Return true if the table only has pk columns and no non-pk columns.
     *
     * @return true if the table only has pk columns and no non-pk columns.
     */
    boolean hasOnlyPkColumns();

    /**
     * Get the column family with the given name
     * @param family the column family name
     * @return the PColumnFamily with the given name
     * @throws ColumnFamilyNotFoundException if the column family cannot be found
     */
    PColumnFamily getColumnFamily(byte[] family) throws ColumnFamilyNotFoundException;

    PColumnFamily getColumnFamily(String family) throws ColumnFamilyNotFoundException;

    /**
     * Get the column with the given string name.
     * @param name the column name
     * @return the PColumn with the given name
     * @throws ColumnNotFoundException if no column with the given name
     * can be found
     * @throws AmbiguousColumnException if multiple columns are found with the given name
     */
    PColumn getColumnForColumnName(String name) throws ColumnNotFoundException, AmbiguousColumnException;
    
    /**
     * Get the column with the given column qualifier.
     * @param cf column family bytes
     * @param cq qualifier bytes
     * @return the PColumn with the given column qualifier
     * @throws ColumnNotFoundException if no column with the given column qualifier can be found
     * @throws AmbiguousColumnException if multiple columns are found with the given column qualifier
     */
    PColumn getColumnForColumnQualifier(byte[] cf, byte[] cq) throws ColumnNotFoundException, AmbiguousColumnException; 
    
    /**
     * Get the PK column with the given name.
     * @param name the column name
     * @return the PColumn with the given name
     * @throws ColumnNotFoundException if no PK column with the given name
     * can be found
     * @throws ColumnNotFoundException
     */
    PColumn getPKColumn(String name) throws ColumnNotFoundException;

    /**
     * Creates a new row at the specified timestamp using the key
     * for the PK values (from {@link #newKey(ImmutableBytesWritable, byte[][])}
     * and the optional key values specified using values.
     * @param ts the timestamp that the key value will have when committed
     * @param key the row key of the key value
     * @param hasOnDupKey true if row has an ON DUPLICATE KEY clause and false otherwise.
     * @param values the optional key values
     * @return the new row. Use {@link org.apache.phoenix.schema.PRow#toRowMutations()} to
     * generate the Row to send to the HBase server.
     * @throws ConstraintViolationException if row data violates schema
     * constraint
     */
    PRow newRow(KeyValueBuilder builder, long ts, ImmutableBytesWritable key, boolean hasOnDupKey, byte[]... values);

    /**
     * Creates a new row for the PK values (from {@link #newKey(ImmutableBytesWritable, byte[][])}
     * and the optional key values specified using values. The timestamp of the key value
     * will be set by the HBase server.
     * @param key the row key of the key value
     * @param hasOnDupKey true if row has an ON DUPLICATE KEY clause and false otherwise.
     * @param values the optional key values
     * @return the new row. Use {@link org.apache.phoenix.schema.PRow#toRowMutations()} to
     * generate the row to send to the HBase server.
     * @throws ConstraintViolationException if row data violates schema
     * constraint
     */
    PRow newRow(KeyValueBuilder builder, ImmutableBytesWritable key, boolean hasOnDupKey, byte[]... values);

    /**
     * Formulates a row key using the values provided. The values must be in
     * the same order as {@link #getPKColumns()}.
     * @param key bytes pointer that will be filled in with the row key
     * @param values the PK column values
     * @return the number of values that were used from values to set
     * the row key
     */
    int newKey(ImmutableBytesWritable key, byte[][] values);

    RowKeySchema getRowKeySchema();

    /**
     * Return the number of buckets used by this table for salting. If the table does
     * not use salting, returns null.
     * @return number of buckets used by this table for salting, or null if salting is not used.
     */
    Integer getBucketNum();

    /**
     * Return the list of indexes defined on this table.
     * @return the list of indexes.
     */
    List<PTable> getIndexes();

    /**
     * Return the new version of the table if it is going through transform.
     * @return the new table.
     */
    PTable getTransformingNewTable();

    /**
     * For a table of index type, return the state of the table.
     * @return the state of the index.
     */
    PIndexState getIndexState();

    /**
     * @return the full name of the parent view for a view or data table for an index table 
     * or null if this is not a view or index table. Also returns null for a view of a data table 
     * (use @getPhysicalName for this case) 
     */
    PName getParentName();
    /**
     * @return the table name of the parent view for a view or data table for an index table 
     * or null if this is not a view or index table. Also returns null for a view of a data table 
     * (use @getPhysicalTableName for this case) 
     */
    PName getParentTableName();

    /**
     * @return the logical full name of the base table. In case of the view index, it is the _IDX_+logical name of base table
     * Ex: For hierarchical views like tableLogicalName --> view1 --> view2, for view2, returns sc.tableLogicalName
     * For view2, getParentTableName returns view1 and getBaseTableLogicalName returns sc.tableLogicalName
     */
    PName getBaseTableLogicalName();

    /**
     * @return the schema name of the parent view for a view or data table for an index table 
     * or null if this is not a view or index table. Also returns null for view of a data table 
     * (use @getPhysicalSchemaName for this case) 
     */
    PName getParentSchemaName();

    /**
     * For a view, return the name of table in Phoenix that physically stores data.
     * Currently a single name, but when views are allowed over multiple tables, will become multi-valued.
     * @return the name of the physical table storing the data.
     */
    public List<PName> getPhysicalNames();

    /**
     * For a view, return the name of table in HBase that physically stores data.
     * @return the name of the physical HBase table storing the data.
     */
    PName getPhysicalName();
    /**
     * If returnColValueFromSyscat is true, returns the column value set in the syscat.
     * Otherwise, behaves like getPhysicalName()
     * @return the name of the physical HBase table storing the data.
     */
    PName getPhysicalName(boolean returnColValueFromSyscat);

    boolean isImmutableRows();

    boolean getIndexMaintainers(ImmutableBytesWritable ptr, PhoenixConnection connection)
            throws SQLException;
    IndexMaintainer getIndexMaintainer(PTable dataTable, PhoenixConnection connection)
            throws SQLException;
    TransformMaintainer getTransformMaintainer(PTable oldTable, PhoenixConnection connection);
    PName getDefaultFamilyName();

    boolean isWALDisabled();
    boolean isMultiTenant();
    boolean getStoreNulls();
    boolean isTransactional();
    TransactionFactory.Provider getTransactionProvider();

    ViewType getViewType();
    String getViewStatement();
    Long getViewIndexId();
    PDataType getviewIndexIdType();
    PTableKey getKey();

    IndexType getIndexType();
    int getBaseColumnCount();

    /**
     * Determines whether or not we may optimize out an ORDER BY or do a GROUP BY
     * in-place when the optimizer tells us it's possible. This is due to PHOENIX-2067
     * and only applicable for tables using DESC primary key column(s) which have
     * not been upgraded.
     * @return true if optimizations row key order optimizations are possible
     */
    boolean rowKeyOrderOptimizable();
    
    /**
     * @return Position of the column with {@link PColumn#isRowTimestamp()} as true. 
     * -1 if there is no such column.
     */
    int getRowTimestampColPos();
    long getUpdateCacheFrequency();
    boolean isNamespaceMapped();

    /**
     * @return The sequence name used to get the unique identifier for views
     * that are automatically partitioned.
     */
    String getAutoPartitionSeqName();
    
    /**
     * @return true if the you can only add (and never delete) columns to the table,
     * you are also not allowed to delete the table  
     */
    boolean isAppendOnlySchema();
    ImmutableStorageScheme getImmutableStorageScheme();
    QualifierEncodingScheme getEncodingScheme();
    EncodedCQCounter getEncodedCQCounter();
    Boolean useStatsForParallelization();
    boolean hasViewModifiedUpdateCacheFrequency();
    boolean hasViewModifiedUseStatsForParallelization();
    Map<String, String> getPropertyValues();
    Map<String, String> getDefaultPropertyValues();

    /**
     * @return The PHOENIX_TTL duration associated with the entity.
     */
    long getPhoenixTTL();

    /**
     * @return The PHOENIX_TTL high water mark timestamp associated with the entity.
     */
    long getPhoenixTTLHighWaterMark();

    /**
     * @return If the view has overridden the TTL set at the parent entity level.
     */
    boolean hasViewModifiedPhoenixTTL();

    /**
     * @return the last timestamp at which this entity had its data shape created or modified (e
     * .g, create entity, adding or dropping a column. Not affected by changing table properties
     */
    Long getLastDDLTimestamp();

    /**
     * @return Whether change detection is enabled on a given table or view. If it is, we will
     * annotate write-ahead logs with additional metadata
     */
    boolean isChangeDetectionEnabled();

    /**
     * @return User-provided string identifying the application version that last created or modified this schema
     * object. Used only on tables, views, and indexes.
     */
    String getSchemaVersion();

    /**
     * @return String provided by an external schema registry to be used to lookup the schema for
     * a Phoenix table or view in the registry.
     */
    String getExternalSchemaId();

    /**
     * @return Optional string to be used for a logical topic name that change detection capture
     * will use to persist changes for this table or view
     */
    String getStreamingTopicName();

    /**
<<<<<<< HEAD
     * @return Optional string that represents the default include scopes to be used for CDC queries.
     */
    Set<CDCChangeScope> getCDCIncludeScopes();

=======
     *
     * @return the optional where clause in string used for partial indexes
     */
    String getIndexWhere();


    /**
     *
     * @param connection PhoenixConnection
     * @return the optional where clause in DNF expression used for partial indexes
     * @throws SQLException
     */
    Expression getIndexWhereExpression(PhoenixConnection connection) throws SQLException;

    /**
     *
     * @param connection
     * @return the set of column references for the columns included in the index where clause
     * @throws SQLException
     */
    Set<ColumnReference> getIndexWhereColumns(PhoenixConnection connection) throws SQLException;
>>>>>>> 5128ad0e
    /**
     * Class to help track encoded column qualifier counters per column family.
     */
    public class EncodedCQCounter {
        
        private final Map<String, Integer> familyCounters = new HashMap<>();
        
        /**
         * Copy constructor
         * @param counterToCopy
         * @return copy of the passed counter
         */
        public static EncodedCQCounter copy(EncodedCQCounter counterToCopy) {
            EncodedCQCounter cqCounter = new EncodedCQCounter();
            for (Entry<String, Integer> e : counterToCopy.values().entrySet()) {
                cqCounter.setValue(e.getKey(), e.getValue());
            }
            return cqCounter;
        }
        
        public static final EncodedCQCounter NULL_COUNTER = new EncodedCQCounter() {

            @Override
            public Integer getNextQualifier(String columnFamily) {
                return null;
            }

            @Override
            public void setValue(String columnFamily, Integer value) {
            }

            @Override
            public boolean increment(String columnFamily) {
                return false;
            }

            @Override
            public Map<String, Integer> values() {
                return Collections.emptyMap();
            }

        };
        
        /**
         * Get the next qualifier to be used for the column family.
         * This method also ends up initializing the counter if the
         * column family already doesn't have one.
         */
        @Nullable
        public Integer getNextQualifier(String columnFamily) {
            Integer counter = familyCounters.get(columnFamily);
            if (counter == null) {
                counter = ENCODED_CQ_COUNTER_INITIAL_VALUE;
                familyCounters.put(columnFamily, counter);
            }
            return counter;
        }
        
        public void setValue(String columnFamily, Integer value) {
            familyCounters.put(columnFamily, value);
        }
        
        /**
         * 
         * @param columnFamily
         * @return true if the counter was incremented, false otherwise.
         */
        public boolean increment(String columnFamily) {
            if (columnFamily == null) {
                return false;
            }
            Integer counter = familyCounters.get(columnFamily);
            if (counter == null) {
                counter = ENCODED_CQ_COUNTER_INITIAL_VALUE;
            }
            counter++;
            familyCounters.put(columnFamily, counter);
            return true;
        }
        
        public Map<String, Integer> values()  {
            return Collections.unmodifiableMap(familyCounters);
        }
        
    }

    enum CDCChangeScope {
        /**
         * Include only the actual change in image.
         */
        CHANGE,

        /**
         * Include only the pre image (state prior to the change) of the row.
         */
        PRE,

        /**
         * Include only the post image (state past the change) of the row.
         */
        POST,

        /**
         * Include only the latest image of the row.
         */
        LATEST,
        ;
    }
}<|MERGE_RESOLUTION|>--- conflicted
+++ resolved
@@ -976,12 +976,11 @@
     String getStreamingTopicName();
 
     /**
-<<<<<<< HEAD
      * @return Optional string that represents the default include scopes to be used for CDC queries.
      */
     Set<CDCChangeScope> getCDCIncludeScopes();
 
-=======
+    /**
      *
      * @return the optional where clause in string used for partial indexes
      */
@@ -1003,7 +1002,7 @@
      * @throws SQLException
      */
     Set<ColumnReference> getIndexWhereColumns(PhoenixConnection connection) throws SQLException;
->>>>>>> 5128ad0e
+
     /**
      * Class to help track encoded column qualifier counters per column family.
      */
