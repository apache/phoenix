--- conflicted
+++ resolved
@@ -413,40 +413,12 @@
             if (!isInternalConnection && sqlException.getErrorCode() != SQLExceptionCode.NEW_CONNECTION_THROTTLED.getErrorCode()) {
                 GLOBAL_FAILED_PHOENIX_CONNECTIONS.increment();
             }
-<<<<<<< HEAD
-        };
-        this.logLevel= LogLevel.valueOf(this.services.getProps().get(QueryServices.LOG_LEVEL,
-                QueryServicesOptions.DEFAULT_LOGGING_LEVEL));
-        this.auditLogLevel= LogLevel.valueOf(this.services.getProps().get(QueryServices.AUDIT_LOG_LEVEL,
-                QueryServicesOptions.DEFAULT_AUDIT_LOGGING_LEVEL));
-        this.isRequestLevelMetricsEnabled = JDBCUtil.isCollectingRequestLevelMetricsEnabled(url, info,
-                this.services.getProps());
-        this.mutationState = mutationState == null ? newMutationState(maxSize,
-                maxSizeBytes) : new MutationState(mutationState, this);
-        this.metaData = metaData;
-        this.metaData.pruneTables(pruner);
-        this.metaData.pruneFunctions(pruner);
-        this.services.addConnection(this);
-
-        this.customTracingAnnotations = getImmutableCustomTracingAnnotations();
-        this.scannerQueue = new LinkedBlockingQueue<>();
-        this.tableResultIteratorFactory = new DefaultTableResultIteratorFactory();
-        this.isRunningUpgrade = isRunningUpgrade;
-        
-        this.logSamplingRate = Double.parseDouble(this.services.getProps().get(QueryServices.LOG_SAMPLE_RATE,
-                QueryServicesOptions.DEFAULT_LOG_SAMPLE_RATE));
-        if(isInternalConnection) {
-            GLOBAL_OPEN_INTERNAL_PHOENIX_CONNECTIONS.increment();
-        } else {
-            GLOBAL_OPEN_PHOENIX_CONNECTIONS.increment();
-=======
             throw sqlException;
         } catch (Exception e) {
             if (!isInternalConnection) {
                 GLOBAL_FAILED_PHOENIX_CONNECTIONS.increment();
             }
             throw e;
->>>>>>> 005986de
         }
     }
 
