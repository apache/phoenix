/*
 * Licensed to the Apache Software Foundation (ASF) under one
 * or more contributor license agreements.  See the NOTICE file
 * distributed with this work for additional information
 * regarding copyright ownership.  The ASF licenses this file
 * to you under the Apache License, Version 2.0 (the
 * "License"); you may not use this file except in compliance
 * with the License.  You may obtain a copy of the License at
 *
 * http://www.apache.org/licenses/LICENSE-2.0
 *
 * Unless required by applicable law or agreed to in writing, software
 * distributed under the License is distributed on an "AS IS" BASIS,
 * WITHOUT WARRANTIES OR CONDITIONS OF ANY KIND, either express or implied.
 * See the License for the specific language governing permissions and
 * limitations under the License.
 */
package org.apache.phoenix.jdbc;

import static java.util.Collections.emptyMap;

import java.io.EOFException;
import java.io.IOException;
import java.io.PrintStream;
import java.io.Reader;
import java.sql.Array;
import java.sql.Blob;
import java.sql.CallableStatement;
import java.sql.Clob;
import java.sql.Connection;
import java.sql.DatabaseMetaData;
import java.sql.NClob;
import java.sql.ParameterMetaData;
import java.sql.PreparedStatement;
import java.sql.ResultSet;
import java.sql.ResultSetMetaData;
import java.sql.SQLClientInfoException;
import java.sql.SQLException;
import java.sql.SQLFeatureNotSupportedException;
import java.sql.SQLWarning;
import java.sql.SQLXML;
import java.sql.Savepoint;
import java.sql.Statement;
import java.sql.Struct;
import java.text.Format;
import java.util.ArrayList;
import java.util.Collections;
import java.util.HashMap;
import java.util.List;
import java.util.Map;
import java.util.Map.Entry;
import java.util.Properties;
import java.util.concurrent.Executor;

import javax.annotation.Nullable;

import org.apache.hadoop.hbase.HConstants;
import org.apache.hadoop.hbase.client.Consistency;
import org.apache.phoenix.call.CallRunner;
import org.apache.phoenix.exception.SQLExceptionCode;
import org.apache.phoenix.exception.SQLExceptionInfo;
import org.apache.phoenix.execute.CommitException;
import org.apache.phoenix.execute.MutationState;
import org.apache.phoenix.expression.function.FunctionArgumentType;
import org.apache.phoenix.hbase.index.util.KeyValueBuilder;
import org.apache.phoenix.jdbc.PhoenixStatement.PhoenixStatementParser;
import org.apache.phoenix.query.ConnectionQueryServices;
import org.apache.phoenix.query.DelegateConnectionQueryServices;
import org.apache.phoenix.query.MetaDataMutated;
import org.apache.phoenix.query.QueryConstants;
import org.apache.phoenix.query.QueryServices;
import org.apache.phoenix.query.QueryServicesOptions;
import org.apache.phoenix.schema.PColumn;
import org.apache.phoenix.schema.PMetaData;
import org.apache.phoenix.schema.PMetaData.Pruner;
import org.apache.phoenix.schema.PName;
import org.apache.phoenix.schema.PTable;
import org.apache.phoenix.schema.PTableType;
import org.apache.phoenix.schema.types.PArrayDataType;
import org.apache.phoenix.schema.types.PDataType;
import org.apache.phoenix.schema.types.PDate;
import org.apache.phoenix.schema.types.PDecimal;
import org.apache.phoenix.schema.types.PTime;
import org.apache.phoenix.schema.types.PTimestamp;
import org.apache.phoenix.schema.types.PUnsignedDate;
import org.apache.phoenix.schema.types.PUnsignedTime;
import org.apache.phoenix.schema.types.PUnsignedTimestamp;
import org.apache.phoenix.trace.util.Tracing;
import org.apache.phoenix.util.DateUtil;
import org.apache.phoenix.util.JDBCUtil;
import org.apache.phoenix.util.NumberUtil;
import org.apache.phoenix.util.PhoenixRuntime;
import org.apache.phoenix.util.PropertiesUtil;
import org.apache.phoenix.util.ReadOnlyProps;
import org.apache.phoenix.util.SQLCloseable;
import org.apache.phoenix.util.SQLCloseables;
import org.apache.htrace.Sampler;
import org.apache.htrace.TraceScope;

import com.google.common.base.Objects;
import com.google.common.base.Strings;
import com.google.common.collect.ImmutableMap;
import com.google.common.collect.ImmutableMap.Builder;
import com.google.common.collect.Lists;
import com.google.common.collect.Maps;


/**
 * 
 * JDBC Connection implementation of Phoenix.
 * Currently the following are supported:
 * - Statement
 * - PreparedStatement
 * The connection may only be used with the following options:
 * - ResultSet.TYPE_FORWARD_ONLY
 * - Connection.TRANSACTION_READ_COMMITTED
 * 
 * 
 * @since 0.1
 */
public class PhoenixConnection implements Connection, org.apache.phoenix.jdbc.Jdbc7Shim.Connection, MetaDataMutated  {
    private final String url;
    private final ConnectionQueryServices services;
    private final Properties info;
    private List<SQLCloseable> statements = new ArrayList<SQLCloseable>();
    private final Map<PDataType<?>, Format> formatters = new HashMap<>();
    private MutationState mutationState;
    private final int mutateBatchSize;
    private final Long scn;
    private boolean isAutoCommit = false;
    private PMetaData metaData;
    private final PName tenantId;
    private final String datePattern; 
    private final String timePattern;
    private final String timestampPattern;
<<<<<<< HEAD
    private int statementExecutionCounter;
    private boolean isClosed = false;
    private Sampler<?> sampler;
    private boolean readOnly = false;
    private Map<String, String> customTracingAnnotations = emptyMap();
    
=======
    private TraceScope traceScope = null;
    
    private boolean isClosed = false;
    private Sampler<?> sampler;
    private boolean readOnly = false;
    private Map<String, String> customTracingAnnotations = emptyMap(); 
    private Consistency consistency = Consistency.STRONG;

>>>>>>> 3f294aa9
    static {
        Tracing.addTraceMetricsSource();
    }

    private static Properties newPropsWithSCN(long scn, Properties props) {
        props = new Properties(props);
        props.setProperty(PhoenixRuntime.CURRENT_SCN_ATTRIB, Long.toString(scn));
        return props;
    }

    public PhoenixConnection(PhoenixConnection connection) throws SQLException {
        this(connection.getQueryServices(), connection.getURL(), connection.getClientInfo(), connection.getMetaDataCache());
        this.isAutoCommit = connection.isAutoCommit;
        this.sampler = connection.sampler;
        this.statementExecutionCounter = connection.statementExecutionCounter;
    }
    
    public PhoenixConnection(PhoenixConnection connection, long scn) throws SQLException {
        this(connection.getQueryServices(), connection, scn);
        this.sampler = connection.sampler;
        this.statementExecutionCounter = connection.statementExecutionCounter;
    }
    
    public PhoenixConnection(ConnectionQueryServices services, PhoenixConnection connection, long scn) throws SQLException {
        this(services, connection.getURL(), newPropsWithSCN(scn,connection.getClientInfo()), connection.getMetaDataCache());
        this.isAutoCommit = connection.isAutoCommit;
        this.sampler = connection.sampler;
        this.statementExecutionCounter = connection.statementExecutionCounter;
    }
    
    public PhoenixConnection(ConnectionQueryServices services, String url, Properties info, PMetaData metaData) throws SQLException {
        this.url = url;
        // Copy so client cannot change
        this.info = info == null ? new Properties() : PropertiesUtil.deepCopy(info);
        final PName tenantId = JDBCUtil.getTenantId(url, info);
        if (this.info.isEmpty() && tenantId == null) {
            this.services = services;
        } else {
            // Create child services keyed by tenantId to track resource usage for
            // a tenantId for all connections on this JVM.
            if (tenantId != null) {
                services = services.getChildQueryServices(tenantId.getBytesPtr());
            }
            // TODO: we could avoid creating another wrapper if the only property
            // specified was for the tenant ID
            Map<String, String> existingProps = services.getProps().asMap();
            final Map<String, String> tmpAugmentedProps = Maps.newHashMapWithExpectedSize(existingProps.size() + info.size());
            tmpAugmentedProps.putAll(existingProps);
            boolean needsDelegate = false;
            for (Entry<Object, Object> entry : this.info.entrySet()) {
                String key = entry.getKey().toString();
                String value = entry.getValue().toString();
                String oldValue = tmpAugmentedProps.put(key, value);
                needsDelegate |= !Objects.equal(oldValue, value);
            }
            this.services = !needsDelegate ? services : new DelegateConnectionQueryServices(services) {
                final ReadOnlyProps augmentedProps = new ReadOnlyProps(tmpAugmentedProps);
    
                @Override
                public ReadOnlyProps getProps() {
                    return augmentedProps;
                }
            };
        }
        this.scn = JDBCUtil.getCurrentSCN(url, this.info);
        this.isAutoCommit = JDBCUtil.getAutoCommit(
                url, this.info,
                this.services.getProps().getBoolean(
                        QueryServices.AUTO_COMMIT_ATTRIB,
                        QueryServicesOptions.DEFAULT_AUTO_COMMIT));
        this.consistency = JDBCUtil.getConsistencyLevel(url, this.info, this.services.getProps()
                 .get(QueryServices.CONSISTENCY_ATTRIB,
                         QueryServicesOptions.DEFAULT_CONSISTENCY_LEVEL));
        this.tenantId = tenantId;
        this.mutateBatchSize = JDBCUtil.getMutateBatchSize(url, this.info, this.services.getProps());
        datePattern = this.services.getProps().get(QueryServices.DATE_FORMAT_ATTRIB, DateUtil.DEFAULT_DATE_FORMAT);
        timePattern = this.services.getProps().get(QueryServices.TIME_FORMAT_ATTRIB, DateUtil.DEFAULT_TIME_FORMAT);
        timestampPattern = this.services.getProps().get(QueryServices.TIMESTAMP_FORMAT_ATTRIB, DateUtil.DEFAULT_TIMESTAMP_FORMAT);
        String numberPattern = this.services.getProps().get(QueryServices.NUMBER_FORMAT_ATTRIB, NumberUtil.DEFAULT_NUMBER_FORMAT);
        int maxSize = this.services.getProps().getInt(QueryServices.MAX_MUTATION_SIZE_ATTRIB,QueryServicesOptions.DEFAULT_MAX_MUTATION_SIZE);
        Format dateFormat = DateUtil.getDateFormatter(datePattern);
        Format timeFormat = DateUtil.getDateFormatter(timePattern);
        Format timestampFormat = DateUtil.getDateFormatter(timestampPattern);
        formatters.put(PDate.INSTANCE, dateFormat);
        formatters.put(PTime.INSTANCE, timeFormat);
        formatters.put(PTimestamp.INSTANCE, timestampFormat);
        formatters.put(PUnsignedDate.INSTANCE, dateFormat);
        formatters.put(PUnsignedTime.INSTANCE, timeFormat);
        formatters.put(PUnsignedTimestamp.INSTANCE, timestampFormat);
        formatters.put(PDecimal.INSTANCE, FunctionArgumentType.NUMERIC.getFormatter(numberPattern));
        // We do not limit the metaData on a connection less than the global one,
        // as there's not much that will be cached here.
        this.metaData = metaData.pruneTables(new Pruner() {

            @Override
            public boolean prune(PTable table) {
                long maxTimestamp = scn == null ? HConstants.LATEST_TIMESTAMP : scn;
                return (table.getType() != PTableType.SYSTEM && 
                        (  table.getTimeStamp() >= maxTimestamp || 
                         ! Objects.equal(tenantId, table.getTenantId())) );
            }
            
        });
        this.mutationState = newMutationState(maxSize);
        this.services.addConnection(this);

        // setup tracing, if its enabled
        this.sampler = Tracing.getConfiguredSampler(this);
        this.customTracingAnnotations = getImmutableCustomTracingAnnotations();
    }
    
    private ImmutableMap<String, String> getImmutableCustomTracingAnnotations() {
    	Builder<String, String> result = ImmutableMap.builder();
    	result.putAll(JDBCUtil.getAnnotations(url, info));
    	if (getSCN() != null) {
    		result.put(PhoenixRuntime.CURRENT_SCN_ATTRIB, getSCN().toString());
    	}
    	if (getTenantId() != null) {
    		result.put(PhoenixRuntime.TENANT_ID_ATTRIB, getTenantId().getString());
    	}
    	return result.build();
    }

    public Sampler<?> getSampler() {
        return this.sampler;
    }
    
    public void setSampler(Sampler<?> sampler) throws SQLException {
        this.sampler = sampler;
    }

    public Map<String, String> getCustomTracingAnnotations() {
        return customTracingAnnotations;
    }

    public int executeStatements(Reader reader, List<Object> binds, PrintStream out) throws IOException, SQLException {
        int bindsOffset = 0;
        int nStatements = 0;
        PhoenixStatementParser parser = new PhoenixStatementParser(reader);
        try {
            while (true) {
                PhoenixPreparedStatement stmt = null;
                try {
                    stmt = new PhoenixPreparedStatement(this, parser);
                    ParameterMetaData paramMetaData = stmt.getParameterMetaData();
                    for (int i = 0; i < paramMetaData.getParameterCount(); i++) {
                        stmt.setObject(i+1, binds.get(bindsOffset+i));
                    }
                    long start = System.currentTimeMillis();
                    boolean isQuery = stmt.execute();
                    if (isQuery) {
                        ResultSet rs = stmt.getResultSet();
                        if (!rs.next()) {
                            if (out != null) {
                                out.println("no rows selected");
                            }
                        } else {
                            int columnCount = 0;
                            if (out != null) {
                                ResultSetMetaData md = rs.getMetaData();
                                columnCount = md.getColumnCount();
                                for (int i = 1; i <= columnCount; i++) {
                                    int displayWidth = md.getColumnDisplaySize(i);
                                    String label = md.getColumnLabel(i);
                                    if (md.isSigned(i)) {
                                        out.print(displayWidth < label.length() ? label.substring(0,displayWidth) : Strings.padStart(label, displayWidth, ' '));
                                        out.print(' ');
                                    } else {
                                        out.print(displayWidth < label.length() ? label.substring(0,displayWidth) : Strings.padEnd(md.getColumnLabel(i), displayWidth, ' '));
                                        out.print(' ');
                                    }
                                }
                                out.println();
                                for (int i = 1; i <= columnCount; i++) {
                                    int displayWidth = md.getColumnDisplaySize(i);
                                    out.print(Strings.padStart("", displayWidth,'-'));
                                    out.print(' ');
                                }
                                out.println();
                            }
                            do {
                                if (out != null) {
                                    ResultSetMetaData md = rs.getMetaData();
                                    for (int i = 1; i <= columnCount; i++) {
                                        int displayWidth = md.getColumnDisplaySize(i);
                                        String value = rs.getString(i);
                                        String valueString = value == null ? QueryConstants.NULL_DISPLAY_TEXT : value;
                                        if (md.isSigned(i)) {
                                            out.print(Strings.padStart(valueString, displayWidth, ' '));
                                        } else {
                                            out.print(Strings.padEnd(valueString, displayWidth, ' '));
                                        }
                                        out.print(' ');
                                    }
                                    out.println();
                                }
                            } while (rs.next());
                        }
                    } else if (out != null){
                        int updateCount = stmt.getUpdateCount();
                        if (updateCount >= 0) {
                            out.println((updateCount == 0 ? "no" : updateCount) + (updateCount == 1 ? " row " : " rows ") + stmt.getUpdateOperation().toString());
                        }
                    }
                    bindsOffset += paramMetaData.getParameterCount();
                    double elapsedDuration = ((System.currentTimeMillis() - start) / 1000.0);
                    out.println("Time: " + elapsedDuration + " sec(s)\n");
                    nStatements++;
                } finally {
                    if (stmt != null) {
                        stmt.close();
                    }
                }
            }
        } catch (EOFException e) {
        }
        return nStatements;
    }

    public @Nullable PName getTenantId() {
        return tenantId;
    }
    
    public Long getSCN() {
        return scn;
    }
    
    public int getMutateBatchSize() {
        return mutateBatchSize;
    }
    
    public PMetaData getMetaDataCache() {
        return metaData;
    }

    protected MutationState newMutationState(int maxSize) {
        return new MutationState(maxSize, this); 
    }
    
    public MutationState getMutationState() {
        return mutationState;
    }
    
    public String getDatePattern() {
        return datePattern;
    }
    
    public Format getFormatter(PDataType type) {
        return formatters.get(type);
    }
    
    public String getURL() {
        return url;
    }
    
    public ConnectionQueryServices getQueryServices() {
        return services;
    }
    
    @Override
    public void clearWarnings() throws SQLException {
    }

    private void closeStatements() throws SQLException {
        List<SQLCloseable> statements = this.statements;
        // create new list to prevent close of statements
        // from modifying this list.
        this.statements = Lists.newArrayList();
        try {
            mutationState.rollback(this);
        } finally {
            try {
                SQLCloseables.closeAll(statements);
            } finally {
                statements.clear();
            }
        }
    }
    
    @Override
    public void close() throws SQLException {
        if (isClosed) {
            return;
        }
        try {
            try {
                if (traceScope != null) {
                    traceScope.close();
                }
                closeStatements();
            } finally {
                services.removeConnection(this);
            }
        } finally {
            isClosed = true;
        }
    }

    @Override
    public void commit() throws SQLException {
        CallRunner.run(new CallRunner.CallableThrowable<Void, SQLException>() {
            @Override
            public Void call() throws SQLException {
                mutationState.commit();
                return null;
            }
        }, Tracing.withTracing(this, "committing mutations"));
        statementExecutionCounter = 0;
    }

    @Override
    public Array createArrayOf(String typeName, Object[] elements) throws SQLException {
    	PDataType arrayPrimitiveType = PDataType.fromSqlTypeName(typeName);
    	return PArrayDataType.instantiatePhoenixArray(arrayPrimitiveType, elements);
    }

    @Override
    public Blob createBlob() throws SQLException {
        throw new SQLFeatureNotSupportedException();
    }

    @Override
    public Clob createClob() throws SQLException {
        throw new SQLFeatureNotSupportedException();
    }

    @Override
    public NClob createNClob() throws SQLException {
        throw new SQLFeatureNotSupportedException();
    }

    @Override
    public SQLXML createSQLXML() throws SQLException {
        throw new SQLFeatureNotSupportedException();
    }

    @Override
    public Statement createStatement() throws SQLException {
        PhoenixStatement statement = new PhoenixStatement(this);
        statements.add(statement);
        return statement;
    }

    /**
     * Back-door way to inject processing into walking through a result set
     * @param statementFactory
     * @return PhoenixStatement
     * @throws SQLException
     */
    public PhoenixStatement createStatement(PhoenixStatementFactory statementFactory) throws SQLException {
        PhoenixStatement statement = statementFactory.newStatement(this);
        statements.add(statement);
        return statement;
    }

    @Override
    public Statement createStatement(int resultSetType, int resultSetConcurrency) throws SQLException {
        if (resultSetType != ResultSet.TYPE_FORWARD_ONLY || resultSetConcurrency != ResultSet.CONCUR_READ_ONLY) {
            throw new SQLFeatureNotSupportedException();
        }
        return createStatement();
    }

    @Override
    public Statement createStatement(int resultSetType, int resultSetConcurrency, int resultSetHoldability)
            throws SQLException {
        if (resultSetHoldability != ResultSet.CLOSE_CURSORS_AT_COMMIT) {
            throw new SQLFeatureNotSupportedException();
        }
        return createStatement(resultSetType, resultSetConcurrency);
    }

    @Override
    public Struct createStruct(String typeName, Object[] attributes) throws SQLException {
        throw new SQLFeatureNotSupportedException();
    }

    @Override
    public boolean getAutoCommit() throws SQLException {
        return isAutoCommit;
    }

    public Consistency getConsistency() {
        return this.consistency;
    }

    @Override
    public String getCatalog() throws SQLException {
        return "";
    }

    @Override
    public Properties getClientInfo() throws SQLException { 
        // Defensive copy so client cannot change
        return new Properties(info);
    }

    @Override
    public String getClientInfo(String name) {
        return info.getProperty(name);
    }

    @Override
    public int getHoldability() throws SQLException {
        return ResultSet.CLOSE_CURSORS_AT_COMMIT;
    }

    @Override
    public DatabaseMetaData getMetaData() throws SQLException {
        return new PhoenixDatabaseMetaData(this);
    }

    @Override
    public int getTransactionIsolation() throws SQLException {
        return Connection.TRANSACTION_READ_COMMITTED;
    }

    @Override
    public Map<String, Class<?>> getTypeMap() throws SQLException {
        return Collections.emptyMap();
    }

    @Override
    public SQLWarning getWarnings() throws SQLException {
        return null;
    }

    @Override
    public boolean isClosed() throws SQLException {
        return isClosed;
    }

    @Override
    public boolean isReadOnly() throws SQLException {
        return readOnly; 
    }

    @Override
    public boolean isValid(int timeout) throws SQLException {
        // TODO: run query here or ping
        return !isClosed;
    }

    @Override
    public String nativeSQL(String sql) throws SQLException {
        throw new SQLFeatureNotSupportedException();
    }

    @Override
    public CallableStatement prepareCall(String sql) throws SQLException {
        throw new SQLFeatureNotSupportedException();
    }

    @Override
    public CallableStatement prepareCall(String sql, int resultSetType, int resultSetConcurrency) throws SQLException {
        throw new SQLFeatureNotSupportedException();
    }

    @Override
    public CallableStatement prepareCall(String sql, int resultSetType, int resultSetConcurrency,
            int resultSetHoldability) throws SQLException {
        throw new SQLFeatureNotSupportedException();
    }

    @Override
    public PreparedStatement prepareStatement(String sql) throws SQLException {
        PhoenixPreparedStatement statement = new PhoenixPreparedStatement(this, sql);
        statements.add(statement);
        return statement;
    }

    @Override
    public PreparedStatement prepareStatement(String sql, int autoGeneratedKeys) throws SQLException {
        throw new SQLFeatureNotSupportedException();
    }

    @Override
    public PreparedStatement prepareStatement(String sql, int[] columnIndexes) throws SQLException {
        throw new SQLFeatureNotSupportedException();
    }

    @Override
    public PreparedStatement prepareStatement(String sql, String[] columnNames) throws SQLException {
        throw new SQLFeatureNotSupportedException();
    }

    @Override
    public PreparedStatement prepareStatement(String sql, int resultSetType, int resultSetConcurrency)
            throws SQLException {
        if (resultSetType != ResultSet.TYPE_FORWARD_ONLY || resultSetConcurrency != ResultSet.CONCUR_READ_ONLY) {
            throw new SQLFeatureNotSupportedException();
        }
        return prepareStatement(sql);
    }

    @Override
    public PreparedStatement prepareStatement(String sql, int resultSetType, int resultSetConcurrency,
            int resultSetHoldability) throws SQLException {
        if (resultSetHoldability != ResultSet.CLOSE_CURSORS_AT_COMMIT) {
            throw new SQLFeatureNotSupportedException();
        }
        return prepareStatement(sql, resultSetType, resultSetConcurrency);
    }

    @Override
    public void releaseSavepoint(Savepoint savepoint) throws SQLException {
        throw new SQLFeatureNotSupportedException();
    }

    @Override
    public void rollback() throws SQLException {
        mutationState.rollback(this);
        statementExecutionCounter = 0;
    }

    @Override
    public void rollback(Savepoint savepoint) throws SQLException {
        throw new SQLFeatureNotSupportedException();
    }

    @Override
    public void setAutoCommit(boolean isAutoCommit) throws SQLException {
        this.isAutoCommit = isAutoCommit;
    }

    public void setConsistency(Consistency val) {
        this.consistency = val;
    }

    @Override
    public void setCatalog(String catalog) throws SQLException {
        if (!this.getCatalog().equalsIgnoreCase(catalog)) {
            // allow noop calls to pass through.
            throw new SQLFeatureNotSupportedException();
        }
    }

    @Override
    public void setClientInfo(Properties properties) throws SQLClientInfoException {
        throw new UnsupportedOperationException();
    }

    @Override
    public void setClientInfo(String name, String value) throws SQLClientInfoException {
        throw new UnsupportedOperationException();
    }

    @Override
    public void setHoldability(int holdability) throws SQLException {
        throw new SQLFeatureNotSupportedException();
    }

    @Override
    public void setReadOnly(boolean readOnly) throws SQLException {
        this.readOnly=readOnly;
    }

    @Override
    public Savepoint setSavepoint() throws SQLException {
        throw new SQLFeatureNotSupportedException();
    }

    @Override
    public Savepoint setSavepoint(String name) throws SQLException {
        throw new SQLFeatureNotSupportedException();
    }

    @Override
    public void setTransactionIsolation(int level) throws SQLException {
        if (level != Connection.TRANSACTION_READ_COMMITTED) {
            throw new SQLFeatureNotSupportedException();
        }
    }

    @Override
    public void setTypeMap(Map<String, Class<?>> map) throws SQLException {
        throw new SQLFeatureNotSupportedException();
    }

    @Override
    public boolean isWrapperFor(Class<?> iface) throws SQLException {
        return iface.isInstance(this);
    }

    @SuppressWarnings("unchecked")
    @Override
    public <T> T unwrap(Class<T> iface) throws SQLException {
        if (!iface.isInstance(this)) {
            throw new SQLExceptionInfo.Builder(SQLExceptionCode.CLASS_NOT_UNWRAPPABLE)
                .setMessage(this.getClass().getName() + " not unwrappable from " + iface.getName())
                .build().buildException();
        }
        return (T)this;
    }

    @Override
    public void setSchema(String schema) throws SQLException {
        // TODO Auto-generated method stub
        
    }

    @Override
    public String getSchema() throws SQLException {
        // TODO Auto-generated method stub
        return null;
    }

    @Override
    public void abort(Executor executor) throws SQLException {
        // TODO Auto-generated method stub
        
    }

    @Override
    public void setNetworkTimeout(Executor executor, int milliseconds) throws SQLException {
        // TODO Auto-generated method stub
        
    }

    @Override
    public int getNetworkTimeout() throws SQLException {
        // TODO Auto-generated method stub
        return 0;
    }

    @Override
    public PMetaData addTable(PTable table) throws SQLException {
        // TODO: since a connection is only used by one thread at a time,
        // we could modify this metadata in place since it's not shared.
        if (scn == null || scn > table.getTimeStamp()) {
            metaData = metaData.addTable(table);
        }
        //Cascade through to connectionQueryServices too
        getQueryServices().addTable(table);
        return metaData;
    }

    @Override
    public PMetaData addColumn(PName tenantId, String tableName, List<PColumn> columns, long tableTimeStamp, long tableSeqNum, boolean isImmutableRows, boolean isWalDisabled, boolean isMultitenant, boolean storeNulls)
            throws SQLException {
        metaData = metaData.addColumn(tenantId, tableName, columns, tableTimeStamp, tableSeqNum, isImmutableRows, isWalDisabled, isMultitenant, storeNulls);
        //Cascade through to connectionQueryServices too
        getQueryServices().addColumn(tenantId, tableName, columns, tableTimeStamp, tableSeqNum, isImmutableRows, isWalDisabled, isMultitenant, storeNulls);
        return metaData;
    }

    @Override
    public PMetaData removeTable(PName tenantId, String tableName, String parentTableName, long tableTimeStamp) throws SQLException {
        metaData = metaData.removeTable(tenantId, tableName, parentTableName, tableTimeStamp);
        //Cascade through to connectionQueryServices too
        getQueryServices().removeTable(tenantId, tableName, parentTableName, tableTimeStamp);
        return metaData;
    }

    @Override
    public PMetaData removeColumn(PName tenantId, String tableName, List<PColumn> columnsToRemove, long tableTimeStamp,
            long tableSeqNum) throws SQLException {
        metaData = metaData.removeColumn(tenantId, tableName, columnsToRemove, tableTimeStamp, tableSeqNum);
        //Cascade through to connectionQueryServices too
        getQueryServices().removeColumn(tenantId, tableName, columnsToRemove, tableTimeStamp, tableSeqNum);
        return metaData;
    }

    protected boolean removeStatement(PhoenixStatement statement) throws SQLException {
        return statements.remove(statement);
   }

    public KeyValueBuilder getKeyValueBuilder() {
        return this.services.getKeyValueBuilder();
    }
<<<<<<< HEAD
    
    /**
     * Used to track executions of {@link Statement}s and {@link PreparedStatement}s that were created from this connection before
     * commit or rollback. 0-based. Used to associate partial save errors with SQL statements
     * invoked by users.
     * @see CommitException
     * @see #incrementStatementExecutionCounter()
     */
    public int getStatementExecutionCounter() {
		return statementExecutionCounter;
	}
    
    public void incrementStatementExecutionCounter() {
        statementExecutionCounter++;
=======

    public TraceScope getTraceScope() {
        return traceScope;
    }

    public void setTraceScope(TraceScope traceScope) {
        this.traceScope = traceScope;
>>>>>>> 3f294aa9
    }
}<|MERGE_RESOLUTION|>--- conflicted
+++ resolved
@@ -133,23 +133,14 @@
     private final String datePattern; 
     private final String timePattern;
     private final String timestampPattern;
-<<<<<<< HEAD
     private int statementExecutionCounter;
-    private boolean isClosed = false;
-    private Sampler<?> sampler;
-    private boolean readOnly = false;
-    private Map<String, String> customTracingAnnotations = emptyMap();
-    
-=======
     private TraceScope traceScope = null;
-    
     private boolean isClosed = false;
     private Sampler<?> sampler;
     private boolean readOnly = false;
     private Map<String, String> customTracingAnnotations = emptyMap(); 
     private Consistency consistency = Consistency.STRONG;
 
->>>>>>> 3f294aa9
     static {
         Tracing.addTraceMetricsSource();
     }
@@ -820,7 +811,6 @@
     public KeyValueBuilder getKeyValueBuilder() {
         return this.services.getKeyValueBuilder();
     }
-<<<<<<< HEAD
     
     /**
      * Used to track executions of {@link Statement}s and {@link PreparedStatement}s that were created from this connection before
@@ -835,7 +825,7 @@
     
     public void incrementStatementExecutionCounter() {
         statementExecutionCounter++;
-=======
+    }
 
     public TraceScope getTraceScope() {
         return traceScope;
@@ -843,6 +833,5 @@
 
     public void setTraceScope(TraceScope traceScope) {
         this.traceScope = traceScope;
->>>>>>> 3f294aa9
     }
 }