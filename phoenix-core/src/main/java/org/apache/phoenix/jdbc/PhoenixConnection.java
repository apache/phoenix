--- conflicted
+++ resolved
@@ -161,13 +161,8 @@
         return props;
     }
 
-<<<<<<< HEAD
-    public PhoenixConnection(PhoenixConnection connection) throws SQLException {
-        this(connection.getQueryServices(), connection.getURL(), connection.getClientInfo(), connection.metaData, connection.getMutationState());
-=======
     public PhoenixConnection(PhoenixConnection connection, boolean isDescRowKeyOrderUpgrade) throws SQLException {
-        this(connection.getQueryServices(), connection.getURL(), connection.getClientInfo(), connection.getMetaDataCache(), isDescRowKeyOrderUpgrade);
->>>>>>> 72633b9d
+        this(connection.getQueryServices(), connection.getURL(), connection.getClientInfo(), connection.metaData, connection.getMutationState(), isDescRowKeyOrderUpgrade);
         this.isAutoCommit = connection.isAutoCommit;
         this.sampler = connection.sampler;
         this.statementExecutionCounter = connection.statementExecutionCounter;
@@ -177,38 +172,26 @@
         this(connection, connection.isDescVarLengthRowKeyUpgrade);
     }
     
-<<<<<<< HEAD
-    public PhoenixConnection(ConnectionQueryServices services, PhoenixConnection connection, long scn) throws SQLException {
-        this(services, connection.getURL(), newPropsWithSCN(scn,connection.getClientInfo()), connection.metaData, connection.getMutationState());
-=======
     public PhoenixConnection(PhoenixConnection connection, long scn) throws SQLException {
         this(connection.getQueryServices(), connection, scn);
     }
     
     public PhoenixConnection(ConnectionQueryServices services, PhoenixConnection connection, long scn) throws SQLException {
-        this(services, connection.getURL(), newPropsWithSCN(scn,connection.getClientInfo()), connection.getMetaDataCache(), connection.isDescVarLengthRowKeyUpgrade());
->>>>>>> 72633b9d
+        this(services, connection.getURL(), newPropsWithSCN(scn,connection.getClientInfo()), connection.metaData, connection.getMutationState(), connection.isDescVarLengthRowKeyUpgrade());
         this.isAutoCommit = connection.isAutoCommit;
         this.sampler = connection.sampler;
         this.statementExecutionCounter = connection.statementExecutionCounter;
     }
     
     public PhoenixConnection(ConnectionQueryServices services, String url, Properties info, PMetaData metaData) throws SQLException {
-<<<<<<< HEAD
-        this(services, url, info, metaData, null);
+        this(services, url, info, metaData, null, false);
     }
     
     public PhoenixConnection(PhoenixConnection connection, ConnectionQueryServices services, Properties info) throws SQLException {
-        this(services, connection.url, info, connection.metaData, null);
-    }
-    
-    public PhoenixConnection(ConnectionQueryServices services, String url, Properties info, PMetaData metaData, MutationState mutationState) throws SQLException {
-=======
-        this(services, url, info, metaData, false);
-    }
-
-    public PhoenixConnection(ConnectionQueryServices services, String url, Properties info, PMetaData metaData, boolean isDescVarLengthRowKeyUpgrade) throws SQLException {
->>>>>>> 72633b9d
+        this(services, connection.url, info, connection.metaData, null, connection.isDescVarLengthRowKeyUpgrade());
+    }
+    
+    public PhoenixConnection(ConnectionQueryServices services, String url, Properties info, PMetaData metaData, MutationState mutationState, boolean isDescVarLengthRowKeyUpgrade) throws SQLException {
         this.url = url;
         this.isDescVarLengthRowKeyUpgrade = isDescVarLengthRowKeyUpgrade;
         // Copy so client cannot change
@@ -272,10 +255,6 @@
                          ! Objects.equal(tenantId, table.getTenantId())) );
             }
             
-<<<<<<< HEAD
-        });
-        this.mutationState = mutationState == null ? new MutationState(maxSize, this) : new MutationState(mutationState);
-=======
             @Override
             public boolean prune(PFunction function) {
                 long maxTimestamp = scn == null ? HConstants.LATEST_TIMESTAMP : scn;
@@ -284,10 +263,9 @@
             }
         };
         this.isRequestLevelMetricsEnabled = JDBCUtil.isCollectingRequestLevelMetricsEnabled(url, info, this.services.getProps());
-        this.mutationState = newMutationState(maxSize);
+        this.mutationState = mutationState == null ? newMutationState(maxSize) : new MutationState(mutationState);
         this.metaData = metaData.pruneTables(pruner);
         this.metaData = metaData.pruneFunctions(pruner);
->>>>>>> 72633b9d
         this.services.addConnection(this);
 
         // setup tracing, if its enabled
@@ -438,6 +416,10 @@
         return mutateBatchSize;
     }
     
+    public PMetaData getMetaDataCache() {
+        return metaData;
+    }
+    
     public PTable getTable(PTableKey key) throws TableNotFoundException {
     	return metaData.getTableRef(key).getTable();
     }
@@ -518,12 +500,8 @@
                 mutationState.commit();
                 return null;
             }
-<<<<<<< HEAD
-        }, Tracing.withTracing(this, "committing"));
-=======
         }, Tracing.withTracing(this, "committing mutations"));
         statementExecutionCounter = 0;
->>>>>>> 72633b9d
     }
 
     @Override
@@ -727,7 +705,6 @@
 
     @Override
     public void rollback() throws SQLException {
-<<<<<<< HEAD
         CallRunner.run(new CallRunner.CallableThrowable<Void, SQLException>() {
             @Override
             public Void call() throws SQLException {
@@ -735,10 +712,7 @@
                 return null;
             }
         }, Tracing.withTracing(this, "rolling back"));
-=======
-        mutationState.rollback(this);
         statementExecutionCounter = 0;
->>>>>>> 72633b9d
     }
 
     @Override
