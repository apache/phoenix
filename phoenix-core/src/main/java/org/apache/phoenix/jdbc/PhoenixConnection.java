/*
 * Licensed to the Apache Software Foundation (ASF) under one
 * or more contributor license agreements.  See the NOTICE file
 * distributed with this work for additional information
 * regarding copyright ownership.  The ASF licenses this file
 * to you under the Apache License, Version 2.0 (the
 * "License"); you may not use this file except in compliance
 * with the License.  You may obtain a copy of the License at
 *
 * http://www.apache.org/licenses/LICENSE-2.0
 *
 * Unless required by applicable law or agreed to in writing, software
 * distributed under the License is distributed on an "AS IS" BASIS,
 * WITHOUT WARRANTIES OR CONDITIONS OF ANY KIND, either express or implied.
 * See the License for the specific language governing permissions and
 * limitations under the License.
 */
package org.apache.phoenix.jdbc;

import static org.apache.phoenix.jdbc.PhoenixDatabaseMetaData.SYSTEM_CATALOG_SCHEMA;
import static org.apache.phoenix.thirdparty.com.google.common.base.Preconditions.checkNotNull;
import static java.util.Collections.emptyMap;
import static org.apache.phoenix.monitoring.GlobalClientMetrics.GLOBAL_OPEN_INTERNAL_PHOENIX_CONNECTIONS;
import static org.apache.phoenix.monitoring.GlobalClientMetrics.GLOBAL_OPEN_PHOENIX_CONNECTIONS;
import static org.apache.phoenix.monitoring.GlobalClientMetrics.GLOBAL_PHOENIX_CONNECTIONS_ATTEMPTED_COUNTER;
import static org.apache.phoenix.monitoring.GlobalClientMetrics.GLOBAL_FAILED_PHOENIX_CONNECTIONS;

import java.io.EOFException;
import java.io.IOException;
import java.io.PrintStream;
import java.io.Reader;
import java.lang.ref.WeakReference;
import java.sql.Array;
import java.sql.Blob;
import java.sql.CallableStatement;
import java.sql.Clob;
import java.sql.Connection;
import java.sql.DatabaseMetaData;
import java.sql.NClob;
import java.sql.ParameterMetaData;
import java.sql.PreparedStatement;
import java.sql.ResultSet;
import java.sql.ResultSetMetaData;
import java.sql.SQLClientInfoException;
import java.sql.SQLException;
import java.sql.SQLFeatureNotSupportedException;
import java.sql.SQLWarning;
import java.sql.SQLXML;
import java.sql.Savepoint;
import java.sql.Statement;
import java.sql.Struct;
import java.text.Format;
import java.util.ArrayList;
import java.util.Collections;
import java.util.HashMap;
import java.util.List;
import java.util.Map;
import java.util.Properties;
import java.util.concurrent.ConcurrentLinkedQueue;
import java.util.concurrent.Executor;
import java.util.concurrent.LinkedBlockingQueue;

import javax.annotation.Nonnull;
import javax.annotation.Nullable;

import org.apache.hadoop.hbase.HConstants;
import org.apache.hadoop.hbase.client.Consistency;
import org.apache.htrace.Sampler;
import org.apache.htrace.TraceScope;
import org.apache.phoenix.call.CallRunner;
import org.apache.phoenix.exception.FailoverSQLException;
import org.apache.phoenix.exception.SQLExceptionCode;
import org.apache.phoenix.exception.SQLExceptionInfo;
import org.apache.phoenix.execute.CommitException;
import org.apache.phoenix.execute.MutationState;
import org.apache.phoenix.expression.function.FunctionArgumentType;
import org.apache.phoenix.hbase.index.util.KeyValueBuilder;
import org.apache.phoenix.iterate.DefaultTableResultIteratorFactory;
import org.apache.phoenix.iterate.ParallelIteratorFactory;
import org.apache.phoenix.iterate.TableResultIterator;
import org.apache.phoenix.iterate.TableResultIteratorFactory;
import org.apache.phoenix.jdbc.PhoenixStatement.PhoenixStatementParser;
import org.apache.phoenix.log.LogLevel;
import org.apache.phoenix.monitoring.MetricType;
import org.apache.phoenix.monitoring.TableMetricsManager;
import org.apache.phoenix.parse.PFunction;
import org.apache.phoenix.parse.PSchema;
import org.apache.phoenix.query.ConnectionQueryServices;
import org.apache.phoenix.query.DelegateConnectionQueryServices;
import org.apache.phoenix.query.MetaDataMutated;
import org.apache.phoenix.query.PropertyPolicyProvider;
import org.apache.phoenix.query.QueryConstants;
import org.apache.phoenix.query.QueryServices;
import org.apache.phoenix.query.QueryServicesOptions;
import org.apache.phoenix.schema.ConnectionProperty;
import org.apache.phoenix.schema.FunctionNotFoundException;
import org.apache.phoenix.schema.PColumn;
import org.apache.phoenix.schema.PMetaData;
import org.apache.phoenix.schema.PName;
import org.apache.phoenix.schema.PTable;
import org.apache.phoenix.schema.PTableKey;
import org.apache.phoenix.schema.PTableRef;
import org.apache.phoenix.schema.PTableType;
import org.apache.phoenix.schema.SchemaNotFoundException;
import org.apache.phoenix.schema.TableNotFoundException;
import org.apache.phoenix.schema.types.PArrayDataType;
import org.apache.phoenix.schema.types.PBinary;
import org.apache.phoenix.schema.types.PDataType;
import org.apache.phoenix.schema.types.PDate;
import org.apache.phoenix.schema.types.PDecimal;
import org.apache.phoenix.schema.types.PTime;
import org.apache.phoenix.schema.types.PTimestamp;
import org.apache.phoenix.schema.types.PUnsignedDate;
import org.apache.phoenix.schema.types.PUnsignedTime;
import org.apache.phoenix.schema.types.PUnsignedTimestamp;
import org.apache.phoenix.schema.types.PVarbinary;
import org.apache.phoenix.trace.util.Tracing;
import org.apache.phoenix.transaction.PhoenixTransactionContext;
import org.apache.phoenix.util.DateUtil;
import org.apache.phoenix.util.EnvironmentEdgeManager;
import org.apache.phoenix.util.JDBCUtil;
import org.apache.phoenix.util.NumberUtil;
import org.apache.phoenix.util.PhoenixRuntime;
import org.apache.phoenix.util.PropertiesUtil;
import org.apache.phoenix.util.ReadOnlyProps;
import org.apache.phoenix.util.SQLCloseable;
import org.apache.phoenix.util.SQLCloseables;
import org.apache.phoenix.util.SchemaUtil;
import org.apache.phoenix.util.VarBinaryFormatter;

import org.apache.phoenix.thirdparty.com.google.common.annotations.VisibleForTesting;
import org.apache.phoenix.thirdparty.com.google.common.base.Objects;
import org.apache.phoenix.thirdparty.com.google.common.base.Strings;
import org.apache.phoenix.thirdparty.com.google.common.collect.ImmutableMap;
import org.apache.phoenix.thirdparty.com.google.common.collect.ImmutableMap.Builder;
import org.apache.phoenix.thirdparty.com.google.common.collect.Lists;

/**
 * 
 * JDBC Connection implementation of Phoenix. Currently the following are
 * supported: - Statement - PreparedStatement The connection may only be used
 * with the following options: - ResultSet.TYPE_FORWARD_ONLY -
 * Connection.TRANSACTION_READ_COMMITTED
 * 
 * 
 * @since 0.1
 */
public class PhoenixConnection implements MetaDataMutated, SQLCloseable, PhoenixMonitoredConnection {
    private final String url;
    private String schema;
    private final ConnectionQueryServices services;
    private final Properties info;
    private final Map<PDataType<?>, Format> formatters = new HashMap<>();
    private final int mutateBatchSize;
    private final long mutateBatchSizeBytes;
    private final Long scn;
    private final boolean buildingIndex;
    private MutationState mutationState;
    private List<PhoenixStatement> statements = new ArrayList<>();
    private boolean isAutoFlush = false;
    private boolean isAutoCommit = false;
    private final PName tenantId;
    private final String datePattern;
    private final String timePattern;
    private final String timestampPattern;
    private int statementExecutionCounter;
    private TraceScope traceScope = null;
    private volatile boolean isClosed = false;
    private Sampler<?> sampler;
    private boolean readOnly = false;
    private Consistency consistency = Consistency.STRONG;
    private Map<String, String> customTracingAnnotations = emptyMap();
    private final boolean isRequestLevelMetricsEnabled;
    private final boolean isDescVarLengthRowKeyUpgrade;
    private ParallelIteratorFactory parallelIteratorFactory;
    private final LinkedBlockingQueue<WeakReference<TableResultIterator>> scannerQueue;
    private TableResultIteratorFactory tableResultIteratorFactory;
    private boolean isRunningUpgrade;
    private LogLevel logLevel;
    private LogLevel auditLogLevel;
    private Double logSamplingRate;
    private String sourceOfOperation;
    private volatile SQLException reasonForClose;
    private static final String[] CONNECTION_PROPERTIES;

    private final ConcurrentLinkedQueue<PhoenixConnection> childConnections =
        new ConcurrentLinkedQueue<>();

    //For now just the copy constructor paths will have this as true as I don't want to change the
    //public interfaces.
    private final boolean isInternalConnection;

    static {
        Tracing.addTraceMetricsSource();
        CONNECTION_PROPERTIES = PhoenixRuntime.getConnectionProperties();
    }

    private static Properties newPropsWithSCN(long scn, Properties props) {
        props = new Properties(props);
        props.setProperty(PhoenixRuntime.CURRENT_SCN_ATTRIB, Long.toString(scn));
        return props;
    }

    public PhoenixConnection(PhoenixConnection connection,
            boolean isDescRowKeyOrderUpgrade, boolean isRunningUpgrade)
                    throws SQLException {
        this(connection.getQueryServices(), connection.getURL(), connection
                .getClientInfo(), connection
                .getMutationState(), isDescRowKeyOrderUpgrade,
                isRunningUpgrade, connection.buildingIndex, true);
        this.isAutoCommit = connection.isAutoCommit;
        this.isAutoFlush = connection.isAutoFlush;
        this.sampler = connection.sampler;
        this.statementExecutionCounter = connection.statementExecutionCounter;
    }

    public PhoenixConnection(PhoenixConnection connection) throws SQLException {
        this(connection, connection.isDescVarLengthRowKeyUpgrade(), connection
                .isRunningUpgrade());
    }

    public PhoenixConnection(PhoenixConnection connection,
            MutationState mutationState) throws SQLException {
        this(connection.getQueryServices(), connection.getURL(), connection
                .getClientInfo(), mutationState,
                connection.isDescVarLengthRowKeyUpgrade(), connection
                .isRunningUpgrade(), connection.buildingIndex, true);
    }

    public PhoenixConnection(PhoenixConnection connection, long scn)
            throws SQLException {
        this(connection, newPropsWithSCN(scn, connection.getClientInfo()));
    }

	public PhoenixConnection(PhoenixConnection connection, Properties props) throws SQLException {
        this(connection.getQueryServices(), connection.getURL(), props, connection
                .getMutationState(), connection.isDescVarLengthRowKeyUpgrade(),
                connection.isRunningUpgrade(), connection.buildingIndex, true);
        this.isAutoCommit = connection.isAutoCommit;
        this.isAutoFlush = connection.isAutoFlush;
        this.sampler = connection.sampler;
        this.statementExecutionCounter = connection.statementExecutionCounter;
    }

    public PhoenixConnection(ConnectionQueryServices services, String url,
            Properties info) throws SQLException {
        this(services, url, info, null, false, false, false, false);
    }

    public PhoenixConnection(PhoenixConnection connection,
            ConnectionQueryServices services, Properties info)
                    throws SQLException {
        this(services, connection.url, info, null,
                connection.isDescVarLengthRowKeyUpgrade(), connection
                .isRunningUpgrade(), connection.buildingIndex, true);
    }

    private PhoenixConnection(ConnectionQueryServices services, String url,
            Properties info, MutationState mutationState,
            boolean isDescVarLengthRowKeyUpgrade, boolean isRunningUpgrade,
            boolean buildingIndex, boolean isInternalConnection) throws SQLException {
            this.url = url;
            this.isDescVarLengthRowKeyUpgrade = isDescVarLengthRowKeyUpgrade;
            this.isInternalConnection = isInternalConnection;

            // Filter user provided properties based on property policy, if
            // provided and QueryServices.PROPERTY_POLICY_PROVIDER_ENABLED is true
            if (Boolean.valueOf(info.getProperty(QueryServices.PROPERTY_POLICY_PROVIDER_ENABLED,
                    String.valueOf(QueryServicesOptions.DEFAULT_PROPERTY_POLICY_PROVIDER_ENABLED)))) {
                PropertyPolicyProvider.getPropertyPolicy().evaluate(info);
            }

            // Copy so client cannot change
            this.info = PropertiesUtil.deepCopy(info);
            final PName tenantId = JDBCUtil.getTenantId(url, info);
            if (this.info.isEmpty() && tenantId == null) {
                this.services = services;
            } else {
                // Create child services keyed by tenantId to track resource usage
                // for
                // a tenantId for all connections on this JVM.
                if (tenantId != null) {
                    services = services.getChildQueryServices(tenantId
                            .getBytesPtr());
                }
                ReadOnlyProps currentProps = services.getProps();
                final ReadOnlyProps augmentedProps = currentProps
                        .addAll(filterKnownNonProperties(this.info));
                this.services = augmentedProps == currentProps ? services
                        : new DelegateConnectionQueryServices(services) {
                    @Override
                    public ReadOnlyProps getProps() {
                        return augmentedProps;
                    }
                };
            }

            Long scnParam = JDBCUtil.getCurrentSCN(url, this.info);
            checkScn(scnParam);
            Long buildIndexAtParam = JDBCUtil.getBuildIndexSCN(url, this.info);
            checkBuildIndexAt(buildIndexAtParam);
            checkScnAndBuildIndexAtEquality(scnParam, buildIndexAtParam);

            this.scn = scnParam != null ? scnParam : buildIndexAtParam;
            this.buildingIndex = buildingIndex || buildIndexAtParam != null;
            this.isAutoFlush = this.services.getProps().getBoolean(
                    QueryServices.TRANSACTIONS_ENABLED,
                    QueryServicesOptions.DEFAULT_TRANSACTIONS_ENABLED)
                    && this.services.getProps().getBoolean(
                    QueryServices.AUTO_FLUSH_ATTRIB,
                    QueryServicesOptions.DEFAULT_AUTO_FLUSH);
            this.isAutoCommit = JDBCUtil.getAutoCommit(
                    url,
                    this.info,
                    this.services.getProps().getBoolean(
                            QueryServices.AUTO_COMMIT_ATTRIB,
                            QueryServicesOptions.DEFAULT_AUTO_COMMIT));
            this.consistency = JDBCUtil.getConsistencyLevel(
                    url,
                    this.info,
                    this.services.getProps().get(QueryServices.CONSISTENCY_ATTRIB,
                            QueryServicesOptions.DEFAULT_CONSISTENCY_LEVEL));
            // currently we are not resolving schema set through property, so if
            // schema doesn't exists ,connection will not fail
            // but queries may fail
            this.schema = JDBCUtil.getSchema(
                    url,
                    this.info,
                    this.services.getProps().get(QueryServices.SCHEMA_ATTRIB,
                            QueryServicesOptions.DEFAULT_SCHEMA));
            this.tenantId = tenantId;
            this.mutateBatchSize = JDBCUtil.getMutateBatchSize(url, this.info,
                    this.services.getProps());
            this.mutateBatchSizeBytes = JDBCUtil.getMutateBatchSizeBytes(url,
                    this.info, this.services.getProps());
            datePattern = this.services.getProps().get(
                    QueryServices.DATE_FORMAT_ATTRIB, DateUtil.DEFAULT_DATE_FORMAT);
            timePattern = this.services.getProps().get(
                    QueryServices.TIME_FORMAT_ATTRIB, DateUtil.DEFAULT_TIME_FORMAT);
            timestampPattern = this.services.getProps().get(
                    QueryServices.TIMESTAMP_FORMAT_ATTRIB,
                    DateUtil.DEFAULT_TIMESTAMP_FORMAT);
            String numberPattern = this.services.getProps().get(
                    QueryServices.NUMBER_FORMAT_ATTRIB,
                    NumberUtil.DEFAULT_NUMBER_FORMAT);
            int maxSize = this.services.getProps().getInt(
                    QueryServices.MAX_MUTATION_SIZE_ATTRIB,
                    QueryServicesOptions.DEFAULT_MAX_MUTATION_SIZE);
            long maxSizeBytes = this.services.getProps().getLongBytes(
                    QueryServices.MAX_MUTATION_SIZE_BYTES_ATTRIB,
                    QueryServicesOptions.DEFAULT_MAX_MUTATION_SIZE_BYTES);
            String timeZoneID = this.services.getProps().get(QueryServices.DATE_FORMAT_TIMEZONE_ATTRIB,
                    DateUtil.DEFAULT_TIME_ZONE_ID);
            Format dateFormat = DateUtil.getDateFormatter(datePattern, timeZoneID);
            Format timeFormat = DateUtil.getDateFormatter(timePattern, timeZoneID);
            Format timestampFormat = DateUtil.getDateFormatter(timestampPattern, timeZoneID);
            formatters.put(PDate.INSTANCE, dateFormat);
            formatters.put(PTime.INSTANCE, timeFormat);
            formatters.put(PTimestamp.INSTANCE, timestampFormat);
            formatters.put(PUnsignedDate.INSTANCE, dateFormat);
            formatters.put(PUnsignedTime.INSTANCE, timeFormat);
            formatters.put(PUnsignedTimestamp.INSTANCE, timestampFormat);
            formatters.put(PDecimal.INSTANCE,
                    FunctionArgumentType.NUMERIC.getFormatter(numberPattern));
            formatters.put(PVarbinary.INSTANCE, VarBinaryFormatter.INSTANCE);
<<<<<<< HEAD
=======
            formatters.put(PBinary.INSTANCE, VarBinaryFormatter.INSTANCE);

            // We do not limit the metaData on a connection less than the global
            // one,
            // as there's not much that will be cached here.
            Pruner pruner = new Pruner() {

                @Override
                public boolean prune(PTable table) {
                    long maxTimestamp = scn == null ? HConstants.LATEST_TIMESTAMP
                            : scn;
                    return (table.getType() != PTableType.SYSTEM && (table
                            .getTimeStamp() >= maxTimestamp || (table.getTenantId() != null && !Objects
                            .equal(tenantId, table.getTenantId()))));
                }
>>>>>>> 0c2008dd

            this.logLevel = LogLevel.valueOf(this.services.getProps().get(QueryServices.LOG_LEVEL,
                    QueryServicesOptions.DEFAULT_LOGGING_LEVEL));
            this.auditLogLevel = LogLevel.valueOf(this.services.getProps().get(QueryServices.AUDIT_LOG_LEVEL,
                    QueryServicesOptions.DEFAULT_AUDIT_LOGGING_LEVEL));
            this.isRequestLevelMetricsEnabled = JDBCUtil.isCollectingRequestLevelMetricsEnabled(url, info,
                    this.services.getProps());
            this.mutationState = mutationState == null ? newMutationState(maxSize,
                    maxSizeBytes) : new MutationState(mutationState, this);

            this.services.addConnection(this);

            // setup tracing, if its enabled
            this.sampler = Tracing.getConfiguredSampler(this);
            this.customTracingAnnotations = getImmutableCustomTracingAnnotations();
            this.scannerQueue = new LinkedBlockingQueue<>();
            this.tableResultIteratorFactory = new DefaultTableResultIteratorFactory();
            this.isRunningUpgrade = isRunningUpgrade;

            this.logSamplingRate = Double.parseDouble(this.services.getProps().get(QueryServices.LOG_SAMPLE_RATE,
                    QueryServicesOptions.DEFAULT_LOG_SAMPLE_RATE));
            if (isInternalConnection) {
                GLOBAL_OPEN_INTERNAL_PHOENIX_CONNECTIONS.increment();
            } else {
                GLOBAL_OPEN_PHOENIX_CONNECTIONS.increment();
            }
            this.sourceOfOperation =
                    this.services.getProps().get(QueryServices.SOURCE_OPERATION_ATTRIB, null);
    }

    private static void checkScn(Long scnParam) throws SQLException {
        if (scnParam != null && scnParam < 0) {
            throw new SQLExceptionInfo.Builder(SQLExceptionCode.INVALID_SCN)
            .build().buildException();
        }
    }

    private static void checkBuildIndexAt(Long replayAtParam) throws SQLException {
        if (replayAtParam != null && replayAtParam < 0) {
            throw new SQLExceptionInfo.Builder(
                    SQLExceptionCode.INVALID_REPLAY_AT).build()
                    .buildException();
        }
    }

    private static void checkScnAndBuildIndexAtEquality(Long scnParam, Long replayAt)
            throws SQLException {
        if (scnParam != null && replayAt != null && !scnParam.equals(replayAt)) {
            throw new SQLExceptionInfo.Builder(
                    SQLExceptionCode.UNEQUAL_SCN_AND_BUILD_INDEX_AT).build()
                    .buildException();
        }
    }

    private static Properties filterKnownNonProperties(Properties info) {
        Properties prunedProperties = info;
        for (String property : CONNECTION_PROPERTIES) {
            if (info.containsKey(property)) {
                if (prunedProperties == info) {
                    prunedProperties = PropertiesUtil.deepCopy(info);
                }
                prunedProperties.remove(property);
            }
        }
        return prunedProperties;
    }

    private ImmutableMap<String, String> getImmutableCustomTracingAnnotations() {
        Builder<String, String> result = ImmutableMap.builder();
        result.putAll(JDBCUtil.getAnnotations(url, info));
        if (getSCN() != null) {
            result.put(PhoenixRuntime.CURRENT_SCN_ATTRIB, getSCN().toString());
        }
        if (getTenantId() != null) {
            result.put(PhoenixRuntime.TENANT_ID_ATTRIB, getTenantId()
                    .getString());
        }
        return result.build();
    }

    public boolean isInternalConnection() {
        return isInternalConnection;
    }

    /**
     * Add connection to the internal childConnections queue
     * This method is thread safe
     * @param connection
     */
    public void addChildConnection(PhoenixConnection connection) {
        childConnections.add(connection);
    }

    /**
     * Method to remove child connection from childConnections Queue
     *
     * @param connection
     */
    public void removeChildConnection(PhoenixConnection connection) {
        childConnections.remove(connection);
    }

    /**
     * Method to fetch child connections count from childConnections Queue
     *
     * @return int count
     */
    @VisibleForTesting
    public int getChildConnectionsCount() {
        return childConnections.size();
    }

    public Sampler<?> getSampler() {
        return this.sampler;
    }

    public void setSampler(Sampler<?> sampler) throws SQLException {
        this.sampler = sampler;
    }

    public Map<String, String> getCustomTracingAnnotations() {
        return customTracingAnnotations;
    }

    public int executeStatements(Reader reader, List<Object> binds,
            PrintStream out) throws IOException, SQLException {
        int bindsOffset = 0;
        int nStatements = 0;
        PhoenixStatementParser parser = new PhoenixStatementParser(reader);
        try {
            while (true) {
                PhoenixPreparedStatement stmt = null;
                try {
                    stmt = new PhoenixPreparedStatement(this, parser);
                    ParameterMetaData paramMetaData = stmt
                            .getParameterMetaData();
                    for (int i = 0; i < paramMetaData.getParameterCount(); i++) {
                        stmt.setObject(i + 1, binds.get(bindsOffset + i));
                    }
                    long start = EnvironmentEdgeManager.currentTimeMillis();
                    boolean isQuery = stmt.execute();
                    if (isQuery) {
                        ResultSet rs = stmt.getResultSet();
                        if (!rs.next()) {
                            if (out != null) {
                                out.println("no rows selected");
                            }
                        } else {
                            int columnCount = 0;
                            if (out != null) {
                                ResultSetMetaData md = rs.getMetaData();
                                columnCount = md.getColumnCount();
                                for (int i = 1; i <= columnCount; i++) {
                                    int displayWidth = md
                                            .getColumnDisplaySize(i);
                                    String label = md.getColumnLabel(i);
                                    if (md.isSigned(i)) {
                                        out.print(displayWidth < label.length() ? label
                                                .substring(0, displayWidth)
                                                : Strings.padStart(label,
                                                        displayWidth, ' '));
                                        out.print(' ');
                                    } else {
                                        out.print(displayWidth < label.length() ? label
                                                .substring(0, displayWidth)
                                                : Strings.padEnd(
                                                        md.getColumnLabel(i),
                                                        displayWidth, ' '));
                                        out.print(' ');
                                    }
                                }
                                out.println();
                                for (int i = 1; i <= columnCount; i++) {
                                    int displayWidth = md
                                            .getColumnDisplaySize(i);
                                    out.print(Strings.padStart("",
                                            displayWidth, '-'));
                                    out.print(' ');
                                }
                                out.println();
                            }
                            do {
                                if (out != null) {
                                    ResultSetMetaData md = rs.getMetaData();
                                    for (int i = 1; i <= columnCount; i++) {
                                        int displayWidth = md
                                                .getColumnDisplaySize(i);
                                        String value = rs.getString(i);
                                        String valueString = value == null ? QueryConstants.NULL_DISPLAY_TEXT
                                                : value;
                                        if (md.isSigned(i)) {
                                            out.print(Strings.padStart(
                                                    valueString, displayWidth,
                                                    ' '));
                                        } else {
                                            out.print(Strings.padEnd(
                                                    valueString, displayWidth,
                                                    ' '));
                                        }
                                        out.print(' ');
                                    }
                                    out.println();
                                }
                            } while (rs.next());
                        }
                    } else if (out != null) {
                        int updateCount = stmt.getUpdateCount();
                        if (updateCount >= 0) {
                            out.println((updateCount == 0 ? "no" : updateCount)
                                    + (updateCount == 1 ? " row " : " rows ")
                                    + stmt.getUpdateOperation().toString());
                        }
                    }
                    bindsOffset += paramMetaData.getParameterCount();
                    double elapsedDuration = ((EnvironmentEdgeManager.currentTimeMillis() - start) / 1000.0);
                    out.println("Time: " + elapsedDuration + " sec(s)\n");
                    nStatements++;
                } finally {
                    if (stmt != null) {
                        stmt.close();
                    }
                }
            }
        } catch (EOFException e) {
        }
        return nStatements;
    }

    public @Nullable PName getTenantId() {
        return tenantId;
    }

    public Long getSCN() {
        return scn;
    }

    public boolean isBuildingIndex() {
        return buildingIndex;
    }

    public int getMutateBatchSize() {
        return mutateBatchSize;
    }

    public long getMutateBatchSizeBytes() {
        return mutateBatchSizeBytes;
    }

    public PMetaData getMetaDataCache() {
        return getQueryServices().getMetaDataCache();
    }

    private boolean prune(PTable table) {
        long maxTimestamp = scn == null ? HConstants.LATEST_TIMESTAMP
                : scn;
        return (table.getType() != PTableType.SYSTEM && (table
                .getTimeStamp() >= maxTimestamp || (table.getTenantId() != null && !Objects
                .equal(tenantId, table.getTenantId()))));
    }

    public PTable getTable(PTableKey key) throws TableNotFoundException {
        PTable table =  getTableRef(key).getTable();
        // Force TableNotFoundException for the table that is going through transform
        if (table.getTransformingNewTable() != null) {
            throw new TableNotFoundException("Re-read the transforming table", true);
        }
        return table;
    }

    public PTableRef getTableRef(PTableKey key) throws TableNotFoundException {
        PTableRef tableRef = getQueryServices().getMetaDataCache().getTableRef(key);
        if (prune(tableRef.getTable())) {
            throw new TableNotFoundException(key.getName());
        }
        return  tableRef;
    }

    public boolean prune(PFunction function) {
        long maxTimestamp = scn == null ? HConstants.LATEST_TIMESTAMP
                : scn;
        return (function.getTimeStamp() >= maxTimestamp || (function
                .getTenantId() != null && !Objects.equal(tenantId,
                function.getTenantId())));
    }

    public PFunction getFunction(PTableKey key) throws FunctionNotFoundException {
        PFunction function = getQueryServices().getMetaDataCache().getFunction(key);
        return prune(function) ? null : function;
    }
    protected MutationState newMutationState(int maxSize, long maxSizeBytes) {
        return new MutationState(maxSize, maxSizeBytes, this);
    }

    public MutationState getMutationState() {
        return mutationState;
    }

    public String getDatePattern() {
        return datePattern;
    }

    public Format getFormatter(PDataType type) {
        return formatters.get(type);
    }

    public String getURL() {
        return url;
    }

    public ConnectionQueryServices getQueryServices() {
        return services;
    }

    @Override
    public void clearWarnings() throws SQLException {
    }

    private void closeStatements() throws SQLException {
        List<? extends PhoenixStatement> statements = this.statements;
        // create new list to prevent close of statements
        // from modifying this list.
        this.statements = Lists.newArrayList();
        try {
            mutationState.rollback();
        } catch (SQLException e) {
            // ignore any exceptions while rolling back
        } finally {
            try {
                SQLCloseables.closeAll(statements);
            } finally {
                statements.clear();
            }
        }
    }

    void checkOpen() throws SQLException {
        if (isClosed) {
            throw reasonForClose != null
                ? reasonForClose
                : new SQLExceptionInfo.Builder(SQLExceptionCode.CONNECTION_CLOSED)
                    .build()
        
            .buildException();
        }
    }

    /**
     * Close the Phoenix connection and also store the reason for it getting closed.
     *
     * @param reasonForClose The reason for closing the phoenix connection to be set as state
     *                        in phoenix connection.
     * @throws SQLException if error happens when closing.
     * @see #close()
     */
    public void close(SQLException reasonForClose) throws SQLException {
        if (isClosed) {
            return;
        }
        this.reasonForClose = reasonForClose;
        close();
    }

    // A connection can be closed by calling thread, or by the high availability (HA) framework.
    // Making this logic synchronized will enforce a connection is closed only once.
    //Does this need to be synchronized?
    @Override
    synchronized public void close() throws SQLException {
        if (isClosed) {
            return;
        }

        try {
            TableMetricsManager.pushMetricsFromConnInstanceMethod(getMutationMetrics());
            if(!(reasonForClose instanceof FailoverSQLException)) {
                // If the reason for close is because of failover, the metrics will be kept for
                // consolidation by the wrapper PhoenixFailoverConnection object.
                clearMetrics();
            }
            try {
                if (traceScope != null) {
                    traceScope.close();
                }
                closeStatements();
                if (childConnections != null) {
                    SQLCloseables.closeAllQuietly(childConnections);
                }


            } finally {
                services.removeConnection(this);
            }
            
        } finally {
            isClosed = true;
            if(isInternalConnection()){
                GLOBAL_OPEN_INTERNAL_PHOENIX_CONNECTIONS.decrement();
            } else {
                GLOBAL_OPEN_PHOENIX_CONNECTIONS.decrement();
            }
        }
    }

    @Override
    public void commit() throws SQLException {
        CallRunner.run(new CallRunner.CallableThrowable<Void, SQLException>() {
            @Override
            public Void call() throws SQLException {
                checkOpen();
                try {
                    mutationState.commit();
                } finally {
                    mutationState.resetExecuteMutationTimeMap();
                }
                return null;
            }
        }, Tracing.withTracing(this, "committing mutations"));
        statementExecutionCounter = 0;
    }

    @Override
    public Array createArrayOf(String typeName, Object[] elements)
            throws SQLException {
        checkOpen();
        PDataType arrayPrimitiveType = PDataType.fromSqlTypeName(typeName);
        return PArrayDataType.instantiatePhoenixArray(arrayPrimitiveType,
                elements);
    }

    @Override
    public Blob createBlob() throws SQLException {
        throw new SQLFeatureNotSupportedException();
    }

    @Override
    public Clob createClob() throws SQLException {
        throw new SQLFeatureNotSupportedException();
    }

    @Override
    public NClob createNClob() throws SQLException {
        throw new SQLFeatureNotSupportedException();
    }

    @Override
    public SQLXML createSQLXML() throws SQLException {
        throw new SQLFeatureNotSupportedException();
    }

    public List<PhoenixStatement> getStatements() {
        return statements;
    }

    @Override
    public Statement createStatement() throws SQLException {
        checkOpen();
        PhoenixStatement statement = new PhoenixStatement(this);
        statements.add(statement);
        return statement;
    }

    /**
     * Back-door way to inject processing into walking through a result set
     * 
     * @param statementFactory
     * @return PhoenixStatement
     * @throws SQLException
     */
    public PhoenixStatement createStatement(
            PhoenixStatementFactory statementFactory) throws SQLException {
        PhoenixStatement statement = statementFactory.newStatement(this);
        statements.add(statement);
        return statement;
    }

    @Override
    public Statement createStatement(int resultSetType, int resultSetConcurrency)
            throws SQLException {
        checkOpen();
        if (resultSetType != ResultSet.TYPE_FORWARD_ONLY
                || resultSetConcurrency != ResultSet.CONCUR_READ_ONLY) {
            throw new SQLFeatureNotSupportedException();
        }
        return createStatement();
    }

    @Override
    public Statement createStatement(int resultSetType,
            int resultSetConcurrency, int resultSetHoldability)
                    throws SQLException {
        checkOpen();
        if (resultSetHoldability != ResultSet.CLOSE_CURSORS_AT_COMMIT) {
            throw new SQLFeatureNotSupportedException();
        }
        return createStatement(resultSetType, resultSetConcurrency);
    }

    @Override
    public Struct createStruct(String typeName, Object[] attributes)
            throws SQLException {
        throw new SQLFeatureNotSupportedException();
    }

    @Override
    public boolean getAutoCommit() throws SQLException {
        return isAutoCommit;
    }

    public boolean getAutoFlush() {
        return isAutoFlush;
    }

    public void setAutoFlush(boolean autoFlush) throws SQLException {
        if (autoFlush
                && !this.services.getProps().getBoolean(
                        QueryServices.TRANSACTIONS_ENABLED,
                        QueryServicesOptions.DEFAULT_TRANSACTIONS_ENABLED)) {
            throw new SQLExceptionInfo.Builder(
                    SQLExceptionCode.TX_MUST_BE_ENABLED_TO_SET_AUTO_FLUSH)
            .build().buildException();
        }
        this.isAutoFlush = autoFlush;
    }

    public void flush() throws SQLException {
        mutationState.sendUncommitted();
    }

    public void setTransactionContext(PhoenixTransactionContext txContext)
            throws SQLException {
        if (!this.services.getProps().getBoolean(
                QueryServices.TRANSACTIONS_ENABLED,
                QueryServicesOptions.DEFAULT_TRANSACTIONS_ENABLED)) {
            throw new SQLExceptionInfo.Builder(
                    SQLExceptionCode.TX_MUST_BE_ENABLED_TO_SET_TX_CONTEXT)
            .build().buildException();
        }
        this.mutationState.rollback();
        this.mutationState = new MutationState(this.mutationState.getMaxSize(),
                this.mutationState.getMaxSizeBytes(), this, txContext);

        // Write data to HBase after each statement execution as the commit may
        // not
        // come through Phoenix APIs.
        setAutoFlush(true);
    }

    public Consistency getConsistency() {
        return this.consistency;
    }

    @Override
    public String getCatalog() throws SQLException {
        return tenantId == null ? "" : tenantId.getString();
    }

    @Override
    public Properties getClientInfo() throws SQLException {
        // Defensive copy so client cannot change
        return new Properties(info);
    }

    @Override
    public String getClientInfo(String name) {
        return info.getProperty(name);
    }

    @Override
    public int getHoldability() throws SQLException {
        return ResultSet.CLOSE_CURSORS_AT_COMMIT;
    }

    @Override
    public DatabaseMetaData getMetaData() throws SQLException {
        checkOpen();
        return new PhoenixDatabaseMetaData(this);
    }

    @Override
    public int getTransactionIsolation() throws SQLException {
        boolean transactionsEnabled = getQueryServices().getProps().getBoolean(
                QueryServices.TRANSACTIONS_ENABLED,
                QueryServicesOptions.DEFAULT_TRANSACTIONS_ENABLED);
        return transactionsEnabled ? Connection.TRANSACTION_REPEATABLE_READ
                : Connection.TRANSACTION_READ_COMMITTED;
    }

    @Override
    public Map<String, Class<?>> getTypeMap() throws SQLException {
        return Collections.emptyMap();
    }

    @Override
    public SQLWarning getWarnings() throws SQLException {
        return null;
    }

    @Override
    public boolean isClosed() throws SQLException {
        return isClosed;
    }

    @Override
    public boolean isReadOnly() throws SQLException {
        return readOnly;
    }

    @Override
    public boolean isValid(int timeout) throws SQLException {
        // TODO: run query here or ping
        return !isClosed;
    }

    @Override
    public String nativeSQL(String sql) throws SQLException {
        throw new SQLFeatureNotSupportedException();
    }

    @Override
    public CallableStatement prepareCall(String sql) throws SQLException {
        throw new SQLFeatureNotSupportedException();
    }

    @Override
    public CallableStatement prepareCall(String sql, int resultSetType,
            int resultSetConcurrency) throws SQLException {
        throw new SQLFeatureNotSupportedException();
    }

    @Override
    public CallableStatement prepareCall(String sql, int resultSetType,
            int resultSetConcurrency, int resultSetHoldability)
                    throws SQLException {
        throw new SQLFeatureNotSupportedException();
    }

    @Override
    public PreparedStatement prepareStatement(String sql) throws SQLException {
        checkOpen();
        PhoenixPreparedStatement statement = new PhoenixPreparedStatement(this,
                sql);
        statements.add(statement);
        return statement;
    }

    @Override
    public PreparedStatement prepareStatement(String sql, int autoGeneratedKeys)
            throws SQLException {
        checkOpen();
        // Ignore autoGeneratedKeys, and just execute the statement.
        return prepareStatement(sql);
    }

    @Override
    public PreparedStatement prepareStatement(String sql, int[] columnIndexes)
            throws SQLException {
        checkOpen();
        // Ignore columnIndexes, and just execute the statement.
        return prepareStatement(sql);
    }

    @Override
    public PreparedStatement prepareStatement(String sql, String[] columnNames)
            throws SQLException {
        checkOpen();
        // Ignore columnNames, and just execute the statement.
        return prepareStatement(sql);
    }

    @Override
    public PreparedStatement prepareStatement(String sql, int resultSetType,
            int resultSetConcurrency) throws SQLException {
        checkOpen();
        if (resultSetType != ResultSet.TYPE_FORWARD_ONLY
                || resultSetConcurrency != ResultSet.CONCUR_READ_ONLY) {
            throw new SQLFeatureNotSupportedException();
        }
        return prepareStatement(sql);
    }

    @Override
    public PreparedStatement prepareStatement(String sql, int resultSetType,
            int resultSetConcurrency, int resultSetHoldability)
                    throws SQLException {
        checkOpen();
        if (resultSetHoldability != ResultSet.CLOSE_CURSORS_AT_COMMIT) {
            throw new SQLFeatureNotSupportedException();
        }
        return prepareStatement(sql, resultSetType, resultSetConcurrency);
    }

    @Override
    public void releaseSavepoint(Savepoint savepoint) throws SQLException {
        throw new SQLFeatureNotSupportedException();
    }

    @Override
    public void rollback() throws SQLException {
        CallRunner.run(new CallRunner.CallableThrowable<Void, SQLException>() {
            @Override
            public Void call() throws SQLException {
                checkOpen();
                mutationState.rollback();
                return null;
            }
        }, Tracing.withTracing(this, "rolling back"));
        statementExecutionCounter = 0;
    }

    @Override
    public void rollback(Savepoint savepoint) throws SQLException {
        throw new SQLFeatureNotSupportedException();
    }

    @Override
    public void setAutoCommit(boolean isAutoCommit) throws SQLException {
        checkOpen();
        this.isAutoCommit = isAutoCommit;
    }

    public void setConsistency(Consistency val) {
        this.consistency = val;
    }

    @Override
    public void setCatalog(String catalog) throws SQLException {
        checkOpen();
        if (!this.getCatalog().equalsIgnoreCase(catalog)) {
            // allow noop calls to pass through.
            throw new SQLFeatureNotSupportedException();
        }
        // TODO:
        // if (catalog == null) {
        // tenantId = null;
        // } else {
        // tenantId = PNameFactory.newName(catalog);
        // }
    }

    @Override
    public void setClientInfo(Properties properties)
            throws SQLClientInfoException {
        throw new UnsupportedOperationException();
    }

    @Override
    public void setClientInfo(String name, String value)
            throws SQLClientInfoException {
        throw new UnsupportedOperationException();
    }

    @Override
    public void setHoldability(int holdability) throws SQLException {
        throw new SQLFeatureNotSupportedException();
    }

    @Override
    public void setReadOnly(boolean readOnly) throws SQLException {
        checkOpen();
        this.readOnly = readOnly;
    }

    @Override
    public Savepoint setSavepoint() throws SQLException {
        throw new SQLFeatureNotSupportedException();
    }

    @Override
    public Savepoint setSavepoint(String name) throws SQLException {
        throw new SQLFeatureNotSupportedException();
    }

    @Override
    public void setTransactionIsolation(int level) throws SQLException {
        checkOpen();
        boolean transactionsEnabled = getQueryServices().getProps().getBoolean(
                QueryServices.TRANSACTIONS_ENABLED,
                QueryServicesOptions.DEFAULT_TRANSACTIONS_ENABLED);
        if (level == Connection.TRANSACTION_SERIALIZABLE) {
            throw new SQLFeatureNotSupportedException();
        }
        if (!transactionsEnabled
                && level == Connection.TRANSACTION_REPEATABLE_READ) {
            throw new SQLExceptionInfo.Builder(
                    SQLExceptionCode.TX_MUST_BE_ENABLED_TO_SET_ISOLATION_LEVEL)
            .build().buildException();
        }
    }

    @Override
    public void setTypeMap(Map<String, Class<?>> map) throws SQLException {
        throw new SQLFeatureNotSupportedException();
    }

    @Override
    public boolean isWrapperFor(Class<?> iface) throws SQLException {
        return iface.isInstance(this);
    }

    @SuppressWarnings("unchecked")
    @Override
    public <T> T unwrap(Class<T> iface) throws SQLException {
        if (!iface.isInstance(this)) {
            throw new SQLExceptionInfo.Builder(
                    SQLExceptionCode.CLASS_NOT_UNWRAPPABLE)
            .setMessage(
                    this.getClass().getName()
                    + " not unwrappable from "
                    + iface.getName()).build().buildException();
        }
        return (T) this;
    }

    @Override
    public void setSchema(String schema) throws SQLException {
        checkOpen();
        this.schema = schema;
    }

    @Override
    public String getSchema() throws SQLException {
        return SchemaUtil.normalizeIdentifier(this.schema);
    }

    public PSchema getSchema(PTableKey key) throws SchemaNotFoundException {
        return getQueryServices().getMetaDataCache().getSchema(key);
    }

    @Override
    public void abort(Executor executor) throws SQLException {
        checkOpen();
    }

    @Override
    public void setNetworkTimeout(Executor executor, int milliseconds)
            throws SQLException {
        checkOpen();
    }

    @Override
    public int getNetworkTimeout() throws SQLException {
        // TODO Auto-generated method stub
        return 0;
    }

    private boolean useMetaDataCache(PTable table) {
        return table.getType() == PTableType.SYSTEM
                || table.getUpdateCacheFrequency() != 0
                || (Long) ConnectionProperty.UPDATE_CACHE_FREQUENCY.getValue(
                        getQueryServices().getProps().get(QueryServices.DEFAULT_UPDATE_CACHE_FREQUENCY_ATRRIB)) != 0;

    }
    @Override
    public void addTable(PTable table, long resolvedTime) throws SQLException {
        getQueryServices().addTable(table, resolvedTime);
    }

    @Override
    public void updateResolvedTimestamp(PTable table, long resolvedTime)
            throws SQLException {

        getQueryServices().updateResolvedTimestamp(table, resolvedTime);
    }

    @Override
    public void addFunction(PFunction function) throws SQLException {
        getQueryServices().addFunction(function);
    }

    @Override
    public void addSchema(PSchema schema) throws SQLException {
        getQueryServices().addSchema(schema);
    }

    @Override
    public void removeTable(PName tenantId, String tableName,
            String parentTableName, long tableTimeStamp) throws SQLException {
        getQueryServices().removeTable(tenantId, tableName, parentTableName,
                tableTimeStamp);
    }

    @Override
    public void removeFunction(PName tenantId, String functionName,
            long tableTimeStamp) throws SQLException {
        getQueryServices().removeFunction(tenantId, functionName,
                tableTimeStamp);
    }

    @Override
    public void removeColumn(PName tenantId, String tableName,
            List<PColumn> columnsToRemove, long tableTimeStamp,
            long tableSeqNum, long resolvedTime) throws SQLException {
        getQueryServices().removeColumn(tenantId, tableName, columnsToRemove,
                tableTimeStamp, tableSeqNum, resolvedTime);
    }

    protected boolean removeStatement(PhoenixStatement statement)
            throws SQLException {
        return statements.remove(statement);
    }

    public KeyValueBuilder getKeyValueBuilder() {
        return this.services.getKeyValueBuilder();
    }

    /**
     * Used to track executions of {@link Statement}s and
     * {@link PreparedStatement}s that were created from this connection before
     * commit or rollback. 0-based. Used to associate partial save errors with
     * SQL statements invoked by users.
     * 
     * @see CommitException
     * @see #incrementStatementExecutionCounter()
     */
    public int getStatementExecutionCounter() {
        return statementExecutionCounter;
    }

    public void incrementStatementExecutionCounter() {
        statementExecutionCounter++;
    }

    public TraceScope getTraceScope() {
        return traceScope;
    }

    public void setTraceScope(TraceScope traceScope) {
        this.traceScope = traceScope;
    }

    public Map<String, Map<MetricType, Long>> getMutationMetrics() {
        return mutationState.getMutationMetricQueue().aggregate();
    }

    public Map<String, Map<MetricType, Long>> getReadMetrics() {
        return mutationState.getReadMetricQueue() != null ? mutationState
                .getReadMetricQueue().aggregate() : Collections
                .<String, Map<MetricType, Long>> emptyMap();
    }

    public boolean isRequestLevelMetricsEnabled() {
        return isRequestLevelMetricsEnabled;
    }

    public void clearMetrics() {
        mutationState.getMutationMetricQueue().clearMetrics();
        if (mutationState.getReadMetricQueue() != null) {
            mutationState.getReadMetricQueue().clearMetrics();
        }
    }

    /**
     * Returns true if this connection is being used to upgrade the data due to
     * PHOENIX-2067 and false otherwise.
     * 
     * @return
     */
    public boolean isDescVarLengthRowKeyUpgrade() {
        return isDescVarLengthRowKeyUpgrade;
    }

    /**
     * Added for tests only. Do not use this elsewhere.
     */
    public ParallelIteratorFactory getIteratorFactory() {
        return parallelIteratorFactory;
    }

    /**
     * Added for testing purposes. Do not use this elsewhere.
     */
    public void setIteratorFactory(
            ParallelIteratorFactory parallelIteratorFactory) {
        this.parallelIteratorFactory = parallelIteratorFactory;
    }

    public void addIteratorForLeaseRenewal(@Nonnull TableResultIterator itr) {
        if (services.isRenewingLeasesEnabled()) {
            checkNotNull(itr);
            scannerQueue.add(new WeakReference<TableResultIterator>(itr));
        }
    }

    public LinkedBlockingQueue<WeakReference<TableResultIterator>> getScanners() {
        return scannerQueue;
    }

    @VisibleForTesting
    @Nonnull
    public TableResultIteratorFactory getTableResultIteratorFactory() {
        return tableResultIteratorFactory;
    }

    @VisibleForTesting
    public void setTableResultIteratorFactory(TableResultIteratorFactory factory) {
        checkNotNull(factory);
        this.tableResultIteratorFactory = factory;
    }

    @Override
    public void removeSchema(PSchema schema, long schemaTimeStamp) {
        getQueryServices().removeSchema(schema, schemaTimeStamp);

    }

    public boolean isRunningUpgrade() {
        return isRunningUpgrade;
    }

    public void setRunningUpgrade(boolean isRunningUpgrade) {
        this.isRunningUpgrade = isRunningUpgrade;
    }

    public LogLevel getLogLevel(){
        return this.logLevel;
    }

    public LogLevel getAuditLogLevel(){
        return this.auditLogLevel;
    }
    
    public Double getLogSamplingRate(){
        return this.logSamplingRate;
    }

    /**
     *
     * @return source of operation
     */
    public String getSourceOfOperation() {
        return sourceOfOperation;
    }
}<|MERGE_RESOLUTION|>--- conflicted
+++ resolved
@@ -363,8 +363,6 @@
             formatters.put(PDecimal.INSTANCE,
                     FunctionArgumentType.NUMERIC.getFormatter(numberPattern));
             formatters.put(PVarbinary.INSTANCE, VarBinaryFormatter.INSTANCE);
-<<<<<<< HEAD
-=======
             formatters.put(PBinary.INSTANCE, VarBinaryFormatter.INSTANCE);
 
             // We do not limit the metaData on a connection less than the global
@@ -380,7 +378,6 @@
                             .getTimeStamp() >= maxTimestamp || (table.getTenantId() != null && !Objects
                             .equal(tenantId, table.getTenantId()))));
                 }
->>>>>>> 0c2008dd
 
             this.logLevel = LogLevel.valueOf(this.services.getProps().get(QueryServices.LOG_LEVEL,
                     QueryServicesOptions.DEFAULT_LOGGING_LEVEL));
