--- conflicted
+++ resolved
@@ -487,17 +487,6 @@
         return getIndexPhysicalName(physicalTableName, VIEW_INDEX_TABLE_PREFIX);
     }
 
-<<<<<<< HEAD
-    public static String getViewIndexTableName(String tableName) {
-        return VIEW_INDEX_TABLE_PREFIX + tableName;
-    }
-
-    public static String getViewIndexSchemaName(String schemaName) {
-        return schemaName;
-    }
-    
-=======
->>>>>>> 6195f8e7
     public static String getViewIndexPhysicalName(String physicalTableName) {
         return getIndexPhysicalName(physicalTableName, VIEW_INDEX_TABLE_PREFIX);
     }
