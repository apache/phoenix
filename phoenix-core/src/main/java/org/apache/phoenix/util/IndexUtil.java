/*
 * Licensed to the Apache Software Foundation (ASF) under one
 * or more contributor license agreements.  See the NOTICE file
 * distributed with this work for additional information
 * regarding copyright ownership.  The ASF licenses this file
 * to you under the Apache License, Version 2.0 (the
 * "License"); you may not use this file except in compliance
 * with the License.  You may obtain a copy of the License at
 *
 * http://www.apache.org/licenses/LICENSE-2.0
 *
 * Unless required by applicable law or agreed to in writing, software
 * distributed under the License is distributed on an "AS IS" BASIS,
 * WITHOUT WARRANTIES OR CONDITIONS OF ANY KIND, either express or implied.
 * See the License for the specific language governing permissions and
 * limitations under the License.
 */
package org.apache.phoenix.util;

import static org.apache.phoenix.coprocessor.BaseScannerRegionObserver.LOCAL_INDEX_BUILD;
import static org.apache.phoenix.coprocessor.BaseScannerRegionObserver.LOCAL_INDEX_BUILD_PROTO;
import static org.apache.phoenix.coprocessor.MetaDataProtocol.PHOENIX_MAJOR_VERSION;
import static org.apache.phoenix.coprocessor.MetaDataProtocol.PHOENIX_MINOR_VERSION;
import static org.apache.phoenix.coprocessor.MetaDataProtocol.PHOENIX_PATCH_NUMBER;
import static org.apache.phoenix.jdbc.PhoenixDatabaseMetaData.TABLE_FAMILY_BYTES;
import static org.apache.phoenix.query.QueryConstants.LOCAL_INDEX_COLUMN_FAMILY_PREFIX;
import static org.apache.phoenix.query.QueryConstants.VALUE_COLUMN_FAMILY;
import static org.apache.phoenix.query.QueryConstants.VALUE_COLUMN_QUALIFIER;
import static org.apache.phoenix.schema.PTableImpl.getColumnsToClone;
import static org.apache.phoenix.util.PhoenixRuntime.getTable;

import java.io.ByteArrayInputStream;
import java.io.DataInputStream;
import java.io.IOException;
import java.nio.charset.StandardCharsets;
import java.sql.Connection;
import java.sql.SQLException;
import java.util.ArrayList;
import java.util.Collections;
import java.util.Iterator;
import java.util.List;
import java.util.ListIterator;
import java.util.Map;
import java.util.Set;
import java.util.concurrent.TimeUnit;

import org.apache.hadoop.hbase.ArrayBackedTag;
import org.apache.hadoop.hbase.Cell;
import org.apache.hadoop.hbase.CellScanner;
import org.apache.hadoop.hbase.CellUtil;
import org.apache.hadoop.hbase.HConstants;
import org.apache.hadoop.hbase.HRegionLocation;
import org.apache.hadoop.hbase.KeyValue;
import org.apache.hadoop.hbase.PhoenixTagType;
import org.apache.hadoop.hbase.PrivateCellUtil;
import org.apache.hadoop.hbase.RawCell;
import org.apache.hadoop.hbase.Tag;
import org.apache.hadoop.hbase.client.Delete;
import org.apache.hadoop.hbase.regionserver.MiniBatchOperationInProgress;
import org.apache.hadoop.hbase.regionserver.Region;
import org.apache.hadoop.hbase.regionserver.Store;
import org.apache.phoenix.index.PhoenixIndexCodec;
import org.apache.phoenix.query.QueryServices;
import org.apache.phoenix.schema.*;
import org.apache.phoenix.thirdparty.com.google.common.cache.Cache;
import org.apache.phoenix.thirdparty.com.google.common.cache.CacheBuilder;
import org.apache.hadoop.hbase.client.Durability;
import org.apache.hadoop.hbase.client.Get;
import org.apache.hadoop.hbase.client.Increment;
import org.apache.hadoop.hbase.client.Mutation;
import org.apache.hadoop.hbase.client.Put;
import org.apache.hadoop.hbase.client.Result;
import org.apache.hadoop.hbase.client.Scan;
import org.apache.hadoop.hbase.client.Table;
import org.apache.hadoop.hbase.client.TableDescriptor;
import org.apache.hadoop.hbase.client.coprocessor.Batch;
import org.apache.hadoop.hbase.io.ImmutableBytesWritable;
import org.apache.hadoop.hbase.ipc.CoprocessorRpcUtils.BlockingRpcCallback;
import org.apache.hadoop.hbase.ipc.ServerRpcController;
import org.apache.hadoop.hbase.protobuf.generated.ClientProtos.MutationProto;
import org.apache.hadoop.hbase.util.Bytes;
import org.apache.hadoop.io.WritableUtils;
import org.apache.phoenix.compile.ColumnResolver;
import org.apache.phoenix.compile.FromCompiler;
import org.apache.phoenix.compile.IndexStatementRewriter;
import org.apache.phoenix.compile.StatementContext;
import org.apache.phoenix.compile.WhereCompiler;
import org.apache.phoenix.coprocessor.BaseScannerRegionObserver;
import org.apache.phoenix.coprocessor.MetaDataProtocol.MetaDataMutationResult;
import org.apache.phoenix.coprocessor.MetaDataProtocol.MutationCode;
import org.apache.phoenix.coprocessor.generated.MetaDataProtos.MetaDataResponse;
import org.apache.phoenix.coprocessor.generated.MetaDataProtos.MetaDataService;
import org.apache.phoenix.coprocessor.generated.MetaDataProtos.UpdateIndexStateRequest;
import org.apache.phoenix.exception.SQLExceptionCode;
import org.apache.phoenix.exception.SQLExceptionInfo;
import org.apache.phoenix.execute.MutationState.MultiRowMutationState;
import org.apache.phoenix.execute.TupleProjector;
import org.apache.phoenix.expression.Expression;
import org.apache.phoenix.expression.KeyValueColumnExpression;
import org.apache.phoenix.expression.RowKeyColumnExpression;
import org.apache.phoenix.expression.SingleCellColumnExpression;
import org.apache.phoenix.expression.visitor.RowKeyExpressionVisitor;
import org.apache.phoenix.hbase.index.AbstractValueGetter;
import org.apache.phoenix.hbase.index.OffsetCell;
import org.apache.phoenix.hbase.index.ValueGetter;
import org.apache.phoenix.hbase.index.covered.update.ColumnReference;
import org.apache.phoenix.hbase.index.util.ImmutableBytesPtr;
import org.apache.phoenix.hbase.index.util.KeyValueBuilder;
import org.apache.phoenix.hbase.index.util.VersionUtil;
import org.apache.phoenix.index.GlobalIndexChecker;
import org.apache.phoenix.index.IndexMaintainer;
import org.apache.phoenix.jdbc.PhoenixConnection;
import org.apache.phoenix.jdbc.PhoenixDatabaseMetaData;
import org.apache.phoenix.jdbc.PhoenixStatement;
import org.apache.phoenix.parse.ParseNode;
import org.apache.phoenix.parse.SQLParser;
import org.apache.phoenix.parse.SelectStatement;
import org.apache.phoenix.protobuf.ProtobufUtil;
import org.apache.phoenix.query.QueryConstants;
import org.apache.phoenix.query.QueryServicesOptions;
import org.apache.phoenix.schema.PTable.ImmutableStorageScheme;
import org.apache.phoenix.schema.PTable.QualifierEncodingScheme;
import org.apache.phoenix.schema.ValueSchema.Field;
import org.apache.phoenix.schema.tuple.Tuple;
import org.apache.phoenix.schema.types.PBinary;
import org.apache.phoenix.schema.types.PDataType;
import org.apache.phoenix.schema.types.PDecimal;
import org.apache.phoenix.schema.types.PLong;
import org.apache.phoenix.schema.types.PVarbinary;
import org.apache.phoenix.schema.types.PVarchar;
import org.apache.phoenix.transaction.PhoenixTransactionProvider.Feature;

import org.apache.phoenix.thirdparty.com.google.common.collect.Lists;

public class IndexUtil {
    public static final String INDEX_COLUMN_NAME_SEP = ":";
    public static final byte[] INDEX_COLUMN_NAME_SEP_BYTES = Bytes.toBytes(INDEX_COLUMN_NAME_SEP);

    private final static Cache<String, Boolean> indexNameGlobalIndexCheckerEnabledMap =
        CacheBuilder.newBuilder()
            .expireAfterWrite(QueryServicesOptions.GLOBAL_INDEX_CHECKER_ENABLED_MAP_EXPIRATION_MIN,
                    TimeUnit.MINUTES)
            .build();

    private IndexUtil() {
    }

    // Since we cannot have nullable fixed length in a row key
    // we need to translate to variable length.
    public static PDataType getIndexColumnDataType(PColumn dataColumn) throws SQLException {
        PDataType type = getIndexColumnDataType(dataColumn.isNullable(),dataColumn.getDataType());
        if (type == null) {
            throw new SQLExceptionInfo.Builder(SQLExceptionCode.CANNOT_INDEX_COLUMN_ON_TYPE).setColumnName(dataColumn.getName().getString())
            .setMessage("Type="+dataColumn.getDataType()).build().buildException();
        }
        return type;
    }
    
    // Since we cannot have nullable fixed length in a row key
    // we need to translate to variable length. The verification that we have a valid index
    // row key was already done, so here we just need to convert from one built-in type to
    // another.
    public static PDataType getIndexColumnDataType(boolean isNullable, PDataType dataType) {
        if (dataType == null || !isNullable || !dataType.isFixedWidth()) {
            return dataType;
        }
        // for fixed length numeric types and boolean
        if (dataType.isCastableTo(PDecimal.INSTANCE)) {
            return PDecimal.INSTANCE;
        }
        // for CHAR
        if (dataType.isCoercibleTo(PVarchar.INSTANCE)) {
            return PVarchar.INSTANCE;
        }

        if (PBinary.INSTANCE.equals(dataType)) {
            return PVarbinary.INSTANCE;
        }
        throw new IllegalArgumentException("Unsupported non nullable type " + dataType);
    }
    

    public static String getDataColumnName(String name) {
        return name.substring(name.indexOf(INDEX_COLUMN_NAME_SEP) + 1);
    }

    public static String getDataColumnFamilyName(String name) {
        return name.substring(0,name.indexOf(INDEX_COLUMN_NAME_SEP));
    }

    public static String getActualColumnFamilyName(String name) {
        if(name.startsWith(LOCAL_INDEX_COLUMN_FAMILY_PREFIX)) {
            return name.substring(LOCAL_INDEX_COLUMN_FAMILY_PREFIX.length());
        }
        return name;
    }

    public static String getCaseSensitiveDataColumnFullName(String name) {
        int index = name.indexOf(INDEX_COLUMN_NAME_SEP) ;
        return SchemaUtil.getCaseSensitiveColumnDisplayName(getDataColumnFamilyName(name), name.substring(index+1));
    }

    public static String getIndexColumnName(String dataColumnFamilyName, String dataColumnName) {
        return (dataColumnFamilyName == null ? "" : dataColumnFamilyName) + INDEX_COLUMN_NAME_SEP
                + dataColumnName;
    }
    
    public static byte[] getIndexColumnName(byte[] dataColumnFamilyName, byte[] dataColumnName) {
        return ByteUtil.concat(dataColumnFamilyName == null ?  ByteUtil.EMPTY_BYTE_ARRAY : dataColumnFamilyName, INDEX_COLUMN_NAME_SEP_BYTES, dataColumnName);
    }

    public static String getIndexColumnName(PColumn dataColumn) {
        String dataColumnFamilyName = SchemaUtil.isPKColumn(dataColumn) ? null : dataColumn.getFamilyName().getString();
        return getIndexColumnName(dataColumnFamilyName, dataColumn.getName().getString());
    }
    
	public static PColumn getIndexPKColumn(int position, PColumn dataColumn) {
		assert (SchemaUtil.isPKColumn(dataColumn));
		PName indexColumnName = PNameFactory.newName(getIndexColumnName(null, dataColumn.getName().getString()));
		PColumn column = new PColumnImpl(indexColumnName, null, dataColumn.getDataType(), dataColumn.getMaxLength(),
				dataColumn.getScale(), dataColumn.isNullable(), position, dataColumn.getSortOrder(),
				dataColumn.getArraySize(), null, false, dataColumn.getExpressionStr(), dataColumn.isRowTimestamp(), false,
				// TODO set the columnQualifierBytes correctly
				/*columnQualifierBytes*/null, HConstants.LATEST_TIMESTAMP); 
		return column;
	}

    public static String getLocalIndexColumnFamily(String dataColumnFamilyName) {
        return dataColumnFamilyName == null ? null
                : QueryConstants.LOCAL_INDEX_COLUMN_FAMILY_PREFIX + dataColumnFamilyName;
    }
    
    public static byte[] getLocalIndexColumnFamily(byte[] dataColumnFamilyBytes) {
        String dataCF = Bytes.toString(dataColumnFamilyBytes);
        return getLocalIndexColumnFamily(dataCF).getBytes(StandardCharsets.UTF_8);
    }
    
    public static PColumn getDataColumn(PTable dataTable, String indexColumnName) {
        PColumn column = getDataColumnOrNull(dataTable, indexColumnName);
        if (column == null) {
            throw new IllegalArgumentException("Could not find column \"" + SchemaUtil.getColumnName(getDataColumnFamilyName(indexColumnName), getDataColumnName(indexColumnName)) + " in " + dataTable);
        }
        return column;
    }
    
    public static PColumn getDataColumnOrNull(PTable dataTable, String indexColumnName) {
        int pos = indexColumnName.indexOf(INDEX_COLUMN_NAME_SEP);
        if (pos < 0) {
            return null;
        }
        if (pos == 0) {
            try {
                return dataTable.getPKColumn(indexColumnName.substring(1));
            } catch (ColumnNotFoundException e) {
                return null;
            }
        }
        PColumnFamily family;
        try {
            family = dataTable.getColumnFamily(getDataColumnFamilyName(indexColumnName));                
        } catch (ColumnFamilyNotFoundException e) {
            return null;
        }
        try {
            return family.getPColumnForColumnName(indexColumnName.substring(pos+1));
        } catch (ColumnNotFoundException e) {
            return null;
        }
    }
    
    /**
     * Return a list of {@code PColumn} for the associated data columns given the corresponding index columns. For a tenant
     * specific view, the connection needs to be tenant specific too. 
     * @param dataTableName
     * @param indexColumns
     * @param conn
     * @return
     * @throws TableNotFoundException if table cannot be found in the connection's metdata cache
     */
    public static List<PColumn> getDataColumns(String dataTableName, List<PColumn> indexColumns, PhoenixConnection conn) throws SQLException {
        PTable dataTable =  getTable(conn, dataTableName);
        List<PColumn> dataColumns = new ArrayList<PColumn>(indexColumns.size());
        for (PColumn indexColumn : indexColumns) {
            dataColumns.add(getDataColumn(dataTable, indexColumn.getName().getString()));
        }
        return dataColumns;
    }
    

    private static boolean isEmptyKeyValue(PTable table, ColumnReference ref) {
        byte[] emptyKeyValueCF = SchemaUtil.getEmptyColumnFamily(table);
        byte[] emptyKeyValueQualifier = EncodedColumnsUtil.getEmptyKeyValueInfo(table).getFirst();
        return (Bytes.compareTo(emptyKeyValueCF, 0, emptyKeyValueCF.length, ref.getFamilyWritable()
                .get(), ref.getFamilyWritable().getOffset(), ref.getFamilyWritable().getLength()) == 0 && Bytes
                .compareTo(emptyKeyValueQualifier, 0,
                        emptyKeyValueQualifier.length, ref.getQualifierWritable().get(), ref
                            .getQualifierWritable().getOffset(), ref.getQualifierWritable()
                            .getLength()) == 0);
    }


    public static boolean isGlobalIndexCheckerEnabled(PhoenixConnection connection, PName index)
            throws SQLException {
        String indexName = index.getString();
        Boolean entry = indexNameGlobalIndexCheckerEnabledMap.getIfPresent(indexName);
        if (entry != null){
            return entry;
        }

        boolean result = false;
        try {
            TableDescriptor desc = connection.getQueryServices().getTableDescriptor(index.getBytes());

            if (desc != null) {
                if (desc.hasCoprocessor(GlobalIndexChecker.class.getName())) {
                    result = true;
                }
            }
            indexNameGlobalIndexCheckerEnabledMap.put(indexName, result);
        } catch (TableNotFoundException ex) {
            // We can swallow this because some indexes don't have separate tables like local indexes
        }

        return result;
    }

    public static List<Mutation> generateIndexData(final PTable table, PTable index,
            final MultiRowMutationState multiRowMutationState, List<Mutation> dataMutations, final KeyValueBuilder kvBuilder, PhoenixConnection connection)
            throws SQLException, IOException {
        try {
            final ImmutableBytesPtr ptr = new ImmutableBytesPtr();
            IndexMaintainer maintainer = index.getIndexMaintainer(table, connection);
            List<Mutation> indexMutations = Lists.newArrayListWithExpectedSize(dataMutations.size());
            for (final Mutation dataMutation : dataMutations) {
                long ts = MetaDataUtil.getClientTimeStamp(dataMutation);
                ptr.set(dataMutation.getRow());
                /*
                 * We only need to generate the additional mutations for a Put for immutable indexes.
                 * Deletes of rows are handled by running a re-written query against the index table,
                 * and Deletes of column values should never be necessary, as you should never be
                 * updating an existing row.
                 */
                if (dataMutation instanceof Put) {
                    ValueGetter valueGetter = new AbstractValueGetter() {

                        @Override
                        public byte[] getRowKey() {
                            return dataMutation.getRow();
                        }

                        @Override
                        public ImmutableBytesWritable getLatestValue(ColumnReference ref, long ts) {
                            // Always return null for our empty key value, as this will cause the index
                            // maintainer to always treat this Put as a new row.
                            if (isEmptyKeyValue(table, ref)) {
                                return null;
                            }
                            byte[] family = ref.getFamily();
                            byte[] qualifier = ref.getQualifier();
                            Map<byte [], List<Cell>> familyMap = dataMutation.getFamilyCellMap();
                            List<Cell> kvs = familyMap.get(family);
                            if (kvs == null) {
                                return null;
                            }
                            for (Cell kv : kvs) {
                                if (Bytes.compareTo(kv.getFamilyArray(), kv.getFamilyOffset(), kv.getFamilyLength(), family, 0, family.length) == 0 &&
                                        Bytes.compareTo(kv.getQualifierArray(), kv.getQualifierOffset(), kv.getQualifierLength(), qualifier, 0, qualifier.length) == 0) {
                                    ImmutableBytesPtr ptr = new ImmutableBytesPtr();
                                    kvBuilder.getValueAsPtr(kv, ptr);
                                    return ptr;
                                }
                            }
                            return null;
                        }

                    };
                    byte[] regionStartKey = null;
                    byte[] regionEndkey = null;
                    if(maintainer.isLocalIndex()) {
                        HRegionLocation tableRegionLocation = connection.getQueryServices().getTableRegionLocation(table.getPhysicalName().getBytes(), dataMutation.getRow());
                        regionStartKey = tableRegionLocation.getRegion().getStartKey();
                        regionEndkey = tableRegionLocation.getRegion().getEndKey();
                    }
                    indexMutations.add(maintainer.buildUpdateMutation(kvBuilder, valueGetter, ptr, ts, regionStartKey, regionEndkey, false));
                }
            }
            return indexMutations;
        } catch (IOException e) {
            throw new SQLException(e);
        }
    }

    public static boolean isDataPKColumn(PColumn column) {
        return column.getName().getString().startsWith(INDEX_COLUMN_NAME_SEP);
    }
    
    public static boolean isIndexColumn(String name) {
        return name.contains(INDEX_COLUMN_NAME_SEP);
    }
    
    public static boolean getViewConstantValue(PColumn column, ImmutableBytesWritable ptr) {
        byte[] value = column.getViewConstant();
        if (value != null) {
            ptr.set(value, 0, value.length-1);
            return true;
        }
        return false;
    }
    
    /**
     * Traverse the expression tree and set the offset of every RowKeyColumnExpression
     * to the offset provided. This is used for local indexing on the server-side to
     * skip over the region start key that prefixes index rows.
     * @param rootExpression the root expression from which to begin traversal
     * @param offset the offset to set on each RowKeyColumnExpression
     */
    public static void setRowKeyExpressionOffset(Expression rootExpression, final int offset) {
        rootExpression.accept(new RowKeyExpressionVisitor() {

            @Override
            public Void visit(RowKeyColumnExpression node) {
                node.setOffset(offset);
                return null;
            }
            
        });
    }

    public static ColumnReference[] deserializeDataTableColumnsToJoin(Scan scan) {
        byte[] columnsBytes = scan.getAttribute(BaseScannerRegionObserver.DATA_TABLE_COLUMNS_TO_JOIN);
        if (columnsBytes == null) return null;
        ByteArrayInputStream stream = new ByteArrayInputStream(columnsBytes); // TODO: size?
        try {
            DataInputStream input = new DataInputStream(stream);
            int numColumns = WritableUtils.readVInt(input);
            ColumnReference[] dataColumns = new ColumnReference[numColumns];
            for (int i = 0; i < numColumns; i++) {
                dataColumns[i] = new ColumnReference(Bytes.readByteArray(input), Bytes.readByteArray(input));
            }
            return dataColumns;
        } catch (IOException e) {
            throw new RuntimeException(e);
        } finally {
            try {
                stream.close();
            } catch (IOException e) {
                throw new RuntimeException(e);
            }
        }
    }

    public static List<IndexMaintainer> deSerializeIndexMaintainersFromScan(Scan scan) {
        boolean useProto = false;
        byte[] indexBytes = scan.getAttribute(LOCAL_INDEX_BUILD_PROTO);
        useProto = indexBytes != null;
        if (indexBytes == null) {
            indexBytes = scan.getAttribute(LOCAL_INDEX_BUILD);
        }
        if (indexBytes == null) {
            indexBytes = scan.getAttribute(PhoenixIndexCodec.INDEX_PROTO_MD);
            useProto = indexBytes != null;
        }
        if (indexBytes == null) {
            indexBytes = scan.getAttribute(PhoenixIndexCodec.INDEX_MD);
        }
        List<IndexMaintainer> indexMaintainers =
                indexBytes == null ? null : IndexMaintainer.deserialize(indexBytes, useProto);
        return indexMaintainers;
    }

    public static byte[][] deserializeViewConstantsFromScan(Scan scan) {
        byte[] bytes = scan.getAttribute(BaseScannerRegionObserver.VIEW_CONSTANTS);
        if (bytes == null) return null;
        ByteArrayInputStream stream = new ByteArrayInputStream(bytes); // TODO: size?
        try {
            DataInputStream input = new DataInputStream(stream);
            int numConstants = WritableUtils.readVInt(input);
            byte[][] viewConstants = new byte[numConstants][];
            for (int i = 0; i < numConstants; i++) {
                viewConstants[i] = Bytes.readByteArray(input);
            }
            return viewConstants;
        } catch (IOException e) {
            throw new RuntimeException(e);
        } finally {
            try {
                stream.close();
            } catch (IOException e) {
                throw new RuntimeException(e);
            }
        }
    }
    
    public static KeyValueSchema deserializeLocalIndexJoinSchemaFromScan(final Scan scan) {
        byte[] schemaBytes = scan.getAttribute(BaseScannerRegionObserver.LOCAL_INDEX_JOIN_SCHEMA);
        if (schemaBytes == null) return null;
        ByteArrayInputStream stream = new ByteArrayInputStream(schemaBytes); // TODO: size?
        try {
            DataInputStream input = new DataInputStream(stream);
            KeyValueSchema schema = new KeyValueSchema();
            schema.readFields(input);
            return schema;
        } catch (IOException e) {
            throw new RuntimeException(e);
        } finally {
            try {
                stream.close();
            } catch (IOException e) {
                throw new RuntimeException(e);
            }
        }
    }
    
    public static TupleProjector getTupleProjector(Scan scan, ColumnReference[] dataColumns) {
        if (dataColumns != null && dataColumns.length != 0) {
            KeyValueSchema keyValueSchema = deserializeLocalIndexJoinSchemaFromScan(scan); 
            boolean storeColsInSingleCell = scan.getAttribute(BaseScannerRegionObserver.COLUMNS_STORED_IN_SINGLE_CELL) != null;
            QualifierEncodingScheme encodingScheme = EncodedColumnsUtil.getQualifierEncodingScheme(scan);
            ImmutableStorageScheme immutableStorageScheme = EncodedColumnsUtil.getImmutableStorageScheme(scan);
            Expression[] colExpressions = storeColsInSingleCell ? new SingleCellColumnExpression[dataColumns.length] : new KeyValueColumnExpression[dataColumns.length];
            for (int i = 0; i < dataColumns.length; i++) {
                byte[] family = dataColumns[i].getFamily();
                byte[] qualifier = dataColumns[i].getQualifier();
                Field field = keyValueSchema.getField(i);
                Expression dataColumnExpr =
                        storeColsInSingleCell ? new SingleCellColumnExpression(field, family, qualifier, encodingScheme, immutableStorageScheme)
                            : new KeyValueColumnExpression(field, family, qualifier);
                colExpressions[i] = dataColumnExpr;
            }
            return new TupleProjector(keyValueSchema, colExpressions);
        }
        return null;
    }
    
    /**
     * Rewrite a view statement to be valid against an index
     * @param conn
     * @param index
     * @param table
     * @return
     * @throws SQLException
     */
    public static String rewriteViewStatement(PhoenixConnection conn, PTable index, PTable table, String viewStatement) throws SQLException {
        if (viewStatement == null) {
            return null;
        }
        SelectStatement select = new SQLParser(viewStatement).parseQuery();
        ColumnResolver resolver = FromCompiler.getResolver(new TableRef(table));
        SelectStatement translatedSelect = IndexStatementRewriter.translate(select, resolver);
        ParseNode whereNode = translatedSelect.getWhere();
        PhoenixStatement statement = new PhoenixStatement(conn);
        TableRef indexTableRef = new TableRef(index) {
            @Override
            public String getColumnDisplayName(ColumnRef ref, boolean schemaNameCaseSensitive, boolean colNameCaseSensitive) {
                return '"' + ref.getColumn().getName().getString() + '"';
            }
        };
        ColumnResolver indexResolver = FromCompiler.getResolver(indexTableRef);
        StatementContext context = new StatementContext(statement, indexResolver);
        // Compile to ensure validity
        WhereCompiler.compile(context, whereNode);
        StringBuilder buf = new StringBuilder();
        whereNode.toSQL(indexResolver, buf);
        return QueryUtil.getViewStatement(index.getSchemaName().getString(), index.getTableName().getString(), buf.toString());
    }

    public static void addTupleAsOneCell(List<Cell> result,
                                 Tuple tuple,
                                 TupleProjector tupleProjector,
                                 ImmutableBytesWritable ptr) {
        // This will create a byte[] that captures all of the values from the data table
        byte[] value =
                tupleProjector.getSchema().toBytes(tuple, tupleProjector.getExpressions(),
                        tupleProjector.getValueBitSet(), ptr);
        Cell firstCell = result.get(0);
        Cell keyValue =
                PhoenixKeyValueUtil.newKeyValue(firstCell.getRowArray(),
                        firstCell.getRowOffset(),firstCell.getRowLength(), VALUE_COLUMN_FAMILY,
                        VALUE_COLUMN_QUALIFIER, firstCell.getTimestamp(), value, 0, value.length);
        result.add(keyValue);
    }

    public static void wrapResultUsingOffset(List<Cell> result, final int offset) throws IOException {
        ListIterator<Cell> itr = result.listIterator();
        while (itr.hasNext()) {
            final Cell cell = itr.next();
            // TODO: Create DelegateCell class instead
            Cell newCell = new OffsetCell(cell, offset);
            itr.set(newCell);
        }
    }

    public static String getIndexColumnExpressionStr(PColumn col) {
        return col.getExpressionStr() == null ? IndexUtil.getCaseSensitiveDataColumnFullName(col.getName().getString())
                : col.getExpressionStr();
    }

    public static byte[][] getViewConstants(PTable dataTable) {
        if (dataTable.getType() != PTableType.VIEW && dataTable.getType() != PTableType.PROJECTED) return null;
        int dataPosOffset = (dataTable.getBucketNum() != null ? 1 : 0) + (dataTable.isMultiTenant() ? 1 : 0);
        ImmutableBytesWritable ptr = new ImmutableBytesWritable();
        List<byte[]> viewConstants = new ArrayList<byte[]>();
        List<PColumn> dataPkColumns = dataTable.getPKColumns();
        for (int i = dataPosOffset; i < dataPkColumns.size(); i++) {
            PColumn dataPKColumn = dataPkColumns.get(i);
            if (dataPKColumn.getViewConstant() != null) {
                if (IndexUtil.getViewConstantValue(dataPKColumn, ptr)) {
                    viewConstants.add(ByteUtil.copyKeyBytesIfNecessary(ptr));
                } else {
                    throw new IllegalStateException();
                }
            }
        }
        return viewConstants.isEmpty() ? null : viewConstants
                .toArray(new byte[viewConstants.size()][]);
    }

    public static void writeLocalUpdates(Region region, final List<Mutation> mutations, boolean skipWAL) throws IOException {
        if(skipWAL) {
            for (Mutation m : mutations) {
                m.setDurability(Durability.SKIP_WAL);
            }
        }
        region.batchMutate(
            mutations.toArray(new Mutation[mutations.size()]));
    }
    
    public static MetaDataMutationResult updateIndexState(String indexTableName, long minTimeStamp,
            Table metaTable, PIndexState newState) throws Throwable {
        byte[] indexTableKey = SchemaUtil.getTableKeyFromFullName(indexTableName);
        return updateIndexState(indexTableKey, minTimeStamp, metaTable, newState);
    }
    
    public static MetaDataMutationResult updateIndexState(byte[] indexTableKey, long minTimeStamp,
            Table metaTable, PIndexState newState) throws Throwable {
        // Mimic the Put that gets generated by the client on an update of the index state
        Put put = new Put(indexTableKey);
        put.addColumn(PhoenixDatabaseMetaData.TABLE_FAMILY_BYTES, PhoenixDatabaseMetaData.INDEX_STATE_BYTES,
                newState.getSerializedBytes());
        put.addColumn(PhoenixDatabaseMetaData.TABLE_FAMILY_BYTES, PhoenixDatabaseMetaData.INDEX_DISABLE_TIMESTAMP_BYTES,
                PLong.INSTANCE.toBytes(minTimeStamp));
        put.addColumn(PhoenixDatabaseMetaData.TABLE_FAMILY_BYTES, PhoenixDatabaseMetaData.ASYNC_REBUILD_TIMESTAMP_BYTES,
                PLong.INSTANCE.toBytes(0));
        final List<Mutation> tableMetadata = Collections.<Mutation> singletonList(put);

        final Map<byte[], MetaDataResponse> results = metaTable.coprocessorService(MetaDataService.class, indexTableKey,
                indexTableKey, new Batch.Call<MetaDataService, MetaDataResponse>() {
                    @Override
                    public MetaDataResponse call(MetaDataService instance) throws IOException {
                        ServerRpcController controller = new ServerRpcController();
                        BlockingRpcCallback<MetaDataResponse> rpcCallback = new BlockingRpcCallback<>();
                        UpdateIndexStateRequest.Builder builder = UpdateIndexStateRequest.newBuilder();
                        for (Mutation m : tableMetadata) {
                            MutationProto mp = ProtobufUtil.toProto(m);
                            builder.addTableMetadataMutations(mp.toByteString());
                        }
                        builder.setClientVersion(VersionUtil.encodeVersion(PHOENIX_MAJOR_VERSION, PHOENIX_MINOR_VERSION, PHOENIX_PATCH_NUMBER));
                        instance.updateIndexState(controller, builder.build(), rpcCallback);
                        if (controller.getFailedOn() != null) { throw controller.getFailedOn(); }
                        return rpcCallback.get();
                    }
                });
        if (results.isEmpty()) { throw new IOException("Didn't get expected result size"); }
        MetaDataResponse tmpResponse = results.values().iterator().next();
        return MetaDataMutationResult.constructFromProto(tmpResponse);
    }

    public static boolean matchingSplitKeys(byte[][] splitKeys1, byte[][] splitKeys2) throws IOException {
        if (splitKeys1 != null && splitKeys2 != null && splitKeys1.length == splitKeys2.length) {
            for (int i = 0; i < splitKeys1.length; i++) {
                if (Bytes.compareTo(splitKeys1[i], splitKeys2[i]) != 0) { return false; }
            }
        } else {
            return false;
        }
        return true;
    }

    public static boolean isLocalIndexStore(Store store) {
        return store.getColumnFamilyDescriptor().getNameAsString().startsWith(QueryConstants.LOCAL_INDEX_COLUMN_FAMILY_PREFIX);
    }
    
    public static PTable getPDataTable(Connection conn, TableDescriptor tableDesc) throws SQLException {
        String dataTableName = Bytes.toString(tableDesc.getValue(MetaDataUtil.DATA_TABLE_NAME_PROP_BYTES));
        String physicalTableName = tableDesc.getTableName().getNameAsString();
        PTable pDataTable = null;
        if (dataTableName == null) {
            if (physicalTableName.contains(QueryConstants.NAMESPACE_SEPARATOR)) {
                try {
                    pDataTable = PhoenixRuntime.getTable(conn, physicalTableName
                            .replace(QueryConstants.NAMESPACE_SEPARATOR, QueryConstants.NAME_SEPARATOR));
                } catch (TableNotFoundException e) {
                    // could be a table mapped to external table
                    pDataTable = PhoenixRuntime.getTable(conn, physicalTableName);
                }
            }else{
                pDataTable = PhoenixRuntime.getTable(conn, physicalTableName);
            }
        } else {
            pDataTable = PhoenixRuntime.getTable(conn, dataTableName);
        }
        return pDataTable;
    }
    
    public static boolean isLocalIndexFamily(String family) {
        return family.indexOf(LOCAL_INDEX_COLUMN_FAMILY_PREFIX) != -1;
    }

    public static void updateIndexState(PhoenixConnection conn, String indexTableName,
            PIndexState newState, Long indexDisableTimestamp) throws SQLException {
        updateIndexState(conn, indexTableName, newState, indexDisableTimestamp, HConstants.LATEST_TIMESTAMP);
    }
    
    public static void updateIndexState(PhoenixConnection conn, String indexTableName,
    		PIndexState newState, Long indexDisableTimestamp, Long expectedMaxTimestamp) throws SQLException {
    	byte[] indexTableKey = SchemaUtil.getTableKeyFromFullName(indexTableName);
    	String schemaName = SchemaUtil.getSchemaNameFromFullName(indexTableName);
    	String indexName = SchemaUtil.getTableNameFromFullName(indexTableName);
    	// Mimic the Put that gets generated by the client on an update of the
    	// index state
    	Put put = new Put(indexTableKey);
    	put.addColumn(PhoenixDatabaseMetaData.TABLE_FAMILY_BYTES, PhoenixDatabaseMetaData.INDEX_STATE_BYTES,
                expectedMaxTimestamp,
    			newState.getSerializedBytes());
        if (indexDisableTimestamp != null) {
            put.addColumn(PhoenixDatabaseMetaData.TABLE_FAMILY_BYTES,
                PhoenixDatabaseMetaData.INDEX_DISABLE_TIMESTAMP_BYTES,
                expectedMaxTimestamp,
                PLong.INSTANCE.toBytes(indexDisableTimestamp));
        }
        if (newState == PIndexState.ACTIVE) {
            put.addColumn(PhoenixDatabaseMetaData.TABLE_FAMILY_BYTES,
                PhoenixDatabaseMetaData.ASYNC_REBUILD_TIMESTAMP_BYTES, PLong.INSTANCE.toBytes(0));
        }
    	final List<Mutation> tableMetadata = Collections.<Mutation> singletonList(put);
    	MetaDataMutationResult result = conn.getQueryServices().updateIndexState(tableMetadata, null);
    	MutationCode code = result.getMutationCode();
    	if (code == MutationCode.TABLE_NOT_FOUND) {
    		throw new TableNotFoundException(schemaName, indexName);
    	}
    	if (code == MutationCode.UNALLOWED_TABLE_MUTATION) {
    		throw new SQLExceptionInfo.Builder(SQLExceptionCode.INVALID_INDEX_STATE_TRANSITION)
    				.setMessage("indexState=" + newState).setSchemaName(schemaName)
    				.setTableName(indexName).build().buildException();
    	}
    }

    public static List<PTable> getClientMaintainedIndexes(PTable table) {
        Iterator<PTable> indexIterator = // Only maintain tables with immutable rows through this client-side mechanism
                (table.isTransactional() && table.getTransactionProvider().getTransactionProvider().isUnsupported(Feature.MAINTAIN_LOCAL_INDEX_ON_SERVER)) ?
                         IndexMaintainer.maintainedIndexes(table.getIndexes().iterator()) :
                             (table.isImmutableRows() || table.isTransactional()) ?
                                 // If the data table has a different storage scheme than index table, don't maintain this on the client
                                 // For example, if the index is single cell but the data table is one_cell, if there is a partial update on the data table, index can't be built on the client.
                                IndexMaintainer.maintainedGlobalIndexesWithMatchingStorageScheme(table, table.getIndexes().iterator()) :
                                    Collections.<PTable>emptyIterator();
        return Lists.newArrayList(indexIterator);
    }

    public static Result incrementCounterForIndex(PhoenixConnection conn, String failedIndexTable,long amount) throws IOException {
        byte[] indexTableKey = SchemaUtil.getTableKeyFromFullName(failedIndexTable);
        Increment incr = new Increment(indexTableKey);
        incr.addColumn(TABLE_FAMILY_BYTES, PhoenixDatabaseMetaData.PENDING_DISABLE_COUNT_BYTES, amount);
        try (Table table = conn.getQueryServices().getTable(
                SchemaUtil.getPhysicalTableName(
                    PhoenixDatabaseMetaData.SYSTEM_CATALOG_NAME,
                    conn.getQueryServices().getProps()).getName())) {
            return table.increment(incr);
        } catch (SQLException e) {
            throw new IOException(e);
        }
    }

    public static long getIndexPendingDisableCount(PhoenixConnection conn, String failedIndexTable) throws IOException {
        byte[] indexTableKey = SchemaUtil.getTableKeyFromFullName(failedIndexTable);
        Get get = new Get(indexTableKey);
        get.addColumn(TABLE_FAMILY_BYTES, PhoenixDatabaseMetaData.PENDING_DISABLE_COUNT_BYTES);
        try (Table table = conn.getQueryServices().getTable(
                SchemaUtil.getPhysicalTableName(
                    PhoenixDatabaseMetaData.SYSTEM_CATALOG_NAME,
                    conn.getQueryServices().getProps()).getName())) {
            Result result = table.get(get);
            return Bytes.toLong(result.getValue(TABLE_FAMILY_BYTES, PhoenixDatabaseMetaData.PENDING_DISABLE_COUNT_BYTES));
        } catch (SQLException e) {
            throw new IOException(e);
        }
    }

    public static long getIndexPendingDisableCountLastUpdatedTimestamp(
            PhoenixConnection conn, String failedIndexTable)
            throws IOException {
        byte[] indexTableKey =
            SchemaUtil.getTableKeyFromFullName(failedIndexTable);
        Get get = new Get(indexTableKey);
        get.addColumn(TABLE_FAMILY_BYTES,
            PhoenixDatabaseMetaData.PENDING_DISABLE_COUNT_BYTES);
        byte[] systemCatalog = SchemaUtil.getPhysicalTableName(
            PhoenixDatabaseMetaData.SYSTEM_CATALOG_NAME,
            conn.getQueryServices().getProps()).getName();
        try (Table table = conn.getQueryServices().getTable(systemCatalog)) {
            Result result = table.get(get);
            Cell cell = result.listCells().get(0);
            return cell.getTimestamp();
        } catch (SQLException e) {
            throw new IOException(e);
        }
    }

    /**
     * Set Cell Tags to delete markers with source of operation attribute.
     * @param miniBatchOp miniBatchOp
     * @throws IOException IOException
     */
    public static void setDeleteAttributes(
            MiniBatchOperationInProgress<Mutation> miniBatchOp)
            throws IOException {
        for (int i = 0; i < miniBatchOp.size(); i++) {
            Mutation m = miniBatchOp.getOperation(i);
            if (!(m instanceof Delete)) {
                // Ignore if it is not Delete type.
                continue;
            }
            byte[] sourceOpAttr =
                    m.getAttribute(QueryServices.SOURCE_OPERATION_ATTRIB);
            if (sourceOpAttr == null) {
                continue;
            }
            Tag sourceOpTag = new ArrayBackedTag(
                    PhoenixTagType.SOURCE_OPERATION_TAG_TYPE, sourceOpAttr);
            List<Cell> updatedCells = new ArrayList<>();
            for (CellScanner cellScanner = m.cellScanner();
                 cellScanner.advance();) {
                Cell cell = cellScanner.current();
                RawCell rawCell = (RawCell) cell;
                List<Tag> tags = new ArrayList<>();
                Iterator<Tag> tagsIterator = rawCell.getTags();
                while (tagsIterator.hasNext()) {
                    tags.add(tagsIterator.next());
                }
                tags.add(sourceOpTag);
                // TODO: PrivateCellUtil's IA is Private.
                // HBASE-25328 adds a builder methodfor creating Tag which
                // will be LP with IA.coproc
                Cell updatedCell = PrivateCellUtil.createCell(cell, tags);
                updatedCells.add(updatedCell);
            }
            m.getFamilyCellMap().clear();
            // Clear and add new Cells to the Mutation.
            for (Cell cell : updatedCells) {
                Delete d = (Delete) m;
                d.add(cell);
            }
        }
    }

    public static boolean isCoveredGlobalIndex(final PTable table) {
        return table.getIndexType() == PTable.IndexType.GLOBAL;
    }
    public static boolean isGlobalIndex(final PTable table) {
        return table.getIndexType() == PTable.IndexType.GLOBAL || table.getIndexType() == PTable.IndexType.UNCOVERED_GLOBAL;
    }

    public static boolean shouldIndexBeUsedForUncoveredQuery(final TableRef tableRef) {
        PTable table = tableRef.getTable();
        return table.getType() == PTableType.INDEX
                && (table.getIndexType() == PTable.IndexType.LOCAL
                || table.getIndexType() == PTable.IndexType.UNCOVERED_GLOBAL
                || tableRef.isHinted());
    }

    public static long getMaxTimestamp(Mutation m) {
        long ts = 0;
        for (List<Cell> cells : m.getFamilyCellMap().values()) {
            if (cells == null) {
                continue;
            }
            for (Cell cell : cells) {
                if (ts < cell.getTimestamp()) {
                    ts = cell.getTimestamp();
                }
            }
        }
        return ts;
    }

<<<<<<< HEAD
    public static PTable addTTLToExistingIndexPTable(PTable index, int ttl)
            throws SQLException {
        return PTableImpl.builderWithColumns(index, getColumnsToClone(index)).setTTL(ttl).build();
=======
    public static List<Cell> readColumnsFromRow(Put row, Set<ColumnReference> cols) {
        if (row == null) {
            return Collections.EMPTY_LIST;
        }

        List<Cell> columns = Lists.newArrayList();

        if (cols.isEmpty()) {
            // just return any cell FirstKeyOnlyFilter
            for (List<Cell> cells : row.getFamilyCellMap().values()) {
                if (cells == null || cells.isEmpty()) {
                    continue;
                }
                columns.add(cells.get(0));
                break;
            }
            return columns;
        }

        IndexUtil.SimpleValueGetter valueGetter = new IndexUtil.SimpleValueGetter(row);
        for (ColumnReference colRef : cols) {
            Cell cell = valueGetter.getLatestCell(colRef, HConstants.LATEST_TIMESTAMP);
            if (cell != null) {
                columns.add(cell);
            }
        }
        return columns;
>>>>>>> 710320e3
    }

    public static class SimpleValueGetter implements ValueGetter {
        final ImmutableBytesWritable valuePtr = new ImmutableBytesWritable();
        final Put put;
        public SimpleValueGetter (final Put put) {
            this.put = put;
        }
        @Override
        public ImmutableBytesWritable getLatestValue(ColumnReference ref, long ts) {
            Cell cell = getLatestCell(ref, ts);
            if (cell == null) {
                return null;
            }
            valuePtr.set(cell.getValueArray(), cell.getValueOffset(), cell.getValueLength());
            return valuePtr;
        }
        public Cell getLatestCell(ColumnReference ref, long ts) {
            List<Cell> cellList = put.get(ref.getFamily(), ref.getQualifier());
            if (cellList == null || cellList.isEmpty()) {
                return null;
            }
            return cellList.get(0);
        }
        @Override
        public KeyValue getLatestKeyValue(ColumnReference ref, long ts) {
            Cell cell = getLatestCell(ref, ts);
            KeyValue kv = cell == null ? null :
                    new KeyValue(cell.getRowArray(), cell.getRowOffset(), cell.getRowLength(),
                            cell.getFamilyArray(), cell.getFamilyOffset(), cell.getFamilyLength(),
                            cell.getQualifierArray(), cell.getQualifierOffset(), cell.getQualifierLength(),
                            cell.getTimestamp(), KeyValue.Type.codeToType(cell.getType().getCode()),
                            cell.getValueArray(), cell.getValueOffset(), cell.getValueLength());
            return kv;
        }
        @Override
        public byte[] getRowKey() {
            return put.getRow();
        }

    }
    /**
     * Updates the EMPTY cell value to VERIFIED for global index table rows.
     */
    public static class IndexStatusUpdater {

        private final byte[] emptyKeyValueCF;
        private final int emptyKeyValueCFLength;
        private final byte[] emptyKeyValueQualifier;
        private final int emptyKeyValueQualifierLength;

        public IndexStatusUpdater(final byte[] emptyKeyValueCF, final byte[] emptyKeyValueQualifier) {
            this.emptyKeyValueCF = emptyKeyValueCF;
            this.emptyKeyValueQualifier = emptyKeyValueQualifier;
            this.emptyKeyValueCFLength = emptyKeyValueCF.length;
            this.emptyKeyValueQualifierLength = emptyKeyValueQualifier.length;
        }

        /**
         * Update the Empty cell values to VERIFIED in the passed keyValues list
         *
         * @param keyValues will be modified
         */
        public void setVerified(List<Cell> keyValues) {
            for (int i = 0; i < keyValues.size(); i++) {
                updateVerified(keyValues.get(i));
            }
        }

        /**
         * Update the Empty cell values to VERIFIED in the passed keyValues list
         *
         * @param cellScanner contents will be modified
         * @throws IOException
         */
        public void setVerified(CellScanner cellScanner) throws IOException {
            while (cellScanner.advance()) {
                updateVerified(cellScanner.current());
            }
        }

        private void updateVerified(Cell cell) {
            if (CellUtil.compareFamilies(cell, emptyKeyValueCF, 0, emptyKeyValueCFLength) == 0
                    && CellUtil.compareQualifiers(cell, emptyKeyValueQualifier,
                        0, emptyKeyValueQualifierLength) == 0) {
                if (cell.getValueLength() != 1) {
                    //This should never happen. Fail fast if it does.
                   throw new IllegalArgumentException("Empty cell value length is not 1");
                }
                //We are directly overwriting the value for performance
                cell.getValueArray()[cell.getValueOffset()] = QueryConstants.VERIFIED_BYTE;
            }
        }
    }
}<|MERGE_RESOLUTION|>--- conflicted
+++ resolved
@@ -883,11 +883,11 @@
         return ts;
     }
 
-<<<<<<< HEAD
     public static PTable addTTLToExistingIndexPTable(PTable index, int ttl)
             throws SQLException {
         return PTableImpl.builderWithColumns(index, getColumnsToClone(index)).setTTL(ttl).build();
-=======
+    }
+
     public static List<Cell> readColumnsFromRow(Put row, Set<ColumnReference> cols) {
         if (row == null) {
             return Collections.EMPTY_LIST;
@@ -915,7 +915,6 @@
             }
         }
         return columns;
->>>>>>> 710320e3
     }
 
     public static class SimpleValueGetter implements ValueGetter {
