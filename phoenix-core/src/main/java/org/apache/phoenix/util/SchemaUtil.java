/*
 * Licensed to the Apache Software Foundation (ASF) under one
 * or more contributor license agreements.  See the NOTICE file
 * distributed with this work for additional information
 * regarding copyright ownership.  The ASF licenses this file
 * to you under the Apache License, Version 2.0 (the
 * "License"); you may not use this file except in compliance
 * with the License.  You may obtain a copy of the License at
 *
 * http://www.apache.org/licenses/LICENSE-2.0
 *
 * Unless required by applicable law or agreed to in writing, software
 * distributed under the License is distributed on an "AS IS" BASIS,
 * WITHOUT WARRANTIES OR CONDITIONS OF ANY KIND, either express or implied.
 * See the License for the specific language governing permissions and
 * limitations under the License.
 */
package org.apache.phoenix.util;

import static com.google.common.base.Preconditions.checkArgument;
import static com.google.common.base.Preconditions.checkNotNull;
import static com.google.common.base.Strings.isNullOrEmpty;
import static org.apache.phoenix.jdbc.PhoenixDatabaseMetaData.SYSTEM_CATALOG_NAME_BYTES;
import static org.apache.phoenix.jdbc.PhoenixDatabaseMetaData.SYSTEM_FUNCTION_NAME_BYTES;
import static org.apache.phoenix.jdbc.PhoenixDatabaseMetaData.SYSTEM_STATS_NAME_BYTES;
import static org.apache.phoenix.query.QueryConstants.SEPARATOR_BYTE;
import static org.apache.phoenix.query.QueryConstants.SEPARATOR_BYTE_ARRAY;

import java.sql.Connection;
import java.sql.DatabaseMetaData;
import java.sql.ResultSet;
import java.sql.ResultSetMetaData;
import java.sql.SQLException;
import java.sql.Statement;
import java.util.ArrayList;
import java.util.Arrays;
import java.util.HashSet;
import java.util.Iterator;
import java.util.LinkedHashSet;
import java.util.List;
import java.util.Map;
import java.util.Set;
import java.util.TreeSet;

import javax.annotation.Nullable;

import org.apache.hadoop.conf.Configuration;
import org.apache.hadoop.hbase.KeyValue;
import org.apache.hadoop.hbase.TableName;
import org.apache.hadoop.hbase.io.ImmutableBytesWritable;
import org.apache.hadoop.hbase.io.encoding.DataBlockEncoding;
import org.apache.hadoop.hbase.util.Bytes;
import org.apache.phoenix.exception.DataExceedsCapacityException;
import org.apache.phoenix.exception.SQLExceptionCode;
import org.apache.phoenix.exception.SQLExceptionInfo;
import org.apache.phoenix.expression.Expression;
import org.apache.phoenix.hbase.index.util.ImmutableBytesPtr;
import org.apache.phoenix.jdbc.PhoenixConnection;
import org.apache.phoenix.jdbc.PhoenixDatabaseMetaData;
import org.apache.phoenix.query.KeyRange;
import org.apache.phoenix.query.QueryConstants;
import org.apache.phoenix.query.QueryServices;
import org.apache.phoenix.query.QueryServicesOptions;
import org.apache.phoenix.schema.AmbiguousColumnException;
import org.apache.phoenix.schema.ColumnFamilyNotFoundException;
import org.apache.phoenix.schema.ColumnNotFoundException;
import org.apache.phoenix.schema.MetaDataClient;
import org.apache.phoenix.schema.PColumn;
import org.apache.phoenix.schema.PColumnFamily;
import org.apache.phoenix.schema.PDatum;
import org.apache.phoenix.schema.PName;
import org.apache.phoenix.schema.PNameFactory;
import org.apache.phoenix.schema.PTable;
import org.apache.phoenix.schema.PTable.IndexType;
import org.apache.phoenix.schema.PTableType;
import org.apache.phoenix.schema.RowKeySchema;
import org.apache.phoenix.schema.RowKeySchema.RowKeySchemaBuilder;
import org.apache.phoenix.schema.SaltingUtil;
import org.apache.phoenix.schema.SortOrder;
import org.apache.phoenix.schema.TableProperty;
import org.apache.phoenix.schema.ValueSchema.Field;
import org.apache.phoenix.schema.types.PDataType;
import org.apache.phoenix.schema.types.PVarbinary;
import org.apache.phoenix.schema.types.PVarchar;

import com.google.common.base.Function;
import com.google.common.base.Preconditions;
import com.google.common.collect.Iterables;
import com.google.common.collect.Lists;
import com.google.common.collect.Maps;

/**
 * 
 * Static class for various schema-related utilities
 *
 * 
 * @since 0.1
 */
public class SchemaUtil {
    private static final int VAR_LENGTH_ESTIMATE = 10;
    private static final int VAR_KV_LENGTH_ESTIMATE = 50;
    public static final String ESCAPE_CHARACTER = "\"";
    public static final DataBlockEncoding DEFAULT_DATA_BLOCK_ENCODING = DataBlockEncoding.FAST_DIFF;
    public static final PDatum VAR_BINARY_DATUM = new PDatum() {
    
        @Override
        public boolean isNullable() {
            return false;
        }
    
        @Override
        public PDataType getDataType() {
            return PVarbinary.INSTANCE;
        }
    
        @Override
        public Integer getMaxLength() {
            return null;
        }
    
        @Override
        public Integer getScale() {
            return null;
        }
    
        @Override
        public SortOrder getSortOrder() {
            return SortOrder.getDefault();
        }
        
    };
    public static final RowKeySchema VAR_BINARY_SCHEMA = new RowKeySchemaBuilder(1).addField(VAR_BINARY_DATUM, false, SortOrder.getDefault()).build();
    public static final String SCHEMA_FOR_DEFAULT_NAMESPACE = "DEFAULT";
    public static final String HBASE_NAMESPACE = "HBASE";
    public static final List<String> NOT_ALLOWED_SCHEMA_LIST = Arrays.asList(SCHEMA_FOR_DEFAULT_NAMESPACE,
            HBASE_NAMESPACE);
    
    /**
     * May not be instantiated
     */
    private SchemaUtil() {
    }

    public static boolean isPKColumn(PColumn column) {
        return column.getFamilyName() == null;
    }
  
    /**
     * Imperfect estimate of row size given a PTable
     * TODO: keep row count in stats table and use total size / row count instead
     * @param table
     * @return estimate of size in bytes of a row
     */
    public static long estimateRowSize(PTable table) {
    	int keyLength = estimateKeyLength(table);
    	long rowSize = 0;
    	for (PColumn column : table.getColumns()) {
    		if (!SchemaUtil.isPKColumn(column)) {
                PDataType type = column.getDataType();
                Integer maxLength = column.getMaxLength();
                int valueLength = !type.isFixedWidth() ? VAR_KV_LENGTH_ESTIMATE : maxLength == null ? type.getByteSize() : maxLength;
    			rowSize += KeyValue.getKeyValueDataStructureSize(keyLength, column.getFamilyName().getBytes().length, column.getName().getBytes().length, valueLength);
    		}
    	}
    	byte[] emptyKeyValueKV = EncodedColumnsUtil.getEmptyKeyValueInfo(table).getFirst();
    	// Empty key value
    	rowSize += KeyValue.getKeyValueDataStructureSize(keyLength, getEmptyColumnFamily(table).length, emptyKeyValueKV.length, 0);
    	return rowSize;
    }
    
    /**
     * Estimate the max key length in bytes of the PK for a given table
     * @param table the table
     * @return the max PK length
     */
    public static int estimateKeyLength(PTable table) {
        int maxKeyLength = 0;
        // Calculate the max length of a key (each part must currently be of a fixed width)
        int i = 0;
        List<PColumn> columns = table.getPKColumns();
        while (i < columns.size()) {
            PColumn keyColumn = columns.get(i++);
            PDataType type = keyColumn.getDataType();
            Integer maxLength = keyColumn.getMaxLength();
            maxKeyLength += !type.isFixedWidth() ? VAR_LENGTH_ESTIMATE : maxLength == null ? type.getByteSize() : maxLength;
        }
        return maxKeyLength;
    }

    /**
     * Normalize an identifier. If name is surrounded by double quotes,
     * it is used as-is, otherwise the name is upper caased.
     * @param name the parsed identifier
     * @return the normalized identifier
     */
    public static String normalizeIdentifier(String name) {
        if (name == null) {
            return name;
        }
        if (isCaseSensitive(name)) {
            // Don't upper case if in quotes
            return name.substring(1, name.length()-1);
        }
        return name.toUpperCase();
    }
    
    /**
     * Normalizes the fulltableName . Uses {@linkplain normalizeIdentifier}
     * @param fullTableName
     * @return
     */
    public static String normalizeFullTableName(String fullTableName) {
        String schemaName = SchemaUtil.getSchemaNameFromFullName(fullTableName);
        String tableName = SchemaUtil.getTableNameFromFullName(fullTableName);
        String normalizedTableName = StringUtil.EMPTY_STRING;
        if(!schemaName.isEmpty()) {
            normalizedTableName =  normalizeIdentifier(schemaName) + QueryConstants.NAME_SEPARATOR;
        }
        return normalizedTableName + normalizeIdentifier(tableName);
    }

    public static boolean isCaseSensitive(String name) {
        return name!=null && name.length() > 0 && name.charAt(0)=='"';
    }
    
    private static boolean isExistingTableMappedToPhoenixName(String name) {
        return name != null && name.length() > 0 && name.charAt(0) == '"' && name.indexOf("\"", 1) == name.length() - 1;
    }

    public static <T> List<T> concat(List<T> l1, List<T> l2) {
        int size1 = l1.size();
        if (size1 == 0) {
            return l2;
        }
        int size2 = l2.size();
        if (size2 == 0) {
            return l1;
        }
        List<T> l3 = new ArrayList<T>(size1 + size2);
        l3.addAll(l1);
        l3.addAll(l2);
        return l3;
    }

    /**
     * Get the key used in the Phoenix metadata row for a table definition
     * @param schemaName
     * @param tableName
     */
    public static byte[] getTableKey(byte[] tenantId, byte[] schemaName, byte[] tableName) {
        return ByteUtil.concat(tenantId, SEPARATOR_BYTE_ARRAY, schemaName, SEPARATOR_BYTE_ARRAY, tableName);
    }

    /**
     * Get the key used in the Phoenix function data row for a function definition
     * @param tenantId
     * @param functionName
     */
    public static byte[] getFunctionKey(byte[] tenantId, byte[] functionName) {
        return ByteUtil.concat(tenantId, SEPARATOR_BYTE_ARRAY, functionName);
    }

    public static byte[] getKeyForSchema(String tenantId, String schemaName) {
        return ByteUtil.concat(tenantId == null ? ByteUtil.EMPTY_BYTE_ARRAY : Bytes.toBytes(tenantId),
                SEPARATOR_BYTE_ARRAY,
                schemaName == null ? ByteUtil.EMPTY_BYTE_ARRAY : Bytes.toBytes(schemaName));
    }

    public static byte[] getTableKey(String tenantId, String schemaName, String tableName) {
        return ByteUtil.concat(tenantId == null  ? ByteUtil.EMPTY_BYTE_ARRAY : Bytes.toBytes(tenantId), SEPARATOR_BYTE_ARRAY, schemaName == null ? ByteUtil.EMPTY_BYTE_ARRAY : Bytes.toBytes(schemaName), SEPARATOR_BYTE_ARRAY, Bytes.toBytes(tableName));
    }

    public static byte[] getColumnKey(String tenantId, String schemaName, String tableName, String columnName, String familyName) {
        Preconditions.checkNotNull(columnName,"Column name cannot be null");
        if (familyName == null) {
            return ByteUtil.concat(tenantId == null  ? ByteUtil.EMPTY_BYTE_ARRAY : Bytes.toBytes(tenantId),
                    SEPARATOR_BYTE_ARRAY, schemaName == null ? ByteUtil.EMPTY_BYTE_ARRAY : Bytes.toBytes(schemaName),
                    SEPARATOR_BYTE_ARRAY, Bytes.toBytes(tableName),
                    SEPARATOR_BYTE_ARRAY, Bytes.toBytes(columnName));
        }
        return ByteUtil.concat(tenantId == null  ? ByteUtil.EMPTY_BYTE_ARRAY : Bytes.toBytes(tenantId),
                SEPARATOR_BYTE_ARRAY, schemaName == null ? ByteUtil.EMPTY_BYTE_ARRAY : Bytes.toBytes(schemaName),
                SEPARATOR_BYTE_ARRAY, Bytes.toBytes(tableName),
                SEPARATOR_BYTE_ARRAY, Bytes.toBytes(columnName),
                SEPARATOR_BYTE_ARRAY, Bytes.toBytes(familyName));
    }

    public static String getTableName(String schemaName, String tableName) {
        return getName(schemaName,tableName, false);
    }

    private static String getName(String optionalQualifier, String name, boolean caseSensitive) {
        String cq = caseSensitive ? "\"" + name + "\"" : name;
        if (optionalQualifier == null || optionalQualifier.isEmpty()) {
            return cq;
        }
        String cf = caseSensitive ? "\"" + optionalQualifier + "\"" : optionalQualifier;
        return cf + QueryConstants.NAME_SEPARATOR + cq;
    }

    private static String getName(String name, boolean caseSensitive) {
        String cq = caseSensitive ? "\"" + name + "\"" : name;
        return cq;
    }

    public static String getTableName(byte[] schemaName, byte[] tableName) {
        return getName(schemaName, tableName);
    }

    public static String getColumnDisplayName(byte[] cf, byte[] cq) {
        return getName(cf == null || cf.length == 0 ? ByteUtil.EMPTY_BYTE_ARRAY : cf, cq);
    }

    public static String getColumnDisplayName(String cf, String cq) {
        return getName(cf == null || cf.isEmpty() ? null : cf, cq, false);
    }
    
    public static String getCaseSensitiveColumnDisplayName(String cf, String cq) {
        return getName(cf == null || cf.isEmpty() ? null : cf, cq, true);
    }

    public static String getMetaDataEntityName(String schemaName, String tableName, String familyName, String columnName) {
        if ((schemaName == null || schemaName.isEmpty()) && (tableName == null || tableName.isEmpty())) {
            if (columnName == null || columnName.isEmpty()) {
                return familyName;
            }
            return getName(familyName, columnName, false);
        }
        if ((familyName == null || familyName.isEmpty()) && (columnName == null || columnName.isEmpty())
                && (tableName == null || tableName.equals(MetaDataClient.EMPTY_TABLE))) { return getName(schemaName,
                        false); }
        if ((familyName == null || familyName.isEmpty()) && (columnName == null || columnName.isEmpty())) {
            return getName(schemaName, tableName, false);
        }

        return getName(getName(schemaName, tableName, false), getName(familyName, columnName, false), false);
    }

    public static String getColumnName(String familyName, String columnName) {
        return getName(familyName, columnName, false);
    }

    public static List<String> getColumnNames(List<PColumn> pCols) {
        return Lists.transform(pCols, new Function<PColumn, String>() {
            @Override
            public String apply(PColumn input) {
                return input.getName().getString();
            }
        });
    }

    public static byte[] getTableNameAsBytes(String schemaName, String tableName) {
        if (schemaName == null || schemaName.length() == 0) {
            return StringUtil.toBytes(tableName);
        }
        return getTableNameAsBytes(StringUtil.toBytes(schemaName),StringUtil.toBytes(tableName));
    }

    public static byte[] getTableNameAsBytes(byte[] schemaName, byte[] tableName) {
        return getNameAsBytes(schemaName, tableName);
    }

    private static byte[] getNameAsBytes(byte[] nameOne, byte[] nameTwo) {
        if (nameOne == null || nameOne.length == 0) {
            return nameTwo;
        } else if ((nameTwo == null || nameTwo.length == 0)) {
            return nameOne;
        } else {
            return ByteUtil.concat(nameOne, QueryConstants.NAME_SEPARATOR_BYTES, nameTwo);
        }
    }

    public static String getName(byte[] nameOne, byte[] nameTwo) {
        return Bytes.toString(getNameAsBytes(nameOne,nameTwo));
    }

    public static int getVarCharLength(byte[] buf, int keyOffset, int maxLength) {
        return getVarCharLength(buf, keyOffset, maxLength, 1);
    }

    public static int getVarCharLength(byte[] buf, int keyOffset, int maxLength, int skipCount) {
        int length = 0;
        for (int i=0; i<skipCount; i++) {
            while (length < maxLength && buf[keyOffset+length] != QueryConstants.SEPARATOR_BYTE) {
                length++;
            }
            if (i != skipCount-1) { // skip over the separator if it's not the last one.
                length++;
            }
        }
        return length;
    }

    public static int getVarChars(byte[] rowKey, byte[][] rowKeyMetadata) {
        return getVarChars(rowKey, 0, rowKey.length, 0, rowKeyMetadata);
    }
    
    public static int getVarChars(byte[] rowKey, int colMetaDataLength, byte[][] colMetaData) {
        return getVarChars(rowKey, 0, rowKey.length, 0, colMetaDataLength, colMetaData);
    }
    
    public static int getVarChars(byte[] rowKey, int keyOffset, int keyLength, int colMetaDataOffset, byte[][] colMetaData) {
        return getVarChars(rowKey, keyOffset, keyLength, colMetaDataOffset, colMetaData.length, colMetaData);
    }
    
    public static int getVarChars(byte[] rowKey, int keyOffset, int keyLength, int colMetaDataOffset, int colMetaDataLength, byte[][] colMetaData) {
        int i, offset = keyOffset;
        for (i = colMetaDataOffset; i < colMetaDataLength && keyLength > 0; i++) {
            int length = getVarCharLength(rowKey, offset, keyLength);
            byte[] b = new byte[length];
            System.arraycopy(rowKey, offset, b, 0, length);
            offset += length + 1;
            keyLength -= length + 1;
            colMetaData[i] = b;
        }
        return i;
    }
    
    public static String findExistingColumn(PTable table, List<PColumn> columns) {
        for (PColumn column : columns) {
            PName familyName = column.getFamilyName();
            if (familyName == null) {
                try {
                    return table.getPKColumn(column.getName().getString()).getName().getString();
                } catch (ColumnNotFoundException e) {
                    continue;
                }
            } else {
                try {
                    return table.getColumnFamily(familyName.getString()).getPColumnForColumnName(column.getName().getString()).getName().getString();
                } catch (ColumnFamilyNotFoundException e) {
                    continue; // Shouldn't happen
                } catch (ColumnNotFoundException e) {
                    continue;
                }
            }
        }
        return null;
    }

    public static String toString(byte[][] values) {
        if (values == null) {
            return "null";
        }
        StringBuilder buf = new StringBuilder("[");
        for (byte[] value : values) {
            buf.append(Bytes.toStringBinary(value));
            buf.append(',');
        }
        buf.setCharAt(buf.length()-1, ']');
        return buf.toString();
    }

    public static String toString(PDataType type, byte[] value) {
        return toString(type, value, 0, value.length);
    }

    public static String toString(PDataType type, ImmutableBytesWritable value) {
        return toString(type, value.get(), value.getOffset(), value.getLength());
    }

    public static String toString(PDataType type, byte[] value, int offset, int length) {
        boolean isString = type.isCoercibleTo(PVarchar.INSTANCE);
        return isString ? ("'" + type.toObject(value).toString() + "'") : type.toObject(value, offset, length).toString();
    }

    public static byte[] getEmptyColumnFamily(PName defaultColumnFamily, List<PColumnFamily> families) {
        return families.isEmpty() ? defaultColumnFamily == null ? QueryConstants.DEFAULT_COLUMN_FAMILY_BYTES : defaultColumnFamily.getBytes() : families.get(0).getName().getBytes();
    }

    public static byte[] getEmptyColumnFamily(PTable table) {
        List<PColumnFamily> families = table.getColumnFamilies();
        return families.isEmpty() ? table.getDefaultFamilyName() == null ? QueryConstants.DEFAULT_COLUMN_FAMILY_BYTES : table.getDefaultFamilyName().getBytes() : families.get(0).getName().getBytes();
    }

    public static String getEmptyColumnFamilyAsString(PTable table) {
        List<PColumnFamily> families = table.getColumnFamilies();
        return families.isEmpty() ? table.getDefaultFamilyName() == null ? QueryConstants.DEFAULT_COLUMN_FAMILY : table.getDefaultFamilyName().getString() : families.get(0).getName().getString();
    }

    public static ImmutableBytesPtr getEmptyColumnFamilyPtr(PTable table) {
        List<PColumnFamily> families = table.getColumnFamilies();
        return families.isEmpty() ? table.getDefaultFamilyName() == null ? QueryConstants.DEFAULT_COLUMN_FAMILY_BYTES_PTR : table.getDefaultFamilyName().getBytesPtr() : families.get(0)
                .getName().getBytesPtr();
    }

    public static boolean isMetaTable(byte[] tableName) {
        return Bytes.compareTo(tableName, SYSTEM_CATALOG_NAME_BYTES) == 0 || Bytes.compareTo(tableName,
                SchemaUtil.getPhysicalTableName(SYSTEM_CATALOG_NAME_BYTES, true).getName()) == 0;
    }

    public static boolean isFunctionTable(byte[] tableName) {
        return Bytes.compareTo(tableName, SYSTEM_FUNCTION_NAME_BYTES) == 0 || Bytes.compareTo(tableName,
                SchemaUtil.getPhysicalTableName(SYSTEM_FUNCTION_NAME_BYTES, true).getName()) == 0;
    }

    public static boolean isStatsTable(byte[] tableName) {
        return Bytes.compareTo(tableName, SYSTEM_STATS_NAME_BYTES) == 0 || Bytes.compareTo(tableName,
                SchemaUtil.getPhysicalTableName(SYSTEM_STATS_NAME_BYTES, true).getName()) == 0;
    }

    public static boolean isSequenceTable(byte[] tableName) {
        return Bytes.compareTo(tableName, PhoenixDatabaseMetaData.SYSTEM_SEQUENCE_NAME_BYTES) == 0
                || Bytes.compareTo(tableName, SchemaUtil
                        .getPhysicalTableName(PhoenixDatabaseMetaData.SYSTEM_SEQUENCE_NAME_BYTES, true).getName()) == 0;
    }

    public static boolean isSequenceTable(PTable table) {
        return PhoenixDatabaseMetaData.SYSTEM_SEQUENCE_NAME.equals(table.getName().getString());
    }

    public static boolean isMetaTable(PTable table) {
        return PhoenixDatabaseMetaData.SYSTEM_CATALOG_SCHEMA.equals(table.getSchemaName().getString()) && PhoenixDatabaseMetaData.SYSTEM_CATALOG_TABLE.equals(table.getTableName().getString());
    }
    
    public static boolean isMetaTable(byte[] schemaName, byte[] tableName) {
        return Bytes.compareTo(schemaName, PhoenixDatabaseMetaData.SYSTEM_CATALOG_SCHEMA_BYTES) == 0 && Bytes.compareTo(tableName, PhoenixDatabaseMetaData.SYSTEM_CATALOG_TABLE_BYTES) == 0;
    }
    
    public static boolean isMetaTable(String schemaName, String tableName) {
        return PhoenixDatabaseMetaData.SYSTEM_CATALOG_SCHEMA.equals(schemaName) && PhoenixDatabaseMetaData.SYSTEM_CATALOG_TABLE.equals(tableName);
    }

    public static boolean isSystemTable(byte[] fullTableName) {
        String schemaName = SchemaUtil.getSchemaNameFromFullName(fullTableName);
        if (QueryConstants.SYSTEM_SCHEMA_NAME.equals(schemaName)) return true;
        return false;
    }
    
    // Given the splits and the rowKeySchema, find out the keys that 
    public static byte[][] processSplits(byte[][] splits, LinkedHashSet<PColumn> pkColumns, Integer saltBucketNum, boolean defaultRowKeyOrder) throws SQLException {
        // FIXME: shouldn't this return if splits.length == 0?
        if (splits == null) return null;
        // We do not accept user specified splits if the table is salted and we specify defaultRowKeyOrder. In this case,
        // throw an exception.
        if (splits.length > 0 && saltBucketNum != null && defaultRowKeyOrder) {
            throw new SQLExceptionInfo.Builder(SQLExceptionCode.NO_SPLITS_ON_SALTED_TABLE).build().buildException();
        }
        // If the splits are not specified and table is salted, pre-split the table. 
        if (splits.length == 0 && saltBucketNum != null) {
            splits = SaltingUtil.getSalteByteSplitPoints(saltBucketNum);
        }
        byte[][] newSplits = new byte[splits.length][];
        for (int i=0; i<splits.length; i++) {
            newSplits[i] = processSplit(splits[i], pkColumns); 
        }
        return newSplits;
    }

    // Go through each slot in the schema and try match it with the split byte array. If the split
    // does not confer to the schema, extends its length to match the schema.
    private static byte[] processSplit(byte[] split, LinkedHashSet<PColumn> pkColumns) {
        int pos = 0, offset = 0, maxOffset = split.length;
        Iterator<PColumn> iterator = pkColumns.iterator();
        while (pos < pkColumns.size()) {
            PColumn column = iterator.next();
            if (column.getDataType().isFixedWidth()) { // Fixed width
                int length = SchemaUtil.getFixedByteSize(column);
                if (maxOffset - offset < length) {
                    // The split truncates the field. Fill in the rest of the part and any fields that
                    // are missing after this field.
                    int fillInLength = length - (maxOffset - offset);
                    fillInLength += estimatePartLength(pos + 1, iterator);
                    return ByteUtil.fillKey(split, split.length + fillInLength);
                }
                // Account for this field, move to next position;
                offset += length;
                pos++;
            } else { // Variable length
                // If we are the last slot, then we are done. Nothing needs to be filled in.
                if (pos == pkColumns.size() - 1) {
                    break;
                }
                while (offset < maxOffset && split[offset] != SEPARATOR_BYTE) {
                    offset++;
                }
                if (offset == maxOffset) {
                    // The var-length field does not end with a separator and it's not the last field.
                    int fillInLength = 1; // SEPARATOR byte for the current var-length slot.
                    fillInLength += estimatePartLength(pos + 1, iterator);
                    return ByteUtil.fillKey(split, split.length + fillInLength);
                }
                // Move to the next position;
                offset += 1; // skip separator;
                pos++;
            }
        }
        return split;
    }

    // Estimate the key length after pos slot for schema.
    private static int estimatePartLength(int pos, Iterator<PColumn> iterator) {
        int length = 0;
        while (iterator.hasNext()) {
            PColumn column = iterator.next();
            if (column.getDataType().isFixedWidth()) {
                length += SchemaUtil.getFixedByteSize(column);
            } else {
                length += 1; // SEPARATOR byte.
            }
        }
        return length;
    }
    
    public static String getEscapedTableName(String schemaName, String tableName) {
        if (schemaName == null || schemaName.length() == 0) {
            return "\"" + tableName + "\"";
        }
        return "\"" + schemaName + "\"." + "\"" + tableName + "\"";
    }

    protected static PhoenixConnection addMetaDataColumn(PhoenixConnection conn, long scn, String columnDef) throws SQLException {
        PhoenixConnection metaConnection = null;
        Statement stmt = null;
        try {
            metaConnection = new PhoenixConnection(conn.getQueryServices(), conn, scn);
            try {
                stmt = metaConnection.createStatement();
                stmt.executeUpdate("ALTER TABLE SYSTEM.\"TABLE\" ADD IF NOT EXISTS " + columnDef);
                return metaConnection;
            } finally {
                if(stmt != null) {
                    stmt.close();
                }
            }
        } finally {
            if(metaConnection != null) {
                metaConnection.close();
            }
        }
    }
    
    public static boolean columnExists(PTable table, String columnName) {
        try {
            table.getColumnForColumnName(columnName);
            return true;
        } catch (ColumnNotFoundException e) {
            return false;
        } catch (AmbiguousColumnException e) {
            return true;
        }
    }

    public static String getSchemaNameFromFullName(String tableName) {
        if (isExistingTableMappedToPhoenixName(tableName)) { return StringUtil.EMPTY_STRING; }
        if (tableName.contains(QueryConstants.NAMESPACE_SEPARATOR)) { return getSchemaNameFromFullName(tableName,
                QueryConstants.NAMESPACE_SEPARATOR); }
        return getSchemaNameFromFullName(tableName, QueryConstants.NAME_SEPARATOR);
    }

    public static String getSchemaNameFromFullName(String tableName, String separator) {
        int index = tableName.indexOf(separator);
        if (index < 0) {
            return StringUtil.EMPTY_STRING; 
        }
        return tableName.substring(0, index);
    }
    
    private static int indexOf (byte[] bytes, byte b) {
        for (int i = 0; i < bytes.length; i++) {
            if (bytes[i] == b) {
                return i;
            }
        }
        return -1;
    }
    
    public static String getSchemaNameFromFullName(byte[] tableName) {
        if (tableName == null) {
            return null;
        }
        if (isExistingTableMappedToPhoenixName(Bytes.toString(tableName))) { return StringUtil.EMPTY_STRING; }
        int index = indexOf(tableName, QueryConstants.NAME_SEPARATOR_BYTE);
        if (index < 0) {
            index = indexOf(tableName, QueryConstants.NAMESPACE_SEPARATOR_BYTE);
            if (index < 0) { return StringUtil.EMPTY_STRING; }
        }
        return Bytes.toString(tableName, 0, index);
    }
    
    public static String getTableNameFromFullName(byte[] tableName) {
        if (tableName == null) {
            return null;
        }
        if (isExistingTableMappedToPhoenixName(Bytes.toString(tableName))) { return Bytes.toString(tableName); }
        int index = indexOf(tableName, QueryConstants.NAME_SEPARATOR_BYTE);
        if (index < 0) {
            index = indexOf(tableName, QueryConstants.NAMESPACE_SEPARATOR_BYTE);
            if (index < 0) { return Bytes.toString(tableName); }
        }
        return Bytes.toString(tableName, index+1, tableName.length - index - 1);
    }

    public static String getTableNameFromFullName(String tableName) {
        if (isExistingTableMappedToPhoenixName(tableName)) { return tableName; }
        if (tableName.contains(QueryConstants.NAMESPACE_SEPARATOR)) { return getTableNameFromFullName(tableName,
                QueryConstants.NAMESPACE_SEPARATOR); }
        return getTableNameFromFullName(tableName, QueryConstants.NAME_SEPARATOR);
    }

    public static String getTableNameFromFullName(String tableName, String separator) {
        int index = tableName.indexOf(separator);
        if (index < 0) {
            return tableName; 
        }
        return tableName.substring(index+1, tableName.length());
    }

    public static byte[] getTableKeyFromFullName(String fullTableName) {
        int index = fullTableName.indexOf(QueryConstants.NAME_SEPARATOR);
        if (index < 0) {
            index = fullTableName.indexOf(QueryConstants.NAMESPACE_SEPARATOR);
            if (index < 0) { return getTableKey(null, null, fullTableName); }
        }
        String schemaName = fullTableName.substring(0, index);
        String tableName = fullTableName.substring(index+1);
        return getTableKey(null, schemaName, tableName); 
    }

    private static int getTerminatorCount(RowKeySchema schema) {
        int nTerminators = 0;
        for (int i = 0; i < schema.getFieldCount(); i++) {
            Field field = schema.getField(i);
            // We won't have a terminator on the last PK column
            // unless it is variable length and exclusive, but
            // having the extra byte irregardless won't hurt anything
            if (!field.getDataType().isFixedWidth()) {
                nTerminators++;
            }
        }
        return nTerminators;
    }

    public static int getMaxKeyLength(RowKeySchema schema, List<List<KeyRange>> slots) {
        int maxKeyLength = getTerminatorCount(schema) * 2;
        for (List<KeyRange> slot : slots) {
            int maxSlotLength = 0;
            for (KeyRange range : slot) {
                int maxRangeLength = Math.max(range.getLowerRange().length, range.getUpperRange().length);
                if (maxSlotLength < maxRangeLength) {
                    maxSlotLength = maxRangeLength;
                }
            }
            maxKeyLength += maxSlotLength;
        }
        return maxKeyLength;
    }

    public static int getFixedByteSize(PDatum e) {
        assert(e.getDataType().isFixedWidth());
        Integer maxLength = e.getMaxLength();
        return maxLength == null ? e.getDataType().getByteSize() : maxLength;
    }
    
    public static short getMaxKeySeq(PTable table) {
        int offset = 0;
        if (table.getBucketNum() != null) {
            offset++;
        }
        // TODO: for tenant-specific table on tenant-specific connection,
        // we should subtract one for tenant column and another one for
        // index ID
        return (short)(table.getPKColumns().size() - offset);
    }

    public static int getPKPosition(PTable table, PColumn column) {
        // TODO: when PColumn has getPKPosition, use that instead
        return table.getPKColumns().indexOf(column);
    }
    
    public static String getEscapedFullColumnName(String fullColumnName) {
        if(fullColumnName.startsWith(ESCAPE_CHARACTER)) {
            return fullColumnName;
        }
        int index = fullColumnName.indexOf(QueryConstants.NAME_SEPARATOR);
        if (index < 0) {
            return getEscapedArgument(fullColumnName); 
        }
        String columnFamily = fullColumnName.substring(0,index);
        String columnName = fullColumnName.substring(index+1);
        return getEscapedArgument(columnFamily) + QueryConstants.NAME_SEPARATOR + getEscapedArgument(columnName) ;
    }
    
    public static List<String> getEscapedFullColumnNames(List<String> fullColumnNames) {
        return Lists
                .newArrayList(Iterables.transform(fullColumnNames, new Function<String, String>() {
                    @Override
                    public String apply(String col) {
                        return getEscapedFullColumnName(col);
                    }
                }));
    }

    public static String getEscapedFullTableName(String fullTableName) {
        final String schemaName = getSchemaNameFromFullName(fullTableName);
        final String tableName = getTableNameFromFullName(fullTableName);
        return getEscapedTableName(schemaName, tableName);
    }
    
    /**
     * Escapes the given argument with {@value #ESCAPE_CHARACTER}
     * @param argument any non null value.
     * @return 
     */
    public static String getEscapedArgument(String argument) {
        Preconditions.checkNotNull(argument,"Argument passed cannot be null");
        return ESCAPE_CHARACTER + argument + ESCAPE_CHARACTER;
    }
    
    /**
     * 
     * @return a fully qualified column name in the format: "CFNAME"."COLNAME" or "COLNAME" depending on whether or not
     * there is a column family name present. 
     */
    public static String getQuotedFullColumnName(PColumn pCol) {
        checkNotNull(pCol);
        String columnName = pCol.getName().getString();
        String columnFamilyName = pCol.getFamilyName() != null ? pCol.getFamilyName().getString() : null;
        return getQuotedFullColumnName(columnFamilyName, columnName);
    }
    
    /**
     * 
     * @return a fully qualified column name in the format: "CFNAME"."COLNAME" or "COLNAME" depending on whether or not
     * there is a column family name present. 
     */
    public static String getQuotedFullColumnName(@Nullable String columnFamilyName, String columnName) {
        checkArgument(!isNullOrEmpty(columnName), "Column name cannot be null or empty");
        return columnFamilyName == null ? ("\"" + columnName + "\"") : ("\"" + columnFamilyName + "\"" + QueryConstants.NAME_SEPARATOR + "\"" + columnName + "\"");
    }

    public static boolean hasHTableDescriptorProps(Map<String, Object> tableProps) {
        int pTablePropCount = 0;
        for (String prop : tableProps.keySet()) {
            if (TableProperty.isPhoenixTableProperty(prop) || prop.equals(MetaDataUtil.DATA_TABLE_NAME_PROP_NAME)) {
                pTablePropCount++;
            }
        }
        return tableProps.size() - pTablePropCount > 0;
    }
    
    /**
     * Replaces all occurrences of {@link #ESCAPE_CHARACTER} with an empty character. 
     * @param fullColumnName
     * @return 
     */
    public static String getUnEscapedFullColumnName(String fullColumnName) {
        checkArgument(!isNullOrEmpty(fullColumnName), "Column name cannot be null or empty");
        fullColumnName = fullColumnName.replaceAll(ESCAPE_CHARACTER, "");
       	return fullColumnName.trim();
    }
    
    /**
     * Return the separator byte to use based on:
     * @param rowKeyOrderOptimizable whether or not the table may optimize descending row keys. If the
     *  table has no descending row keys, this will be true. Also, if the table has been upgraded (using
     *  a new -u option for psql.py), then it'll be true
     * @param isNullValue whether or not the value is null. We use a null byte still if the value is null
     * regardless of sort order since nulls will always sort first this way.
     * @param sortOrder whether the value sorts ascending or descending.
     * @return the byte to use as the separator
     */
    public static byte getSeparatorByte(boolean rowKeyOrderOptimizable, boolean isNullValue, SortOrder sortOrder) {
        return !rowKeyOrderOptimizable || isNullValue || sortOrder == SortOrder.ASC ? SEPARATOR_BYTE : QueryConstants.DESC_SEPARATOR_BYTE;
    }
    
    public static byte getSeparatorByte(boolean rowKeyOrderOptimizable, boolean isNullValue, Field f) {
        return getSeparatorByte(rowKeyOrderOptimizable, isNullValue, f.getSortOrder());
    }
    
    public static byte getSeparatorByte(boolean rowKeyOrderOptimizable, boolean isNullValue, Expression e) {
        return getSeparatorByte(rowKeyOrderOptimizable, isNullValue, e.getSortOrder());
    }

    /**
     * Get list of ColumnInfos that contain Column Name and its associated
     * PDataType for an import. The supplied list of columns can be null -- if it is non-null,
     * it represents a user-supplied list of columns to be imported.
     *
     * @param conn Phoenix connection from which metadata will be read
     * @param tableName Phoenix table name whose columns are to be checked. Can include a schema
     *                  name
     * @param columns user-supplied list of import columns, can be null
     * @param strict if true, an exception will be thrown if unknown columns are supplied
     */
    public static List<ColumnInfo> generateColumnInfo(Connection conn,
                                                      String tableName, List<String> columns, boolean strict)
            throws SQLException {
        Map<String, Integer> columnNameToTypeMap = Maps.newLinkedHashMap();
        Set<String> ambiguousColumnNames = new HashSet<String>();
        Map<String, Integer> fullColumnNameToTypeMap = Maps.newLinkedHashMap();
        DatabaseMetaData dbmd = conn.getMetaData();
        int unfoundColumnCount = 0;
        // TODO: escape wildcard characters here because we don't want that
        // behavior here
        String escapedTableName = StringUtil.escapeLike(tableName);
        String[] schemaAndTable = escapedTableName.split("\\.");
        ResultSet rs = null;
        try {
            rs = dbmd.getColumns(null, (schemaAndTable.length == 1 ? ""
                            : schemaAndTable[0]),
                    (schemaAndTable.length == 1 ? escapedTableName
                            : schemaAndTable[1]), null);
            while (rs.next()) {
                String colName = rs.getString(QueryUtil.COLUMN_NAME_POSITION);
                String colFam = rs.getString(QueryUtil.COLUMN_FAMILY_POSITION);

                // use family qualifier, if available, otherwise, use column name
                String fullColumn = (colFam==null?colName:String.format("%s.%s",colFam,colName));
                String sqlTypeName = rs.getString(QueryUtil.DATA_TYPE_NAME_POSITION);

                // allow for both bare and family qualified names.
                if (columnNameToTypeMap.keySet().contains(colName)) {
                    ambiguousColumnNames.add(colName);
                }
                columnNameToTypeMap.put(
                        colName,
                        PDataType.fromSqlTypeName(sqlTypeName).getSqlType());
                fullColumnNameToTypeMap.put(
                        fullColumn,
                        PDataType.fromSqlTypeName(sqlTypeName).getSqlType());
            }
            if (columnNameToTypeMap.isEmpty()) {
                throw new IllegalArgumentException("Table " + tableName + " not found");
            }
        } finally {
            if (rs != null) {
                rs.close();
            }
        }
        List<ColumnInfo> columnInfoList = Lists.newArrayList();
        Set<String> unresolvedColumnNames = new TreeSet<String>();
        if (columns == null) {
            // use family qualified names by default, if no columns are specified.
            for (Map.Entry<String, Integer> entry : fullColumnNameToTypeMap
                    .entrySet()) {
                columnInfoList.add(new ColumnInfo(entry.getKey(), entry.getValue()));
            }
        } else {
            // Leave "null" as indication to skip b/c it doesn't exist
            for (int i = 0; i < columns.size(); i++) {
                String columnName = columns.get(i).trim();
                Integer sqlType = null;
                if (fullColumnNameToTypeMap.containsKey(columnName)) {
                    sqlType = fullColumnNameToTypeMap.get(columnName);
                } else if (columnNameToTypeMap.containsKey(columnName)) {
                    if (ambiguousColumnNames.contains(columnName)) {
                        unresolvedColumnNames.add(columnName);
                    }
                    // fall back to bare column name.
                    sqlType = columnNameToTypeMap.get(columnName);
                }
                if (unresolvedColumnNames.size()>0) {
                    StringBuilder exceptionMessage = new StringBuilder();
                    boolean first = true;
                    exceptionMessage.append("Unable to resolve these column names to a single column family:\n");
                    for (String col : unresolvedColumnNames) {
                        if (first) first = false;
                        else exceptionMessage.append(",");
                        exceptionMessage.append(col);
                    }
                    exceptionMessage.append("\nAvailable columns with column families:\n");
                    first = true;
                    for (String col : fullColumnNameToTypeMap.keySet()) {
                        if (first) first = false;
                        else exceptionMessage.append(",");
                        exceptionMessage.append(col);
                    }
                    throw new SQLException(exceptionMessage.toString());
                }

                if (sqlType == null) {
                    if (strict) {
                        throw new SQLExceptionInfo.Builder(
                                SQLExceptionCode.COLUMN_NOT_FOUND)
                                .setColumnName(columnName)
                                .setTableName(tableName).build()
                                .buildException();
                    }
                    unfoundColumnCount++;
                } else {
                    columnInfoList.add(new ColumnInfo(columnName, sqlType));
                }
            }
            if (unfoundColumnCount == columns.size()) {
                throw new SQLExceptionInfo.Builder(
                        SQLExceptionCode.COLUMN_NOT_FOUND)
                        .setColumnName(
                                Arrays.toString(columns.toArray(new String[0])))
                        .setTableName(tableName).build().buildException();
            }
        }
        return columnInfoList;
    }
    
    public static boolean hasRowTimestampColumn(PTable table) {
    	return table.getRowTimestampColPos()>0;
    }

    public static byte[] getTableKey(PTable dataTable) {
        PName tenantId = dataTable.getTenantId();
        PName schemaName = dataTable.getSchemaName();
        return getTableKey(tenantId == null ? ByteUtil.EMPTY_BYTE_ARRAY : tenantId.getBytes(), schemaName == null ? ByteUtil.EMPTY_BYTE_ARRAY : schemaName.getBytes(), dataTable.getTableName().getBytes());
    }

    public static byte[] getSchemaKey(String schemaName) {
        return SchemaUtil.getTableKey(null, schemaName, MetaDataClient.EMPTY_TABLE);
    }

    public static PName getPhysicalHBaseTableName(PName schemaName, PName tableName, boolean isNamespaceMapped) {
        return getPhysicalHBaseTableName(
            schemaName == null ? null : schemaName.toString(), tableName.toString(), isNamespaceMapped);
    }

    public static PName getPhysicalHBaseTableName(byte[] schemaName, byte[] tableName, boolean isNamespaceMapped) {
        return getPhysicalHBaseTableName(Bytes.toString(schemaName), Bytes.toString(tableName), isNamespaceMapped);
    }

    /**
     * Note: the following 4 methods (getPhysicalTableName, getPhysicalName) return an unexpected value
     * when fullTableName is in default schema and fullTableName contains a dot. For example,
     * if fullTableName is in default schema and fullTableName is "AAA.BBB", the expected hbase table
     * name is "AAA.BBB" but these methods return "AAA:BBB".
     */
    public static TableName getPhysicalTableName(String fullTableName, ReadOnlyProps readOnlyProps) {
        return getPhysicalName(Bytes.toBytes(fullTableName), readOnlyProps);
    }

    public static TableName getPhysicalTableName(byte[] fullTableName, Configuration conf) {
        return getPhysicalTableName(fullTableName, isNamespaceMappingEnabled(
                isSystemTable(fullTableName) ? PTableType.SYSTEM : null, conf));
    }

    public static TableName getPhysicalName(byte[] fullTableName, ReadOnlyProps readOnlyProps) {
        return getPhysicalTableName(fullTableName,
                isNamespaceMappingEnabled(isSystemTable(fullTableName) ? PTableType.SYSTEM : null, readOnlyProps));
    }

    public static TableName getPhysicalTableName(byte[] fullTableName, boolean isNamespaceMappingEnabled) {
        if (indexOf(fullTableName, QueryConstants.NAMESPACE_SEPARATOR_BYTE) > 0
                || !isNamespaceMappingEnabled) { return TableName.valueOf(fullTableName); }
        String tableName = getTableNameFromFullName(fullTableName);
        String schemaName = getSchemaNameFromFullName(fullTableName);
        return TableName.valueOf(schemaName, tableName);
    }

    public static PName getPhysicalHBaseTableName(String schemaName, String tableName, boolean isNamespaceMapped) {
        if (!isNamespaceMapped) { return PNameFactory.newName(getTableNameAsBytes(schemaName, tableName)); }
        if (schemaName == null || schemaName.isEmpty()) { return PNameFactory.newName(tableName); }
        return PNameFactory.newName(schemaName + QueryConstants.NAMESPACE_SEPARATOR + tableName);
    }

    public static boolean isSchemaCheckRequired(PTableType tableType, ReadOnlyProps props) {
        return PTableType.TABLE.equals(tableType) && isNamespaceMappingEnabled(tableType, props);
    }
    
    public static boolean isNamespaceMappingEnabled(PTableType type, Configuration conf) {
        return conf.getBoolean(QueryServices.IS_NAMESPACE_MAPPING_ENABLED,
                QueryServicesOptions.DEFAULT_IS_NAMESPACE_MAPPING_ENABLED)
                && (type == null || !PTableType.SYSTEM.equals(type)
                        || conf.getBoolean(QueryServices.IS_SYSTEM_TABLE_MAPPED_TO_NAMESPACE,
                                QueryServicesOptions.DEFAULT_IS_SYSTEM_TABLE_MAPPED_TO_NAMESPACE));
    }

    public static boolean isNamespaceMappingEnabled(PTableType type, ReadOnlyProps readOnlyProps) {
        return readOnlyProps.getBoolean(QueryServices.IS_NAMESPACE_MAPPING_ENABLED,
                QueryServicesOptions.DEFAULT_IS_NAMESPACE_MAPPING_ENABLED)
                && (type == null || !PTableType.SYSTEM.equals(type)
                        || readOnlyProps.getBoolean(QueryServices.IS_SYSTEM_TABLE_MAPPED_TO_NAMESPACE,
                                QueryServicesOptions.DEFAULT_IS_SYSTEM_TABLE_MAPPED_TO_NAMESPACE));
    }

    public static byte[] getParentTableNameFromIndexTable(byte[] physicalTableName, String indexPrefix) {
        String tableName = Bytes.toString(physicalTableName);
        return getParentTableNameFromIndexTable(tableName, indexPrefix).getBytes();
    }

    public static String getParentTableNameFromIndexTable(String physicalTableName, String indexPrefix) {
        if (physicalTableName.contains(QueryConstants.NAMESPACE_SEPARATOR)) {
            String schemaNameFromFullName = getSchemaNameFromFullName(physicalTableName,
                    QueryConstants.NAMESPACE_SEPARATOR);
            String tableNameFromFullName = getTableNameFromFullName(physicalTableName,
                    QueryConstants.NAMESPACE_SEPARATOR);
            return schemaNameFromFullName + QueryConstants.NAMESPACE_SEPARATOR
                    + getStrippedName(tableNameFromFullName, indexPrefix);
        }
        return getStrippedName(physicalTableName, indexPrefix);
    }
    
    private static String getStrippedName(String physicalTableName, String indexPrefix) {
        return physicalTableName.indexOf(indexPrefix) == 0 ? physicalTableName.substring(indexPrefix.length())
                : physicalTableName;
    }

    /**
     * Calculate the HBase HTable name.
     *
     * @param schemaName import schema name, can be null
     * @param tableName import table name
     * @return the byte representation of the HTable
     */
    public static String getQualifiedTableName(String schemaName, String tableName) {
        if (schemaName != null) {
            return String.format("%s.%s", normalizeIdentifier(schemaName),
                    normalizeIdentifier(tableName));
        } else {
            return normalizeIdentifier(tableName);
        }
    }

    /**
     * Pads the data in ptr by the required amount for fixed width data types
     */
    public static void padData(String tableName, PColumn column, ImmutableBytesWritable ptr) {
        PDataType type = column.getDataType();
        byte[] byteValue = ptr.get();
        boolean isNull = type.isNull(byteValue);
        Integer maxLength = column.getMaxLength();
        if (!isNull && type.isFixedWidth() && maxLength != null) {
            if (ptr.getLength() < maxLength) {
                type.pad(ptr, maxLength, column.getSortOrder());
            } else if (ptr.getLength() > maxLength) {
                throw new DataExceedsCapacityException(tableName + "." + column.getName().getString() + " may not exceed " + maxLength + " bytes (" + type.toObject(byteValue) + ")");
            }
        }
    }

<<<<<<< HEAD
	public static int getIsNullableInt(boolean isNullable) {
		return isNullable ? ResultSetMetaData.columnNullable : ResultSetMetaData.columnNoNulls;
	}
=======
    public static boolean hasGlobalIndex(PTable table) {
        for (PTable index : table.getIndexes()) {
            if (index.getIndexType() == IndexType.GLOBAL) {
                return true;
            }
        }
        return false;
    }
>>>>>>> 8ee8f092
}<|MERGE_RESOLUTION|>--- conflicted
+++ resolved
@@ -1125,12 +1125,11 @@
         }
     }
 
-<<<<<<< HEAD
 	public static int getIsNullableInt(boolean isNullable) {
 		return isNullable ? ResultSetMetaData.columnNullable : ResultSetMetaData.columnNoNulls;
 	}
-=======
-    public static boolean hasGlobalIndex(PTable table) {
+
+	public static boolean hasGlobalIndex(PTable table) {
         for (PTable index : table.getIndexes()) {
             if (index.getIndexType() == IndexType.GLOBAL) {
                 return true;
@@ -1138,5 +1137,4 @@
         }
         return false;
     }
->>>>>>> 8ee8f092
 }