--- conflicted
+++ resolved
@@ -355,12 +355,7 @@
         PTable table = null;
         PhoenixConnection pconn = conn.unwrap(PhoenixConnection.class);
         try {
-<<<<<<< HEAD
-            name = SchemaUtil.normalizeIdentifier(name);
-            table = pconn.getTable(new PTableKey(pconn.getTenantId(), name));
-=======
-            table = pconn.getMetaDataCache().getTable(new PTableKey(pconn.getTenantId(), name));
->>>>>>> 72633b9d
+            table = pconn.getMetaDataCache().getTableRef(new PTableKey(pconn.getTenantId(), name)).getTable();
         } catch (TableNotFoundException e) {
             String schemaName = SchemaUtil.getSchemaNameFromFullName(name);
             String tableName = SchemaUtil.getTableNameFromFullName(name);
