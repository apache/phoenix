/*
 * Licensed to the Apache Software Foundation (ASF) under one
 * or more contributor license agreements.  See the NOTICE file
 * distributed with this work for additional information
 * regarding copyright ownership.  The ASF licenses this file
 * to you under the Apache License, Version 2.0 (the
 * "License"); you may not use this file except in compliance
 * with the License.  You may obtain a copy of the License at
 *
 * http://www.apache.org/licenses/LICENSE-2.0
 *
 * Unless required by applicable law or agreed to in writing, software
 * distributed under the License is distributed on an "AS IS" BASIS,
 * WITHOUT WARRANTIES OR CONDITIONS OF ANY KIND, either express or implied.
 * See the License for the specific language governing permissions and
 * limitations under the License.
 */
package org.apache.phoenix.util;

import static org.apache.phoenix.compile.OrderByCompiler.OrderBy.FWD_ROW_KEY_ORDER_BY;
import static org.apache.phoenix.compile.OrderByCompiler.OrderBy.REV_ROW_KEY_ORDER_BY;
import static org.apache.phoenix.coprocessor.BaseScannerRegionObserver.CUSTOM_ANNOTATIONS;
import static org.apache.phoenix.coprocessor.BaseScannerRegionObserver.SCAN_ACTUAL_START_ROW;
import static org.apache.phoenix.coprocessor.BaseScannerRegionObserver.SCAN_START_ROW_SUFFIX;
import static org.apache.phoenix.coprocessor.BaseScannerRegionObserver.SCAN_STOP_ROW_SUFFIX;
import static org.apache.phoenix.coprocessor.BaseScannerRegionObserver.isPhoenixTableTTLEnabled;
import static org.apache.phoenix.jdbc.PhoenixDatabaseMetaData.DEFAULT_PHOENIX_TTL;
import static org.apache.phoenix.query.QueryConstants.ENCODED_EMPTY_COLUMN_NAME;
import static org.apache.phoenix.schema.types.PDataType.TRUE_BYTES;
import static org.apache.phoenix.util.ByteUtil.EMPTY_BYTE_ARRAY;

import java.io.IOException;
import java.sql.SQLException;
import java.util.ArrayList;
import java.util.Arrays;
import java.util.Collection;
import java.util.Collections;
import java.util.Iterator;
import java.util.List;
import java.util.Map;
import java.util.NavigableSet;
import java.util.TreeMap;

import org.apache.hadoop.hbase.Cell;
import org.apache.hadoop.hbase.CellUtil;
import org.apache.hadoop.hbase.HConstants;
import org.apache.hadoop.hbase.client.CoprocessorDescriptor;
import org.apache.hadoop.hbase.client.Mutation;
import org.apache.hadoop.hbase.client.RegionInfo;
import org.apache.hadoop.hbase.client.Result;
import org.apache.hadoop.hbase.client.Scan;
import org.apache.hadoop.hbase.coprocessor.RegionCoprocessorEnvironment;
import org.apache.hadoop.hbase.filter.Filter;
import org.apache.hadoop.hbase.filter.FilterList;
import org.apache.hadoop.hbase.filter.PageFilter;
import org.apache.hadoop.hbase.io.ImmutableBytesWritable;
import org.apache.hadoop.hbase.io.TimeRange;
import org.apache.hadoop.hbase.util.Bytes;
import org.apache.hadoop.hbase.util.Pair;
import org.apache.hadoop.io.WritableComparator;
import org.apache.phoenix.compile.OrderByCompiler.OrderBy;
import org.apache.phoenix.compile.ScanRanges;
import org.apache.phoenix.compile.StatementContext;
import org.apache.phoenix.coprocessor.BaseScannerRegionObserver;
import org.apache.phoenix.coprocessor.MetaDataProtocol;
import org.apache.phoenix.coprocessor.generated.PTableProtos;
import org.apache.phoenix.exception.SQLExceptionCode;
import org.apache.phoenix.exception.SQLExceptionInfo;
import org.apache.phoenix.execute.BaseQueryPlan;
import org.apache.phoenix.execute.DescVarLengthFastByteComparisons;
import org.apache.phoenix.execute.MutationState;
import org.apache.phoenix.filter.BooleanExpressionFilter;
import org.apache.phoenix.filter.ColumnProjectionFilter;
import org.apache.phoenix.filter.DistinctPrefixFilter;
import org.apache.phoenix.filter.EncodedQualifiersColumnProjectionFilter;
import org.apache.phoenix.filter.MultiEncodedCQKeyValueComparisonFilter;
import org.apache.phoenix.filter.PagingFilter;
import org.apache.phoenix.filter.SkipScanFilter;
import org.apache.phoenix.hbase.index.util.ImmutableBytesPtr;
import org.apache.phoenix.hbase.index.util.VersionUtil;
import org.apache.phoenix.index.IndexMaintainer;
import org.apache.phoenix.index.PhoenixIndexCodec;
import org.apache.phoenix.jdbc.PhoenixConnection;
import org.apache.phoenix.query.KeyRange;
import org.apache.phoenix.query.KeyRange.Bound;
import org.apache.phoenix.query.QueryConstants;
import org.apache.phoenix.query.QueryServices;
import org.apache.phoenix.query.QueryServicesOptions;
import org.apache.phoenix.schema.IllegalDataException;
import org.apache.phoenix.schema.PColumn;
import org.apache.phoenix.schema.PName;
import org.apache.phoenix.schema.PTable;
import org.apache.phoenix.schema.PTable.IndexType;
import org.apache.phoenix.schema.PTableImpl;
import org.apache.phoenix.schema.PTableType;
import org.apache.phoenix.schema.RowKeySchema;
import org.apache.phoenix.schema.SortOrder;
import org.apache.phoenix.schema.TableNotFoundException;
import org.apache.phoenix.schema.ValueSchema.Field;
import org.apache.phoenix.schema.transform.SystemTransformRecord;
import org.apache.phoenix.schema.transform.Transform;
import org.apache.phoenix.schema.transform.TransformMaintainer;
import org.apache.phoenix.schema.tuple.ResultTuple;
import org.apache.phoenix.schema.tuple.Tuple;
import org.apache.phoenix.schema.types.PDataType;
import org.apache.phoenix.schema.types.PVarbinary;
import org.slf4j.Logger;
import org.slf4j.LoggerFactory;

import org.apache.phoenix.thirdparty.com.google.common.collect.Iterators;
import org.apache.phoenix.thirdparty.com.google.common.collect.Lists;

/**
 * 
 * Various utilities for scans
 *
 * 
 * @since 0.1
 */
public class ScanUtil {
    private static final Logger LOGGER = LoggerFactory.getLogger(ScanUtil.class);
    public static final int[] SINGLE_COLUMN_SLOT_SPAN = new int[1];
    public static final int UNKNOWN_CLIENT_VERSION = VersionUtil.encodeVersion(4, 4, 0);

    private static final byte[] ZERO_BYTE_ARRAY = new byte[1024];

    private ScanUtil() {
    }

    public static void setTenantId(Scan scan, byte[] tenantId) {
        scan.setAttribute(PhoenixRuntime.TENANT_ID_ATTRIB, tenantId);
    }

    public static void setLocalIndex(Scan scan) {
        scan.setAttribute(BaseScannerRegionObserver.LOCAL_INDEX, PDataType.TRUE_BYTES);
    }

    public static void setUncoveredGlobalIndex(Scan scan) {
        scan.setAttribute(BaseScannerRegionObserver.UNCOVERED_GLOBAL_INDEX, PDataType.TRUE_BYTES);
    }

    public static boolean isLocalIndex(Scan scan) {
        return scan.getAttribute(BaseScannerRegionObserver.LOCAL_INDEX) != null;
    }
    public static boolean isUncoveredGlobalIndex(Scan scan) {
        return scan.getAttribute(BaseScannerRegionObserver.UNCOVERED_GLOBAL_INDEX) != null;
    }

    public static boolean isLocalOrUncoveredGlobalIndex(Scan scan) {
        return isLocalIndex(scan) || isUncoveredGlobalIndex(scan);
    }

    public static boolean isNonAggregateScan(Scan scan) {
        return scan.getAttribute(BaseScannerRegionObserver.NON_AGGREGATE_QUERY) != null;
    }

    // Designates a "simple scan", i.e. a scan that does not need to be scoped
    // to a single region.
    public static boolean isSimpleScan(Scan scan) {
        return  ScanUtil.isNonAggregateScan(scan) &&
                scan.getAttribute(BaseScannerRegionObserver.TOPN) == null &&
                scan.getAttribute(BaseScannerRegionObserver.SCAN_OFFSET) == null;
    }

    // Use getTenantId and pass in column name to match against
    // in as PSchema attribute. If column name matches in 
    // KeyExpressions, set on scan as attribute
    public static ImmutableBytesPtr getTenantId(Scan scan) {
        // Create Scan with special aggregation column over which to aggregate
        byte[] tenantId = scan.getAttribute(PhoenixRuntime.TENANT_ID_ATTRIB);
        if (tenantId == null) {
            return null;
        }
        return new ImmutableBytesPtr(tenantId);
    }
    
    public static void setCustomAnnotations(Scan scan, byte[] annotations) {
    	scan.setAttribute(CUSTOM_ANNOTATIONS, annotations);
    }
    
    public static byte[] getCustomAnnotations(Scan scan) {
    	return scan.getAttribute(CUSTOM_ANNOTATIONS);
    }

    public static Scan newScan(Scan scan) {
        try {
            Scan newScan = new Scan(scan);
            // Clone the underlying family map instead of sharing it between
            // the existing and cloned Scan (which is the retarded default
            // behavior).
            TreeMap<byte [], NavigableSet<byte []>> existingMap = (TreeMap<byte[], NavigableSet<byte[]>>)scan.getFamilyMap();
            Map<byte [], NavigableSet<byte []>> clonedMap = new TreeMap<byte [], NavigableSet<byte []>>(existingMap);
            newScan.setFamilyMap(clonedMap);
            // Carry over the reversed attribute
            newScan.setReversed(scan.isReversed());
            if (scan.getReadType() == Scan.ReadType.PREAD) {
                // HBASE-25644 : Only if Scan#setSmall(boolean) is called with
                // true, readType should be set PREAD. For non-small scan,
                // setting setSmall(false) is redundant and degrades perf
                // without HBASE-25644 fix.
                newScan.setReadType(Scan.ReadType.PREAD);
            }
            return newScan;
        } catch (IOException e) {
            throw new RuntimeException(e);
        }
    }

    /**
     * Intersects the scan start/stop row with the startKey and stopKey
     * @param scan
     * @param startKey
     * @param stopKey
     * @return false if the Scan cannot possibly return rows and true otherwise
     */
    public static boolean intersectScanRange(Scan scan, byte[] startKey, byte[] stopKey) {
        return intersectScanRange(scan, startKey, stopKey, false);
    }

    public static boolean intersectScanRange(Scan scan, byte[] startKey, byte[] stopKey, boolean useSkipScan) {
        boolean mayHaveRows = false;
        int offset = 0;
        if (ScanUtil.isLocalIndex(scan)) {
            offset = startKey.length != 0 ? startKey.length : stopKey.length;
        }
        byte[] existingStartKey = scan.getStartRow();
        byte[] existingStopKey = scan.getStopRow();
        if (existingStartKey.length > 0) {
            if (startKey.length == 0 || Bytes.compareTo(existingStartKey, startKey) > 0) {
                startKey = existingStartKey;
            }
        } else {
            mayHaveRows = true;
        }
        if (existingStopKey.length > 0) {
            if (stopKey.length == 0 || Bytes.compareTo(existingStopKey, stopKey) < 0) {
                stopKey = existingStopKey;
            }
        } else {
            mayHaveRows = true;
        }
        scan.withStartRow(startKey);
        scan.withStopRow(stopKey);
        if (offset > 0 && useSkipScan) {
            byte[] temp = null;
            if (startKey.length != 0) {
                temp =new byte[startKey.length - offset];
                System.arraycopy(startKey, offset, temp, 0, startKey.length - offset);
                startKey = temp;
            }
            if (stopKey.length != 0) {
                temp = new byte[stopKey.length - offset];
                System.arraycopy(stopKey, offset, temp, 0, stopKey.length - offset);
                stopKey = temp;
            }
        }
        mayHaveRows = mayHaveRows || Bytes.compareTo(scan.getStartRow(), scan.getStopRow()) < 0;
        
        // If the scan is using skip scan filter, intersect and replace the filter.
        if (mayHaveRows && useSkipScan) {
            Filter filter = scan.getFilter();
            if (filter instanceof SkipScanFilter) {
                SkipScanFilter oldFilter = (SkipScanFilter)filter;
                SkipScanFilter newFilter = oldFilter.intersect(startKey, stopKey);
                if (newFilter == null) {
                    return false;
                }
                // Intersect found: replace skip scan with intersected one
                scan.setFilter(newFilter);
            } else if (filter instanceof FilterList) {
                FilterList oldList = (FilterList)filter;
                FilterList newList = new FilterList(FilterList.Operator.MUST_PASS_ALL);
                for (Filter f : oldList.getFilters()) {
                    if (f instanceof SkipScanFilter) {
                        SkipScanFilter newFilter = ((SkipScanFilter)f).intersect(startKey, stopKey);
                        if (newFilter == null) {
                            return false;
                        }
                        newList.addFilter(newFilter);
                    } else {
                        newList.addFilter(f);
                    }
                }
                scan.setFilter(newList);
           }
        }
        return mayHaveRows;
    }

    public static void andFilterAtBeginning(Scan scan, Filter andWithFilter) {
        if (andWithFilter == null) {
            return;
        }
        Filter filter = scan.getFilter();
        if (filter == null) {
            scan.setFilter(andWithFilter); 
        } else if (filter instanceof FilterList && ((FilterList)filter).getOperator() == FilterList.Operator.MUST_PASS_ALL) {
            FilterList filterList = (FilterList)filter;
            List<Filter> allFilters = new ArrayList<Filter>(filterList.getFilters().size() + 1);
            allFilters.add(andWithFilter);
            allFilters.addAll(filterList.getFilters());
            scan.setFilter(new FilterList(FilterList.Operator.MUST_PASS_ALL,allFilters));
        } else {
            scan.setFilter(new FilterList(FilterList.Operator.MUST_PASS_ALL,Arrays.asList(andWithFilter, filter)));
        }
    }

    public static void andFilterAtEnd(Scan scan, Filter andWithFilter) {
        if (andWithFilter == null) {
            return;
        }
        Filter filter = scan.getFilter();
        if (filter == null) {
            scan.setFilter(andWithFilter); 
        } else if (filter instanceof FilterList && ((FilterList)filter).getOperator() == FilterList.Operator.MUST_PASS_ALL) {
            FilterList filterList = (FilterList)filter;
            List<Filter> allFilters = new ArrayList<Filter>(filterList.getFilters().size() + 1);
            allFilters.addAll(filterList.getFilters());
            allFilters.add(andWithFilter);
            scan.setFilter(new FilterList(FilterList.Operator.MUST_PASS_ALL,allFilters));
        } else {
            scan.setFilter(new FilterList(FilterList.Operator.MUST_PASS_ALL,Arrays.asList(filter, andWithFilter)));
        }
    }
    
    public static void setQualifierRangesOnFilter(Scan scan, Pair<Integer, Integer> minMaxQualifiers) {
        Filter filter = scan.getFilter();
        if (filter != null) {
            if (filter instanceof FilterList) {
                for (Filter f : ((FilterList)filter).getFilters()) {
                    if (f instanceof MultiEncodedCQKeyValueComparisonFilter) {
                        ((MultiEncodedCQKeyValueComparisonFilter)f).setMinMaxQualifierRange(minMaxQualifiers);
                    }
                }
            } else if (filter instanceof MultiEncodedCQKeyValueComparisonFilter) {
                ((MultiEncodedCQKeyValueComparisonFilter)filter).setMinMaxQualifierRange(minMaxQualifiers);
            }
        }
    }

    public static void setTimeRange(Scan scan, long ts) {
        try {
            scan.setTimeRange(MetaDataProtocol.MIN_TABLE_TIMESTAMP, ts);
        } catch (IOException e) {
            throw new RuntimeException(e);
        }
    }

    public static void setTimeRange(Scan scan, TimeRange range) {
        try {
            scan.setTimeRange(range.getMin(), range.getMax());
        } catch (IOException e) {
            throw new RuntimeException(e);
        }
    }
    
	public static void setTimeRange(Scan scan, long minStamp, long maxStamp) {
		try {
			scan.setTimeRange(minStamp, maxStamp);
		} catch (IOException e) {
			throw new RuntimeException(e);
		}
	}

    public static byte[] getMinKey(RowKeySchema schema, List<List<KeyRange>> slots, int[] slotSpan) {
        return getKey(schema, slots, slotSpan, Bound.LOWER);
    }

    public static byte[] getMaxKey(RowKeySchema schema, List<List<KeyRange>> slots, int[] slotSpan) {
        return getKey(schema, slots, slotSpan, Bound.UPPER);
    }

    private static byte[] getKey(RowKeySchema schema, List<List<KeyRange>> slots, int[] slotSpan, Bound bound) {
        if (slots.isEmpty()) {
            return KeyRange.UNBOUND;
        }
        int[] position = new int[slots.size()];
        int maxLength = 0;
        int slotEndingFieldPos = -1;
        for (int i = 0; i < position.length; i++) {
            position[i] = bound == Bound.LOWER ? 0 : slots.get(i).size()-1;
            KeyRange range = slots.get(i).get(position[i]);
            slotEndingFieldPos = slotEndingFieldPos + slotSpan[i] + 1;
            Field field = schema.getField(slotEndingFieldPos);
            int keyLength = range.getRange(bound).length;
            if (!field.getDataType().isFixedWidth()) {
                keyLength++;
                if (range.isUnbound(bound) && !range.isInclusive(bound) && field.getSortOrder() == SortOrder.DESC) {
                    keyLength++;
                }
            }
            maxLength += keyLength;
        }
        byte[] key = new byte[maxLength];
        int length = setKey(schema, slots, slotSpan, position, bound, key, 0, 0, position.length);
        if (length == 0) {
            return KeyRange.UNBOUND;
        }
        if (length == maxLength) {
            return key;
        }
        byte[] keyCopy = new byte[length];
        System.arraycopy(key, 0, keyCopy, 0, length);
        return keyCopy;
    }

    /*
     * Set the key by appending the keyRanges inside slots at positions as specified by the position array.
     * 
     * We need to increment part of the key range, or increment the whole key at the end, depending on the
     * bound we are setting and whether the key range is inclusive or exclusive. The logic for determining
     * whether to increment or not is:
     * range/single    boundary       bound      increment
     *  range          inclusive      lower         no
     *  range          inclusive      upper         yes, at the end if occurs at any slots.
     *  range          exclusive      lower         yes
     *  range          exclusive      upper         no
     *  single         inclusive      lower         no
     *  single         inclusive      upper         yes, at the end if it is the last slots.
     */
    public static int setKey(RowKeySchema schema, List<List<KeyRange>> slots, int[] slotSpan, int[] position,
            Bound bound, byte[] key, int byteOffset, int slotStartIndex, int slotEndIndex) {
        return setKey(schema, slots, slotSpan, position, bound, key, byteOffset, slotStartIndex, slotEndIndex, slotStartIndex);
    }

    public static int setKey(RowKeySchema schema, List<List<KeyRange>> slots, int[] slotSpan, int[] position,
            Bound bound, byte[] key, int byteOffset, int slotStartIndex, int slotEndIndex, int schemaStartIndex) {
        int offset = byteOffset;
        boolean lastInclusiveUpperSingleKey = false;
        boolean anyInclusiveUpperRangeKey = false;
        boolean lastUnboundUpper = false;
        // The index used for slots should be incremented by 1,
        // but the index for the field it represents in the schema
        // should be incremented by 1 + value in the current slotSpan index
        // slotSpan stores the number of columns beyond one that the range spans
        Field field = null;
        int i = slotStartIndex, fieldIndex = ScanUtil.getRowKeyPosition(slotSpan, slotStartIndex);
        for (i = slotStartIndex; i < slotEndIndex; i++) {
            // Build up the key by appending the bound of each key range
            // from the current position of each slot. 
            KeyRange range = slots.get(i).get(position[i]);
            // Use last slot in a multi-span column to determine if fixed width
            field = schema.getField(fieldIndex + slotSpan[i]);
            boolean isFixedWidth = field.getDataType().isFixedWidth();
            /*
             * If the current slot is unbound then stop if:
             * 1) setting the upper bound. There's no value in
             *    continuing because nothing will be filtered.
             * 2) setting the lower bound when the type is fixed length
             *    for the same reason. However, if the type is variable width
             *    continue building the key because null values will be filtered
             *    since our separator byte will be appended and incremented.
             */
            lastUnboundUpper = false;
            if (range.isUnbound(bound) && (bound == Bound.UPPER || isFixedWidth)) {
                lastUnboundUpper = (bound == Bound.UPPER);
                break;
            }
            byte[] bytes = range.getRange(bound);
            System.arraycopy(bytes, 0, key, offset, bytes.length);
            offset += bytes.length;
            
            /*
             * We must add a terminator to a variable length key even for the last PK column if
             * the lower key is non inclusive or the upper key is inclusive. Otherwise, we'd be
             * incrementing the key value itself, and thus bumping it up too much.
             */
            boolean inclusiveUpper = range.isUpperInclusive() && bound == Bound.UPPER;
            boolean exclusiveLower = !range.isLowerInclusive() && bound == Bound.LOWER && range != KeyRange.EVERYTHING_RANGE;
            boolean exclusiveUpper = !range.isUpperInclusive() && bound == Bound.UPPER;
            // If we are setting the upper bound of using inclusive single key, we remember 
            // to increment the key if we exit the loop after this iteration.
            // 
            // We remember to increment the last slot if we are setting the upper bound with an
            // inclusive range key.
            //
            // We cannot combine the two flags together in case for single-inclusive key followed
            // by the range-exclusive key. In that case, we do not need to increment the end at the
            // end. But if we combine the two flag, the single inclusive key in the middle of the
            // key slots would cause the flag to become true.
            lastInclusiveUpperSingleKey = range.isSingleKey() && inclusiveUpper;
            anyInclusiveUpperRangeKey |= !range.isSingleKey() && inclusiveUpper;
            // A null or empty byte array is always represented as a zero byte
            byte sepByte = SchemaUtil.getSeparatorByte(schema.rowKeyOrderOptimizable(), bytes.length == 0, field);
            
            if ( !isFixedWidth && ( sepByte == QueryConstants.DESC_SEPARATOR_BYTE 
                                    || ( !exclusiveUpper 
                                         && (fieldIndex < schema.getMaxFields() || inclusiveUpper || exclusiveLower) ) ) ) {
                key[offset++] = sepByte;
                // Set lastInclusiveUpperSingleKey back to false if this is the last pk column
                // as we don't want to increment the QueryConstants.SEPARATOR_BYTE byte in this case.
                // To test if this is the last pk column we need to consider the span of this slot
                // and the field index to see if this slot considers the last column.
                // But if last field of rowKey is variable length and also DESC, the trailing 0xFF
                // is not removed when stored in HBASE, so for such case, we should not set
                // lastInclusiveUpperSingleKey back to false.
                if (sepByte != QueryConstants.DESC_SEPARATOR_BYTE) {
                    lastInclusiveUpperSingleKey &= (fieldIndex + slotSpan[i]) < schema.getMaxFields()-1;
                }
            }
            if (exclusiveUpper) {
                // Cannot include anything else on the key, as otherwise
                // keys that match the upper range will be included. For example WHERE k1 < 2 and k2 = 3
                // would match k1 = 2, k2 = 3 which is wrong.
                break;
            }
            // If we are setting the lower bound with an exclusive range key, we need to bump the
            // slot up for each key part. For an upper bound, we bump up an inclusive key, but
            // only after the last key part.
            if (exclusiveLower) {
                if (!ByteUtil.nextKey(key, offset)) {
                    // Special case for not being able to increment.
                    // In this case we return a negative byteOffset to
                    // remove this part from the key being formed. Since the
                    // key has overflowed, this means that we should not
                    // have an end key specified.
                    return -byteOffset;
                }
                // We're filtering on values being non null here, but we still need the 0xFF
                // terminator, since DESC keys ignore the last byte as it's expected to be 
                // the terminator. Without this, we'd ignore the separator byte that was
                // just added and incremented.
                if (!isFixedWidth && bytes.length == 0 
                    && SchemaUtil.getSeparatorByte(schema.rowKeyOrderOptimizable(), false, field) == QueryConstants.DESC_SEPARATOR_BYTE) {
                    key[offset++] = QueryConstants.DESC_SEPARATOR_BYTE;
                }
            }
            
            fieldIndex += slotSpan[i] + 1;
        }
        if (lastInclusiveUpperSingleKey || anyInclusiveUpperRangeKey || lastUnboundUpper) {
            if (!ByteUtil.nextKey(key, offset)) {
                // Special case for not being able to increment.
                // In this case we return a negative byteOffset to
                // remove this part from the key being formed. Since the
                // key has overflowed, this means that we should not
                // have an end key specified.
                return -byteOffset;
            }
        }
        // Remove trailing separator bytes, since the columns may have been added
        // after the table has data, in which case there won't be a separator
        // byte.
        if (bound == Bound.LOWER) {
            while (--i >= schemaStartIndex && offset > byteOffset && 
                    !(field=schema.getField(--fieldIndex)).getDataType().isFixedWidth() && 
                    field.getSortOrder() == SortOrder.ASC &&
                    key[offset-1] == QueryConstants.SEPARATOR_BYTE) {
                offset--;
                fieldIndex -= slotSpan[i];
            }
        }
        return offset - byteOffset;
    }
    
    public static interface BytesComparator {
        public int compare(byte[] b1, int s1, int l1, byte[] b2, int s2, int l2);
    };

    private static final BytesComparator DESC_VAR_WIDTH_COMPARATOR = new BytesComparator() {

        @Override
        public int compare(byte[] b1, int s1, int l1, byte[] b2, int s2, int l2) {
            return DescVarLengthFastByteComparisons.compareTo(b1, s1, l1, b2, s2, l2);
        }
        
    };
    
    private static final BytesComparator ASC_FIXED_WIDTH_COMPARATOR = new BytesComparator() {

        @Override
        public int compare(byte[] b1, int s1, int l1, byte[] b2, int s2, int l2) {
            return WritableComparator.compareBytes(b1, s1, l1, b2, s2, l2);
        }
        
    };
    public static BytesComparator getComparator(boolean isFixedWidth, SortOrder sortOrder) {
        return isFixedWidth || sortOrder == SortOrder.ASC ? ASC_FIXED_WIDTH_COMPARATOR : DESC_VAR_WIDTH_COMPARATOR;
    }
    public static BytesComparator getComparator(Field field) {
        return getComparator(field.getDataType().isFixedWidth(),field.getSortOrder());
    }
    /**
     * Perform a binary lookup on the list of KeyRange for the tightest slot such that the slotBound
     * of the current slot is higher or equal than the slotBound of our range. 
     * @return  the index of the slot whose slot bound equals or are the tightest one that is 
     *          smaller than rangeBound of range, or slots.length if no bound can be found.
     */
    public static int searchClosestKeyRangeWithUpperHigherThanPtr(List<KeyRange> slots, ImmutableBytesWritable ptr, int lower, Field field) {
        int upper = slots.size() - 1;
        int mid;
        BytesComparator comparator = ScanUtil.getComparator(field.getDataType().isFixedWidth(), field.getSortOrder());
        while (lower <= upper) {
            mid = (lower + upper) / 2;
            int cmp = slots.get(mid).compareUpperToLowerBound(ptr, true, comparator);
            if (cmp < 0) {
                lower = mid + 1;
            } else if (cmp > 0) {
                upper = mid - 1;
            } else {
                return mid;
            }
        }
        mid = (lower + upper) / 2;
        if (mid == 0 && slots.get(mid).compareUpperToLowerBound(ptr, true, comparator) > 0) {
            return mid;
        } else {
            return ++mid;
        }
    }
    
    public static ScanRanges newScanRanges(List<? extends Mutation> mutations) throws SQLException {
        List<KeyRange> keys = Lists.newArrayListWithExpectedSize(mutations.size());
        for (Mutation m : mutations) {
            keys.add(PVarbinary.INSTANCE.getKeyRange(m.getRow(), SortOrder.ASC));
        }
        ScanRanges keyRanges = ScanRanges.createPointLookup(keys);
        return keyRanges;
    }

    /**
     * Converts a partially qualified KeyRange into a KeyRange with a
     * inclusive lower bound and an exclusive upper bound, widening
     * as necessary.
     */
    public static KeyRange convertToInclusiveExclusiveRange (KeyRange partialRange, RowKeySchema schema, ImmutableBytesWritable ptr) {
        // Ensure minMaxRange is lower inclusive and upper exclusive, as that's
        // what we need to intersect against for the HBase scan.
        byte[] lowerRange = partialRange.getLowerRange();
        if (!partialRange.lowerUnbound()) {
            if (!partialRange.isLowerInclusive()) {
                lowerRange = ScanUtil.nextKey(lowerRange, schema, ptr);
            }
        }
        
        byte[] upperRange = partialRange.getUpperRange();
        if (!partialRange.upperUnbound()) {
            if (partialRange.isUpperInclusive()) {
                upperRange = ScanUtil.nextKey(upperRange, schema, ptr);
            }
        }
        if (partialRange.getLowerRange() != lowerRange || partialRange.getUpperRange() != upperRange) {
            partialRange = KeyRange.getKeyRange(lowerRange, upperRange);
        }
        return partialRange;
    }
    
    private static byte[] nextKey(byte[] key, RowKeySchema schema, ImmutableBytesWritable ptr) {
        int pos = 0;
        int maxOffset = schema.iterator(key, ptr);
        while (schema.next(ptr, pos, maxOffset) != null) {
            pos++;
        }
        Field field = schema.getField(pos - 1);
        if (!field.getDataType().isFixedWidth()) {
            byte[] newLowerRange = new byte[key.length + 1];
            System.arraycopy(key, 0, newLowerRange, 0, key.length);
            newLowerRange[key.length] = SchemaUtil.getSeparatorByte(schema.rowKeyOrderOptimizable(), key.length==0, field);
            key = newLowerRange;
        } else {
            key = Arrays.copyOf(key, key.length);
        }
        ByteUtil.nextKey(key, key.length);
        return key;
    }

    public static boolean isReversed(Scan scan) {
        return scan.getAttribute(BaseScannerRegionObserver.REVERSE_SCAN) != null;
    }
    
    public static void setReversed(Scan scan) {
        scan.setAttribute(BaseScannerRegionObserver.REVERSE_SCAN, PDataType.TRUE_BYTES);
        scan.setLoadColumnFamiliesOnDemand(false);
    }

    public static void unsetReversed(Scan scan) {
        scan.setAttribute(BaseScannerRegionObserver.REVERSE_SCAN, PDataType.FALSE_BYTES);
        scan.setLoadColumnFamiliesOnDemand(true);
    }

    // Start/stop row must be swapped if scan is being done in reverse
    public static void setupReverseScan(Scan scan) {
        if (isReversed(scan) && !scan.isReversed()) {
            byte[] tmpStartRow = scan.getStartRow();
            boolean tmpIncludeStartRow = scan.includeStartRow();
            scan.withStartRow(scan.getStopRow(), scan.includeStopRow());
            scan.withStopRow(tmpStartRow, tmpIncludeStartRow);
            scan.setReversed(true);
        }
    }

    /**
     * prefix region start key to the start row/stop row suffix and set as scan boundaries.
     * @param scan
     */
    public static void setupLocalIndexScan(Scan scan) {
        byte[] prefix = scan.getStartRow().length == 0 ? new byte[scan.getStopRow().length]: scan.getStartRow();
        int prefixLength = scan.getStartRow().length == 0? scan.getStopRow().length: scan.getStartRow().length;
        if (scan.getAttribute(SCAN_START_ROW_SUFFIX) != null) {
            scan.withStartRow(ScanRanges.prefixKey(scan.getAttribute(SCAN_START_ROW_SUFFIX), 0, prefix, prefixLength));
        }
        if (scan.getAttribute(SCAN_STOP_ROW_SUFFIX) != null) {
            scan.withStopRow(ScanRanges.prefixKey(scan.getAttribute(SCAN_STOP_ROW_SUFFIX), 0, prefix, prefixLength));
        }
    }

    public static byte[] getActualStartRow(Scan localIndexScan, RegionInfo regionInfo) {
        return localIndexScan.getAttribute(SCAN_START_ROW_SUFFIX) == null ? localIndexScan
                .getStartRow() : ScanRanges.prefixKey(localIndexScan.getAttribute(SCAN_START_ROW_SUFFIX), 0 ,
            regionInfo.getStartKey().length == 0 ? new byte[regionInfo.getEndKey().length]
                    : regionInfo.getStartKey(),
            regionInfo.getStartKey().length == 0 ? regionInfo.getEndKey().length : regionInfo
                    .getStartKey().length);
    }

    /**
     * Set all attributes required and boundaries for local index scan.
     * @param keyOffset
     * @param regionStartKey
     * @param regionEndKey
     * @param newScan
     */
    public static void setLocalIndexAttributes(Scan newScan, int keyOffset, byte[] regionStartKey, byte[] regionEndKey, byte[] startRowSuffix, byte[] stopRowSuffix) {
        if (ScanUtil.isLocalIndex(newScan)) {
             newScan.setAttribute(SCAN_ACTUAL_START_ROW, regionStartKey);
             newScan.withStartRow(regionStartKey);
             newScan.withStopRow(regionEndKey);
             if (keyOffset > 0 ) {
                 newScan.setAttribute(SCAN_START_ROW_SUFFIX, ScanRanges.stripPrefix(startRowSuffix, keyOffset));
             } else {
                 newScan.setAttribute(SCAN_START_ROW_SUFFIX, startRowSuffix);
             }
             if (keyOffset > 0) {
                 newScan.setAttribute(SCAN_STOP_ROW_SUFFIX, ScanRanges.stripPrefix(stopRowSuffix, keyOffset));
             } else {
                 newScan.setAttribute(SCAN_STOP_ROW_SUFFIX, stopRowSuffix);
             }
         }
    }

    public static boolean isContextScan(Scan scan, StatementContext context) {
        return Bytes.compareTo(context.getScan().getStartRow(), scan.getStartRow()) == 0 && Bytes
                .compareTo(context.getScan().getStopRow(), scan.getStopRow()) == 0;
    }
    public static int getRowKeyOffset(byte[] regionStartKey, byte[] regionEndKey) {
        return regionStartKey.length > 0 ? regionStartKey.length : regionEndKey.length;
    }
    
    private static void setRowKeyOffset(Filter filter, int offset) {
        if (filter instanceof BooleanExpressionFilter) {
            BooleanExpressionFilter boolFilter = (BooleanExpressionFilter)filter;
            IndexUtil.setRowKeyExpressionOffset(boolFilter.getExpression(), offset);
        } else if (filter instanceof SkipScanFilter) {
            SkipScanFilter skipScanFilter = (SkipScanFilter)filter;
            skipScanFilter.setOffset(offset);
        } else if (filter instanceof DistinctPrefixFilter) {
            DistinctPrefixFilter prefixFilter = (DistinctPrefixFilter) filter;
            prefixFilter.setOffset(offset);
        }
    }

    public static void setRowKeyOffset(Scan scan, int offset) {
        Filter filter = scan.getFilter();
        if (filter == null) {
            return;
        }
        if (filter instanceof PagingFilter) {
            filter = ((PagingFilter) filter).getDelegateFilter();
            if (filter == null) {
                return;
            }
        }
        if (filter instanceof FilterList) {
            FilterList filterList = (FilterList)filter;
            for (Filter childFilter : filterList.getFilters()) {
                setRowKeyOffset(childFilter, offset);
            }
        } else {
            setRowKeyOffset(filter, offset);
        }
    }

    public static int[] getDefaultSlotSpans(int nSlots) {
        return new int[nSlots];
    }

    /**
     * Finds the position in the row key schema for a given position in the scan slots.
     * For example, with a slotSpan of {0, 1, 0}, the slot at index 1 spans an extra column in the row key. This means
     * that the slot at index 2 has a slot index of 2 but a row key index of 3.
     * To calculate the "adjusted position" index, we simply add up the number of extra slots spanned and offset
     * the slotPosition by that much.
     * @param slotSpan  the extra span per skip scan slot. corresponds to {@link ScanRanges#slotSpan}
     * @param slotPosition  the index of a slot in the SkipScan slots list.
     * @return  the equivalent row key position in the RowKeySchema
     */
    public static int getRowKeyPosition(int[] slotSpan, int slotPosition) {
        int offset = 0;

        for (int i = 0; i < slotPosition; i++) {
            offset += slotSpan[i];
        }

        return offset + slotPosition;
    }

    public static boolean isAnalyzeTable(Scan scan) {
        return scan.getAttribute((BaseScannerRegionObserver.ANALYZE_TABLE)) != null;
    }

    public static boolean crossesPrefixBoundary(byte[] key, byte[] prefixBytes, int prefixLength) {
        if (key.length < prefixLength) {
            return true;
        }
        if (prefixBytes.length >= prefixLength) {
            return Bytes.compareTo(prefixBytes, 0, prefixLength, key, 0, prefixLength) != 0;
        }
        return hasNonZeroLeadingBytes(key, prefixLength);
    }

    public static byte[] getPrefix(byte[] startKey, int prefixLength) {
        // If startKey is at beginning, then our prefix will be a null padded byte array
        return startKey.length >= prefixLength ? startKey : EMPTY_BYTE_ARRAY;
    }

    private static boolean hasNonZeroLeadingBytes(byte[] key, int nBytesToCheck) {
        if (nBytesToCheck > ZERO_BYTE_ARRAY.length) {
            do {
                if (Bytes.compareTo(key, nBytesToCheck - ZERO_BYTE_ARRAY.length, ZERO_BYTE_ARRAY.length, ScanUtil.ZERO_BYTE_ARRAY, 0, ScanUtil.ZERO_BYTE_ARRAY.length) != 0) {
                    return true;
                }
                nBytesToCheck -= ZERO_BYTE_ARRAY.length;
            } while (nBytesToCheck > ZERO_BYTE_ARRAY.length);
        }
        return Bytes.compareTo(key, 0, nBytesToCheck, ZERO_BYTE_ARRAY, 0, nBytesToCheck) != 0;
    }

    public static byte[] getTenantIdBytes(RowKeySchema schema, boolean isSalted, PName tenantId, boolean isMultiTenantTable, boolean isSharedIndex)
            throws SQLException {
        return isMultiTenantTable ?
                  getTenantIdBytes(schema, isSalted, tenantId, isSharedIndex)
                : tenantId.getBytes();
    }

    public static byte[] getTenantIdBytes(RowKeySchema schema, boolean isSalted, PName tenantId, boolean isSharedIndex)
            throws SQLException {
        int pkPos = (isSalted ? 1 : 0) + (isSharedIndex ? 1 : 0); 
        Field field = schema.getField(pkPos);
        PDataType dataType = field.getDataType();
        byte[] convertedValue;
        try {
            Object value = dataType.toObject(tenantId.getString());
            convertedValue = dataType.toBytes(value);
            ImmutableBytesWritable ptr = new ImmutableBytesWritable(convertedValue);
            dataType.pad(ptr, field.getMaxLength(), field.getSortOrder());
            convertedValue = ByteUtil.copyKeyBytesIfNecessary(ptr);
        } catch(IllegalDataException ex) {
            throw new SQLExceptionInfo.Builder(SQLExceptionCode.TENANTID_IS_OF_WRONG_TYPE)
                    .build().buildException();
        }
        return convertedValue;
    }

    public static Iterator<Filter> getFilterIterator(Scan scan) {
        Iterator<Filter> filterIterator;
        Filter topLevelFilter = scan.getFilter();
        if (topLevelFilter == null) {
            filterIterator = Collections.emptyIterator();
        } else if (topLevelFilter instanceof FilterList) {
            filterIterator = ((FilterList) topLevelFilter).getFilters().iterator();
        } else {
            filterIterator = Iterators.singletonIterator(topLevelFilter);
        }
        return filterIterator;
    }
    
    /**
     * Selecting underlying scanners in a round-robin fashion is possible if there is no ordering of
     * rows needed, not even row key order. Also no point doing round robin of scanners if fetch
     * size is 1.
     */
    public static boolean isRoundRobinPossible(OrderBy orderBy, StatementContext context)
            throws SQLException {
        int fetchSize = context.getStatement().getFetchSize();
        return fetchSize > 1 && !shouldRowsBeInRowKeyOrder(orderBy, context)
                && orderBy.getOrderByExpressions().isEmpty();
    }
    
    public static boolean forceRowKeyOrder(StatementContext context) {
        return context.getConnection().getQueryServices().getProps()
                .getBoolean(QueryServices.FORCE_ROW_KEY_ORDER_ATTRIB, QueryServicesOptions.DEFAULT_FORCE_ROW_KEY_ORDER);
    }
    
    public static boolean shouldRowsBeInRowKeyOrder(OrderBy orderBy, StatementContext context) {
        return forceRowKeyOrder(context) || orderBy == FWD_ROW_KEY_ORDER_BY || orderBy == REV_ROW_KEY_ORDER_BY;
    }
    
    public static TimeRange intersectTimeRange(TimeRange rowTimestampColRange, TimeRange scanTimeRange, Long scn) throws IOException, SQLException {
        long scnToUse = scn == null ? HConstants.LATEST_TIMESTAMP : scn;
        long lowerRangeToBe = 0;
        long upperRangeToBe = scnToUse;
        if (rowTimestampColRange != null) {
            long minRowTimestamp = rowTimestampColRange.getMin();
            long maxRowTimestamp = rowTimestampColRange.getMax();
            if ((lowerRangeToBe > maxRowTimestamp) || (upperRangeToBe < minRowTimestamp)) {
                return null; // degenerate
            } else {
                // there is an overlap of ranges
                lowerRangeToBe = Math.max(lowerRangeToBe, minRowTimestamp);
                upperRangeToBe = Math.min(upperRangeToBe, maxRowTimestamp);
            }
        }
        if (scanTimeRange != null) {
            long minScanTimeRange = scanTimeRange.getMin();
            long maxScanTimeRange = scanTimeRange.getMax();
            if ((lowerRangeToBe > maxScanTimeRange) || (upperRangeToBe < lowerRangeToBe)) {
                return null; // degenerate
            } else {
                // there is an overlap of ranges
                lowerRangeToBe = Math.max(lowerRangeToBe, minScanTimeRange);
                upperRangeToBe = Math.min(upperRangeToBe, maxScanTimeRange);
            }
        }
        return TimeRange.between(lowerRangeToBe, upperRangeToBe);
    }
    
    public static boolean isDefaultTimeRange(TimeRange range) {
        return range.getMin() == 0 && range.getMax() == Long.MAX_VALUE;
    }
    
    /**
     * @return true if scanners could be left open and records retrieved by simply advancing them on
     *         the server side. To make sure HBase doesn't cancel the leases and close the open
     *         scanners, we need to periodically renew leases. To look at the earliest HBase version
     *         that supports renewing leases, see
     *         {@link MetaDataProtocol#MIN_RENEW_LEASE_VERSION}
     */
    public static boolean isPacingScannersPossible(StatementContext context) {
        return context.getConnection().getQueryServices().isRenewingLeasesEnabled();
    }

    public static void addOffsetAttribute(Scan scan, Integer offset) {
        scan.setAttribute(BaseScannerRegionObserver.SCAN_OFFSET, Bytes.toBytes(offset));
    }
    
    public static final boolean canQueryBeExecutedSerially(PTable table, OrderBy orderBy, StatementContext context) {
        /*
         * If ordering by columns not on the PK axis, we can't execute a query serially because we
         * need to do a merge sort across all the scans which isn't possible with SerialIterators.
         * Similar reasoning follows for salted and local index tables when ordering rows in a row
         * key order. Serial execution is OK in other cases since SerialIterators will execute scans
         * in the correct order.
         */
        if (!orderBy.getOrderByExpressions().isEmpty()
                || ((table.getBucketNum() != null || table.getIndexType() == IndexType.LOCAL) && shouldRowsBeInRowKeyOrder(
                    orderBy, context))) {
            return false;
        }
        return true;
    }
    
    public static boolean hasDynamicColumns(PTable table) {
        for (PColumn col : table.getColumns()) {
            if (col.isDynamic()) {
                return true;
            }
        }
        return false;
    }

    public static boolean isIndexRebuild(Scan scan) {
        return scan.getAttribute((BaseScannerRegionObserver.REBUILD_INDEXES)) != null;
    }
 
    public static int getClientVersion(Scan scan) {
        int clientVersion = UNKNOWN_CLIENT_VERSION;
        byte[] clientVersionBytes = scan.getAttribute(BaseScannerRegionObserver.CLIENT_VERSION);
        if (clientVersionBytes != null) {
            clientVersion = Bytes.toInt(clientVersionBytes);
        }
        return clientVersion;
    }
    
    public static void setClientVersion(Scan scan, int version) {
        scan.setAttribute(BaseScannerRegionObserver.CLIENT_VERSION, Bytes.toBytes(version));
    }

    public static boolean isServerSideMaskingEnabled(PhoenixConnection phoenixConnection) {
        String isServerSideMaskingSet = phoenixConnection.getClientInfo(
                QueryServices.PHOENIX_TTL_SERVER_SIDE_MASKING_ENABLED);
        return (phoenixConnection.getQueryServices()
                .getConfiguration().getBoolean(
                        QueryServices.PHOENIX_TTL_SERVER_SIDE_MASKING_ENABLED,
                        QueryServicesOptions.DEFAULT_SERVER_SIDE_MASKING_ENABLED) ||
                ((isServerSideMaskingSet != null) && (Boolean.parseBoolean(isServerSideMaskingSet))));
    }

    public static int getTTL(Scan scan) {
        byte[] phoenixTTL = scan.getAttribute(BaseScannerRegionObserver.TTL);
        if (phoenixTTL == null) {
            return DEFAULT_PHOENIX_TTL;
        }
        return Bytes.toInt(phoenixTTL);
    }

    public static boolean isMaskTTLExpiredRows(Scan scan) {
        return scan.getAttribute(BaseScannerRegionObserver.MASK_PHOENIX_TTL_EXPIRED) != null &&
                (Bytes.compareTo(scan.getAttribute(BaseScannerRegionObserver.MASK_PHOENIX_TTL_EXPIRED),
                        PDataType.TRUE_BYTES) == 0)
                && scan.getAttribute(BaseScannerRegionObserver.TTL) != null;
    }

    public static boolean isDeleteTTLExpiredRows(Scan scan) {
        return scan.getAttribute(BaseScannerRegionObserver.DELETE_PHOENIX_TTL_EXPIRED) != null && (
                Bytes.compareTo(scan.getAttribute(BaseScannerRegionObserver.DELETE_PHOENIX_TTL_EXPIRED),
                        PDataType.TRUE_BYTES) == 0)
                && scan.getAttribute(BaseScannerRegionObserver.TTL) != null;
    }

    public static boolean isEmptyColumn(Cell cell, byte[] emptyCF, byte[] emptyCQ) {
        return CellUtil.matchingFamily(cell, emptyCF, 0, emptyCF.length) &&
               CellUtil.matchingQualifier(cell, emptyCQ, 0, emptyCQ.length);
    }

    public static long getMaxTimestamp(List<Cell> cellList) {
        long maxTs = 0;
        long ts = 0;
        Iterator<Cell> cellIterator = cellList.iterator();
        while (cellIterator.hasNext()) {
            Cell cell = cellIterator.next();
            ts = cell.getTimestamp();
            if (ts > maxTs) {
                maxTs = ts;
            }
        }
        return maxTs;
    }

    public static boolean isTTLExpired(Cell cell, Scan scan, long nowTS) {
        long ts = cell.getTimestamp();
        int ttl = ScanUtil.getTTL(scan);
        return ts + ttl < nowTS;
    }

    /**
     * This determines if we need to add the empty column to the scan. The empty column is
     * added only when the scan includes another column family but not the empty column family or
     * the empty column family includes at least one column.
     */
    private static boolean shouldAddEmptyColumn(Scan scan, byte[] emptyCF) {
        Map<byte[], NavigableSet<byte[]>> familyMap = scan.getFamilyMap();
        if (familyMap == null || familyMap.isEmpty()) {
            // This means that scan includes all columns. Nothing more to do.
            return false;
        }
        for (Map.Entry<byte[], NavigableSet<byte[]>> entry : familyMap.entrySet()) {
            byte[] cf = entry.getKey();
            if (java.util.Arrays.equals(cf, emptyCF)) {
                NavigableSet<byte[]> family = entry.getValue();
                if (family != null && !family.isEmpty()) {
                    // Found the empty column family, and it is not empty. The empty column
                    // may be already included but no need to check as adding a new one will replace
                    // the old one
                    return true;
                }
                return false;
            }
        }
        // The colum family is not found and there is another column family in the scan. In this
        // we need to add the empty column
        return true;
    }

    private static void addEmptyColumnToFilter(Filter filter, byte[] emptyCF, byte[] emptyCQ) {
        if (filter instanceof EncodedQualifiersColumnProjectionFilter) {
            ((EncodedQualifiersColumnProjectionFilter) filter).
                    addTrackedColumn(ENCODED_EMPTY_COLUMN_NAME);
        } else if (filter instanceof ColumnProjectionFilter) {
            ((ColumnProjectionFilter) filter).addTrackedColumn(new ImmutableBytesPtr(emptyCF),
                    new ImmutableBytesPtr(emptyCQ));
        } else if (filter instanceof MultiEncodedCQKeyValueComparisonFilter) {
            ((MultiEncodedCQKeyValueComparisonFilter) filter).
                    setMinQualifier(ENCODED_EMPTY_COLUMN_NAME);
        }
    }

    private static void addEmptyColumnToFilterList(FilterList filterList,
            byte[] emptyCF, byte[] emptyCQ) {
        Iterator<Filter> filterIterator = filterList.getFilters().iterator();
        while (filterIterator.hasNext()) {
            Filter filter = filterIterator.next();
            if (filter instanceof FilterList) {
                addEmptyColumnToFilterList((FilterList) filter, emptyCF, emptyCQ);
            } else {
                addEmptyColumnToFilter(filter, emptyCF, emptyCQ);
            }
        }
    }

    public static void addEmptyColumnToScan(Scan scan, byte[] emptyCF, byte[] emptyCQ) {
        Filter filter = scan.getFilter();
        if (filter != null) {
            if (filter instanceof FilterList) {
                addEmptyColumnToFilterList((FilterList) filter, emptyCF, emptyCQ);
            } else {
                addEmptyColumnToFilter(filter, emptyCF, emptyCQ);
            }
        }
        if (shouldAddEmptyColumn(scan, emptyCF)) {
            scan.addColumn(emptyCF, emptyCQ);
        }
    }

    public static PTable getDataTable(PTable index, PhoenixConnection conn) throws SQLException {
        String schemaName = index.getParentSchemaName().getString();
        String tableName = index.getParentTableName().getString();
        PTable dataTable;
        try {
            dataTable = PhoenixRuntime.getTable(conn, SchemaUtil.getTableName(schemaName, tableName));
            return dataTable;
        } catch (TableNotFoundException e) {
            // This index table must be being deleted
            return null;
        }
    }
    public static void setScanAttributesForIndexReadRepair(Scan scan, PTable table,
            PhoenixConnection phoenixConnection) throws SQLException {
        boolean isTransforming = (table.getTransformingNewTable() != null);
        PTable indexTable = table;
        // Transforming index table can be repaired in regular path via globalindexchecker coproc on it.
        // phoenixConnection is closed when it is called from mappers
        if (!phoenixConnection.isClosed() && table.getType() == PTableType.TABLE && isTransforming) {
            SystemTransformRecord systemTransformRecord = Transform.getTransformRecord(indexTable.getSchemaName(), indexTable.getTableName(),
                    null, phoenixConnection.getTenantId(), phoenixConnection);
            if (systemTransformRecord == null) {
                return;
            }
            // Old table is still active, cutover didn't happen yet, so, no need to read repair
            if (!systemTransformRecord.getTransformStatus().equals(PTable.TransformStatus.COMPLETED.name())) {
                return;
            }
            byte[] oldTableBytes = systemTransformRecord.getOldMetadata();
            if (oldTableBytes == null || oldTableBytes.length == 0) {
                return;
            }
            PTable oldTable = null;
            try {
                oldTable = PTableImpl.createFromProto(PTableProtos.PTable.parseFrom(oldTableBytes));
            } catch (IOException e) {
                LOGGER.error("Cannot parse old table info for read repair for table " + table.getName());
                return;
            }
            TransformMaintainer indexMaintainer = indexTable.getTransformMaintainer(oldTable, phoenixConnection);
            // This is the path where we are reading from the newly transformed table
            if (scan.getAttribute(PhoenixIndexCodec.INDEX_PROTO_MD) == null) {
                ImmutableBytesWritable ptr = new ImmutableBytesWritable();
                TransformMaintainer.serialize(oldTable, ptr, indexTable, phoenixConnection);
                scan.setAttribute(PhoenixIndexCodec.INDEX_PROTO_MD, ByteUtil.copyKeyBytesIfNecessary(ptr));
            }
            scan.setAttribute(BaseScannerRegionObserver.CHECK_VERIFY_COLUMN, TRUE_BYTES);
            scan.setAttribute(BaseScannerRegionObserver.PHYSICAL_DATA_TABLE_NAME, oldTable.getPhysicalName().getBytes());
            byte[] emptyCF = indexMaintainer.getEmptyKeyValueFamily().copyBytesIfNecessary();
            byte[] emptyCQ = indexMaintainer.getEmptyKeyValueQualifier();
            scan.setAttribute(BaseScannerRegionObserver.EMPTY_COLUMN_FAMILY_NAME, emptyCF);
            scan.setAttribute(BaseScannerRegionObserver.EMPTY_COLUMN_QUALIFIER_NAME, emptyCQ);
            scan.setAttribute(BaseScannerRegionObserver.READ_REPAIR_TRANSFORMING_TABLE, TRUE_BYTES);
        } else {
            if (table.getType() != PTableType.INDEX || !IndexUtil.isGlobalIndex(indexTable)) {
                return;
            }
            if (table.isTransactional() && table.getIndexType() == IndexType.UNCOVERED_GLOBAL) {
                return;
            }
            PTable dataTable = ScanUtil.getDataTable(indexTable, phoenixConnection);
            if (dataTable == null) {
                // This index table must be being deleted. No need to set the scan attributes
                return;
            }
            // MetaDataClient modifies the index table name for view indexes if the parent view of an index has a child
            // view. This, we need to recreate a PTable object with the correct table name for the rest of this code to work
            if (indexTable.getViewIndexId() != null && indexTable.getName().getString().contains(QueryConstants.CHILD_VIEW_INDEX_NAME_SEPARATOR)) {
                int lastIndexOf = indexTable.getName().getString().lastIndexOf(QueryConstants.CHILD_VIEW_INDEX_NAME_SEPARATOR);
                String indexName = indexTable.getName().getString().substring(lastIndexOf + 1);
                indexTable = PhoenixRuntime.getTable(phoenixConnection, indexName);
            }
            if (!dataTable.getIndexes().contains(indexTable)) {
                return;
            }

            if (scan.getAttribute(PhoenixIndexCodec.INDEX_PROTO_MD) == null) {
                ImmutableBytesWritable ptr = new ImmutableBytesWritable();
                IndexMaintainer.serialize(dataTable, ptr, Collections.singletonList(indexTable), phoenixConnection);
                scan.setAttribute(PhoenixIndexCodec.INDEX_PROTO_MD, ByteUtil.copyKeyBytesIfNecessary(ptr));
            }
            if (IndexUtil.isCoveredGlobalIndex(indexTable)) {
                if (!isIndexRebuild(scan)) {
                    scan.setAttribute(BaseScannerRegionObserver.CHECK_VERIFY_COLUMN, TRUE_BYTES);
                }
            } else {
                scan.setAttribute(BaseScannerRegionObserver.UNCOVERED_GLOBAL_INDEX, TRUE_BYTES);
            }
            scan.setAttribute(BaseScannerRegionObserver.PHYSICAL_DATA_TABLE_NAME, dataTable.getPhysicalName().getBytes());
            IndexMaintainer indexMaintainer = indexTable.getIndexMaintainer(dataTable, phoenixConnection);
            byte[] emptyCF = indexMaintainer.getEmptyKeyValueFamily().copyBytesIfNecessary();
            byte[] emptyCQ = indexMaintainer.getEmptyKeyValueQualifier();
            scan.setAttribute(BaseScannerRegionObserver.EMPTY_COLUMN_FAMILY_NAME, emptyCF);
            scan.setAttribute(BaseScannerRegionObserver.EMPTY_COLUMN_QUALIFIER_NAME, emptyCQ);
            if (scan.getAttribute(BaseScannerRegionObserver.VIEW_CONSTANTS) == null) {
                BaseQueryPlan.serializeViewConstantsIntoScan(scan, dataTable);
            }
        }
    }

    public static void setScanAttributesForPhoenixTTL(Scan scan, PTable table,
            PhoenixConnection phoenixConnection) throws SQLException {

        // If Phoenix level TTL is not enabled OR is a system table then return.
        if (!isPhoenixTableTTLEnabled(phoenixConnection.getQueryServices().getConfiguration())) {
            if (SchemaUtil.isSystemTable(
                    SchemaUtil.getTableNameAsBytes(table.getSchemaName().getString(),
                            table.getTableName().getString()))) {
                scan.setAttribute(BaseScannerRegionObserver.IS_PHOENIX_TTL_SCAN_TABLE_SYSTEM,
                        Bytes.toBytes(true));
            }
            return;
        }

        PTable dataTable = table;
        String tableName = table.getTableName().getString();
        if ((table.getType() == PTableType.INDEX) && (table.getParentName() != null)) {
            String parentSchemaName = table.getParentSchemaName().getString();
            String parentTableName = table.getParentTableName().getString();
            // Look up the parent view as we could have inherited this index from an ancestor
            // view(V) with Index (VIndex) -> child view (V1) -> grand child view (V2)
            // the view index name will be V2#V1#VIndex
            // Since we store PHOENIX_TTL at every level, all children have the same value.
            // So looking at the child view is sufficient.
            if (tableName.contains(QueryConstants.CHILD_VIEW_INDEX_NAME_SEPARATOR)) {
                String parentViewName =
                        SchemaUtil.getSchemaNameFromFullName(tableName,
                                QueryConstants.CHILD_VIEW_INDEX_NAME_SEPARATOR);
                parentSchemaName = SchemaUtil.getSchemaNameFromFullName(parentViewName);
                parentTableName = SchemaUtil.getTableNameFromFullName(parentViewName);
            }
            try {
                dataTable = PhoenixRuntime.getTable(phoenixConnection,
                        SchemaUtil.getTableName(parentSchemaName, parentTableName));
            } catch (TableNotFoundException e) {
                // This data table does not exists anymore. No need to set the scan attributes
                return;
            }
        }
        if (dataTable.getTTL() != 0) {
            byte[] emptyColumnFamilyName = SchemaUtil.getEmptyColumnFamily(table);
            byte[] emptyColumnName =
                    table.getEncodingScheme() == PTable.QualifierEncodingScheme.NON_ENCODED_QUALIFIERS ?
                            QueryConstants.EMPTY_COLUMN_BYTES :
                            table.getEncodingScheme().encode(QueryConstants.ENCODED_EMPTY_COLUMN_NAME);
            scan.setAttribute(BaseScannerRegionObserver.PHOENIX_TTL_SCAN_TABLE_NAME,
                    Bytes.toBytes(tableName));
            scan.setAttribute(BaseScannerRegionObserver.EMPTY_COLUMN_FAMILY_NAME, emptyColumnFamilyName);
            scan.setAttribute(BaseScannerRegionObserver.EMPTY_COLUMN_QUALIFIER_NAME, emptyColumnName);
            scan.setAttribute(BaseScannerRegionObserver.TTL,
                    Bytes.toBytes(Integer.valueOf(dataTable.getTTL())));
            if (!ScanUtil.isDeleteTTLExpiredRows(scan)) {
                scan.setAttribute(BaseScannerRegionObserver.MASK_PHOENIX_TTL_EXPIRED, PDataType.TRUE_BYTES);
            }
            if (ScanUtil.isLocalIndex(scan)) {
                byte[] actualStartRow = scan.getAttribute(SCAN_ACTUAL_START_ROW) != null ?
                        scan.getAttribute(SCAN_ACTUAL_START_ROW) :
                        HConstants.EMPTY_BYTE_ARRAY;
                ScanUtil.setLocalIndexAttributes(scan, 0,
                        actualStartRow,
                        HConstants.EMPTY_BYTE_ARRAY,
                        scan.getStartRow(), scan.getStopRow());
            }
        }
    }

    public static void setScanAttributesForClient(Scan scan, PTable table,
                                                  PhoenixConnection phoenixConnection) throws SQLException {
        setScanAttributesForIndexReadRepair(scan, table, phoenixConnection);
        setScanAttributesForPhoenixTTL(scan, table, phoenixConnection);
        byte[] emptyCF = scan.getAttribute(BaseScannerRegionObserver.EMPTY_COLUMN_FAMILY_NAME);
        byte[] emptyCQ = scan.getAttribute(BaseScannerRegionObserver.EMPTY_COLUMN_QUALIFIER_NAME);
        if (emptyCF != null && emptyCQ != null) {
            addEmptyColumnToScan(scan, emptyCF, emptyCQ);
        } else if (!isAnalyzeTable(scan)) {
            emptyCF = SchemaUtil.getEmptyColumnFamily(table);
            emptyCQ = table.getEncodingScheme() == PTable.QualifierEncodingScheme.NON_ENCODED_QUALIFIERS ?
                    QueryConstants.EMPTY_COLUMN_BYTES :
                    table.getEncodingScheme().encode(QueryConstants.ENCODED_EMPTY_COLUMN_NAME);
            scan.setAttribute(BaseScannerRegionObserver.EMPTY_COLUMN_FAMILY_NAME, emptyCF);
            scan.setAttribute(BaseScannerRegionObserver.EMPTY_COLUMN_QUALIFIER_NAME, emptyCQ);
            addEmptyColumnToScan(scan, emptyCF, emptyCQ);
        }

        setScanAttributeForPaging(scan, phoenixConnection);
    }

    public static void setScanAttributeForPaging(Scan scan, PhoenixConnection phoenixConnection) {
        if (phoenixConnection.getQueryServices().getProps().getBoolean(
                QueryServices.PHOENIX_SERVER_PAGING_ENABLED_ATTRIB,
                QueryServicesOptions.DEFAULT_PHOENIX_SERVER_PAGING_ENABLED)) {
            long pageSizeMs = phoenixConnection.getQueryServices().getProps()
                    .getInt(QueryServices.PHOENIX_SERVER_PAGE_SIZE_MS, -1);
            if (pageSizeMs == -1) {
<<<<<<< HEAD
                // Use the half of the HBase RPC timeout value as the server page size to make sure
                // that the HBase region server will be able to send a heartbeat message to the
                // client before the client times out.
=======
                // Use the half of the HBase RPC timeout value as the server page size to make sure that the HBase
                // region server will be able to send a heartbeat message to the client before the client times out
>>>>>>> d6278a0f
                pageSizeMs = (long) (phoenixConnection.getQueryServices().getProps()
                        .getLong(HConstants.HBASE_RPC_TIMEOUT_KEY, HConstants.DEFAULT_HBASE_RPC_TIMEOUT) * 0.5);
            }

            scan.setAttribute(BaseScannerRegionObserver.SERVER_PAGE_SIZE_MS, Bytes.toBytes(Long.valueOf(pageSizeMs)));
        }
    }

    public static void getDummyResult(byte[] rowKey, List<Cell> result) {
        Cell keyValue =
                PhoenixKeyValueUtil.newKeyValue(rowKey, 0,
                        rowKey.length, EMPTY_BYTE_ARRAY, EMPTY_BYTE_ARRAY,
                        0, EMPTY_BYTE_ARRAY, 0, EMPTY_BYTE_ARRAY.length);
        result.add(keyValue);
    }

    public static void getDummyResult(List<Cell> result) {
        getDummyResult(EMPTY_BYTE_ARRAY, result);
    }

    public static Tuple getDummyTuple(byte[] rowKey) {
        List<Cell> result = new ArrayList<Cell>(1);
        getDummyResult(rowKey, result);
        return new ResultTuple(Result.create(result));
    }

    public static Tuple getDummyTuple() {
        List<Cell> result = new ArrayList<Cell>(1);
        getDummyResult(result);
        return new ResultTuple(Result.create(result));
    }

    public static Tuple getDummyTuple(Tuple tuple) {
        ImmutableBytesWritable ptr = new ImmutableBytesWritable();
        tuple.getKey(ptr);
        return getDummyTuple(ptr.copyBytes());
    }

    public static boolean isDummy(Cell cell) {
        return CellUtil.matchingColumn(cell, EMPTY_BYTE_ARRAY, EMPTY_BYTE_ARRAY);
    }

    public static boolean isDummy(Result result) {
        if (result.rawCells().length != 1) {
            return false;
        }
        Cell cell = result.rawCells()[0];
        return isDummy(cell);
    }

    public static boolean isDummy(List<Cell> result) {
        if (result.size() != 1) {
            return false;
        }
        Cell cell = result.get(0);
        return isDummy(cell);
    }

    public static boolean isDummy(Tuple tuple) {
        if (tuple instanceof ResultTuple) {
            return isDummy(((ResultTuple) tuple).getResult());
        }
        return false;
    }

    public static PagingFilter getPhoenixPagingFilter(Scan scan) {
        Filter filter = scan.getFilter();
        if (filter != null && filter instanceof PagingFilter) {
            PagingFilter pageFilter = (PagingFilter) filter;
            return pageFilter;
        }
        return null;
    }

    /**
     *
     * The server page size expressed in ms is the maximum time we want the Phoenix server code to
     * spend for each iteration of ResultScanner. For each ResultScanner#next() can be translated
     * into one or more HBase RegionScanner#next() calls by a Phoenix RegionScanner object in
     * a loop. To ensure that the total time spent by the Phoenix server code will not exceed
     * the configured page size value, SERVER_PAGE_SIZE_MS, the loop time in a Phoenix region
     * scanner is limited by 0.6 * SERVER_PAGE_SIZE_MS and each HBase RegionScanner#next() time
     * which is controlled by PagingFilter is set to 0.3 * SERVER_PAGE_SIZE_MS.
     *
     */
    private static long getPageSizeMs(Scan scan, double factor) {
        long pageSizeMs = Long.MAX_VALUE;
        byte[] pageSizeMsBytes = scan.getAttribute(BaseScannerRegionObserver.SERVER_PAGE_SIZE_MS);
        if (pageSizeMsBytes != null) {
            pageSizeMs = Bytes.toLong(pageSizeMsBytes);
            pageSizeMs = (long) (pageSizeMs * factor);
        }
        return pageSizeMs;
    }

    public static long getPageSizeMsForRegionScanner(Scan scan)  { return getPageSizeMs(scan, 0.6); }

    public static long getPageSizeMsForFilter(Scan scan) {
        return getPageSizeMs(scan, 0.3);
    }

    /**
     *  Put the attributes we want to annotate the WALs with (such as logical table name,
     *  tenant, DDL timestamp, etc) on the Scan object so that on the
     *  Ungrouped/GroupedAggregateCoprocessor side, we
     *  annotate the mutations with them, and then they get written into the WAL as part of
     *  the RegionObserver's doWALAppend hook.
     * @param table Table metadata for the target table/view of the write
     * @param scan Scan to trigger the server-side coproc
     */
    public static void setWALAnnotationAttributes(PTable table, Scan scan) {
        if (table.getTenantId() != null) {
            scan.setAttribute(MutationState.MutationMetadataType.TENANT_ID.toString(),
                    table.getTenantId().getBytes());
        }
        scan.setAttribute(MutationState.MutationMetadataType.SCHEMA_NAME.toString(),
                table.getSchemaName().getBytes());
        scan.setAttribute(MutationState.MutationMetadataType.LOGICAL_TABLE_NAME.toString(),
                table.getTableName().getBytes());
        scan.setAttribute(MutationState.MutationMetadataType.TABLE_TYPE.toString(),
                table.getType().getValue().getBytes());
        if (table.getLastDDLTimestamp() != null) {
            scan.setAttribute(MutationState.MutationMetadataType.TIMESTAMP.toString(),
                    Bytes.toBytes(table.getLastDDLTimestamp()));
        }

        if (table.isChangeDetectionEnabled()) {
            if (table.getExternalSchemaId() != null) {
                scan.setAttribute(MutationState.MutationMetadataType.EXTERNAL_SCHEMA_ID.toString(),
                    Bytes.toBytes(table.getExternalSchemaId()));
            }
        }
    }
    public static PageFilter removePageFilterFromFilterList(FilterList filterList) {
        Iterator<Filter> filterIterator = filterList.getFilters().iterator();
        while (filterIterator.hasNext()) {
            Filter filter = filterIterator.next();
            if (filter instanceof PageFilter) {
                filterIterator.remove();
                return (PageFilter) filter;
            } else if (filter instanceof FilterList) {
                PageFilter pageFilter = removePageFilterFromFilterList((FilterList) filter);
                if (pageFilter != null) {
                    return pageFilter;
                }
            }
        }
        return null;
    }

    // This method assumes that there is at most one instance of PageFilter in a scan
    public static PageFilter removePageFilter(Scan scan) {
        Filter filter = scan.getFilter();
        if (filter != null) {
            if (filter instanceof PagingFilter) {
                filter = ((PagingFilter) filter).getDelegateFilter();
                if (filter == null) {
                    return null;
                }
            }
            if (filter instanceof PageFilter) {
                scan.setFilter(null);
                return (PageFilter) filter;
            } else if (filter instanceof FilterList) {
                return removePageFilterFromFilterList((FilterList) filter);
            }
        }
        return null;
    }
    public static boolean hasCoprocessor(RegionCoprocessorEnvironment env,
            String CoprocessorClassName) {
        Collection<CoprocessorDescriptor> coprocessors =
                env.getRegion().getTableDescriptor().getCoprocessorDescriptors();
        for (CoprocessorDescriptor coprocessor:  coprocessors) {
            if (coprocessor.getClassName().equals(CoprocessorClassName)) {
                return true;
            }
        }
        return false;
    }
}<|MERGE_RESOLUTION|>--- conflicted
+++ resolved
@@ -1305,14 +1305,8 @@
             long pageSizeMs = phoenixConnection.getQueryServices().getProps()
                     .getInt(QueryServices.PHOENIX_SERVER_PAGE_SIZE_MS, -1);
             if (pageSizeMs == -1) {
-<<<<<<< HEAD
-                // Use the half of the HBase RPC timeout value as the server page size to make sure
-                // that the HBase region server will be able to send a heartbeat message to the
-                // client before the client times out.
-=======
                 // Use the half of the HBase RPC timeout value as the server page size to make sure that the HBase
                 // region server will be able to send a heartbeat message to the client before the client times out
->>>>>>> d6278a0f
                 pageSizeMs = (long) (phoenixConnection.getQueryServices().getProps()
                         .getLong(HConstants.HBASE_RPC_TIMEOUT_KEY, HConstants.DEFAULT_HBASE_RPC_TIMEOUT) * 0.5);
             }
