--- conflicted
+++ resolved
@@ -409,29 +409,6 @@
 
     }
 
-<<<<<<< HEAD
-    /**
-     * Returns true if HBase namespace exists, else returns false
-     * @param admin HbaseAdmin Object
-     * @param schemaName Phoenix schema name for which we check existence of the HBase namespace
-     * @return true if the HBase namespace exists, else returns false
-     * @throws SQLException If there is an exception checking the HBase namespace
-     */
-    public static boolean isHbaseNamespaceAvailable(Admin admin, String schemaName) throws IOException{
-        boolean namespaceExists = false;
-        try{
-            String[] hbaseNamespaces = admin.listNamespaces();
-            for(String namespace : hbaseNamespaces){
-                if(namespace.equals(schemaName)){
-                    namespaceExists = true;
-                    break;
-                }
-            }
-        } catch (IOException e) {
-            throw e;
-        }
-        return namespaceExists;
-=======
     public static <T> Throwable getExceptionFromFailedFuture(Future<T> f) {
         Throwable t = null;
         try {
@@ -440,6 +417,5 @@
             t = e;
         }
         return t;
->>>>>>> 579d4923
     }
 }