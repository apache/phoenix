/*
 * Licensed to the Apache Software Foundation (ASF) under one
 * or more contributor license agreements.  See the NOTICE file
 * distributed with this work for additional information
 * regarding copyright ownership.  The ASF licenses this file
 * to you under the Apache License, Version 2.0 (the
 * "License"); you may not use this file except in compliance
 * with the License.  You may obtain a copy of the License at
 *
 * http://www.apache.org/licenses/LICENSE-2.0
 *
 * Unless required by applicable law or agreed to in writing, software
 * distributed under the License is distributed on an "AS IS" BASIS,
 * WITHOUT WARRANTIES OR CONDITIONS OF ANY KIND, either express or implied.
 * See the License for the specific language governing permissions and
 * limitations under the License.
 */
package org.apache.phoenix.transaction;

import java.io.IOException;
import java.sql.SQLException;
import java.util.Arrays;
import java.util.Collections;
import java.util.List;
import java.util.concurrent.TimeUnit;
import java.util.concurrent.TimeoutException;

import org.apache.hadoop.hbase.HConstants;
import org.apache.hadoop.hbase.client.HTableInterface;
import org.apache.hadoop.hbase.util.Bytes;
import org.apache.phoenix.exception.SQLExceptionCode;
import org.apache.phoenix.exception.SQLExceptionInfo;
import org.apache.phoenix.jdbc.PhoenixConnection;
import org.apache.phoenix.schema.PTable;
import org.apache.phoenix.schema.PTableType;
import org.apache.phoenix.transaction.TephraTransactionProvider.TephraTransactionClient;
import org.apache.tephra.Transaction;
import org.apache.tephra.Transaction.VisibilityLevel;
import org.apache.tephra.TransactionAware;
import org.apache.tephra.TransactionCodec;
import org.apache.tephra.TransactionConflictException;
import org.apache.tephra.TransactionContext;
import org.apache.tephra.TransactionFailureException;
import org.apache.tephra.TransactionSystemClient;
import org.apache.tephra.TxConstants;
import org.apache.tephra.hbase.TransactionAwareHTable;
import org.apache.tephra.visibility.FenceWait;
import org.apache.tephra.visibility.VisibilityFence;
import org.slf4j.Logger;
import org.slf4j.LoggerFactory;

import com.google.common.collect.Lists;

public class TephraTransactionContext implements PhoenixTransactionContext {
    private static final Logger logger = LoggerFactory.getLogger(TephraTransactionContext.class);
    private static final TransactionCodec CODEC = new TransactionCodec();

    private final List<TransactionAware> txAwares;
    private final TransactionContext txContext;
    private Transaction tx;
    private TransactionSystemClient txServiceClient;

    public TephraTransactionContext() {
        this.txServiceClient = null;
        this.txAwares = Lists.newArrayList();
        this.txContext = null;
    }

    public TephraTransactionContext(byte[] txnBytes) throws IOException {
        this();
        this.tx = CODEC.decode(txnBytes);
    }

    public TephraTransactionContext(PhoenixConnection connection) {
        PhoenixTransactionClient client = connection.getQueryServices().initTransactionClient(getProvider());  
        assert (client instanceof TephraTransactionClient);
        this.txServiceClient = ((TephraTransactionClient)client).getTransactionClient();
        this.txAwares = Collections.emptyList();
        this.txContext = new TransactionContext(txServiceClient);
    }

    private TephraTransactionContext(PhoenixTransactionContext ctx, boolean subTask) {
        assert (ctx instanceof TephraTransactionContext);
        TephraTransactionContext tephraTransactionContext = (TephraTransactionContext) ctx;
        this.txServiceClient = tephraTransactionContext.txServiceClient;  

        if (subTask) {
            this.tx = tephraTransactionContext.getTransaction();
            this.txAwares = Lists.newArrayList();
            this.txContext = null;
        } else {
            this.txAwares = Collections.emptyList();
            this.txContext = tephraTransactionContext.getContext();
        }
    }

    @Override
<<<<<<< HEAD
    public ZKClientService setTransactionClient(Configuration config, ReadOnlyProps props, ConnectionInfo connectionInfo) throws SQLException {
        String zkQuorumServersString = props.get(TxConstants.Service.CFG_DATA_TX_ZOOKEEPER_QUORUM);
        if (zkQuorumServersString==null) {
            zkQuorumServersString = connectionInfo.getZookeeperQuorum()+":"+connectionInfo.getPort();
        }

        int timeOut = props.getInt(HConstants.ZK_SESSION_TIMEOUT, HConstants.DEFAULT_ZK_SESSION_TIMEOUT);
        // Create instance of the tephra zookeeper client
        ZKClientService txZKClientService  = ZKClientServices.delegate(
            ZKClients.reWatchOnExpire(
                ZKClients.retryOnFailure(
                     new TephraZKClientService(zkQuorumServersString, timeOut, null,
                             ArrayListMultimap.<String, byte[]>create()), 
                         RetryStrategies.exponentialDelay(500, 2000, TimeUnit.MILLISECONDS))
                     )
                );
        txZKClientService.startAndWait();
        ZKDiscoveryService zkDiscoveryService = new ZKDiscoveryService(txZKClientService);
        PooledClientProvider pooledClientProvider = new PooledClientProvider(
                config, zkDiscoveryService);
        txClient = this.txServiceClient = new TransactionServiceClient(config,pooledClientProvider);
        
        return txZKClientService;
=======
    public TransactionFactory.Provider getProvider() {
        return TransactionFactory.Provider.TEPHRA;
>>>>>>> afc6627b
    }
    
    @Override
    public void begin() throws SQLException {
        if (txContext == null) {
            throw new SQLExceptionInfo.Builder(
                    SQLExceptionCode.NULL_TRANSACTION_CONTEXT).build()
                    .buildException();
        }

        try {
            txContext.start();
        } catch (TransactionFailureException e) {
            throw new SQLExceptionInfo.Builder(
                    SQLExceptionCode.TRANSACTION_FAILED)
                    .setMessage(e.getMessage()).setRootCause(e).build()
                    .buildException();
        }
    }

    @Override
    public void commit() throws SQLException {

        if (txContext == null || !isTransactionRunning()) {
            return;
        }

        try {
            txContext.finish();
        } catch (TransactionFailureException e) {
            if (e instanceof TransactionConflictException) {
                throw new SQLExceptionInfo.Builder(
                        SQLExceptionCode.TRANSACTION_CONFLICT_EXCEPTION)
                        .setMessage(e.getMessage()).setRootCause(e).build()
                        .buildException();
            }
            throw new SQLExceptionInfo.Builder(
                    SQLExceptionCode.TRANSACTION_FAILED)
                    .setMessage(e.getMessage()).setRootCause(e).build()
                    .buildException();
        }
    }

    @Override
    public void abort() throws SQLException {

        if (txContext == null || !isTransactionRunning()) {
            return;
        }

        try {
            txContext.abort();
        } catch (TransactionFailureException e) {
            throw new SQLExceptionInfo.Builder(
                    SQLExceptionCode.TRANSACTION_FAILED)
                    .setMessage(e.getMessage()).setRootCause(e).build()
                    .buildException();
        }
    }

    @Override
    public void checkpoint(boolean hasUncommittedData) throws SQLException {
        if (hasUncommittedData) {
            try {
                if (txContext == null) {
                    tx = txServiceClient.checkpoint(tx);
                } else {
                    assert (txContext != null);
                    txContext.checkpoint();
                    tx = txContext.getCurrentTransaction();
                }
            } catch (TransactionFailureException e) {
                throw new SQLException(e);
            }
        }

        // Since we're querying our own table while mutating it, we must exclude
        // see our current mutations, otherwise we can get erroneous results
        // (for DELETE)
        // or get into an infinite loop (for UPSERT SELECT).
        if (txContext == null) {
            tx.setVisibility(VisibilityLevel.SNAPSHOT_EXCLUDE_CURRENT);
        } else {
            assert (txContext != null);
            txContext.getCurrentTransaction().setVisibility(
                    VisibilityLevel.SNAPSHOT_EXCLUDE_CURRENT);
        }
    }

    @Override
    public void commitDDLFence(PTable dataTable)
            throws SQLException {
        byte[] key = dataTable.getName().getBytes();

        try {
            FenceWait fenceWait = VisibilityFence.prepareWait(key,
                    txServiceClient);
            fenceWait.await(10000, TimeUnit.MILLISECONDS);

            if (logger.isInfoEnabled()) {
                logger.info("Added write fence at ~"
                        + getCurrentTransaction().getReadPointer());
            }
        } catch (InterruptedException e) {
            Thread.currentThread().interrupt();
            throw new SQLExceptionInfo.Builder(
                    SQLExceptionCode.INTERRUPTED_EXCEPTION).setRootCause(e)
                    .build().buildException();
        } catch (TimeoutException | TransactionFailureException e) {
            throw new SQLExceptionInfo.Builder(
                    SQLExceptionCode.TX_UNABLE_TO_GET_WRITE_FENCE)
                    .setSchemaName(dataTable.getSchemaName().getString())
                    .setTableName(dataTable.getTableName().getString()).build()
                    .buildException();
        } finally {
            // The client expects a transaction to be in progress on the txContext while the
            // VisibilityFence.prepareWait() starts a new tx and finishes/aborts it. After it's
            // finished, we start a new one here.
            // TODO: seems like an autonomous tx capability in Tephra would be useful here.
            this.begin();
        }
    }

    @Override
    public void markDMLFence(PTable table) {
        if (table.getType() == PTableType.INDEX) {
            return;
        }
        
        byte[] logicalKey = table.getName().getBytes();
        TransactionAware logicalTxAware = VisibilityFence.create(logicalKey);

        if (this.txContext == null) {
            this.txAwares.add(logicalTxAware);
        } else {
            this.txContext.addTransactionAware(logicalTxAware);
        }

        byte[] physicalKey = table.getPhysicalName().getBytes();
        if (Bytes.compareTo(physicalKey, logicalKey) != 0) {
            TransactionAware physicalTxAware = VisibilityFence
                    .create(physicalKey);
            if (this.txContext == null) {
                this.txAwares.add(physicalTxAware);
            } else {
                this.txContext.addTransactionAware(physicalTxAware);
            }
        }
    }

    @Override
    public void join(PhoenixTransactionContext ctx) {
        if (ctx == PhoenixTransactionContext.NULL_CONTEXT) {
            return;
        }
        assert (ctx instanceof TephraTransactionContext);
        TephraTransactionContext tephraContext = (TephraTransactionContext) ctx;

        if (txContext != null) {
            for (TransactionAware txAware : tephraContext.getAwares()) {
                txContext.addTransactionAware(txAware);
            }
        } else {
            txAwares.addAll(tephraContext.getAwares());
        }
    }

    private Transaction getCurrentTransaction() {
        return tx != null ? tx : txContext != null ? txContext.getCurrentTransaction() : null;
    }

    @Override
    public boolean isTransactionRunning() {
        return getCurrentTransaction() != null;
    }

    @Override
    public void reset() {
        tx = null;
        txAwares.clear();
    }

    @Override
    public long getTransactionId() {
        Transaction tx = getCurrentTransaction();
        return tx == null ? HConstants.LATEST_TIMESTAMP : tx.getTransactionId(); // First write pointer - won't change with checkpointing
    }

    @Override
    public long getReadPointer() {
        Transaction tx = getCurrentTransaction();

        if (tx == null) {
            return (-1);
        }

        return tx.getReadPointer();
    }

    // For testing
    @Override
    public long getWritePointer() {
        Transaction tx = getCurrentTransaction();
        return tx == null ? HConstants.LATEST_TIMESTAMP : tx.getWritePointer();
    }

    @Override
    public void setVisibilityLevel(PhoenixVisibilityLevel visibilityLevel) {
        VisibilityLevel tephraVisibilityLevel = null;

        switch (visibilityLevel) {
        case SNAPSHOT:
            tephraVisibilityLevel = VisibilityLevel.SNAPSHOT;
            break;
        case SNAPSHOT_EXCLUDE_CURRENT:
            tephraVisibilityLevel = VisibilityLevel.SNAPSHOT_EXCLUDE_CURRENT;
            break;
        case SNAPSHOT_ALL:
            tephraVisibilityLevel = VisibilityLevel.SNAPSHOT_ALL;
            break;
        default:
            assert (false);
        }

        Transaction tx = getCurrentTransaction();
        assert(tx != null);
        tx.setVisibility(tephraVisibilityLevel);
    }

    @Override
    public PhoenixVisibilityLevel getVisibilityLevel() {
        VisibilityLevel visibilityLevel = null;

        Transaction tx = getCurrentTransaction();
        assert(tx != null);
        visibilityLevel = tx.getVisibilityLevel();

        PhoenixVisibilityLevel phoenixVisibilityLevel;
        switch (visibilityLevel) {
        case SNAPSHOT:
            phoenixVisibilityLevel = PhoenixVisibilityLevel.SNAPSHOT;
            break;
        case SNAPSHOT_EXCLUDE_CURRENT:
            phoenixVisibilityLevel = PhoenixVisibilityLevel.SNAPSHOT_EXCLUDE_CURRENT;
            break;
        case SNAPSHOT_ALL:
            phoenixVisibilityLevel = PhoenixVisibilityLevel.SNAPSHOT_ALL;
        default:
            phoenixVisibilityLevel = null;
        }

        return phoenixVisibilityLevel;
    }

    @Override
    public byte[] encodeTransaction() throws SQLException {
        Transaction tx = getCurrentTransaction();
        assert (tx != null);

        try {
            byte[] encodedTxBytes = CODEC.encode(tx);
            encodedTxBytes = Arrays.copyOf(encodedTxBytes, encodedTxBytes.length + 1);
            encodedTxBytes[encodedTxBytes.length - 1] = getProvider().getCode();
            return encodedTxBytes;
        } catch (IOException e) {
            throw new SQLException(e);
        }
    }

<<<<<<< HEAD
    @Override
    public long getMaxTransactionsPerSecond() {
        return TxConstants.MAX_TX_PER_MS;
    }

    @Override
    public boolean isPreExistingVersion(long version) {
        return TxUtils.isPreExistingVersion(version);
    }

    @Override
    public BaseRegionObserver getCoprocessor() {
        return new TransactionProcessor();
    }

    @Override
    public BaseRegionObserver getGarbageCollector() { return null; }

    @Override
    public byte[] getFamilyDeleteMarker() {
        return TxConstants.FAMILY_DELETE_QUALIFIER;
    }

    @Override
    public void setTxnConfigs(Configuration config, String tmpFolder, int defaultTxnTimeoutSeconds) throws IOException {
        config.setBoolean(TxConstants.Manager.CFG_DO_PERSIST, false);
        config.set(TxConstants.Service.CFG_DATA_TX_CLIENT_RETRY_STRATEGY, "n-times");
        config.setInt(TxConstants.Service.CFG_DATA_TX_CLIENT_ATTEMPTS, 1);
        config.setInt(TxConstants.Service.CFG_DATA_TX_BIND_PORT, Networks.getRandomPort());
        config.set(TxConstants.Manager.CFG_TX_SNAPSHOT_DIR, tmpFolder);
        config.setInt(TxConstants.Manager.CFG_TX_TIMEOUT, defaultTxnTimeoutSeconds);
        config.unset(TxConstants.Manager.CFG_TX_HDFS_USER);
        config.setLong(TxConstants.Manager.CFG_TX_SNAPSHOT_INTERVAL, 5L);
    }

    // For testing
    @Override
    public void setupTxManager(Configuration config, String url) throws SQLException {

        if (txService != null) {
            return;
        }

        ConnectionInfo connInfo = ConnectionInfo.create(url);
        zkClient = ZKClientServices.delegate(
          ZKClients.reWatchOnExpire(
            ZKClients.retryOnFailure(
              ZKClientService.Builder.of(connInfo.getZookeeperConnectionString())
                .setSessionTimeout(config.getInt(HConstants.ZK_SESSION_TIMEOUT,
                        HConstants.DEFAULT_ZK_SESSION_TIMEOUT))
                .build(),
              RetryStrategies.exponentialDelay(500, 2000, TimeUnit.MILLISECONDS)
            )
          )
        );
        zkClient.startAndWait();

        DiscoveryService discovery = new ZKDiscoveryService(zkClient);
        txManager = new TransactionManager(config, new HDFSTransactionStateStorage(config, new SnapshotCodecProvider(config), new TxMetricsCollector()), new TxMetricsCollector());
        txService = new TransactionService(config, zkClient, discovery, Providers.of(txManager));
        txService.startAndWait();
    }

    // For testing
    @Override
    public void tearDownTxManager() throws SQLException {
        try {
            if (txService != null) txService.stopAndWait();
        } finally {
            try {
                if (zkClient != null) zkClient.stopAndWait();
            } finally {
                txService = null;
                zkClient = null;
                txManager = null;
            }
        }
    }

=======
>>>>>>> afc6627b
    /**
     * TephraTransactionContext specific functions
     */

    Transaction getTransaction() {
        return this.getCurrentTransaction();
    }

    TransactionContext getContext() {
        return this.txContext;
    }

    List<TransactionAware> getAwares() {
        return txAwares;
    }

    void addTransactionAware(TransactionAware txAware) {
        if (this.txContext != null) {
            txContext.addTransactionAware(txAware);
        } else if (this.tx != null) {
            txAwares.add(txAware);
            assert (tx != null);
            txAware.startTx(tx);
        }
    }

    @Override
    public PhoenixTransactionContext newTransactionContext(PhoenixTransactionContext context, boolean subTask) {
        return new TephraTransactionContext(context, subTask);
    }
    
    @Override
    public HTableInterface getTransactionalTable(HTableInterface htable, boolean isImmutable) {
        TransactionAwareHTable transactionAwareHTable = new TransactionAwareHTable(htable, isImmutable ? TxConstants.ConflictDetection.NONE : TxConstants.ConflictDetection.ROW);
        this.addTransactionAware(transactionAwareHTable);
        return transactionAwareHTable;
    }
    
}<|MERGE_RESOLUTION|>--- conflicted
+++ resolved
@@ -71,7 +71,7 @@
         this.tx = CODEC.decode(txnBytes);
     }
 
-    public TephraTransactionContext(PhoenixConnection connection) {
+    public TephraTransactionContext(PhoenixConnection connection) throws SQLException {
         PhoenixTransactionClient client = connection.getQueryServices().initTransactionClient(getProvider());  
         assert (client instanceof TephraTransactionClient);
         this.txServiceClient = ((TephraTransactionClient)client).getTransactionClient();
@@ -95,34 +95,8 @@
     }
 
     @Override
-<<<<<<< HEAD
-    public ZKClientService setTransactionClient(Configuration config, ReadOnlyProps props, ConnectionInfo connectionInfo) throws SQLException {
-        String zkQuorumServersString = props.get(TxConstants.Service.CFG_DATA_TX_ZOOKEEPER_QUORUM);
-        if (zkQuorumServersString==null) {
-            zkQuorumServersString = connectionInfo.getZookeeperQuorum()+":"+connectionInfo.getPort();
-        }
-
-        int timeOut = props.getInt(HConstants.ZK_SESSION_TIMEOUT, HConstants.DEFAULT_ZK_SESSION_TIMEOUT);
-        // Create instance of the tephra zookeeper client
-        ZKClientService txZKClientService  = ZKClientServices.delegate(
-            ZKClients.reWatchOnExpire(
-                ZKClients.retryOnFailure(
-                     new TephraZKClientService(zkQuorumServersString, timeOut, null,
-                             ArrayListMultimap.<String, byte[]>create()), 
-                         RetryStrategies.exponentialDelay(500, 2000, TimeUnit.MILLISECONDS))
-                     )
-                );
-        txZKClientService.startAndWait();
-        ZKDiscoveryService zkDiscoveryService = new ZKDiscoveryService(txZKClientService);
-        PooledClientProvider pooledClientProvider = new PooledClientProvider(
-                config, zkDiscoveryService);
-        txClient = this.txServiceClient = new TransactionServiceClient(config,pooledClientProvider);
-        
-        return txZKClientService;
-=======
     public TransactionFactory.Provider getProvider() {
         return TransactionFactory.Provider.TEPHRA;
->>>>>>> afc6627b
     }
     
     @Override
@@ -392,88 +366,6 @@
         }
     }
 
-<<<<<<< HEAD
-    @Override
-    public long getMaxTransactionsPerSecond() {
-        return TxConstants.MAX_TX_PER_MS;
-    }
-
-    @Override
-    public boolean isPreExistingVersion(long version) {
-        return TxUtils.isPreExistingVersion(version);
-    }
-
-    @Override
-    public BaseRegionObserver getCoprocessor() {
-        return new TransactionProcessor();
-    }
-
-    @Override
-    public BaseRegionObserver getGarbageCollector() { return null; }
-
-    @Override
-    public byte[] getFamilyDeleteMarker() {
-        return TxConstants.FAMILY_DELETE_QUALIFIER;
-    }
-
-    @Override
-    public void setTxnConfigs(Configuration config, String tmpFolder, int defaultTxnTimeoutSeconds) throws IOException {
-        config.setBoolean(TxConstants.Manager.CFG_DO_PERSIST, false);
-        config.set(TxConstants.Service.CFG_DATA_TX_CLIENT_RETRY_STRATEGY, "n-times");
-        config.setInt(TxConstants.Service.CFG_DATA_TX_CLIENT_ATTEMPTS, 1);
-        config.setInt(TxConstants.Service.CFG_DATA_TX_BIND_PORT, Networks.getRandomPort());
-        config.set(TxConstants.Manager.CFG_TX_SNAPSHOT_DIR, tmpFolder);
-        config.setInt(TxConstants.Manager.CFG_TX_TIMEOUT, defaultTxnTimeoutSeconds);
-        config.unset(TxConstants.Manager.CFG_TX_HDFS_USER);
-        config.setLong(TxConstants.Manager.CFG_TX_SNAPSHOT_INTERVAL, 5L);
-    }
-
-    // For testing
-    @Override
-    public void setupTxManager(Configuration config, String url) throws SQLException {
-
-        if (txService != null) {
-            return;
-        }
-
-        ConnectionInfo connInfo = ConnectionInfo.create(url);
-        zkClient = ZKClientServices.delegate(
-          ZKClients.reWatchOnExpire(
-            ZKClients.retryOnFailure(
-              ZKClientService.Builder.of(connInfo.getZookeeperConnectionString())
-                .setSessionTimeout(config.getInt(HConstants.ZK_SESSION_TIMEOUT,
-                        HConstants.DEFAULT_ZK_SESSION_TIMEOUT))
-                .build(),
-              RetryStrategies.exponentialDelay(500, 2000, TimeUnit.MILLISECONDS)
-            )
-          )
-        );
-        zkClient.startAndWait();
-
-        DiscoveryService discovery = new ZKDiscoveryService(zkClient);
-        txManager = new TransactionManager(config, new HDFSTransactionStateStorage(config, new SnapshotCodecProvider(config), new TxMetricsCollector()), new TxMetricsCollector());
-        txService = new TransactionService(config, zkClient, discovery, Providers.of(txManager));
-        txService.startAndWait();
-    }
-
-    // For testing
-    @Override
-    public void tearDownTxManager() throws SQLException {
-        try {
-            if (txService != null) txService.stopAndWait();
-        } finally {
-            try {
-                if (zkClient != null) zkClient.stopAndWait();
-            } finally {
-                txService = null;
-                zkClient = null;
-                txManager = null;
-            }
-        }
-    }
-
-=======
->>>>>>> afc6627b
     /**
      * TephraTransactionContext specific functions
      */
