/*
 * Licensed to the Apache Software Foundation (ASF) under one
 * or more contributor license agreements.  See the NOTICE file
 * distributed with this work for additional information
 * regarding copyright ownership.  The ASF licenses this file
 * to you under the Apache License, Version 2.0 (the
 * "License"); you may not use this file except in compliance
 * with the License.  You may obtain a copy of the License at
 *
 * http://www.apache.org/licenses/LICENSE-2.0
 *
 * Unless required by applicable law or agreed to in writing, software
 * distributed under the License is distributed on an "AS IS" BASIS,
 * WITHOUT WARRANTIES OR CONDITIONS OF ANY KIND, either express or implied.
 * See the License for the specific language governing permissions and
 * limitations under the License.
 */
package org.apache.phoenix.transaction;

import java.sql.SQLException;
import java.util.concurrent.TimeoutException;

import org.apache.hadoop.hbase.client.HTableInterface;
import org.apache.phoenix.schema.PTable;
import org.apache.phoenix.transaction.TransactionFactory.Provider;

public interface PhoenixTransactionContext {
    public static PhoenixTransactionContext NULL_CONTEXT = new PhoenixTransactionContext() {

        @Override
        public void begin() throws SQLException {
        }

        @Override
        public void commit() throws SQLException {
        }

        @Override
        public void abort() throws SQLException {
        }

        @Override
        public void checkpoint(boolean hasUncommittedData) throws SQLException {
        }

        @Override
        public void commitDDLFence(PTable dataTable) throws SQLException {
        }

        @Override
        public void join(PhoenixTransactionContext ctx) {
        }

        @Override
        public boolean isTransactionRunning() {
            return false;
        }

        @Override
        public void reset() {
        }

        @Override
        public long getTransactionId() {
            return 0;
        }

        @Override
        public long getReadPointer() {
            return 0;
        }

        @Override
        public long getWritePointer() {
            return 0;
        }

        @Override
        public void setVisibilityLevel(PhoenixVisibilityLevel visibilityLevel) {
        }

        @Override
        public PhoenixVisibilityLevel getVisibilityLevel() {
            return null;
        }

        @Override
        public byte[] encodeTransaction() throws SQLException {
            return null;
        }

        @Override
        public Provider getProvider() {
            return null;
        }

        @Override
        public PhoenixTransactionContext newTransactionContext(PhoenixTransactionContext contex, boolean subTask) {
            return NULL_CONTEXT;
        }

        @Override
        public void markDMLFence(PTable dataTable) {
            
        }

        @Override
        public HTableInterface getTransactionalTable(HTableInterface htable, boolean isImmutable) {
            return null;
        }
    };
    /**
     * 
     * Visibility levels needed for checkpointing and  
     *
     */
    public enum PhoenixVisibilityLevel {
        SNAPSHOT,
        SNAPSHOT_EXCLUDE_CURRENT,
        SNAPSHOT_ALL

    }

    public static final String TX_ROLLBACK_ATTRIBUTE_KEY = "tephra.tx.rollback"; //"phoenix.tx.rollback"; 

    public static final String PROPERTY_TTL = "dataset.table.ttl";

    public static final String READ_NON_TX_DATA = "data.tx.read.pre.existing";

    /**
<<<<<<< HEAD
     * Set the in memory client connection to the transaction manager (for testing purpose)
     *
     * @param config
     */
    public void setInMemoryTransactionClient(Configuration config);

    /**
     * Set the client connection to the transaction manager
     *
     * @param config
     * @param props
     * @param connectionInfo
     *
     * @throws SQLException
     */
    public ZKClientService setTransactionClient(Configuration config, ReadOnlyProps props, ConnectionInfo connectionInfo) throws SQLException;

    /**
=======
>>>>>>> afc6627b
     * Starts a transaction
     *
     * @throws SQLException
     */
    public void begin() throws SQLException;

    /**
     * Commits a transaction
     *
     * @throws SQLException
     */
    public void commit() throws SQLException;

    /**
     * Rollback a transaction
     *
     * @throws SQLException
     */
    public void abort() throws SQLException;
    
    /**
     * Create a checkpoint in a transaction as defined in [TEPHRA-96]
     * @throws SQLException
     */
    public void checkpoint(boolean hasUncommittedData) throws SQLException;

    /**
     * Commit DDL to guarantee that no transaction started before create index
     * and committed afterwards, as explained in [PHOENIX-2478], [TEPHRA-157] and [OMID-56].
     *
     * @param dataTable  the table that the DDL command works on
     * @throws SQLException
     * @throws InterruptedException
     * @throws TimeoutException
     */
    public void commitDDLFence(PTable dataTable)
            throws SQLException;


    /**
     * Mark the start of DML go ensure that updates to indexed rows are not
     * missed.
     * @param dataTable the table on which DML command is working
     */
    public void markDMLFence(PTable dataTable);

    /**
     * Augment the current context with ctx modified keys
     *
     * @param ctx
     */
    public void join(PhoenixTransactionContext ctx);

    /**
     * Is there a transaction in flight?
     */
    public boolean isTransactionRunning();

    /**
     * Reset transaction state
     */
    public void reset();

    /**
     * Returns transaction unique identifier which is also
     * assumed to be the earliest write pointer.
     */
    public long getTransactionId();

    /**
     * Returns transaction snapshot id
     */
    public long getReadPointer();

    /**
     * Returns transaction write pointer. After checkpoint the write pointer is different than the initial one  
     */
    public long getWritePointer();

    /**
     * Set visibility level
     */
    public void setVisibilityLevel(PhoenixVisibilityLevel visibilityLevel);

    /**
     * Returns visibility level
     */
    public PhoenixVisibilityLevel getVisibilityLevel();

    /**
     * Encode transaction
     */
    public byte[] encodeTransaction() throws SQLException;

    public Provider getProvider();
    public PhoenixTransactionContext newTransactionContext(PhoenixTransactionContext contex, boolean subTask);

<<<<<<< HEAD
    /**
     *
     * @param version
     */
    public boolean isPreExistingVersion(long version);

    /**
     *
     * @return the coprocessor
     */
    public BaseRegionObserver getCoprocessor();

    /**
     *
     * @return the garbage collector
     */
    public BaseRegionObserver getGarbageCollector();

    /**
     * 
     * @return the family delete marker
     */
    public byte[] getFamilyDeleteMarker();

    /**
     * Setup transaction manager's configuration for testing
     */
     public void setTxnConfigs(Configuration config, String tmpFolder, int defaultTxnTimeoutSeconds) throws IOException;

    /**
     * Setup transaction manager for testing
     */
    public void setupTxManager(Configuration config, String url) throws SQLException;

    /**
     * Tear down transaction manager for testing
     */
    public void tearDownTxManager() throws SQLException;

=======
    public HTableInterface getTransactionalTable(HTableInterface htable, boolean isImmutable);
>>>>>>> afc6627b
}<|MERGE_RESOLUTION|>--- conflicted
+++ resolved
@@ -23,6 +23,7 @@
 import org.apache.hadoop.hbase.client.HTableInterface;
 import org.apache.phoenix.schema.PTable;
 import org.apache.phoenix.transaction.TransactionFactory.Provider;
+import org.slf4j.Logger;
 
 public interface PhoenixTransactionContext {
     public static PhoenixTransactionContext NULL_CONTEXT = new PhoenixTransactionContext() {
@@ -101,7 +102,7 @@
 
         @Override
         public void markDMLFence(PTable dataTable) {
-            
+
         }
 
         @Override
@@ -127,28 +128,14 @@
 
     public static final String READ_NON_TX_DATA = "data.tx.read.pre.existing";
 
-    /**
-<<<<<<< HEAD
-     * Set the in memory client connection to the transaction manager (for testing purpose)
-     *
-     * @param config
-     */
-    public void setInMemoryTransactionClient(Configuration config);
-
-    /**
-     * Set the client connection to the transaction manager
-     *
-     * @param config
-     * @param props
-     * @param connectionInfo
-     *
-     * @throws SQLException
-     */
-    public ZKClientService setTransactionClient(Configuration config, ReadOnlyProps props, ConnectionInfo connectionInfo) throws SQLException;
-
-    /**
-=======
->>>>>>> afc6627b
+//    /**
+//     * Set the in memory client connection to the transaction manager (for testing purpose)
+//     *
+//     * @param config
+//     */
+//    public void setInMemoryTransactionClient(Configuration config);
+
+    /**
      * Starts a transaction
      *
      * @throws SQLException
@@ -246,47 +233,5 @@
     public Provider getProvider();
     public PhoenixTransactionContext newTransactionContext(PhoenixTransactionContext contex, boolean subTask);
 
-<<<<<<< HEAD
-    /**
-     *
-     * @param version
-     */
-    public boolean isPreExistingVersion(long version);
-
-    /**
-     *
-     * @return the coprocessor
-     */
-    public BaseRegionObserver getCoprocessor();
-
-    /**
-     *
-     * @return the garbage collector
-     */
-    public BaseRegionObserver getGarbageCollector();
-
-    /**
-     * 
-     * @return the family delete marker
-     */
-    public byte[] getFamilyDeleteMarker();
-
-    /**
-     * Setup transaction manager's configuration for testing
-     */
-     public void setTxnConfigs(Configuration config, String tmpFolder, int defaultTxnTimeoutSeconds) throws IOException;
-
-    /**
-     * Setup transaction manager for testing
-     */
-    public void setupTxManager(Configuration config, String url) throws SQLException;
-
-    /**
-     * Tear down transaction manager for testing
-     */
-    public void tearDownTxManager() throws SQLException;
-
-=======
-    public HTableInterface getTransactionalTable(HTableInterface htable, boolean isImmutable);
->>>>>>> afc6627b
+    public HTableInterface getTransactionalTable(HTableInterface htable, boolean isImmutable) throws SQLException;
 }