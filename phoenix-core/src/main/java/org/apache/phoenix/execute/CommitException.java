/*
 * Licensed to the Apache Software Foundation (ASF) under one
 * or more contributor license agreements.  See the NOTICE file
 * distributed with this work for additional information
 * regarding copyright ownership.  The ASF licenses this file
 * to you under the Apache License, Version 2.0 (the
 * "License"); you may not use this file except in compliance
 * with the License.  You may obtain a copy of the License at
 *
 * http://www.apache.org/licenses/LICENSE-2.0
 *
 * Unless required by applicable law or agreed to in writing, software
 * distributed under the License is distributed on an "AS IS" BASIS,
 * WITHOUT WARRANTIES OR CONDITIONS OF ANY KIND, either express or implied.
 * See the License for the specific language governing permissions and
 * limitations under the License.
 */
package org.apache.phoenix.execute;

import java.sql.SQLException;

import org.apache.phoenix.jdbc.PhoenixConnection;

public class CommitException extends SQLException {
<<<<<<< HEAD
    private static final long serialVersionUID = 1L;
    private final MutationState uncommittedState;

    public CommitException(Exception e, MutationState uncommittedState) {
        super(e);
        this.uncommittedState = uncommittedState;
    }

    public MutationState getUncommittedState() {
        return uncommittedState;
    }
=======
    private static final long serialVersionUID = 2L;
    private final int[] uncommittedStatementIndexes;

    public CommitException(Exception e, int[] uncommittedStatementIndexes) {
        super(e);
        this.uncommittedStatementIndexes = uncommittedStatementIndexes;
    }

    /**
     * Returns indexes of UPSERT and DELETE statements that have failed. Indexes returned
     * correspond to each failed statement's order of creation within a {@link PhoenixConnection} up to
     * commit/rollback.
     * <p>
     * Statements whose index is returned in this set correspond to one or more HBase mutations that have failed.
     * <p>
     * Statement indexes are maintained correctly for connections that mutate and query 
     * <b>data</b> (DELETE, UPSERT and SELECT) only. Statement (and their subsequent failure) order
     * is undefined for connections that execute metadata operations due to the fact that Phoenix rolls
     * back connections after metadata mutations.
     * 
     * @see PhoenixConnection#getStatementExecutionCounter()
     */
    public int[] getUncommittedStatementIndexes() {
    	return uncommittedStatementIndexes;
    }
>>>>>>> 72633b9d
}<|MERGE_RESOLUTION|>--- conflicted
+++ resolved
@@ -22,19 +22,6 @@
 import org.apache.phoenix.jdbc.PhoenixConnection;
 
 public class CommitException extends SQLException {
-<<<<<<< HEAD
-    private static final long serialVersionUID = 1L;
-    private final MutationState uncommittedState;
-
-    public CommitException(Exception e, MutationState uncommittedState) {
-        super(e);
-        this.uncommittedState = uncommittedState;
-    }
-
-    public MutationState getUncommittedState() {
-        return uncommittedState;
-    }
-=======
     private static final long serialVersionUID = 2L;
     private final int[] uncommittedStatementIndexes;
 
@@ -60,5 +47,4 @@
     public int[] getUncommittedStatementIndexes() {
     	return uncommittedStatementIndexes;
     }
->>>>>>> 72633b9d
 }