/*
 * Licensed to the Apache Software Foundation (ASF) under one
 * or more contributor license agreements.  See the NOTICE file
 * distributed with this work for additional information
 * regarding copyright ownership.  The ASF licenses this file
 * to you under the Apache License, Version 2.0 (the
 * "License"); you may not use this file except in compliance
 * with the License.  You may obtain a copy of the License at
 *
 * http://www.apache.org/licenses/LICENSE-2.0
 *
 * Unless required by applicable law or agreed to in writing, software
 * distributed under the License is distributed on an "AS IS" BASIS,
 * WITHOUT WARRANTIES OR CONDITIONS OF ANY KIND, either express or implied.
 * See the License for the specific language governing permissions and
 * limitations under the License.
 */
package org.apache.phoenix.execute;

import java.io.IOException;
import java.nio.MappedByteBuffer;
import java.sql.ParameterMetaData;
import java.sql.SQLException;
import java.util.Collections;
import java.util.Comparator;
import java.util.Iterator;
import java.util.LinkedList;
import java.util.List;
import java.util.Queue;
import java.util.Set;

import org.apache.hadoop.hbase.KeyValue;
import org.apache.hadoop.hbase.KeyValueUtil;
import org.apache.hadoop.hbase.client.Result;
import org.apache.hadoop.hbase.client.Scan;
import org.apache.hadoop.hbase.io.ImmutableBytesWritable;
import org.apache.hadoop.hbase.util.Bytes;
import org.apache.phoenix.compile.ExplainPlan;
import org.apache.phoenix.compile.GroupByCompiler.GroupBy;
import org.apache.phoenix.compile.OrderByCompiler.OrderBy;
import org.apache.phoenix.compile.QueryPlan;
import org.apache.phoenix.compile.RowProjector;
import org.apache.phoenix.compile.StatementContext;
import org.apache.phoenix.exception.SQLExceptionCode;
import org.apache.phoenix.exception.SQLExceptionInfo;
import org.apache.phoenix.execute.TupleProjector.ProjectedValueTuple;
import org.apache.phoenix.expression.Expression;
import org.apache.phoenix.iterate.DefaultParallelScanGrouper;
import org.apache.phoenix.iterate.MappedByteBufferQueue;
import org.apache.phoenix.iterate.ParallelScanGrouper;
import org.apache.phoenix.iterate.ResultIterator;
import org.apache.phoenix.jdbc.PhoenixParameterMetaData;
import org.apache.phoenix.jdbc.PhoenixStatement.Operation;
import org.apache.phoenix.parse.FilterableStatement;
import org.apache.phoenix.parse.JoinTableNode.JoinType;
import org.apache.phoenix.query.KeyRange;
import org.apache.phoenix.query.QueryServices;
import org.apache.phoenix.query.QueryServicesOptions;
import org.apache.phoenix.schema.KeyValueSchema;
import org.apache.phoenix.schema.KeyValueSchema.KeyValueSchemaBuilder;
import org.apache.phoenix.schema.PColumn;
import org.apache.phoenix.schema.PTable;
import org.apache.phoenix.schema.TableRef;
import org.apache.phoenix.schema.ValueBitSet;
import org.apache.phoenix.schema.tuple.ResultTuple;
import org.apache.phoenix.schema.tuple.Tuple;
import org.apache.phoenix.util.ResultUtil;
import org.apache.phoenix.util.SchemaUtil;

import com.google.common.collect.Lists;
import com.google.common.collect.Sets;

public class SortMergeJoinPlan implements QueryPlan {
    private static final byte[] EMPTY_PTR = new byte[0];
    
    private final StatementContext context;
    private final FilterableStatement statement;
    private final TableRef table;
    private final JoinType type;
    private final QueryPlan lhsPlan;
    private final QueryPlan rhsPlan;
    private final List<Expression> lhsKeyExpressions;
    private final List<Expression> rhsKeyExpressions;
    private final KeyValueSchema joinedSchema;
    private final KeyValueSchema lhsSchema;
    private final KeyValueSchema rhsSchema;
    private final int rhsFieldPosition;
    private final boolean isSingleValueOnly;
    private final Set<TableRef> tableRefs;
    private final int thresholdBytes;

    public SortMergeJoinPlan(StatementContext context, FilterableStatement statement, TableRef table, 
            JoinType type, QueryPlan lhsPlan, QueryPlan rhsPlan, List<Expression> lhsKeyExpressions, List<Expression> rhsKeyExpressions,
            PTable joinedTable, PTable lhsTable, PTable rhsTable, int rhsFieldPosition, boolean isSingleValueOnly) {
        if (type == JoinType.Right) throw new IllegalArgumentException("JoinType should not be " + type);
        this.context = context;
        this.statement = statement;
        this.table = table;
        this.type = type;
        this.lhsPlan = lhsPlan;
        this.rhsPlan = rhsPlan;
        this.lhsKeyExpressions = lhsKeyExpressions;
        this.rhsKeyExpressions = rhsKeyExpressions;
        this.joinedSchema = buildSchema(joinedTable);
        this.lhsSchema = buildSchema(lhsTable);
        this.rhsSchema = buildSchema(rhsTable);
        this.rhsFieldPosition = rhsFieldPosition;
        this.isSingleValueOnly = isSingleValueOnly;
        this.tableRefs = Sets.newHashSetWithExpectedSize(lhsPlan.getSourceRefs().size() + rhsPlan.getSourceRefs().size());
        this.tableRefs.addAll(lhsPlan.getSourceRefs());
        this.tableRefs.addAll(rhsPlan.getSourceRefs());
        this.thresholdBytes = context.getConnection().getQueryServices().getProps().getInt(
                QueryServices.SPOOL_THRESHOLD_BYTES_ATTRIB, QueryServicesOptions.DEFAULT_SPOOL_THRESHOLD_BYTES);
    }

    @Override
    public Operation getOperation() {
        return statement.getOperation();
    }

    private static KeyValueSchema buildSchema(PTable table) {
        KeyValueSchemaBuilder builder = new KeyValueSchemaBuilder(0);
        if (table != null) {
            for (PColumn column : table.getColumns()) {
                if (!SchemaUtil.isPKColumn(column)) {
                    builder.addField(column);
                }
            }
        }
        return builder.build();
    }

    @Override
    public ResultIterator iterator(ParallelScanGrouper scanGrouper) throws SQLException {
        return iterator(scanGrouper, null);
    }

    @Override
    public ResultIterator iterator(ParallelScanGrouper scanGrouper, Scan scan) throws SQLException {        
        return type == JoinType.Semi || type == JoinType.Anti ? 
                new SemiAntiJoinIterator(lhsPlan.iterator(scanGrouper), rhsPlan.iterator(scanGrouper)) :
                new BasicJoinIterator(lhsPlan.iterator(scanGrouper), rhsPlan.iterator(scanGrouper));
    }
    
    @Override
    public ResultIterator iterator() throws SQLException {        
        return iterator(DefaultParallelScanGrouper.getInstance());
    }

    @Override
    public ExplainPlan getExplainPlan() throws SQLException {
        List<String> steps = Lists.newArrayList();
        steps.add("SORT-MERGE-JOIN (" + type.toString().toUpperCase() + ") TABLES");
        for (String step : lhsPlan.getExplainPlan().getPlanSteps()) {
            steps.add("    " + step);            
        }
        steps.add("AND" + (rhsSchema.getFieldCount() == 0 ? " (SKIP MERGE)" : ""));
        for (String step : rhsPlan.getExplainPlan().getPlanSteps()) {
            steps.add("    " + step);            
        }
        return new ExplainPlan(steps);
    }

    @Override
    public StatementContext getContext() {
        return context;
    }

    @Override
    public ParameterMetaData getParameterMetaData() {
        return PhoenixParameterMetaData.EMPTY_PARAMETER_META_DATA;
    }

    @Override
    public long getEstimatedSize() {
        return lhsPlan.getEstimatedSize() + rhsPlan.getEstimatedSize();
    }

    @Override
    public TableRef getTableRef() {
        return table;
    }

    @Override
    public RowProjector getProjector() {
        return null;
    }

    @Override
    public Integer getLimit() {
        return null;
    }

    @Override
    public Integer getOffset() {
        return null;
    }

    @Override
    public OrderBy getOrderBy() {
        return null;
    }

    @Override
    public GroupBy getGroupBy() {
        return null;
    }

    @Override
    public List<KeyRange> getSplits() {
        return Collections.<KeyRange> emptyList();
    }

    @Override
    public List<List<Scan>> getScans() {
        return Collections.<List<Scan>> emptyList();
    }

    @Override
    public FilterableStatement getStatement() {
        return statement;
    }

    @Override
    public boolean isDegenerate() {
        return false;
    }

    @Override
    public boolean isRowKeyOrdered() {
        return false;
    }
    
    private class BasicJoinIterator implements ResultIterator {
        private final ResultIterator lhsIterator;
        private final ResultIterator rhsIterator;
        private boolean initialized;
        private Tuple lhsTuple;
        private Tuple rhsTuple;
        private JoinKey lhsKey;
        private JoinKey rhsKey;
        private Tuple nextLhsTuple;
        private Tuple nextRhsTuple;
        private JoinKey nextLhsKey;
        private JoinKey nextRhsKey;
        private ValueBitSet destBitSet;
        private ValueBitSet lhsBitSet;
        private ValueBitSet rhsBitSet;
        private byte[] emptyProjectedValue;
        private MappedByteBufferTupleQueue queue;
        private Iterator<Tuple> queueIterator;
        
        public BasicJoinIterator(ResultIterator lhsIterator, ResultIterator rhsIterator) {
            this.lhsIterator = lhsIterator;
            this.rhsIterator = rhsIterator;
            this.initialized = false;
            this.lhsTuple = null;
            this.rhsTuple = null;
            this.lhsKey = new JoinKey(lhsKeyExpressions);
            this.rhsKey = new JoinKey(rhsKeyExpressions);
            this.nextLhsTuple = null;
            this.nextRhsTuple = null;
            this.nextLhsKey = new JoinKey(lhsKeyExpressions);
            this.nextRhsKey = new JoinKey(rhsKeyExpressions);
            this.destBitSet = ValueBitSet.newInstance(joinedSchema);
            this.lhsBitSet = ValueBitSet.newInstance(lhsSchema);
            this.rhsBitSet = ValueBitSet.newInstance(rhsSchema);
            lhsBitSet.clear();
            int len = lhsBitSet.getEstimatedLength();
            this.emptyProjectedValue = new byte[len];
            lhsBitSet.toBytes(emptyProjectedValue, 0);
            this.queue = new MappedByteBufferTupleQueue(thresholdBytes);
            this.queueIterator = null;
        }
        
        @Override
        public void close() throws SQLException {
            lhsIterator.close();
            rhsIterator.close();
            queue.close();
        }

        @Override
        public Tuple next() throws SQLException {
            if (!initialized) {
                init();
            }

            Tuple next = null;
            while (next == null && !isEnd()) {
                if (queueIterator != null) {
                    if (queueIterator.hasNext()) {
                        next = join(lhsTuple, queueIterator.next());
                    } else {
                        boolean eq = nextLhsTuple != null && lhsKey.equals(nextLhsKey);
                        advance(true);
                        if (eq) {
                            queueIterator = queue.iterator();
                        } else {
                            queue.clear();
                            queueIterator = null;
                        }
                    }
                } else if (lhsTuple != null) {
                    if (rhsTuple != null) {
                        if (lhsKey.equals(rhsKey)) {
                            next = join(lhsTuple, rhsTuple);
                             if (nextLhsTuple != null && lhsKey.equals(nextLhsKey)) {
                                queue.offer(rhsTuple);
                                if (nextRhsTuple == null || !rhsKey.equals(nextRhsKey)) {
                                    queueIterator = queue.iterator();
                                    advance(true);
                                } else if (isSingleValueOnly) {
                                    throw new SQLExceptionInfo.Builder(SQLExceptionCode.SINGLE_ROW_SUBQUERY_RETURNS_MULTIPLE_ROWS).build().buildException();
                                }
                            } else if (nextRhsTuple == null || !rhsKey.equals(nextRhsKey)) {
                                advance(true);
                            } else if (isSingleValueOnly) {
                                throw new SQLExceptionInfo.Builder(SQLExceptionCode.SINGLE_ROW_SUBQUERY_RETURNS_MULTIPLE_ROWS).build().buildException();                                
                            }
                            advance(false);
                        } else if (lhsKey.compareTo(rhsKey) < 0) {
                            if (type == JoinType.Full || type == JoinType.Left) {
                                next = join(lhsTuple, null);
                            }
                            advance(true);
                        } else {
                            if (type == JoinType.Full) {
                                next = join(null, rhsTuple);
                            }
                            advance(false);
                        }
                    } else { // left-join or full-join
                        next = join(lhsTuple, null);
                        advance(true);
                    }
                } else { // full-join
                    next = join(null, rhsTuple);
                    advance(false);
                }
            }

            return next;
        }

        @Override
        public void explain(List<String> planSteps) {
        }
        
        private void init() throws SQLException {
            nextLhsTuple = lhsIterator.next();
            if (nextLhsTuple != null) {
                nextLhsKey.evaluate(nextLhsTuple);
            }
            advance(true);
            nextRhsTuple = rhsIterator.next();
            if (nextRhsTuple != null) {
                nextRhsKey.evaluate(nextRhsTuple);
            }
            advance(false);
            initialized = true;
        }
        
        private void advance(boolean lhs) throws SQLException {
            if (lhs) {
                lhsTuple = nextLhsTuple;
                lhsKey.set(nextLhsKey);
                if (lhsTuple != null) {
                    nextLhsTuple = lhsIterator.next();
                    if (nextLhsTuple != null) {
                        nextLhsKey.evaluate(nextLhsTuple);
                    } else {
                        nextLhsKey.clear();
                    }
                }
            } else {
                rhsTuple = nextRhsTuple;
                rhsKey.set(nextRhsKey);
                if (rhsTuple != null) {
                    nextRhsTuple = rhsIterator.next();
                    if (nextRhsTuple != null) {
                        nextRhsKey.evaluate(nextRhsTuple);
                    } else {
                        nextRhsKey.clear();
                    }
                }                    
            }
        }
        
        private boolean isEnd() {
            return (lhsTuple == null && (rhsTuple == null || type != JoinType.Full))
                    || (queueIterator == null && rhsTuple == null && type == JoinType.Inner);
        }        
        
        private Tuple join(Tuple lhs, Tuple rhs) throws SQLException {
            try {
                ProjectedValueTuple t = null;
                if (lhs == null) {
                    t = new ProjectedValueTuple(rhs, rhs.getValue(0).getTimestamp(), 
                            this.emptyProjectedValue, 0, this.emptyProjectedValue.length, 
                            this.emptyProjectedValue.length);
                } else if (lhs instanceof ProjectedValueTuple) {
                    t = (ProjectedValueTuple) lhs;
                } else {
                    ImmutableBytesWritable ptr = context.getTempPtr();
                    TupleProjector.decodeProjectedValue(lhs, ptr);
                    lhsBitSet.clear();
                    lhsBitSet.or(ptr);
                    int bitSetLen = lhsBitSet.getEstimatedLength();
                    t = new ProjectedValueTuple(lhs, lhs.getValue(0).getTimestamp(), 
                            ptr.get(), ptr.getOffset(), ptr.getLength(), bitSetLen);
                    
                }
                return rhsBitSet == ValueBitSet.EMPTY_VALUE_BITSET ?
                        t : TupleProjector.mergeProjectedValue(
                                t, joinedSchema, destBitSet,
                                rhs, rhsSchema, rhsBitSet, rhsFieldPosition, true);
            } catch (IOException e) {
                throw new SQLException(e);
            }
        }
    }
    
    private class SemiAntiJoinIterator implements ResultIterator {
        private final ResultIterator lhsIterator;
        private final ResultIterator rhsIterator;
        private final boolean isSemi;
        private boolean initialized;
        private Tuple lhsTuple;
        private Tuple rhsTuple;
        private JoinKey lhsKey;
        private JoinKey rhsKey;
        
        public SemiAntiJoinIterator(ResultIterator lhsIterator, ResultIterator rhsIterator) {
            if (type != JoinType.Semi && type != JoinType.Anti) throw new IllegalArgumentException("Type " + type + " is not allowed by " + SemiAntiJoinIterator.class.getName());
            this.lhsIterator = lhsIterator;
            this.rhsIterator = rhsIterator;
            this.isSemi = type == JoinType.Semi;
            this.initialized = false;
            this.lhsTuple = null;
            this.rhsTuple = null;
            this.lhsKey = new JoinKey(lhsKeyExpressions);
            this.rhsKey = new JoinKey(rhsKeyExpressions);
        }

        @Override
        public void close() throws SQLException {
            lhsIterator.close();
            rhsIterator.close();
        }

        @Override
        public Tuple next() throws SQLException {
            if (!initialized) {
                advance(true);
                advance(false);
                initialized = true;
            }
            
            Tuple next = null;            
            while (lhsTuple != null && next == null) {
                if (rhsTuple != null) {
                    if (lhsKey.equals(rhsKey)) {
                        if (isSemi) {
                            next = lhsTuple;
                        }
                        advance(true);
                    } else if (lhsKey.compareTo(rhsKey) < 0) {
                        if (!isSemi) {
                            next = lhsTuple;
                        }
                        advance(true);
                    } else {
                        advance(false);
                    }
                } else {
                    if (!isSemi) {
                        next = lhsTuple;
                    }
                    advance(true);
                }
            }
            
            return next;
        }

        @Override
        public void explain(List<String> planSteps) {
        }
        
        private void advance(boolean lhs) throws SQLException {
            if (lhs) {
                lhsTuple = lhsIterator.next();
                if (lhsTuple != null) {
                    lhsKey.evaluate(lhsTuple);
                } else {
                    lhsKey.clear();
                }
            } else {
                rhsTuple = rhsIterator.next();
                if (rhsTuple != null) {
                    rhsKey.evaluate(rhsTuple);
                } else {
                    rhsKey.clear();
                }
            }
        }
    }
    
    private static class JoinKey implements Comparable<JoinKey> {
        private final List<Expression> expressions;
        private final List<ImmutableBytesWritable> keys;
        
        public JoinKey(List<Expression> expressions) {
            this.expressions = expressions;
            this.keys = Lists.newArrayListWithExpectedSize(expressions.size());
            for (int i = 0; i < expressions.size(); i++) {
                this.keys.add(new ImmutableBytesWritable(EMPTY_PTR));
            }
        }
        
        public void evaluate(Tuple tuple) {
            for (int i = 0; i < keys.size(); i++) {
                if (!expressions.get(i).evaluate(tuple, keys.get(i))) {
                    keys.get(i).set(EMPTY_PTR);
                }
            }
        }
        
        public void set(JoinKey other) {
            for (int i = 0; i < keys.size(); i++) {
                ImmutableBytesWritable key = other.keys.get(i);
                this.keys.get(i).set(key.get(), key.getOffset(), key.getLength());
            }            
        }
        
        public void clear() {
            for (int i = 0; i < keys.size(); i++) {
                this.keys.get(i).set(EMPTY_PTR);
            }            
        }
        
        @Override
        public boolean equals(Object other) {
            if (!(other instanceof JoinKey)) 
                return false;
            return this.compareTo((JoinKey) other) == 0;
        }
        
        @Override
        public int compareTo(JoinKey other) {
            for (int i = 0; i < keys.size(); i++) {
                int comp = this.keys.get(i).compareTo(other.keys.get(i));
                if (comp != 0) 
                    return comp; 
            }
            
            return 0;
        }
    }
    
    private static class MappedByteBufferTupleQueue extends MappedByteBufferQueue<Tuple> {

        public MappedByteBufferTupleQueue(int thresholdBytes) {
            super(thresholdBytes);
        }

        @Override
        protected MappedByteBufferSegmentQueue<Tuple> createSegmentQueue(
                int index, int thresholdBytes) {
            return new MappedByteBufferTupleSegmentQueue(index, thresholdBytes, false);
        }

        @Override
        protected Comparator<MappedByteBufferSegmentQueue<Tuple>> getSegmentQueueComparator() {
            return new Comparator<MappedByteBufferSegmentQueue<Tuple>>() {
                @Override
                public int compare(MappedByteBufferSegmentQueue<Tuple> q1, 
                        MappedByteBufferSegmentQueue<Tuple> q2) {
                    return q1.index() - q2.index();
                }                
            };
        }

        @Override
        public Iterator<Tuple> iterator() {
            return new Iterator<Tuple>() {
                private Iterator<MappedByteBufferSegmentQueue<Tuple>> queueIter;
                private Iterator<Tuple> currentIter;
                {
                    this.queueIter = getSegmentQueues().iterator();
                    this.currentIter = queueIter.hasNext() ? queueIter.next().iterator() : null;
                }
                
                @Override
                public boolean hasNext() {
                    return currentIter != null && currentIter.hasNext();
                }

                @Override
                public Tuple next() {
                    if (!hasNext())
                        return null;
                    
                    Tuple ret = currentIter.next();                    
                    if (!currentIter.hasNext()) {
                        this.currentIter = queueIter.hasNext() ? queueIter.next().iterator() : null;                       
                    }
                    
                    return ret;
                }

                @Override
                public void remove() {
                    throw new UnsupportedOperationException();
                }
                
            };
        }
        
        private static class MappedByteBufferTupleSegmentQueue extends MappedByteBufferSegmentQueue<Tuple> {
            private LinkedList<Tuple> results;
            
            public MappedByteBufferTupleSegmentQueue(int index,
                    int thresholdBytes, boolean hasMaxQueueSize) {
                super(index, thresholdBytes, hasMaxQueueSize);
                this.results = Lists.newLinkedList();
            }

            @Override
            protected Queue<Tuple> getInMemoryQueue() {
                return results;
            }

            @Override
            protected int sizeOf(Tuple e) {
                KeyValue kv = KeyValueUtil.ensureKeyValue(e.getValue(0));
                return Bytes.SIZEOF_INT * 2 + kv.getLength();
            }

            @SuppressWarnings("deprecation")
            @Override
            protected void writeToBuffer(MappedByteBuffer buffer, Tuple e) {
                KeyValue kv = KeyValueUtil.ensureKeyValue(e.getValue(0));
                buffer.putInt(kv.getLength() + Bytes.SIZEOF_INT);
                buffer.putInt(kv.getLength());
                buffer.put(kv.getBuffer(), kv.getOffset(), kv.getLength());
            }

            @Override
            protected Tuple readFromBuffer(MappedByteBuffer buffer) {
                int length = buffer.getInt();
                if (length < 0)
                    return null;
                
                byte[] b = new byte[length];
                buffer.get(b);
                Result result = ResultUtil.toResult(new ImmutableBytesWritable(b));
                return new ResultTuple(result);
            }
            
        }
    }
    
    @Override
    public boolean useRoundRobinIterator() {
        return false;
    }


    @Override
    public QueryPlan limit(Integer limit, Integer offset) {
        if (limit == null && offset == null)
            return this;

        return new ClientScanPlan(this.getContext(), this.getStatement(), this.getTableRef(),
                this.getProjector(), limit, offset, null, OrderBy.EMPTY_ORDER_BY, this);
    }

    public Set<TableRef> getSourceRefs() {
        return tableRefs;
    }
<<<<<<< HEAD
}
=======

    public QueryPlan getLhsPlan() {
        return lhsPlan;
    }

    public QueryPlan getRhsPlan() {
        return rhsPlan;
    }
}
>>>>>>> 92e728e0
<|MERGE_RESOLUTION|>--- conflicted
+++ resolved
@@ -680,9 +680,6 @@
     public Set<TableRef> getSourceRefs() {
         return tableRefs;
     }
-<<<<<<< HEAD
-}
-=======
 
     public QueryPlan getLhsPlan() {
         return lhsPlan;
@@ -692,4 +689,3 @@
         return rhsPlan;
     }
 }
->>>>>>> 92e728e0
