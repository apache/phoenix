/*
 * Licensed to the Apache Software Foundation (ASF) under one
 * or more contributor license agreements.  See the NOTICE file
 * distributed with this work for additional information
 * regarding copyright ownership.  The ASF licenses this file
 * to you under the Apache License, Version 2.0 (the
 * "License"); you may not use this file except in compliance
 * with the License.  You may obtain a copy of the License at
 *
 * http://www.apache.org/licenses/LICENSE-2.0
 *
 * Unless required by applicable law or agreed to in writing, software
 * distributed under the License is distributed on an "AS IS" BASIS,
 * WITHOUT WARRANTIES OR CONDITIONS OF ANY KIND, either express or implied.
 * See the License for the specific language governing permissions and
 * limitations under the License.
 */
package org.apache.phoenix.execute;

import java.io.IOException;
import java.sql.SQLException;
import java.util.Collections;
import java.util.Iterator;
import java.util.List;
import java.util.Map;
import java.util.Map.Entry;

import org.apache.hadoop.hbase.Cell;
import org.apache.hadoop.hbase.CellUtil;
import org.apache.hadoop.hbase.HConstants;
import org.apache.hadoop.hbase.client.HTableInterface;
import org.apache.hadoop.hbase.client.Mutation;
import org.apache.hadoop.hbase.util.Bytes;
import org.apache.hadoop.hbase.util.Pair;
import org.apache.phoenix.cache.ServerCacheClient;
import org.apache.phoenix.cache.ServerCacheClient.ServerCache;
import org.apache.phoenix.coprocessor.MetaDataProtocol.MetaDataMutationResult;
import org.apache.phoenix.exception.SQLExceptionCode;
import org.apache.phoenix.hbase.index.util.ImmutableBytesPtr;
import org.apache.phoenix.index.IndexMaintainer;
import org.apache.phoenix.index.IndexMetaDataCacheClient;
import org.apache.phoenix.index.PhoenixIndexCodec;
import org.apache.phoenix.jdbc.PhoenixConnection;
import org.apache.phoenix.query.QueryConstants;
import org.apache.phoenix.schema.IllegalDataException;
import org.apache.phoenix.schema.MetaDataClient;
import org.apache.phoenix.schema.PColumn;
import org.apache.phoenix.schema.PRow;
import org.apache.phoenix.schema.PTable;
import org.apache.phoenix.schema.PTableType;
import org.apache.phoenix.schema.TableRef;
import org.apache.phoenix.trace.util.Tracing;
import org.apache.phoenix.util.ByteUtil;
import org.apache.phoenix.util.IndexUtil;
import org.apache.phoenix.util.LogUtil;
import org.apache.phoenix.util.PhoenixRuntime;
import org.apache.phoenix.util.SQLCloseable;
import org.apache.phoenix.util.ServerUtil;
import org.cloudera.htrace.Span;
import org.cloudera.htrace.TraceScope;
import org.slf4j.Logger;
import org.slf4j.LoggerFactory;

import com.google.common.collect.Iterators;
import com.google.common.collect.Lists;
import com.google.common.collect.Maps;
import java.util.ArrayList;
import java.util.HashMap;
import org.apache.phoenix.coprocessor.ArrayUpdateObserver;
import org.apache.phoenix.expression.Expression;
import org.apache.phoenix.expression.function.UpsertFunctionExpression;
import org.apache.phoenix.parse.UpsertFunctionParseNode;
import org.apache.phoenix.schema.PDataType;

/**
 *
 * Tracks the uncommitted state
 *
 *
 * @since 0.1
 */
public class MutationState implements SQLCloseable {
    private static final Logger logger = LoggerFactory.getLogger(MutationState.class);

    private PhoenixConnection connection;
    private final long maxSize;
    private final ImmutableBytesPtr tempPtr = new ImmutableBytesPtr();
    private final Map<TableRef, Map<ImmutableBytesPtr,Map<PColumn,byte[]>>> mutations = Maps.newHashMapWithExpectedSize(3); // TODO: Sizing?
    private long sizeOffset;
    private int numRows = 0;
    private Map<PColumn, UpsertFunctionParseNode> functionExpressions = new HashMap<PColumn, UpsertFunctionParseNode>();

    public MutationState(int maxSize, PhoenixConnection connection) {
        this(maxSize,connection,0);
    }

    public MutationState(int maxSize, PhoenixConnection connection, long sizeOffset) {
        this.maxSize = maxSize;
        this.connection = connection;
        this.sizeOffset = sizeOffset;
    }

    public MutationState(TableRef table, Map<ImmutableBytesPtr,Map<PColumn,byte[]>> mutations, long sizeOffset, long maxSize, PhoenixConnection connection) {
        this.maxSize = maxSize;
        this.connection = connection;
        this.mutations.put(table, mutations);
        this.sizeOffset = sizeOffset;
        this.numRows = mutations.size();
        throwIfTooBig();
    }

    public MutationState(TableRef table, Map<ImmutableBytesPtr,Map<PColumn,byte[]>> mutations, long sizeOffset, long maxSize, PhoenixConnection connection, Map<PColumn, UpsertFunctionParseNode> functionExpressions) {
        this(table, mutations, sizeOffset, maxSize, connection);
        this.functionExpressions = functionExpressions;
    }

    private MutationState(List<Map.Entry<TableRef, Map<ImmutableBytesPtr,Map<PColumn,byte[]>>>> entries, long sizeOffset, long maxSize, PhoenixConnection connection) {
        this.maxSize = maxSize;
        this.connection = connection;
        this.sizeOffset = sizeOffset;
        for (Map.Entry<TableRef, Map<ImmutableBytesPtr,Map<PColumn,byte[]>>> entry : entries) {
            numRows += entry.getValue().size();
            this.mutations.put(entry.getKey(), entry.getValue());
        }
        throwIfTooBig();
    }

    private void throwIfTooBig() {
        if (numRows > maxSize) {
            // TODO: throw SQLException ?
            throw new IllegalArgumentException("MutationState size of " + numRows + " is bigger than max allowed size of " + maxSize);
        }
    }

    public long getUpdateCount() {
        return sizeOffset + numRows;
    }

    /**
     * Combine a newer mutation with this one, where in the event of overlaps,
     * the newer one will take precedence.
     * @param newMutation the newer mutation
     */
    public void join(MutationState newMutation) {
        if (this == newMutation) { // Doesn't make sense
            return;
        }
        this.sizeOffset += newMutation.sizeOffset;
        // Merge newMutation with this one, keeping state from newMutation for any overlaps
        for (Map.Entry<TableRef, Map<ImmutableBytesPtr,Map<PColumn,byte[]>>> entry : newMutation.mutations.entrySet()) {
            // Replace existing entries for the table with new entries
            TableRef tableRef = entry.getKey();
            PTable table = tableRef.getTable();
            boolean isIndex = table.getType() == PTableType.INDEX;
            Map<ImmutableBytesPtr,Map<PColumn,byte[]>> existingRows = this.mutations.put(tableRef, entry.getValue());
            if (existingRows != null) { // Rows for that table already exist
                // Loop through new rows and replace existing with new
                for (Map.Entry<ImmutableBytesPtr,Map<PColumn,byte[]>> rowEntry : entry.getValue().entrySet()) {
                    // Replace existing row with new row
                    Map<PColumn,byte[]> existingValues = existingRows.put(rowEntry.getKey(), rowEntry.getValue());
                    if (existingValues != null) {
                        if (existingValues != PRow.DELETE_MARKER) {
                            Map<PColumn,byte[]> newRow = rowEntry.getValue();
                            // if new row is PRow.DELETE_MARKER, it means delete, and we don't need to merge it with existing row.
                            if (newRow != PRow.DELETE_MARKER) {
                                // Replace existing column values with new column values
                                for (Map.Entry<PColumn,byte[]> valueEntry : newRow.entrySet()) {
                                    existingValues.put(valueEntry.getKey(), valueEntry.getValue());
                                }
                                // Now that the existing row has been merged with the new row, replace it back
                                // again (since it was replaced with the new one above).
                                existingRows.put(rowEntry.getKey(), existingValues);
                            }
                        }
                    } else {
                        if (!isIndex) { // Don't count index rows in row count
                            numRows++;
                        }
                    }
                }
                // Put the existing one back now that it's merged
                this.mutations.put(entry.getKey(), existingRows);
            } else {
                if (!isIndex) {
                    numRows += entry.getValue().size();
                }
            }
        }

        functionExpressions.putAll(newMutation.getFunctionExpressions());
        throwIfTooBig();
    }
<<<<<<< HEAD

    private Iterator<Pair<byte[],List<Mutation>>> addRowMutations(final TableRef tableRef, final Map<ImmutableBytesPtr, Map<PColumn, byte[]>> values, long timestamp, boolean includeMutableIndexes) throws SQLException {
=======
    
    private Iterator<Pair<byte[],List<Mutation>>> addRowMutations(final TableRef tableRef, final Map<ImmutableBytesPtr, Map<PColumn, byte[]>> values, long timestamp, boolean includeMutableIndexes) {
        final Iterator<PTable> indexes = // Only maintain tables with immutable rows through this client-side mechanism
                (tableRef.getTable().isImmutableRows() || includeMutableIndexes) ? 
                        IndexMaintainer.nonDisabledIndexIterator(tableRef.getTable().getIndexes().iterator()) : 
                        Iterators.<PTable>emptyIterator();
>>>>>>> 079c3197
        final List<Mutation> mutations = Lists.newArrayListWithExpectedSize(values.size());
        final List<Mutation> mutationsPertainingToIndex = indexes.hasNext() ? Lists.<Mutation>newArrayListWithExpectedSize(values.size()) : null;
        Iterator<Map.Entry<ImmutableBytesPtr,Map<PColumn,byte[]>>> iterator = values.entrySet().iterator();
        while (iterator.hasNext()) {
            Map.Entry<ImmutableBytesPtr,Map<PColumn,byte[]>> rowEntry = iterator.next();
            ImmutableBytesPtr key = rowEntry.getKey();
            PRow row = tableRef.getTable().newRow(connection.getKeyValueBuilder(), timestamp, key);
            List<Mutation> rowMutations, rowMutationsPertainingToIndex;
            if (rowEntry.getValue() == PRow.DELETE_MARKER) { // means delete
                row.delete();
                rowMutations = row.toRowMutations();
                // Row deletes for index tables are processed by running a re-written query
                // against the index table (as this allows for flexibility in being able to
                // delete rows).
                rowMutationsPertainingToIndex = Collections.emptyList();
            } else {
                for (Map.Entry<PColumn,byte[]> valueEntry : rowEntry.getValue().entrySet()) {
                    PColumn column = valueEntry.getKey();
                    row.setValue(column, valueEntry.getValue());

                    // add attributes to muttations (flags for observers coprocessors)
                    if (functionExpressions != null && functionExpressions.containsKey(column)) {
                        UpsertFunctionParseNode functionParseNode = functionExpressions.get(column);
                        UpsertFunctionExpression upsertFunctionExpression
                                = (UpsertFunctionExpression) (functionParseNode.create(new ArrayList<Expression>(), null));

                        setColumnInfoForCoprocessor(row, column, upsertFunctionExpression);
                        for (Pair<String, byte[]> attribute : upsertFunctionExpression.getAttributes()) {
                            //merge attributes from multiple statements
                            //(eg multiple server side functions with same attribute names)
                            byte[] current = row.getPutAttribute(attribute.getFirst());
                            if (current != null) {
                                attribute.setSecond(Bytes.add(current, attribute.getSecond()));
                            }
                            row.setPutAttribute(attribute);
                        }
                    }
                }
                rowMutations = row.toRowMutations();
                rowMutationsPertainingToIndex = rowMutations;
            }
            mutations.addAll(rowMutations);
            if (mutationsPertainingToIndex != null) mutationsPertainingToIndex.addAll(rowMutationsPertainingToIndex);
        }
<<<<<<< HEAD
        final Iterator<PTable> indexes = // Only maintain tables with immutable rows through this client-side mechanism
                (tableRef.getTable().isImmutableRows() || includeMutableIndexes) ?
                        IndexMaintainer.nonDisabledIndexIterator(tableRef.getTable().getIndexes().iterator()) :
                        Iterators.<PTable>emptyIterator();
=======
>>>>>>> 079c3197
        return new Iterator<Pair<byte[],List<Mutation>>>() {
            boolean isFirst = true;

            @Override
            public boolean hasNext() {
                return isFirst || indexes.hasNext();
            }

            @Override
            public Pair<byte[], List<Mutation>> next() {
                if (isFirst) {
                    isFirst = false;
                    return new Pair<byte[],List<Mutation>>(tableRef.getTable().getPhysicalName().getBytes(),mutations);
                }
                PTable index = indexes.next();
                List<Mutation> indexMutations;
                try {
                    indexMutations =
                            IndexUtil.generateIndexData(tableRef.getTable(), index, mutationsPertainingToIndex,
                                tempPtr, connection.getKeyValueBuilder());
                } catch (SQLException e) {
                    throw new IllegalDataException(e);
                }
                return new Pair<byte[],List<Mutation>>(index.getPhysicalName().getBytes(),indexMutations);
            }

            @Override
            public void remove() {
                throw new UnsupportedOperationException();
            }

        };
    }

    /**
     * Get the unsorted list of HBase mutations for the tables with uncommitted data.
     * @return list of HBase mutations for uncommitted data.
     * @throws java.sql.SQLException
     */
    public Iterator<Pair<byte[],List<Mutation>>> toMutations() throws SQLException {
        return toMutations(false);
    }

    public Iterator<Pair<byte[],List<Mutation>>> toMutations(final boolean includeMutableIndexes) throws SQLException {
        final Iterator<Map.Entry<TableRef, Map<ImmutableBytesPtr,Map<PColumn,byte[]>>>> iterator = this.mutations.entrySet().iterator();
        if (!iterator.hasNext()) {
            return Iterators.emptyIterator();
        }
        Long scn = connection.getSCN();
        final long timestamp = scn == null ? HConstants.LATEST_TIMESTAMP : scn;
        return new Iterator<Pair<byte[],List<Mutation>>>() {
            private Map.Entry<TableRef, Map<ImmutableBytesPtr,Map<PColumn,byte[]>>> current = iterator.next();
            private Iterator<Pair<byte[],List<Mutation>>> innerIterator = init();

            private Iterator<Pair<byte[],List<Mutation>>> init() throws SQLException {
                return addRowMutations(current.getKey(), current.getValue(), timestamp, includeMutableIndexes);
            }

            @Override
            public boolean hasNext() {
                return innerIterator.hasNext() || iterator.hasNext();
            }

            @Override
            public Pair<byte[], List<Mutation>> next() {
                if (!innerIterator.hasNext()) {
                    current = iterator.next();
                }
                return innerIterator.next();
            }

            @Override
            public void remove() {
                throw new UnsupportedOperationException();
            }

        };
    }

    /**
     * Validates that the meta data is valid against the server meta data if we haven't yet done so.
     * Otherwise, for every UPSERT VALUES call, we'd need to hit the server to see if the meta data
     * has changed.
     * @param connection
     * @return the server time to use for the upsert
     * @throws SQLException if the table or any columns no longer exist
     */
    private long[] validate() throws SQLException {
        int i = 0;
        Long scn = connection.getSCN();
        MetaDataClient client = new MetaDataClient(connection);
        long[] timeStamps = new long[this.mutations.size()];
        for (Map.Entry<TableRef, Map<ImmutableBytesPtr,Map<PColumn,byte[]>>> entry : mutations.entrySet()) {
            TableRef tableRef = entry.getKey();
            long serverTimeStamp = tableRef.getTimeStamp();
            PTable table = tableRef.getTable();
            // If we're auto committing, we've already validated the schema when we got the ColumnResolver,
            // so no need to do it again here.
            if (!connection.getAutoCommit()) {
                MetaDataMutationResult result = client.updateCache(table.getSchemaName().getString(), table.getTableName().getString());
                long timestamp = result.getMutationTime();
                if (timestamp != QueryConstants.UNSET_TIMESTAMP) {
                    serverTimeStamp = timestamp;
                    if (result.wasUpdated()) {
                        // TODO: use bitset?
                        table = result.getTable();
                        PColumn[] columns = new PColumn[table.getColumns().size()];
                        for (Map.Entry<ImmutableBytesPtr,Map<PColumn,byte[]>> rowEntry : entry.getValue().entrySet()) {
                            Map<PColumn,byte[]> valueEntry = rowEntry.getValue();
                            if (valueEntry != PRow.DELETE_MARKER) {
                                for (PColumn column : valueEntry.keySet()) {
                                    columns[column.getPosition()] = column;
                                }
                            }
                        }
                        for (PColumn column : columns) {
                            if (column != null) {
                                table.getColumnFamily(column.getFamilyName().getString()).getColumn(column.getName().getString());
                            }
                        }
                        tableRef.setTable(table);
                    }
                }
            }
            timeStamps[i++] = scn == null ? serverTimeStamp == QueryConstants.UNSET_TIMESTAMP ? HConstants.LATEST_TIMESTAMP : serverTimeStamp : scn;
        }
        return timeStamps;
    }

    private static void logMutationSize(HTableInterface htable, List<Mutation> mutations, PhoenixConnection connection) {
        long byteSize = 0;
        int keyValueCount = 0;
        for (Mutation mutation : mutations) {
            if (mutation.getFamilyCellMap() != null) { // Not a Delete of the row
                for (Entry<byte[], List<Cell>> entry : mutation.getFamilyCellMap().entrySet()) {
                    if (entry.getValue() != null) {
                        for (Cell kv : entry.getValue()) {
                            byteSize += CellUtil.estimatedSizeOf(kv);
                            keyValueCount++;
                        }
                    }
                }
            }
        }
        logger.debug(LogUtil.addCustomAnnotations("Sending " + mutations.size() + " mutations for " + Bytes.toString(htable.getTableName()) + " with " + keyValueCount + " key values of total size " + byteSize + " bytes", connection));
    }

    @SuppressWarnings("deprecation")
    public void commit() throws SQLException {
        int i = 0;
        byte[] tenantId = connection.getTenantId() == null ? null : connection.getTenantId().getBytes();
        long[] serverTimeStamps = validate();
        Iterator<Map.Entry<TableRef, Map<ImmutableBytesPtr,Map<PColumn,byte[]>>>> iterator = this.mutations.entrySet().iterator();
        List<Map.Entry<TableRef, Map<ImmutableBytesPtr,Map<PColumn,byte[]>>>> committedList = Lists.newArrayListWithCapacity(this.mutations.size());

        // add tracing for this operation
        TraceScope trace = Tracing.startNewSpan(connection, "Committing mutations to tables");
        Span span = trace.getSpan();
        while (iterator.hasNext()) {
            Map.Entry<TableRef, Map<ImmutableBytesPtr,Map<PColumn,byte[]>>> entry = iterator.next();
            Map<ImmutableBytesPtr,Map<PColumn,byte[]>> valuesMap = entry.getValue();
            TableRef tableRef = entry.getKey();
            PTable table = tableRef.getTable();
            table.getIndexMaintainers(tempPtr);
            boolean hasIndexMaintainers = tempPtr.getLength() > 0;
            boolean isDataTable = true;
            long serverTimestamp = serverTimeStamps[i++];
            Iterator<Pair<byte[],List<Mutation>>> mutationsIterator = addRowMutations(tableRef, valuesMap, serverTimestamp, false);
            while (mutationsIterator.hasNext()) {
                Pair<byte[],List<Mutation>> pair = mutationsIterator.next();
                byte[] htableName = pair.getFirst();
                List<Mutation> mutations = pair.getSecond();

                //create a span per target table
                //TODO maybe we can be smarter about the table name to string here?
                Span child = Tracing.child(span,"Writing mutation batch for table: "+Bytes.toString(htableName));

                int retryCount = 0;
                boolean shouldRetry = false;
                do {
                    ServerCache cache = null;
                    if (hasIndexMaintainers && isDataTable) {
                        byte[] attribValue = null;
                        byte[] uuidValue;
                        if (IndexMetaDataCacheClient.useIndexMetadataCache(connection, mutations, tempPtr.getLength())) {
                            IndexMetaDataCacheClient client = new IndexMetaDataCacheClient(connection, tableRef);
                            cache = client.addIndexMetadataCache(mutations, tempPtr);
                            child.addTimelineAnnotation("Updated index metadata cache");
                            uuidValue = cache.getId();
                            // If we haven't retried yet, retry for this case only, as it's possible that
                            // a split will occur after we send the index metadata cache to all known
                            // region servers.
                            shouldRetry = true;
                        } else {
                            attribValue = ByteUtil.copyKeyBytesIfNecessary(tempPtr);
                            uuidValue = ServerCacheClient.generateId();
                        }
                        // Either set the UUID to be able to access the index metadata from the cache
                        // or set the index metadata directly on the Mutation
                        for (Mutation mutation : mutations) {
                            if (tenantId != null) {
                                mutation.setAttribute(PhoenixRuntime.TENANT_ID_ATTRIB, tenantId);
                            }
                            mutation.setAttribute(PhoenixIndexCodec.INDEX_UUID, uuidValue);
                            if (attribValue != null) {
                                mutation.setAttribute(PhoenixIndexCodec.INDEX_MD, attribValue);
                            }
                        }
                    }

                    SQLException sqlE = null;
                    HTableInterface hTable = connection.getQueryServices().getTable(htableName);
                    try {
                        if (logger.isDebugEnabled()) logMutationSize(hTable, mutations, connection);
                        long startTime = System.currentTimeMillis();
                        child.addTimelineAnnotation("Attempt " + retryCount);
                        hTable.batch(mutations);
                        child.stop();
                        shouldRetry = false;
                        if (logger.isDebugEnabled()) logger.debug(LogUtil.addCustomAnnotations("Total time for batch call of  " + mutations.size() + " mutations into " + table.getName().getString() + ": " + (System.currentTimeMillis() - startTime) + " ms", connection));
                        committedList.add(entry);
                    } catch (Exception e) {
                        SQLException inferredE = ServerUtil.parseServerExceptionOrNull(e);
                        if (inferredE != null) {
                            if (shouldRetry && retryCount == 0 && inferredE.getErrorCode() == SQLExceptionCode.INDEX_METADATA_NOT_FOUND.getErrorCode()) {
                                // Swallow this exception once, as it's possible that we split after sending the index metadata
                                // and one of the region servers doesn't have it. This will cause it to have it the next go around.
                                // If it fails again, we don't retry.
                                String msg = "Swallowing exception and retrying after clearing meta cache on connection. " + inferredE;
                                logger.warn(LogUtil.addCustomAnnotations(msg, connection));
                                connection.getQueryServices().clearTableRegionCache(htableName);

                                // add a new child span as this one failed
                                child.addTimelineAnnotation(msg);
                                child.stop();
                                child = Tracing.child(span,"Failed batch, attempting retry");

                                continue;
                            }
                            e = inferredE;
                        }
                        // Throw to client with both what was committed so far and what is left to be committed.
                        // That way, client can either undo what was done or try again with what was not done.
                        sqlE = new CommitException(e, this, new MutationState(committedList, this.sizeOffset, this.maxSize, this.connection));
                    } finally {
                        try {
                            hTable.close();
                        } catch (IOException e) {
                            if (sqlE != null) {
                                sqlE.setNextException(ServerUtil.parseServerException(e));
                            } else {
                                sqlE = ServerUtil.parseServerException(e);
                            }
                        } finally {
                            try {
                                if (cache != null) {
                                    cache.close();
                                }
                            } finally {
                                if (sqlE != null) {
                                    throw sqlE;
                                }
                            }
                        }
                    }
                } while (shouldRetry && retryCount++ < 1);
                isDataTable = false;
            }
            if (tableRef.getTable().getType() != PTableType.INDEX) {
                numRows -= entry.getValue().size();
            }
            iterator.remove(); // Remove batches as we process them
        }
        trace.close();
        assert(numRows==0);
        assert(this.mutations.isEmpty());
    }

    public void rollback(PhoenixConnection connection) throws SQLException {
        this.mutations.clear();
        numRows = 0;
    }

    @Override
    public void close() throws SQLException {
    }

    public Map<PColumn, UpsertFunctionParseNode> getFunctionExpressions() {
        return functionExpressions;
    }

    private void setColumnInfoForCoprocessor(PRow row, PColumn column, UpsertFunctionExpression upsertFunctionExpression) {
        String identifier = Bytes.toString(upsertFunctionExpression.getIdentifier());

        row.setPutAttribute(identifier + ArrayUpdateObserver.FAMILY_ATTRIBUTE_SUFFIX,
                column.getFamilyName().getBytes());
        row.setPutAttribute(identifier + ArrayUpdateObserver.QUALIFIER_ATTRIBUTE_SUFFIX,
                column.getName().getBytes());
        row.setPutAttribute(identifier + ArrayUpdateObserver.BASE_DATATYPE_ATTRIBUTE_SUFFIX,
                Bytes.toBytes(column.getDataType().getSqlType() - PDataType.ARRAY_TYPE_BASE));
        row.setPutAttribute(identifier + ArrayUpdateObserver.SORTORDER_ATTRIBUTE_SUFFIX,
                Bytes.toBytes(column.getSortOrder().getSystemValue()));
    }
}<|MERGE_RESOLUTION|>--- conflicted
+++ resolved
@@ -190,17 +190,13 @@
         functionExpressions.putAll(newMutation.getFunctionExpressions());
         throwIfTooBig();
     }
-<<<<<<< HEAD
 
     private Iterator<Pair<byte[],List<Mutation>>> addRowMutations(final TableRef tableRef, final Map<ImmutableBytesPtr, Map<PColumn, byte[]>> values, long timestamp, boolean includeMutableIndexes) throws SQLException {
-=======
-    
-    private Iterator<Pair<byte[],List<Mutation>>> addRowMutations(final TableRef tableRef, final Map<ImmutableBytesPtr, Map<PColumn, byte[]>> values, long timestamp, boolean includeMutableIndexes) {
         final Iterator<PTable> indexes = // Only maintain tables with immutable rows through this client-side mechanism
-                (tableRef.getTable().isImmutableRows() || includeMutableIndexes) ? 
-                        IndexMaintainer.nonDisabledIndexIterator(tableRef.getTable().getIndexes().iterator()) : 
+                (tableRef.getTable().isImmutableRows() || includeMutableIndexes) ?
+                        IndexMaintainer.nonDisabledIndexIterator(tableRef.getTable().getIndexes().iterator()) :
                         Iterators.<PTable>emptyIterator();
->>>>>>> 079c3197
+
         final List<Mutation> mutations = Lists.newArrayListWithExpectedSize(values.size());
         final List<Mutation> mutationsPertainingToIndex = indexes.hasNext() ? Lists.<Mutation>newArrayListWithExpectedSize(values.size()) : null;
         Iterator<Map.Entry<ImmutableBytesPtr,Map<PColumn,byte[]>>> iterator = values.entrySet().iterator();
@@ -245,13 +241,6 @@
             mutations.addAll(rowMutations);
             if (mutationsPertainingToIndex != null) mutationsPertainingToIndex.addAll(rowMutationsPertainingToIndex);
         }
-<<<<<<< HEAD
-        final Iterator<PTable> indexes = // Only maintain tables with immutable rows through this client-side mechanism
-                (tableRef.getTable().isImmutableRows() || includeMutableIndexes) ?
-                        IndexMaintainer.nonDisabledIndexIterator(tableRef.getTable().getIndexes().iterator()) :
-                        Iterators.<PTable>emptyIterator();
-=======
->>>>>>> 079c3197
         return new Iterator<Pair<byte[],List<Mutation>>>() {
             boolean isFirst = true;
 
