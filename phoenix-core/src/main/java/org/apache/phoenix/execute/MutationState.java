/*
 * Licensed to the Apache Software Foundation (ASF) under one
 * or more contributor license agreements.  See the NOTICE file
 * distributed with this work for additional information
 * regarding copyright ownership.  The ASF licenses this file
 * to you under the Apache License, Version 2.0 (the
 * "License"); you may not use this file except in compliance
 * with the License.  You may obtain a copy of the License at
 *
 * http://www.apache.org/licenses/LICENSE-2.0
 *
 * Unless required by applicable law or agreed to in writing, software
 * distributed under the License is distributed on an "AS IS" BASIS,
 * WITHOUT WARRANTIES OR CONDITIONS OF ANY KIND, either express or implied.
 * See the License for the specific language governing permissions and
 * limitations under the License.
 */
package org.apache.phoenix.execute;

<<<<<<< HEAD
import static org.apache.phoenix.monitoring.PhoenixMetrics.SizeMetric.MUTATION_BATCH_SIZE;
import static org.apache.phoenix.monitoring.PhoenixMetrics.SizeMetric.MUTATION_BYTES;
import static org.apache.phoenix.monitoring.PhoenixMetrics.SizeMetric.MUTATION_COMMIT_TIME;
=======
import static com.google.common.base.Preconditions.checkNotNull;
import static org.apache.phoenix.monitoring.GlobalClientMetrics.GLOBAL_MUTATION_BATCH_SIZE;
import static org.apache.phoenix.monitoring.GlobalClientMetrics.GLOBAL_MUTATION_BYTES;
import static org.apache.phoenix.monitoring.GlobalClientMetrics.GLOBAL_MUTATION_COMMIT_TIME;
>>>>>>> 72633b9d

import java.io.IOException;
import java.sql.SQLException;
import java.util.Arrays;
import java.util.Collections;
import java.util.Iterator;
import java.util.List;
import java.util.Map;
import java.util.Map.Entry;
import java.util.Set;

import co.cask.tephra.Transaction;
import co.cask.tephra.Transaction.VisibilityLevel;
import co.cask.tephra.TransactionAware;
import co.cask.tephra.TransactionCodec;
import co.cask.tephra.TransactionContext;
import co.cask.tephra.TransactionFailureException;
import co.cask.tephra.TransactionNotInProgressException;
import co.cask.tephra.TransactionSystemClient;
import co.cask.tephra.hbase98.TransactionAwareHTable;

import javax.annotation.Nonnull;
import javax.annotation.concurrent.Immutable;

import org.apache.hadoop.hbase.HConstants;
import org.apache.hadoop.hbase.client.Delete;
import org.apache.hadoop.hbase.client.HTableInterface;
import org.apache.hadoop.hbase.client.Mutation;
import org.apache.hadoop.hbase.io.ImmutableBytesWritable;
import org.apache.hadoop.hbase.util.Bytes;
import org.apache.hadoop.hbase.util.Pair;
import org.apache.htrace.Span;
import org.apache.htrace.TraceScope;
import org.apache.phoenix.cache.ServerCacheClient;
import org.apache.phoenix.cache.ServerCacheClient.ServerCache;
import org.apache.phoenix.compile.MutationPlan;
import org.apache.phoenix.coprocessor.BaseScannerRegionObserver;
import org.apache.phoenix.coprocessor.MetaDataProtocol.MetaDataMutationResult;
import org.apache.phoenix.exception.SQLExceptionCode;
import org.apache.phoenix.exception.SQLExceptionInfo;
import org.apache.phoenix.hbase.index.util.ImmutableBytesPtr;
import org.apache.phoenix.index.IndexMaintainer;
import org.apache.phoenix.index.IndexMetaDataCacheClient;
import org.apache.phoenix.index.PhoenixIndexCodec;
import org.apache.phoenix.jdbc.PhoenixConnection;
<<<<<<< HEAD
import org.apache.phoenix.jdbc.PhoenixStatement.Operation;
import org.apache.phoenix.monitoring.PhoenixMetrics;
=======
import org.apache.phoenix.monitoring.GlobalClientMetrics;
import org.apache.phoenix.monitoring.MutationMetricQueue;
import org.apache.phoenix.monitoring.MutationMetricQueue.MutationMetric;
import org.apache.phoenix.monitoring.MutationMetricQueue.NoOpMutationMetricsQueue;
import org.apache.phoenix.monitoring.ReadMetricQueue;
>>>>>>> 72633b9d
import org.apache.phoenix.query.QueryConstants;
import org.apache.phoenix.schema.IllegalDataException;
import org.apache.phoenix.schema.MetaDataClient;
import org.apache.phoenix.schema.PColumn;
import org.apache.phoenix.schema.PName;
import org.apache.phoenix.schema.PRow;
import org.apache.phoenix.schema.PTable;
import org.apache.phoenix.schema.PTable.IndexType;
import org.apache.phoenix.schema.PTableType;
import org.apache.phoenix.schema.RowKeySchema;
import org.apache.phoenix.schema.TableRef;
import org.apache.phoenix.schema.ValueSchema.Field;
import org.apache.phoenix.schema.types.PLong;
import org.apache.phoenix.trace.util.Tracing;
import org.apache.phoenix.util.ByteUtil;
import org.apache.phoenix.util.IndexUtil;
import org.apache.phoenix.util.LogUtil;
import org.apache.phoenix.util.PhoenixRuntime;
import org.apache.phoenix.util.SQLCloseable;
import org.apache.phoenix.util.ScanUtil;
import org.apache.phoenix.util.ServerUtil;
<<<<<<< HEAD
import org.apache.phoenix.util.TransactionUtil;
import org.cloudera.htrace.Span;
import org.cloudera.htrace.TraceScope;
=======
>>>>>>> 72633b9d
import org.slf4j.Logger;
import org.slf4j.LoggerFactory;

import com.google.common.base.Predicate;
import com.google.common.collect.Iterators;
import com.google.common.collect.Lists;
import com.google.common.collect.Maps;
<<<<<<< HEAD
import com.google.common.collect.Sets;
=======
>>>>>>> 72633b9d

/**
 * 
 * Tracks the uncommitted state
 *
 * 
 * @since 0.1
 */
public class MutationState implements SQLCloseable {
    private static final Logger logger = LoggerFactory.getLogger(MutationState.class);
    private static final TransactionCodec CODEC = new TransactionCodec();
    
    private PhoenixConnection connection;
    private final long maxSize;
<<<<<<< HEAD
    // map from table to rows 
    //   rows - map from rowkey to columns
    //      columns - map from column to value
    private final Map<TableRef, Map<ImmutableBytesPtr,Map<PColumn,byte[]>>> mutations = Maps.newHashMapWithExpectedSize(3); // TODO: Sizing?
    private final List<TransactionAware> txAwares;
    private final TransactionContext txContext;
    private final Set<String> uncommittedPhysicalNames = Sets.newHashSetWithExpectedSize(10);
    
    private Transaction tx;
    private long sizeOffset;
    private int numRows = 0;
    private boolean txStarted = false;
    
    public MutationState(long maxSize, PhoenixConnection connection) {
        this(maxSize,connection,null);
    }
    
    public MutationState(MutationState mutationState) {
        this(mutationState.maxSize,mutationState.connection,mutationState.getTransaction());
    }
    
    public MutationState(long maxSize, PhoenixConnection connection, long sizeOffset) {
        this(maxSize, connection, null, sizeOffset);
    }
    
    private MutationState(long maxSize, PhoenixConnection connection, Transaction tx) {
        this(maxSize,connection, tx, 0);
    }
    
    private MutationState(long maxSize, PhoenixConnection connection, Transaction tx, long sizeOffset) {
        this.maxSize = maxSize;
        this.connection = connection;
=======
    private final ImmutableBytesPtr tempPtr = new ImmutableBytesPtr();
    private final Map<TableRef, Map<ImmutableBytesPtr,RowMutationState>> mutations;
    private long sizeOffset;
    private int numRows = 0;
    private final MutationMetricQueue mutationMetricQueue;
    private ReadMetricQueue readMetricQueue;
    
    MutationState(long maxSize, PhoenixConnection connection,
            Map<TableRef, Map<ImmutableBytesPtr, RowMutationState>> mutations) {
        this.maxSize = maxSize;
        this.connection = connection;
        this.mutations = mutations;
        boolean isMetricsEnabled = connection.isRequestLevelMetricsEnabled();
        this.mutationMetricQueue = isMetricsEnabled ? new MutationMetricQueue()
                : NoOpMutationMetricsQueue.NO_OP_MUTATION_METRICS_QUEUE;
    }

    public MutationState(long maxSize, PhoenixConnection connection) {
        this(maxSize,connection,0);
    }
    
    public MutationState(long maxSize, PhoenixConnection connection, long sizeOffset) {
        this(maxSize, connection, Maps.<TableRef, Map<ImmutableBytesPtr,RowMutationState>>newHashMapWithExpectedSize(connection.getMutateBatchSize()));
>>>>>>> 72633b9d
        this.sizeOffset = sizeOffset;
        this.tx = tx;
        if (tx == null) {
          this.txAwares = Collections.emptyList();
          TransactionSystemClient txServiceClient = this.connection.getQueryServices().getTransactionSystemClient();
          this.txContext = new TransactionContext(txServiceClient);
        } else {
            txAwares = Lists.newArrayList();
            txContext = null;
        }
    }
    
    public MutationState(TableRef table, Map<ImmutableBytesPtr,RowMutationState> mutations, long sizeOffset, long maxSize, PhoenixConnection connection) {
        this(maxSize, connection, sizeOffset);
        this.mutations.put(table, mutations);
        this.numRows = mutations.size();
        this.txAwares = Lists.newArrayList();
        this.txContext = null;
        this.tx = connection.getMutationState().getTransaction();
        throwIfTooBig();
    }
    
<<<<<<< HEAD
    public boolean checkpoint(MutationPlan plan) throws SQLException {
        Transaction currentTx = getTransaction();
        if (currentTx == null || plan.getTargetRef() == null || plan.getTargetRef().getTable() == null || !plan.getTargetRef().getTable().isTransactional()) {
            return false;
        }
        Set<TableRef> sources = plan.getSourceRefs();
        if (sources.isEmpty()) {
            return false;
        }
        // For a DELETE statement, we're always querying the table being deleted from. This isn't
        // a problem, but it potentially could be if there are other references to the same table
        // nested in the DELETE statement (as a sub query or join, for example).
        TableRef ignoreForExcludeCurrent = plan.getOperation() == Operation.DELETE && sources.size() == 1 ? plan.getTargetRef() : null;
        boolean excludeCurrent = false;
        String targetPhysicalName = plan.getTargetRef().getTable().getPhysicalName().getString();
        for (TableRef source : sources) {
            if (source.getTable().isTransactional() && !source.equals(ignoreForExcludeCurrent)) {
                String sourcePhysicalName = source.getTable().getPhysicalName().getString();
                if (targetPhysicalName.equals(sourcePhysicalName)) {
                    excludeCurrent = true;
                    break;
                }
            }
        }
        // If we're querying the same table we're updating, we must exclude our writes to
        // it from being visible.
        if (excludeCurrent) {
            // If any source tables have uncommitted data prior to last checkpoint,
            // then we must create a new checkpoint.
            boolean hasUncommittedData = false;
            for (TableRef source : sources) {
                String sourcePhysicalName = source.getTable().getPhysicalName().getString();
                if (source.getTable().isTransactional() && uncommittedPhysicalNames.contains(sourcePhysicalName)) {
                    hasUncommittedData = true;
                    break;
                }
            }
            if (hasUncommittedData) {
                try {
                	if (txContext == null) {
                		tx = currentTx = connection.getQueryServices().getTransactionSystemClient().checkpoint(currentTx);
                	}  else {
                		txContext.checkpoint();
                		tx = currentTx = txContext.getCurrentTransaction();
                	}
                    // Since we've checkpointed, we can clear out uncommitted set, since a statement run afterwards
                    // should see all this data.
                    uncommittedPhysicalNames.clear();
                } catch (TransactionFailureException | TransactionNotInProgressException e) {
                    throw new SQLException(e);
				} 
            }
            // Since we're querying our own table while mutating it, we must exclude
            // see our current mutations, otherwise we can get erroneous results (for DELETE)
            // or get into an infinite loop (for UPSERT SELECT).
            currentTx.setVisibility(VisibilityLevel.SNAPSHOT_EXCLUDE_CURRENT);
            return true;
        }
        return false;
    }
    
    private void addTransactionParticipant(TransactionAware txAware) throws SQLException {
        if (txContext == null) {
            txAwares.add(txAware);
            assert(tx != null);
            txAware.startTx(tx);
        } else {
            txContext.addTransactionAware(txAware);
        }
    }
    
    // Though MutationState is not thread safe in general, this method should be because it may
    // be called by TableResultIterator in a multi-threaded manner. Since we do not want to expose
    // the Transaction outside of MutationState, this seems reasonable, as the member variables
    // would not change as these threads are running.
    public HTableInterface getHTable(PTable table) throws SQLException {
        HTableInterface htable = this.getConnection().getQueryServices().getTable(table.getPhysicalName().getBytes());
        Transaction currentTx;
        if (table.isTransactional() && (currentTx=getTransaction()) != null) {
            TransactionAwareHTable txAware = TransactionUtil.getTransactionAwareHTable(htable, table);
            // Using cloned mutationState as we may have started a new transaction already
            // if auto commit is true and we need to use the original one here.
            txAware.startTx(currentTx);
            htable = txAware;
        }
        return htable;
    }
    
    public PhoenixConnection getConnection() {
    	return connection;
    }
    
    // Kept private as the Transaction may change when check pointed. Keeping it private ensures
    // no one holds on to a stale copy.
    private Transaction getTransaction() {
        return tx != null ? tx : txContext != null ? txContext.getCurrentTransaction() : null;
    }
    
    public boolean isTransactionStarted() {
    	return getTransaction() != null;
    }
    
    public long getReadPointer() {
    	Transaction tx = getTransaction();
    	return tx == null ? HConstants.LATEST_TIMESTAMP : tx.getReadPointer();
    }
    
    // For testing
    public long getWritePointer() {
        Transaction tx = getTransaction();
        return tx == null ? HConstants.LATEST_TIMESTAMP : tx.getWritePointer();
    }
    
    // For testing
    public VisibilityLevel getVisibilityLevel() {
        Transaction tx = getTransaction();
        return tx == null ? null : tx.getVisibilityLevel();
    }
    
    public boolean startTransaction() throws SQLException {
        if (txContext == null) {
            throw new SQLException("No transaction context"); // TODO: error code
        }
        
		if (connection.getSCN() != null) {
			throw new SQLExceptionInfo.Builder(
					SQLExceptionCode.CANNOT_START_TRANSACTION_WITH_SCN_SET)
					.build().buildException();
		}
        
        try {
            if (!txStarted) {
                txContext.start();
                txStarted = true;
                return true;
            }
        } catch (TransactionFailureException e) {
            throw new SQLException(e); // TODO: error code
        }
        return false;
=======
    public static MutationState emptyMutationState(long maxSize, PhoenixConnection connection) {
        MutationState state = new MutationState(maxSize, connection, Collections.<TableRef, Map<ImmutableBytesPtr,RowMutationState>>emptyMap());
        state.sizeOffset = 0;
        return state;
>>>>>>> 72633b9d
    }
    
    private void throwIfTooBig() {
        if (numRows > maxSize) {
            // TODO: throw SQLException ?
            throw new IllegalArgumentException("MutationState size of " + numRows + " is bigger than max allowed size of " + maxSize);
        }
    }
    
    public long getUpdateCount() {
        return sizeOffset + numRows;
    }
    
    /**
     * Combine a newer mutation with this one, where in the event of overlaps, the newer one will take precedence.
     * Combine any metrics collected for the newer mutation.
     * 
     * @param newMutationState the newer mutation state
     */
    public void join(MutationState newMutationState) {
        if (this == newMutationState) { // Doesn't make sense
            return;
        }
<<<<<<< HEAD
        // TODO: what if new and old have txContext as that's really an error
        // Really it's an error if newMutation txContext is not null
        if (txContext != null) {
            for (TransactionAware txAware : txAwares) {
                txContext.addTransactionAware(txAware);
            }
        } else {
            txAwares.addAll(newMutation.txAwares);
        }
        this.sizeOffset += newMutation.sizeOffset;
=======
        this.sizeOffset += newMutationState.sizeOffset;
>>>>>>> 72633b9d
        // Merge newMutation with this one, keeping state from newMutation for any overlaps
        for (Map.Entry<TableRef, Map<ImmutableBytesPtr,RowMutationState>> entry : newMutationState.mutations.entrySet()) {
            // Replace existing entries for the table with new entries
            TableRef tableRef = entry.getKey();
            PTable table = tableRef.getTable();
            boolean isIndex = table.getType() == PTableType.INDEX;
            Map<ImmutableBytesPtr,RowMutationState> existingRows = this.mutations.put(tableRef, entry.getValue());
            if (existingRows != null) { // Rows for that table already exist
                // Loop through new rows and replace existing with new
                for (Map.Entry<ImmutableBytesPtr,RowMutationState> rowEntry : entry.getValue().entrySet()) {
                    // Replace existing row with new row
                	RowMutationState existingRowMutationState = existingRows.put(rowEntry.getKey(), rowEntry.getValue());
                    if (existingRowMutationState != null) {
                    	Map<PColumn,byte[]> existingValues = existingRowMutationState.getColumnValues();
                        if (existingValues != PRow.DELETE_MARKER) {
                            Map<PColumn,byte[]> newRow = rowEntry.getValue().getColumnValues();
                            // if new row is PRow.DELETE_MARKER, it means delete, and we don't need to merge it with existing row. 
                            if (newRow != PRow.DELETE_MARKER) {
                                // Merge existing column values with new column values
                                existingRowMutationState.join(rowEntry.getValue());
                                // Now that the existing row has been merged with the new row, replace it back
                                // again (since it was merged with the new one above).
                                existingRows.put(rowEntry.getKey(), existingRowMutationState);
                            }
                        }
                    } else {
                        if (!isIndex) { // Don't count index rows in row count
                            numRows++;
                        }
                    }
                }
                // Put the existing one back now that it's merged
                this.mutations.put(entry.getKey(), existingRows);
            } else {
                if (!isIndex) {
                    numRows += entry.getValue().size();
                }
            }
        }
        mutationMetricQueue.combineMetricQueues(newMutationState.mutationMetricQueue);
        if (readMetricQueue == null) {
            readMetricQueue = newMutationState.readMetricQueue;
        } else if (readMetricQueue != null && newMutationState.readMetricQueue != null) {
            readMetricQueue.combineReadMetrics(newMutationState.readMetricQueue);
        }
        throwIfTooBig();
    }
    
<<<<<<< HEAD
    private Iterator<Pair<byte[],List<Mutation>>> addRowMutations(final TableRef tableRef, final Map<ImmutableBytesPtr, Map<PColumn, byte[]>> values, final long timestamp, boolean includeMutableIndexes, final boolean sendAll) {
=======
    private static ImmutableBytesPtr getNewRowKeyWithRowTimestamp(ImmutableBytesPtr ptr, long rowTimestamp, PTable table) {
        RowKeySchema schema = table.getRowKeySchema();
        int rowTimestampColPos = table.getRowTimestampColPos();
        Field rowTimestampField = schema.getField(rowTimestampColPos); 
        byte[] rowTimestampBytes = PLong.INSTANCE.toBytes(rowTimestamp, rowTimestampField.getSortOrder());
        int oldOffset = ptr.getOffset();
        int oldLength = ptr.getLength();
        // Move the pointer to the start byte of the row timestamp pk
        schema.position(ptr, 0, rowTimestampColPos);
        byte[] b  = ptr.get();
        int newOffset = ptr.getOffset();
        int length = ptr.getLength();
        for (int i = newOffset; i < newOffset + length; i++) {
            // modify the underlying bytes array with the bytes of the row timestamp
            b[i] = rowTimestampBytes[i - newOffset];
        }
        // move the pointer back to where it was before.
        ptr.set(ptr.get(), oldOffset, oldLength);
        return ptr;
    }
    
    private Iterator<Pair<byte[],List<Mutation>>> addRowMutations(final TableRef tableRef, final Map<ImmutableBytesPtr, RowMutationState> values, long timestamp, boolean includeMutableIndexes) {
        final PTable table = tableRef.getTable();
        boolean tableWithRowTimestampCol = table.getRowTimestampColPos() != -1;
>>>>>>> 72633b9d
        final Iterator<PTable> indexes = // Only maintain tables with immutable rows through this client-side mechanism
                (table.isImmutableRows() || includeMutableIndexes) ? 
                        IndexMaintainer.nonDisabledIndexIterator(table.getIndexes().iterator()) : 
                        Iterators.<PTable>emptyIterator();
        final List<Mutation> mutationList = Lists.newArrayListWithExpectedSize(values.size());
        final List<Mutation> mutationsPertainingToIndex = indexes.hasNext() ? Lists.<Mutation>newArrayListWithExpectedSize(values.size()) : null;
<<<<<<< HEAD
        generateMutations(tableRef, timestamp, values, mutationList, mutationsPertainingToIndex);
=======
        Iterator<Map.Entry<ImmutableBytesPtr,RowMutationState>> iterator = values.entrySet().iterator();
        long timestampToUse = timestamp;
        while (iterator.hasNext()) {
            Map.Entry<ImmutableBytesPtr,RowMutationState> rowEntry = iterator.next();
            ImmutableBytesPtr key = rowEntry.getKey();
            RowMutationState state = rowEntry.getValue();
            if (tableWithRowTimestampCol) {
                RowTimestampColInfo rowTsColInfo = state.getRowTimestampColInfo();
                if (rowTsColInfo.useServerTimestamp()) {
                    // regenerate the key with this timestamp.
                    key = getNewRowKeyWithRowTimestamp(key, timestampToUse, table);
                } else {
                    if (rowTsColInfo.getTimestamp() != null) {
                        timestampToUse = rowTsColInfo.getTimestamp();
                    }
                }
            }
            PRow row = table.newRow(connection.getKeyValueBuilder(), timestampToUse, key);
            List<Mutation> rowMutations, rowMutationsPertainingToIndex;
            if (rowEntry.getValue().getColumnValues() == PRow.DELETE_MARKER) { // means delete
                row.delete();
                rowMutations = row.toRowMutations();
                // Row deletes for index tables are processed by running a re-written query
                // against the index table (as this allows for flexibility in being able to
                // delete rows).
                rowMutationsPertainingToIndex = Collections.emptyList();
            } else {
                for (Map.Entry<PColumn,byte[]> valueEntry : rowEntry.getValue().getColumnValues().entrySet()) {
                    row.setValue(valueEntry.getKey(), valueEntry.getValue());
                }
                rowMutations = row.toRowMutations();
                rowMutationsPertainingToIndex = rowMutations;
            }
            mutations.addAll(rowMutations);
            if (mutationsPertainingToIndex != null) mutationsPertainingToIndex.addAll(rowMutationsPertainingToIndex);
        }
>>>>>>> 72633b9d
        return new Iterator<Pair<byte[],List<Mutation>>>() {
            boolean isFirst = true;

            @Override
            public boolean hasNext() {
                return isFirst || indexes.hasNext();
            }

            @Override
            public Pair<byte[], List<Mutation>> next() {
                if (isFirst) {
                    isFirst = false;
<<<<<<< HEAD
                    return new Pair<byte[],List<Mutation>>(tableRef.getTable().getPhysicalName().getBytes(),mutationList);
=======
                    return new Pair<byte[],List<Mutation>>(table.getPhysicalName().getBytes(),mutations);
>>>>>>> 72633b9d
                }
                PTable index = indexes.next();
                List<Mutation> indexMutations;
                try {
                    indexMutations =
<<<<<<< HEAD
                            IndexUtil.generateIndexData(tableRef.getTable(), index, mutationsPertainingToIndex,
                                    connection.getKeyValueBuilder(), connection);
                    // we may also have to include delete mutations for immutable tables if we are not processing all the tables in the mutations map
                    if (!sendAll) {
	                    TableRef key = new TableRef(index);
						Map<ImmutableBytesPtr, Map<PColumn, byte[]>> rowToColumnMap = mutations.remove(key);
	                    if (rowToColumnMap!=null) {
		                    final List<Mutation> deleteMutations = Lists.newArrayList();
		                    generateMutations(tableRef, timestamp, rowToColumnMap, deleteMutations, null);
		                    indexMutations.addAll(deleteMutations);
	                    }
                    }
=======
                            IndexUtil.generateIndexData(table, index, mutationsPertainingToIndex,
                                tempPtr, connection.getKeyValueBuilder(), connection);
>>>>>>> 72633b9d
                } catch (SQLException e) {
                    throw new IllegalDataException(e);
                }
                return new Pair<byte[],List<Mutation>>(index.getPhysicalName().getBytes(),indexMutations);
            }

            @Override
            public void remove() {
                throw new UnsupportedOperationException();
            }
            
        };
    }

	private void generateMutations(final TableRef tableRef, long timestamp,
			final Map<ImmutableBytesPtr, Map<PColumn, byte[]>> values,
			final List<Mutation> mutationList,
			final List<Mutation> mutationsPertainingToIndex) {
		Iterator<Map.Entry<ImmutableBytesPtr,Map<PColumn,byte[]>>> iterator = values.entrySet().iterator();
        while (iterator.hasNext()) {
            Map.Entry<ImmutableBytesPtr,Map<PColumn,byte[]>> rowEntry = iterator.next();
            ImmutableBytesPtr key = rowEntry.getKey();
			PRow row = tableRef.getTable().newRow(connection.getKeyValueBuilder(), timestamp, key);
			List<Mutation> rowMutations, rowMutationsPertainingToIndex;
			if (rowEntry.getValue() == PRow.DELETE_MARKER) { // means delete
			    row.delete();
			    rowMutations = row.toRowMutations();
			    // Row deletes for index tables are processed by running a re-written query
			    // against the index table (as this allows for flexibility in being able to
			    // delete rows).
			    rowMutationsPertainingToIndex = Collections.emptyList();
			} else {
			    for (Map.Entry<PColumn,byte[]> valueEntry : rowEntry.getValue().entrySet()) {
			        row.setValue(valueEntry.getKey(), valueEntry.getValue());
			    }
			    rowMutations = row.toRowMutations();
			    rowMutationsPertainingToIndex = rowMutations;
			}
			mutationList.addAll(rowMutations);
			if (mutationsPertainingToIndex != null) mutationsPertainingToIndex.addAll(rowMutationsPertainingToIndex);
        }
	}
    
    /**
     * Get the unsorted list of HBase mutations for the tables with uncommitted data.
     * @return list of HBase mutations for uncommitted data.
     */
    public Iterator<Pair<byte[],List<Mutation>>> toMutations(Long timestamp) {
        return toMutations(false, timestamp);
    }
    
<<<<<<< HEAD
    public Iterator<Pair<byte[],List<Mutation>>> toMutations(final boolean includeMutableIndexes, final Long tableTimestamp) {
        final Iterator<Map.Entry<TableRef, Map<ImmutableBytesPtr,Map<PColumn,byte[]>>>> iterator = this.mutations.entrySet().iterator();
=======
    public Iterator<Pair<byte[],List<Mutation>>> toMutations(final boolean includeMutableIndexes) {
        final Iterator<Map.Entry<TableRef, Map<ImmutableBytesPtr,RowMutationState>>> iterator = this.mutations.entrySet().iterator();
>>>>>>> 72633b9d
        if (!iterator.hasNext()) {
            return Iterators.emptyIterator();
        }
        Long scn = connection.getSCN();
        final long timestamp = (tableTimestamp!=null && tableTimestamp!=QueryConstants.UNSET_TIMESTAMP) ? tableTimestamp : (scn == null ? HConstants.LATEST_TIMESTAMP : scn);
//        final long timestamp = (scn == null ? HConstants.LATEST_TIMESTAMP : scn);
        return new Iterator<Pair<byte[],List<Mutation>>>() {
            private Map.Entry<TableRef, Map<ImmutableBytesPtr,RowMutationState>> current = iterator.next();
            private Iterator<Pair<byte[],List<Mutation>>> innerIterator = init();
                    
            private Iterator<Pair<byte[],List<Mutation>>> init() {
                return addRowMutations(current.getKey(), current.getValue(), timestamp, includeMutableIndexes, true);
            }
            
            @Override
            public boolean hasNext() {
                return innerIterator.hasNext() || iterator.hasNext();
            }

            @Override
            public Pair<byte[], List<Mutation>> next() {
                if (!innerIterator.hasNext()) {
                    current = iterator.next();
                }
                return innerIterator.next();
            }

            @Override
            public void remove() {
                throw new UnsupportedOperationException();
            }
            
        };
    }
        
    /**
     * Validates that the meta data is valid against the server meta data if we haven't yet done so.
     * Otherwise, for every UPSERT VALUES call, we'd need to hit the server to see if the meta data
     * has changed.
     * @param connection
     * @return the server time to use for the upsert
     * @throws SQLException if the table or any columns no longer exist
     */
    private long[] validateAll() throws SQLException {
        int i = 0;
        long[] timeStamps = new long[this.mutations.size()];
        for (Map.Entry<TableRef, Map<ImmutableBytesPtr,RowMutationState>> entry : mutations.entrySet()) {
            TableRef tableRef = entry.getKey();
<<<<<<< HEAD
            timeStamps[i++] = validate(tableRef, entry.getValue());
        }
        return timeStamps;
    }
    
    private long validate(TableRef tableRef, Map<ImmutableBytesPtr,Map<PColumn,byte[]>> values) throws SQLException {
        Long scn = connection.getSCN();
        MetaDataClient client = new MetaDataClient(connection);
        long serverTimeStamp = tableRef.getTimeStamp();
        PTable table = tableRef.getTable();
        // If we're auto committing, we've already validated the schema when we got the ColumnResolver,
        // so no need to do it again here.
        if (!connection.getAutoCommit()) {
            MetaDataMutationResult result = client.updateCache(table.getSchemaName().getString(), table.getTableName().getString());
            long timestamp = result.getMutationTime();
            if (timestamp != QueryConstants.UNSET_TIMESTAMP) {
                serverTimeStamp = timestamp;
                if (result.wasUpdated()) {
                    // TODO: use bitset?
                    table = result.getTable();
                    PColumn[] columns = new PColumn[table.getColumns().size()];
                    for (Map.Entry<ImmutableBytesPtr,Map<PColumn,byte[]>> rowEntry : values.entrySet()) {
                        Map<PColumn,byte[]> valueEntry = rowEntry.getValue();
                        if (valueEntry != PRow.DELETE_MARKER) {
                            for (PColumn column : valueEntry.keySet()) {
                                columns[column.getPosition()] = column;
=======
            long serverTimeStamp = tableRef.getTimeStamp();
            PTable table = tableRef.getTable();
            // If we're auto committing, we've already validated the schema when we got the ColumnResolver,
            // so no need to do it again here.
            if (!connection.getAutoCommit()) {
                MetaDataMutationResult result = client.updateCache(table.getSchemaName().getString(), table.getTableName().getString());
                long timestamp = result.getMutationTime();
                if (timestamp != QueryConstants.UNSET_TIMESTAMP) {
                    serverTimeStamp = timestamp;
                    if (result.wasUpdated()) {
                        // TODO: use bitset?
                        table = result.getTable();
                        PColumn[] columns = new PColumn[table.getColumns().size()];
                        for (Map.Entry<ImmutableBytesPtr,RowMutationState> rowEntry : entry.getValue().entrySet()) {
                        	RowMutationState valueEntry = rowEntry.getValue();
                            if (valueEntry != null) {
                            	Map<PColumn, byte[]> colValues = valueEntry.getColumnValues();
                            	if (colValues != PRow.DELETE_MARKER) {
	                                for (PColumn column : colValues.keySet()) {
	                                    columns[column.getPosition()] = column;
	                                }
                            	}
>>>>>>> 72633b9d
                            }
                        }
                    }
                    for (PColumn column : columns) {
                        if (column != null) {
                            table.getColumnFamily(column.getFamilyName().getString()).getColumn(column.getName().getString());
                        }
                    }
                    tableRef.setTable(table);
                }
            }
        }
        return scn == null ? serverTimeStamp == QueryConstants.UNSET_TIMESTAMP ? HConstants.LATEST_TIMESTAMP : serverTimeStamp : scn;
    }
    
    private static long calculateMutationSize(List<Mutation> mutations) {
        long byteSize = 0;
        if (GlobalClientMetrics.isMetricsEnabled()) {
            for (Mutation mutation : mutations) {
                byteSize += mutation.heapSize();
            }
        }
        GLOBAL_MUTATION_BYTES.update(byteSize);
        return byteSize;
    }
    
    private boolean hasKeyValueColumn(PTable table, PTable index) {
        IndexMaintainer maintainer = index.getIndexMaintainer(table, connection);
        return !maintainer.getAllColumns().isEmpty();
    }
    
    private void divideImmutableIndexes(Iterator<PTable> enabledImmutableIndexes, PTable table, List<PTable> rowKeyIndexes, List<PTable> keyValueIndexes) {
        while (enabledImmutableIndexes.hasNext()) {
            PTable index = enabledImmutableIndexes.next();
            if (index.getIndexType() != IndexType.LOCAL) {
                if (hasKeyValueColumn(table, index)) {
                    keyValueIndexes.add(index);
                } else {
                    rowKeyIndexes.add(index);
                }
            }
        }
    }
    private class MetaDataAwareHTable extends DelegateHTableInterface {
        private final TableRef tableRef;
        
        private MetaDataAwareHTable(HTableInterface delegate, TableRef tableRef) {
            super(delegate);
            this.tableRef = tableRef;
        }
        
        /**
         * Called by Tephra when a transaction is aborted. We have this wrapper so that we get an
         * opportunity to attach our index meta data to the mutations such that we can also undo
         * the index mutations.
         */
        @Override
        public void delete(List<Delete> deletes) throws IOException {
            try {
                PTable table = tableRef.getTable();
                List<PTable> indexes = table.getIndexes();
                Iterator<PTable> enabledIndexes = IndexMaintainer.nonDisabledIndexIterator(indexes.iterator());
                if (enabledIndexes.hasNext()) {
                    List<PTable> keyValueIndexes = Collections.emptyList();
                    ImmutableBytesWritable indexMetaDataPtr = new ImmutableBytesWritable();
                    boolean attachMetaData = table.getIndexMaintainers(indexMetaDataPtr, connection);
                    if (table.isImmutableRows()) {
                        List<PTable> rowKeyIndexes = Lists.newArrayListWithExpectedSize(indexes.size());
                        keyValueIndexes = Lists.newArrayListWithExpectedSize(indexes.size());
                        divideImmutableIndexes(enabledIndexes, table, rowKeyIndexes, keyValueIndexes);
                        // Generate index deletes for immutable indexes that only reference row key
                        // columns and submit directly here.
                        ImmutableBytesWritable ptr = new ImmutableBytesWritable();
                        for (PTable index : rowKeyIndexes) {
                            List<Delete> indexDeletes = IndexUtil.generateDeleteIndexData(table, index, deletes, ptr, connection.getKeyValueBuilder(), connection);
                            HTableInterface hindex = connection.getQueryServices().getTable(index.getPhysicalName().getBytes());
                            hindex.delete(indexDeletes);
                        }
                    }
                    
                    // If we have mutable indexes, local immutable indexes, or global immutable indexes
                    // that reference key value columns, setup index meta data and attach here. In this
                    // case updates to the indexes will be generated on the server side.
                    // An alternative would be to let Tephra track the row keys for the immutable index
                    // by adding it as a transaction participant (soon we can prevent any conflict
                    // detection from occurring) with the downside being the additional memory required.
                    if (!keyValueIndexes.isEmpty()) {
                        attachMetaData = true;
                        IndexMaintainer.serializeAdditional(table, indexMetaDataPtr, keyValueIndexes, connection);
                    }
                    if (attachMetaData) {
                        setMetaDataOnMutations(tableRef, deletes, indexMetaDataPtr);
                    }
                }
                delegate.delete(deletes);
            } catch (SQLException e) {
                throw new IOException(e);
            }
        }
    }
    
    @SuppressWarnings("deprecation")
    private void send(Iterator<TableRef> tableRefIterator) throws SQLException {
        int i = 0;
<<<<<<< HEAD
        long[] serverTimeStamps = null;
        boolean sendAll = false;
        // Validate up front if not transactional so that we 
        if (tableRefIterator == null) {
            serverTimeStamps = validateAll();
            tableRefIterator = mutations.keySet().iterator();
            sendAll = true;
        }

        // add tracing for this operation
        TraceScope trace = Tracing.startNewSpan(connection, "Committing mutations to tables");
        Span span = trace.getSpan();
        ImmutableBytesWritable indexMetaDataPtr = new ImmutableBytesWritable();
        while (tableRefIterator.hasNext()) {
            TableRef tableRef = tableRefIterator.next();
            Map<ImmutableBytesPtr,Map<PColumn,byte[]>> valuesMap = mutations.get(tableRef);
            if (valuesMap == null) {
                continue;
            }
            PTable table = tableRef.getTable();
            // Track tables to which we've sent uncommitted data
            if (table.isTransactional()) {
                uncommittedPhysicalNames.add(table.getPhysicalName().getString());
            }
            table.getIndexMaintainers(indexMetaDataPtr, connection);
            boolean isDataTable = true;
            // Validate as we go if transactional since we can undo if a problem occurs (which is unlikely)
            long serverTimestamp = serverTimeStamps == null ? validate(tableRef, valuesMap) : serverTimeStamps[i++];
            Iterator<Pair<byte[],List<Mutation>>> mutationsIterator = addRowMutations(tableRef, valuesMap, serverTimestamp, false, sendAll);
            while (mutationsIterator.hasNext()) {
                Pair<byte[],List<Mutation>> pair = mutationsIterator.next();
                byte[] htableName = pair.getFirst();
                List<Mutation> mutations = pair.getSecond();
                
                //create a span per target table
                //TODO maybe we can be smarter about the table name to string here?
                Span child = Tracing.child(span,"Writing mutation batch for table: "+Bytes.toString(htableName));

                int retryCount = 0;
                boolean shouldRetry = false;
                do {
                    ServerCache cache = null;
                    if (isDataTable) {
                        cache = setMetaDataOnMutations(tableRef, mutations, indexMetaDataPtr);
                    }
                
                    // If we haven't retried yet, retry for this case only, as it's possible that
                    // a split will occur after we send the index metadata cache to all known
                    // region servers.
                    shouldRetry = cache != null;
                    SQLException sqlE = null;
                    HTableInterface hTable = connection.getQueryServices().getTable(htableName);
                    try {
                        if (table.isTransactional()) {
                            // If we have indexes, wrap the HTable in a delegate HTable that
                            // will attach the necessary index meta data in the event of a
                            // rollback
                            if (!table.getIndexes().isEmpty()) {
                                hTable = new MetaDataAwareHTable(hTable, tableRef);
                            }
                            TransactionAwareHTable txnAware = TransactionUtil.getTransactionAwareHTable(hTable, table);
                            // Don't add immutable indexes (those are the only ones that would participate
                            // during a commit), as we don't need conflict detection for these.
                            if (isDataTable) {
                                // Even for immutable, we need to do this so that an abort has the state
                                // necessary to generate the rows to delete.
                                addTransactionParticipant(txnAware);
                            } else {
                                txnAware.startTx(getTransaction());
                            }
                            hTable = txnAware;
                        }
                        logMutationSize(hTable, mutations, connection);
                        MUTATION_BATCH_SIZE.update(mutations.size());
                        long startTime = System.currentTimeMillis();
                        child.addTimelineAnnotation("Attempt " + retryCount);
                        hTable.batch(mutations);
                        child.stop();
                        long duration = System.currentTimeMillis() - startTime;
                        MUTATION_COMMIT_TIME.update(duration);
                        shouldRetry = false;
                        if (logger.isDebugEnabled()) logger.debug(LogUtil.addCustomAnnotations("Total time for batch call of  " + mutations.size() + " mutations into " + table.getName().getString() + ": " + duration + " ms", connection));
                    } catch (Exception e) {
                        SQLException inferredE = ServerUtil.parseServerExceptionOrNull(e);
                        if (inferredE != null) {
                            if (shouldRetry && retryCount == 0 && inferredE.getErrorCode() == SQLExceptionCode.INDEX_METADATA_NOT_FOUND.getErrorCode()) {
                                // Swallow this exception once, as it's possible that we split after sending the index metadata
                                // and one of the region servers doesn't have it. This will cause it to have it the next go around.
                                // If it fails again, we don't retry.
                                String msg = "Swallowing exception and retrying after clearing meta cache on connection. " + inferredE;
                                logger.warn(LogUtil.addCustomAnnotations(msg, connection));
                                connection.getQueryServices().clearTableRegionCache(htableName);
=======
        PName tenantId = connection.getTenantId();
        long[] serverTimeStamps = validate();
        Iterator<Map.Entry<TableRef, Map<ImmutableBytesPtr,RowMutationState>>> iterator = this.mutations.entrySet().iterator();
        // add tracing for this operation
        try (TraceScope trace = Tracing.startNewSpan(connection, "Committing mutations to tables")) {
            Span span = trace.getSpan();
            while (iterator.hasNext()) {
                Map.Entry<TableRef, Map<ImmutableBytesPtr,RowMutationState>> entry = iterator.next();
                // at this point we are going through mutations for each table

                Map<ImmutableBytesPtr,RowMutationState> valuesMap = entry.getValue();
                // above is mutations for a table where the first part is the row key and the second part is column values.
>>>>>>> 72633b9d

                TableRef tableRef = entry.getKey();
                PTable table = tableRef.getTable();
                table.getIndexMaintainers(tempPtr, connection);
                boolean hasIndexMaintainers = tempPtr.getLength() > 0;
                boolean isDataTable = true;
                long serverTimestamp = serverTimeStamps[i++];
                Iterator<Pair<byte[],List<Mutation>>> mutationsIterator = addRowMutations(tableRef, valuesMap, serverTimestamp, false);
                // above returns an iterator of pair where the first  
                while (mutationsIterator.hasNext()) {
                    Pair<byte[],List<Mutation>> pair = mutationsIterator.next();
                    byte[] htableName = pair.getFirst();
                    List<Mutation> mutations = pair.getSecond();

                    //create a span per target table
                    //TODO maybe we can be smarter about the table name to string here?
                    Span child = Tracing.child(span,"Writing mutation batch for table: "+Bytes.toString(htableName));

                    int retryCount = 0;
                    boolean shouldRetry = false;
                    do {
                        ServerCache cache = null;
                        if (hasIndexMaintainers && isDataTable) {
                            byte[] attribValue = null;
                            byte[] uuidValue;
                            if (IndexMetaDataCacheClient.useIndexMetadataCache(connection, mutations, tempPtr.getLength())) {
                                IndexMetaDataCacheClient client = new IndexMetaDataCacheClient(connection, tableRef);
                                cache = client.addIndexMetadataCache(mutations, tempPtr);
                                child.addTimelineAnnotation("Updated index metadata cache");
                                uuidValue = cache.getId();
                                // If we haven't retried yet, retry for this case only, as it's possible that
                                // a split will occur after we send the index metadata cache to all known
                                // region servers.
                                shouldRetry = true;
                            } else {
                                attribValue = ByteUtil.copyKeyBytesIfNecessary(tempPtr);
                                uuidValue = ServerCacheClient.generateId();
                            }
                            // Either set the UUID to be able to access the index metadata from the cache
                            // or set the index metadata directly on the Mutation
                            for (Mutation mutation : mutations) {
                                if (tenantId != null) {
                                    byte[] tenantIdBytes = ScanUtil.getTenantIdBytes(
                                        table.getRowKeySchema(),
                                        table.getBucketNum()!=null,
                                        tenantId);
                                    mutation.setAttribute(PhoenixRuntime.TENANT_ID_ATTRIB, tenantIdBytes);
                                }
                                mutation.setAttribute(PhoenixIndexCodec.INDEX_UUID, uuidValue);
                                if (attribValue != null) {
                                    mutation.setAttribute(PhoenixIndexCodec.INDEX_MD, attribValue);
                                }
                            }
                        }
<<<<<<< HEAD
                        // Throw to client with both what was committed so far and what is left to be committed.
                        // That way, client can either undo what was done or try again with what was not done.
                        sqlE = new CommitException(e, this);
                    } finally {
                        try {
                            if (cache != null) {
                                cache.close();
=======

                        SQLException sqlE = null;
                        HTableInterface hTable = connection.getQueryServices().getTable(htableName);
                        try {
                            long numMutations = mutations.size();
                            GLOBAL_MUTATION_BATCH_SIZE.update(numMutations);
                            
                            long startTime = System.currentTimeMillis();
                            child.addTimelineAnnotation("Attempt " + retryCount);
                            hTable.batch(mutations);
                            child.stop();
                            shouldRetry = false;
                            long mutationCommitTime = System.currentTimeMillis() - startTime;
                            GLOBAL_MUTATION_COMMIT_TIME.update(mutationCommitTime);
                            
                            long mutationSizeBytes = calculateMutationSize(mutations);
                            MutationMetric mutationsMetric = new MutationMetric(numMutations, mutationSizeBytes, mutationCommitTime);
                            mutationMetricQueue.addMetricsForTable(Bytes.toString(htableName), mutationsMetric);
                        } catch (Exception e) {
                            SQLException inferredE = ServerUtil.parseServerExceptionOrNull(e);
                            if (inferredE != null) {
                                if (shouldRetry && retryCount == 0 && inferredE.getErrorCode() == SQLExceptionCode.INDEX_METADATA_NOT_FOUND.getErrorCode()) {
                                    // Swallow this exception once, as it's possible that we split after sending the index metadata
                                    // and one of the region servers doesn't have it. This will cause it to have it the next go around.
                                    // If it fails again, we don't retry.
                                    String msg = "Swallowing exception and retrying after clearing meta cache on connection. " + inferredE;
                                    logger.warn(LogUtil.addCustomAnnotations(msg, connection));
                                    connection.getQueryServices().clearTableRegionCache(htableName);

                                    // add a new child span as this one failed
                                    child.addTimelineAnnotation(msg);
                                    child.stop();
                                    child = Tracing.child(span,"Failed batch, attempting retry");

                                    continue;
                                }
                                e = inferredE;
>>>>>>> 72633b9d
                            }
                            sqlE = new CommitException(e, getUncommittedStatementIndexes());
                        } finally {
                            try {
                                hTable.close();
<<<<<<< HEAD
                            } 
                            catch (IOException e) {
=======
                            } catch (IOException e) {
>>>>>>> 72633b9d
                                if (sqlE != null) {
                                    sqlE.setNextException(ServerUtil.parseServerException(e));
                                } else {
                                    sqlE = ServerUtil.parseServerException(e);
<<<<<<< HEAD
=======
                                }
                            } finally {
                                try {
                                    if (cache != null) {
                                        cache.close();
                                    }
                                } finally {
                                    if (sqlE != null) {
                                        throw sqlE;
                                    }
>>>>>>> 72633b9d
                                }
                            } 
                            if (sqlE != null) {
                                throw sqlE;
                            }
                        }
<<<<<<< HEAD
                    }
                } while (shouldRetry && retryCount++ < 1);
                isDataTable = false;
            }
            if (tableRef.getTable().getType() != PTableType.INDEX) {
                numRows -= valuesMap.size();
            }
            // Remove batches as we process them
            if (sendAll) {
            	tableRefIterator.remove(); // Iterating through actual map in this case
            } else {
            	mutations.remove(tableRef);
            }
        }
        trace.close();
        // Note that we cannot assume that *all* mutations have been sent, since we've optimized this
        // now to only send the mutations for the tables we're querying, hence we've removed the
        // assertions that we're here before.
    }

    public byte[] encodeTransaction() throws SQLException {
        try {
            return CODEC.encode(getTransaction());
        } catch (IOException e) {
            throw new SQLException(e);
        }
=======
                    } while (shouldRetry && retryCount++ < 1);
                    isDataTable = false;
                }
                if (tableRef.getTable().getType() != PTableType.INDEX) {
                    numRows -= entry.getValue().size();
                }
                iterator.remove(); // Remove batches as we process them
            }
        }
        assert(numRows==0);
        assert(this.mutations.isEmpty());
>>>>>>> 72633b9d
    }
    
    public static Transaction decodeTransaction(byte[] txnBytes) throws IOException {
    	return (txnBytes == null || txnBytes.length==0) ? null : CODEC.decode(txnBytes);
    }

    private ServerCache setMetaDataOnMutations(TableRef tableRef, List<? extends Mutation> mutations,
            ImmutableBytesWritable indexMetaDataPtr) throws SQLException {
        PTable table = tableRef.getTable();
        byte[] tenantId = connection.getTenantId() == null ? null : connection.getTenantId().getBytes();
        ServerCache cache = null;
        byte[] attribValue = null;
        byte[] uuidValue = null;
        byte[] txState = ByteUtil.EMPTY_BYTE_ARRAY;
        if (table.isTransactional()) {
            txState = encodeTransaction();
        }
        boolean hasIndexMetaData = indexMetaDataPtr.getLength() > 0;
        if (hasIndexMetaData) {
            if (IndexMetaDataCacheClient.useIndexMetadataCache(connection, mutations, indexMetaDataPtr.getLength() + txState.length)) {
                IndexMetaDataCacheClient client = new IndexMetaDataCacheClient(connection, tableRef);
                cache = client.addIndexMetadataCache(mutations, indexMetaDataPtr, txState);
                uuidValue = cache.getId();
            } else {
                attribValue = ByteUtil.copyKeyBytesIfNecessary(indexMetaDataPtr);
                uuidValue = ServerCacheClient.generateId();
            }
        } else if (txState.length == 0) {
            return null;
        }
        // Either set the UUID to be able to access the index metadata from the cache
        // or set the index metadata directly on the Mutation
        for (Mutation mutation : mutations) {
            if (tenantId != null) {
                mutation.setAttribute(PhoenixRuntime.TENANT_ID_ATTRIB, tenantId);
            }
            mutation.setAttribute(PhoenixIndexCodec.INDEX_UUID, uuidValue);
            if (attribValue != null) {
                mutation.setAttribute(PhoenixIndexCodec.INDEX_MD, attribValue);
                if (txState.length > 0) {
                    mutation.setAttribute(BaseScannerRegionObserver.TX_STATE, txState);
                }
            } else if (!hasIndexMetaData && txState.length > 0) {
                mutation.setAttribute(BaseScannerRegionObserver.TX_STATE, txState);
            }
        }
        return cache;
    }
    
    public void clear() throws SQLException {
        this.mutations.clear();
        numRows = 0;
    }
    
    private int[] getUncommittedStatementIndexes() {
    	int[] result = new int[0];
    	for (Map<ImmutableBytesPtr, RowMutationState> rowMutations : mutations.values()) {
    		for (RowMutationState rowMutationState : rowMutations.values()) {
    			result = joinSortedIntArrays(result, rowMutationState.getStatementIndexes());
    		}
    	}
    	return result;
    }
    
    @Override
    public void close() throws SQLException {
    }
<<<<<<< HEAD

    private void reset() {
        txStarted = false;
        tx = null;
        uncommittedPhysicalNames.clear();
    }
    
    public void rollback() throws SQLException {
        clear();
        txAwares.clear();
        if (txContext != null) {
            try {
                if (txStarted) {
                    txContext.abort();
                }
            } catch (TransactionFailureException e) {
                throw new SQLException(e); // TODO: error code
            } finally {
            	reset();
            }
        }
    }
    
    public void commit() throws SQLException {
    	boolean sendMutationsFailed=false;
        try {
            send();
        } catch (Throwable t) {
        	sendMutationsFailed=true;
        	throw t;
        } finally {
            txAwares.clear();
            if (txContext != null) {
                try {
                    if (txStarted && !sendMutationsFailed) {
                        txContext.finish();
                    }
                } catch (TransactionFailureException e) {
                    try {
                        txContext.abort(e);
                        throw TransactionUtil.getSQLException(e);
                    } catch (TransactionFailureException e1) {
                        throw TransactionUtil.getSQLException(e);
                    }
                } finally {
                  	if (!sendMutationsFailed) {
                  		reset();
                  	}
                  }
            }
        }
    }

    /**
     * Send mutations to hbase, so they are visible to subsequent reads,
     * starting a transaction if transactional and one has not yet been started.
     * @param tableRefs
     * @return true if at least partially transactional and false otherwise.
     * @throws SQLException
     */
    public boolean sendUncommitted(Iterator<TableRef> tableRefs) throws SQLException {
        Transaction currentTx = getTransaction();
        if (currentTx != null) {
            // Initialize visibility so that transactions see their own writes.
            // The checkpoint() method will set it to not see writes if necessary.
            currentTx.setVisibility(VisibilityLevel.SNAPSHOT);
        }
        Iterator<TableRef> filteredTableRefs = Iterators.filter(tableRefs, new Predicate<TableRef>(){
            @Override
            public boolean apply(TableRef tableRef) {
                return tableRef.getTable().isTransactional();
            }
        });
        if (filteredTableRefs.hasNext()) {
            // FIXME: strip table alias to prevent equality check from failing due to alias mismatch on null alias.
            // We really should be keying the tables based on the physical table name.
            List<TableRef> strippedAliases = Lists.newArrayListWithExpectedSize(mutations.keySet().size());
            while (filteredTableRefs.hasNext()) {
                TableRef tableRef = filteredTableRefs.next();
                strippedAliases.add(new TableRef(null, tableRef.getTable(), tableRef.getTimeStamp(), tableRef.getLowerBoundTimeStamp(), tableRef.hasDynamicCols()));
            }
            startTransaction();
            send(strippedAliases.iterator());
            return true;
        }
        return false;
    }
        
    public void send() throws SQLException {
        send(null);
    }
=======
    
    public static int[] joinSortedIntArrays(int[] a, int[] b) {
        int[] result = new int[a.length + b.length];
        int i = 0, j = 0, k = 0, current;
        while (i < a.length && j < b.length) {
            current = a[i] < b[j] ? a[i++] : b[j++];
            for ( ; i < a.length && a[i] == current; i++);
            for ( ; j < b.length && b[j] == current; j++);
            result[k++] = current;
        }
        while (i < a.length) {
            for (current = a[i++] ; i < a.length && a[i] == current; i++);
            result[k++] = current;
        }
        while (j < b.length) {
            for (current = b[j++] ; j < b.length && b[j] == current; j++);
            result[k++] = current;
        }
        return Arrays.copyOf(result, k);
    }
    
    @Immutable
    public static class RowTimestampColInfo {
        private final boolean useServerTimestamp;
        private final Long rowTimestamp; 
        
        public static final RowTimestampColInfo NULL_ROWTIMESTAMP_INFO = new RowTimestampColInfo(false, null);

        public RowTimestampColInfo(boolean autoGenerate, Long value) {
            this.useServerTimestamp = autoGenerate;
            this.rowTimestamp = value;
        }
        
        public boolean useServerTimestamp() {
            return useServerTimestamp;
        }
        
        public Long getTimestamp() {
            return rowTimestamp;
        }
    }
    
    public static class RowMutationState {
        @Nonnull private Map<PColumn,byte[]> columnValues;
        private int[] statementIndexes;
        @Nonnull private final RowTimestampColInfo rowTsColInfo;
        
        public RowMutationState(@Nonnull Map<PColumn,byte[]> columnValues, int statementIndex, @Nonnull RowTimestampColInfo rowTsColInfo) {
            checkNotNull(columnValues);
            checkNotNull(rowTsColInfo);
            this.columnValues = columnValues;
            this.statementIndexes = new int[] {statementIndex};
            this.rowTsColInfo = rowTsColInfo;
        }

        Map<PColumn, byte[]> getColumnValues() {
            return columnValues;
        }

        int[] getStatementIndexes() {
            return statementIndexes;
        }

        void join(RowMutationState newRow) {
            getColumnValues().putAll(newRow.getColumnValues());
            statementIndexes = joinSortedIntArrays(statementIndexes, newRow.getStatementIndexes());
        }
        
        @Nonnull
        RowTimestampColInfo getRowTimestampColInfo() {
            return rowTsColInfo;
        }
       
    }
    
    public ReadMetricQueue getReadMetricQueue() {
        return readMetricQueue;
    }

    public void setReadMetricQueue(ReadMetricQueue readMetricQueue) {
        this.readMetricQueue = readMetricQueue;
    }

    public MutationMetricQueue getMutationMetricQueue() {
        return mutationMetricQueue;
    }
    
>>>>>>> 72633b9d
}<|MERGE_RESOLUTION|>--- conflicted
+++ resolved
@@ -17,16 +17,10 @@
  */
 package org.apache.phoenix.execute;
 
-<<<<<<< HEAD
-import static org.apache.phoenix.monitoring.PhoenixMetrics.SizeMetric.MUTATION_BATCH_SIZE;
-import static org.apache.phoenix.monitoring.PhoenixMetrics.SizeMetric.MUTATION_BYTES;
-import static org.apache.phoenix.monitoring.PhoenixMetrics.SizeMetric.MUTATION_COMMIT_TIME;
-=======
 import static com.google.common.base.Preconditions.checkNotNull;
 import static org.apache.phoenix.monitoring.GlobalClientMetrics.GLOBAL_MUTATION_BATCH_SIZE;
 import static org.apache.phoenix.monitoring.GlobalClientMetrics.GLOBAL_MUTATION_BYTES;
 import static org.apache.phoenix.monitoring.GlobalClientMetrics.GLOBAL_MUTATION_COMMIT_TIME;
->>>>>>> 72633b9d
 
 import java.io.IOException;
 import java.sql.SQLException;
@@ -72,16 +66,12 @@
 import org.apache.phoenix.index.IndexMetaDataCacheClient;
 import org.apache.phoenix.index.PhoenixIndexCodec;
 import org.apache.phoenix.jdbc.PhoenixConnection;
-<<<<<<< HEAD
 import org.apache.phoenix.jdbc.PhoenixStatement.Operation;
-import org.apache.phoenix.monitoring.PhoenixMetrics;
-=======
 import org.apache.phoenix.monitoring.GlobalClientMetrics;
 import org.apache.phoenix.monitoring.MutationMetricQueue;
 import org.apache.phoenix.monitoring.MutationMetricQueue.MutationMetric;
 import org.apache.phoenix.monitoring.MutationMetricQueue.NoOpMutationMetricsQueue;
 import org.apache.phoenix.monitoring.ReadMetricQueue;
->>>>>>> 72633b9d
 import org.apache.phoenix.query.QueryConstants;
 import org.apache.phoenix.schema.IllegalDataException;
 import org.apache.phoenix.schema.MetaDataClient;
@@ -103,12 +93,7 @@
 import org.apache.phoenix.util.SQLCloseable;
 import org.apache.phoenix.util.ScanUtil;
 import org.apache.phoenix.util.ServerUtil;
-<<<<<<< HEAD
 import org.apache.phoenix.util.TransactionUtil;
-import org.cloudera.htrace.Span;
-import org.cloudera.htrace.TraceScope;
-=======
->>>>>>> 72633b9d
 import org.slf4j.Logger;
 import org.slf4j.LoggerFactory;
 
@@ -116,10 +101,7 @@
 import com.google.common.collect.Iterators;
 import com.google.common.collect.Lists;
 import com.google.common.collect.Maps;
-<<<<<<< HEAD
 import com.google.common.collect.Sets;
-=======
->>>>>>> 72633b9d
 
 /**
  * 
@@ -134,11 +116,7 @@
     
     private PhoenixConnection connection;
     private final long maxSize;
-<<<<<<< HEAD
-    // map from table to rows 
-    //   rows - map from rowkey to columns
-    //      columns - map from column to value
-    private final Map<TableRef, Map<ImmutableBytesPtr,Map<PColumn,byte[]>>> mutations = Maps.newHashMapWithExpectedSize(3); // TODO: Sizing?
+    private final Map<TableRef, Map<ImmutableBytesPtr,RowMutationState>> mutations;
     private final List<TransactionAware> txAwares;
     private final TransactionContext txContext;
     private final Set<String> uncommittedPhysicalNames = Sets.newHashSetWithExpectedSize(10);
@@ -148,12 +126,16 @@
     private int numRows = 0;
     private boolean txStarted = false;
     
+    private final ImmutableBytesPtr tempPtr = new ImmutableBytesPtr();
+    private final MutationMetricQueue mutationMetricQueue;
+    private ReadMetricQueue readMetricQueue;
+    
     public MutationState(long maxSize, PhoenixConnection connection) {
-        this(maxSize,connection,null);
+        this(maxSize,connection, null);
     }
     
     public MutationState(MutationState mutationState) {
-        this(mutationState.maxSize,mutationState.connection,mutationState.getTransaction());
+        this(mutationState.maxSize, mutationState.connection, mutationState.getTransaction());
     }
     
     public MutationState(long maxSize, PhoenixConnection connection, long sizeOffset) {
@@ -165,56 +147,38 @@
     }
     
     private MutationState(long maxSize, PhoenixConnection connection, Transaction tx, long sizeOffset) {
-        this.maxSize = maxSize;
-        this.connection = connection;
-=======
-    private final ImmutableBytesPtr tempPtr = new ImmutableBytesPtr();
-    private final Map<TableRef, Map<ImmutableBytesPtr,RowMutationState>> mutations;
-    private long sizeOffset;
-    private int numRows = 0;
-    private final MutationMetricQueue mutationMetricQueue;
-    private ReadMetricQueue readMetricQueue;
-    
-    MutationState(long maxSize, PhoenixConnection connection,
-            Map<TableRef, Map<ImmutableBytesPtr, RowMutationState>> mutations) {
-        this.maxSize = maxSize;
-        this.connection = connection;
-        this.mutations = mutations;
-        boolean isMetricsEnabled = connection.isRequestLevelMetricsEnabled();
-        this.mutationMetricQueue = isMetricsEnabled ? new MutationMetricQueue()
-                : NoOpMutationMetricsQueue.NO_OP_MUTATION_METRICS_QUEUE;
-    }
-
-    public MutationState(long maxSize, PhoenixConnection connection) {
-        this(maxSize,connection,0);
-    }
-    
-    public MutationState(long maxSize, PhoenixConnection connection, long sizeOffset) {
-        this(maxSize, connection, Maps.<TableRef, Map<ImmutableBytesPtr,RowMutationState>>newHashMapWithExpectedSize(connection.getMutateBatchSize()));
->>>>>>> 72633b9d
+    	this(maxSize, connection, Maps.<TableRef, Map<ImmutableBytesPtr,RowMutationState>>newHashMapWithExpectedSize(connection.getMutateBatchSize()), tx);
         this.sizeOffset = sizeOffset;
-        this.tx = tx;
-        if (tx == null) {
-          this.txAwares = Collections.emptyList();
-          TransactionSystemClient txServiceClient = this.connection.getQueryServices().getTransactionSystemClient();
-          this.txContext = new TransactionContext(txServiceClient);
-        } else {
-            txAwares = Lists.newArrayList();
-            txContext = null;
-        }
-    }
-    
+    }
+    
+	MutationState(long maxSize, PhoenixConnection connection,
+			Map<TableRef, Map<ImmutableBytesPtr, RowMutationState>> mutations,
+			Transaction tx) {
+		this.maxSize = maxSize;
+		this.connection = connection;
+		this.mutations = mutations;
+		boolean isMetricsEnabled = connection.isRequestLevelMetricsEnabled();
+		this.mutationMetricQueue = isMetricsEnabled ? new MutationMetricQueue()
+				: NoOpMutationMetricsQueue.NO_OP_MUTATION_METRICS_QUEUE;
+		if (tx == null) {
+			this.txAwares = Collections.emptyList();
+			TransactionSystemClient txServiceClient = this.connection
+					.getQueryServices().getTransactionSystemClient();
+			this.txContext = new TransactionContext(txServiceClient);
+		} else {
+			txAwares = Lists.newArrayList();
+			txContext = null;
+		}
+	}
+
     public MutationState(TableRef table, Map<ImmutableBytesPtr,RowMutationState> mutations, long sizeOffset, long maxSize, PhoenixConnection connection) {
-        this(maxSize, connection, sizeOffset);
+        this(maxSize, connection, null, sizeOffset);
         this.mutations.put(table, mutations);
         this.numRows = mutations.size();
-        this.txAwares = Lists.newArrayList();
-        this.txContext = null;
         this.tx = connection.getMutationState().getTransaction();
         throwIfTooBig();
     }
     
-<<<<<<< HEAD
     public boolean checkpoint(MutationPlan plan) throws SQLException {
         Transaction currentTx = getTransaction();
         if (currentTx == null || plan.getTargetRef() == null || plan.getTargetRef().getTable() == null || !plan.getTargetRef().getTable().isTransactional()) {
@@ -355,12 +319,12 @@
             throw new SQLException(e); // TODO: error code
         }
         return false;
-=======
+    }
+
     public static MutationState emptyMutationState(long maxSize, PhoenixConnection connection) {
-        MutationState state = new MutationState(maxSize, connection, Collections.<TableRef, Map<ImmutableBytesPtr,RowMutationState>>emptyMap());
+        MutationState state = new MutationState(maxSize, connection, Collections.<TableRef, Map<ImmutableBytesPtr,RowMutationState>>emptyMap(), null);
         state.sizeOffset = 0;
         return state;
->>>>>>> 72633b9d
     }
     
     private void throwIfTooBig() {
@@ -384,7 +348,6 @@
         if (this == newMutationState) { // Doesn't make sense
             return;
         }
-<<<<<<< HEAD
         // TODO: what if new and old have txContext as that's really an error
         // Really it's an error if newMutation txContext is not null
         if (txContext != null) {
@@ -392,12 +355,9 @@
                 txContext.addTransactionAware(txAware);
             }
         } else {
-            txAwares.addAll(newMutation.txAwares);
-        }
-        this.sizeOffset += newMutation.sizeOffset;
-=======
+            txAwares.addAll(newMutationState.txAwares);
+        }
         this.sizeOffset += newMutationState.sizeOffset;
->>>>>>> 72633b9d
         // Merge newMutation with this one, keeping state from newMutation for any overlaps
         for (Map.Entry<TableRef, Map<ImmutableBytesPtr,RowMutationState>> entry : newMutationState.mutations.entrySet()) {
             // Replace existing entries for the table with new entries
@@ -446,10 +406,8 @@
         throwIfTooBig();
     }
     
-<<<<<<< HEAD
-    private Iterator<Pair<byte[],List<Mutation>>> addRowMutations(final TableRef tableRef, final Map<ImmutableBytesPtr, Map<PColumn, byte[]>> values, final long timestamp, boolean includeMutableIndexes, final boolean sendAll) {
-=======
-    private static ImmutableBytesPtr getNewRowKeyWithRowTimestamp(ImmutableBytesPtr ptr, long rowTimestamp, PTable table) {
+
+	private static ImmutableBytesPtr getNewRowKeyWithRowTimestamp(ImmutableBytesPtr ptr, long rowTimestamp, PTable table) {
         RowKeySchema schema = table.getRowKeySchema();
         int rowTimestampColPos = table.getRowTimestampColPos();
         Field rowTimestampField = schema.getField(rowTimestampColPos); 
@@ -470,23 +428,69 @@
         return ptr;
     }
     
-    private Iterator<Pair<byte[],List<Mutation>>> addRowMutations(final TableRef tableRef, final Map<ImmutableBytesPtr, RowMutationState> values, long timestamp, boolean includeMutableIndexes) {
+	private Iterator<Pair<byte[],List<Mutation>>> addRowMutations(final TableRef tableRef, final Map<ImmutableBytesPtr, RowMutationState> values, final long timestamp, boolean includeMutableIndexes, final boolean sendAll) { 
         final PTable table = tableRef.getTable();
-        boolean tableWithRowTimestampCol = table.getRowTimestampColPos() != -1;
->>>>>>> 72633b9d
         final Iterator<PTable> indexes = // Only maintain tables with immutable rows through this client-side mechanism
                 (table.isImmutableRows() || includeMutableIndexes) ? 
                         IndexMaintainer.nonDisabledIndexIterator(table.getIndexes().iterator()) : 
                         Iterators.<PTable>emptyIterator();
         final List<Mutation> mutationList = Lists.newArrayListWithExpectedSize(values.size());
         final List<Mutation> mutationsPertainingToIndex = indexes.hasNext() ? Lists.<Mutation>newArrayListWithExpectedSize(values.size()) : null;
-<<<<<<< HEAD
         generateMutations(tableRef, timestamp, values, mutationList, mutationsPertainingToIndex);
-=======
-        Iterator<Map.Entry<ImmutableBytesPtr,RowMutationState>> iterator = values.entrySet().iterator();
-        long timestampToUse = timestamp;
+        return new Iterator<Pair<byte[],List<Mutation>>>() {
+            boolean isFirst = true;
+
+            @Override
+            public boolean hasNext() {
+                return isFirst || indexes.hasNext();
+            }
+
+            @Override
+            public Pair<byte[], List<Mutation>> next() {
+                if (isFirst) {
+                    isFirst = false;
+                    return new Pair<byte[],List<Mutation>>(table.getPhysicalName().getBytes(), mutationList);
+                }
+                PTable index = indexes.next();
+                List<Mutation> indexMutations;
+                try {
+                    indexMutations =
+                            IndexUtil.generateIndexData(table, index, mutationsPertainingToIndex,
+                                connection.getKeyValueBuilder(), connection);
+                    // we may also have to include delete mutations for immutable tables if we are not processing all the tables in the mutations map
+                    if (!sendAll) {
+	                    TableRef key = new TableRef(index);
+						Map<ImmutableBytesPtr, RowMutationState> rowToColumnMap = mutations.remove(key);
+	                    if (rowToColumnMap!=null) {
+		                    final List<Mutation> deleteMutations = Lists.newArrayList();
+		                    generateMutations(tableRef, timestamp, rowToColumnMap, deleteMutations, null);
+		                    indexMutations.addAll(deleteMutations);
+	                    }
+                    }
+                } catch (SQLException e) {
+                    throw new IllegalDataException(e);
+                }
+                return new Pair<byte[],List<Mutation>>(index.getPhysicalName().getBytes(),indexMutations);
+            }
+
+            @Override
+            public void remove() {
+                throw new UnsupportedOperationException();
+            }
+            
+        };
+    }
+
+	private void generateMutations(final TableRef tableRef, long timestamp,
+			final Map<ImmutableBytesPtr, RowMutationState> values,
+			final List<Mutation> mutationList,
+			final List<Mutation> mutationsPertainingToIndex) {
+		final PTable table = tableRef.getTable();
+        boolean tableWithRowTimestampCol = table.getRowTimestampColPos() != -1;
+		Iterator<Map.Entry<ImmutableBytesPtr,RowMutationState>> iterator = values.entrySet().iterator();
+		long timestampToUse = timestamp;
         while (iterator.hasNext()) {
-            Map.Entry<ImmutableBytesPtr,RowMutationState> rowEntry = iterator.next();
+            Entry<ImmutableBytesPtr, RowMutationState> rowEntry = iterator.next();
             ImmutableBytesPtr key = rowEntry.getKey();
             RowMutationState state = rowEntry.getValue();
             if (tableWithRowTimestampCol) {
@@ -500,90 +504,9 @@
                     }
                 }
             }
-            PRow row = table.newRow(connection.getKeyValueBuilder(), timestampToUse, key);
-            List<Mutation> rowMutations, rowMutationsPertainingToIndex;
-            if (rowEntry.getValue().getColumnValues() == PRow.DELETE_MARKER) { // means delete
-                row.delete();
-                rowMutations = row.toRowMutations();
-                // Row deletes for index tables are processed by running a re-written query
-                // against the index table (as this allows for flexibility in being able to
-                // delete rows).
-                rowMutationsPertainingToIndex = Collections.emptyList();
-            } else {
-                for (Map.Entry<PColumn,byte[]> valueEntry : rowEntry.getValue().getColumnValues().entrySet()) {
-                    row.setValue(valueEntry.getKey(), valueEntry.getValue());
-                }
-                rowMutations = row.toRowMutations();
-                rowMutationsPertainingToIndex = rowMutations;
-            }
-            mutations.addAll(rowMutations);
-            if (mutationsPertainingToIndex != null) mutationsPertainingToIndex.addAll(rowMutationsPertainingToIndex);
-        }
->>>>>>> 72633b9d
-        return new Iterator<Pair<byte[],List<Mutation>>>() {
-            boolean isFirst = true;
-
-            @Override
-            public boolean hasNext() {
-                return isFirst || indexes.hasNext();
-            }
-
-            @Override
-            public Pair<byte[], List<Mutation>> next() {
-                if (isFirst) {
-                    isFirst = false;
-<<<<<<< HEAD
-                    return new Pair<byte[],List<Mutation>>(tableRef.getTable().getPhysicalName().getBytes(),mutationList);
-=======
-                    return new Pair<byte[],List<Mutation>>(table.getPhysicalName().getBytes(),mutations);
->>>>>>> 72633b9d
-                }
-                PTable index = indexes.next();
-                List<Mutation> indexMutations;
-                try {
-                    indexMutations =
-<<<<<<< HEAD
-                            IndexUtil.generateIndexData(tableRef.getTable(), index, mutationsPertainingToIndex,
-                                    connection.getKeyValueBuilder(), connection);
-                    // we may also have to include delete mutations for immutable tables if we are not processing all the tables in the mutations map
-                    if (!sendAll) {
-	                    TableRef key = new TableRef(index);
-						Map<ImmutableBytesPtr, Map<PColumn, byte[]>> rowToColumnMap = mutations.remove(key);
-	                    if (rowToColumnMap!=null) {
-		                    final List<Mutation> deleteMutations = Lists.newArrayList();
-		                    generateMutations(tableRef, timestamp, rowToColumnMap, deleteMutations, null);
-		                    indexMutations.addAll(deleteMutations);
-	                    }
-                    }
-=======
-                            IndexUtil.generateIndexData(table, index, mutationsPertainingToIndex,
-                                tempPtr, connection.getKeyValueBuilder(), connection);
->>>>>>> 72633b9d
-                } catch (SQLException e) {
-                    throw new IllegalDataException(e);
-                }
-                return new Pair<byte[],List<Mutation>>(index.getPhysicalName().getBytes(),indexMutations);
-            }
-
-            @Override
-            public void remove() {
-                throw new UnsupportedOperationException();
-            }
-            
-        };
-    }
-
-	private void generateMutations(final TableRef tableRef, long timestamp,
-			final Map<ImmutableBytesPtr, Map<PColumn, byte[]>> values,
-			final List<Mutation> mutationList,
-			final List<Mutation> mutationsPertainingToIndex) {
-		Iterator<Map.Entry<ImmutableBytesPtr,Map<PColumn,byte[]>>> iterator = values.entrySet().iterator();
-        while (iterator.hasNext()) {
-            Map.Entry<ImmutableBytesPtr,Map<PColumn,byte[]>> rowEntry = iterator.next();
-            ImmutableBytesPtr key = rowEntry.getKey();
-			PRow row = tableRef.getTable().newRow(connection.getKeyValueBuilder(), timestamp, key);
+			PRow row = tableRef.getTable().newRow(connection.getKeyValueBuilder(), timestampToUse, key);
 			List<Mutation> rowMutations, rowMutationsPertainingToIndex;
-			if (rowEntry.getValue() == PRow.DELETE_MARKER) { // means delete
+			if (rowEntry.getValue().getColumnValues() == PRow.DELETE_MARKER) { // means delete
 			    row.delete();
 			    rowMutations = row.toRowMutations();
 			    // Row deletes for index tables are processed by running a re-written query
@@ -591,7 +514,7 @@
 			    // delete rows).
 			    rowMutationsPertainingToIndex = Collections.emptyList();
 			} else {
-			    for (Map.Entry<PColumn,byte[]> valueEntry : rowEntry.getValue().entrySet()) {
+				for (Map.Entry<PColumn,byte[]> valueEntry : rowEntry.getValue().getColumnValues().entrySet()) {
 			        row.setValue(valueEntry.getKey(), valueEntry.getValue());
 			    }
 			    rowMutations = row.toRowMutations();
@@ -610,13 +533,8 @@
         return toMutations(false, timestamp);
     }
     
-<<<<<<< HEAD
     public Iterator<Pair<byte[],List<Mutation>>> toMutations(final boolean includeMutableIndexes, final Long tableTimestamp) {
-        final Iterator<Map.Entry<TableRef, Map<ImmutableBytesPtr,Map<PColumn,byte[]>>>> iterator = this.mutations.entrySet().iterator();
-=======
-    public Iterator<Pair<byte[],List<Mutation>>> toMutations(final boolean includeMutableIndexes) {
         final Iterator<Map.Entry<TableRef, Map<ImmutableBytesPtr,RowMutationState>>> iterator = this.mutations.entrySet().iterator();
->>>>>>> 72633b9d
         if (!iterator.hasNext()) {
             return Iterators.emptyIterator();
         }
@@ -652,33 +570,32 @@
         };
     }
         
-    /**
-     * Validates that the meta data is valid against the server meta data if we haven't yet done so.
-     * Otherwise, for every UPSERT VALUES call, we'd need to hit the server to see if the meta data
-     * has changed.
-     * @param connection
-     * @return the server time to use for the upsert
-     * @throws SQLException if the table or any columns no longer exist
-     */
-    private long[] validateAll() throws SQLException {
-        int i = 0;
-        long[] timeStamps = new long[this.mutations.size()];
-        for (Map.Entry<TableRef, Map<ImmutableBytesPtr,RowMutationState>> entry : mutations.entrySet()) {
-            TableRef tableRef = entry.getKey();
-<<<<<<< HEAD
-            timeStamps[i++] = validate(tableRef, entry.getValue());
-        }
-        return timeStamps;
-    }
-    
-    private long validate(TableRef tableRef, Map<ImmutableBytesPtr,Map<PColumn,byte[]>> values) throws SQLException {
-        Long scn = connection.getSCN();
-        MetaDataClient client = new MetaDataClient(connection);
-        long serverTimeStamp = tableRef.getTimeStamp();
-        PTable table = tableRef.getTable();
-        // If we're auto committing, we've already validated the schema when we got the ColumnResolver,
-        // so no need to do it again here.
-        if (!connection.getAutoCommit()) {
+	/**
+	 * Validates that the meta data is valid against the server meta data if we haven't yet done so.
+	 * Otherwise, for every UPSERT VALUES call, we'd need to hit the server to see if the meta data
+	 * has changed.
+	 * @param connection
+	 * @return the server time to use for the upsert
+	 * @throws SQLException if the table or any columns no longer exist
+	 */
+	private long[] validateAll() throws SQLException {
+	    int i = 0;
+	    long[] timeStamps = new long[this.mutations.size()];
+	    for (Map.Entry<TableRef, Map<ImmutableBytesPtr,RowMutationState>> entry : mutations.entrySet()) {
+	        TableRef tableRef = entry.getKey();
+	        timeStamps[i++] = validate(tableRef, entry.getValue());
+	    }
+	    return timeStamps;
+	}
+	
+	private long validate(TableRef tableRef, Map<ImmutableBytesPtr, RowMutationState> rowKeyToColumnMap) throws SQLException {
+	    Long scn = connection.getSCN();
+	    MetaDataClient client = new MetaDataClient(connection);
+	    long serverTimeStamp = tableRef.getTimeStamp();
+	    PTable table = tableRef.getTable();
+	    // If we're auto committing, we've already validated the schema when we got the ColumnResolver,
+	    // so no need to do it again here.
+	    if (!connection.getAutoCommit()) {
             MetaDataMutationResult result = client.updateCache(table.getSchemaName().getString(), table.getTableName().getString());
             long timestamp = result.getMutationTime();
             if (timestamp != QueryConstants.UNSET_TIMESTAMP) {
@@ -687,36 +604,15 @@
                     // TODO: use bitset?
                     table = result.getTable();
                     PColumn[] columns = new PColumn[table.getColumns().size()];
-                    for (Map.Entry<ImmutableBytesPtr,Map<PColumn,byte[]>> rowEntry : values.entrySet()) {
-                        Map<PColumn,byte[]> valueEntry = rowEntry.getValue();
-                        if (valueEntry != PRow.DELETE_MARKER) {
-                            for (PColumn column : valueEntry.keySet()) {
-                                columns[column.getPosition()] = column;
-=======
-            long serverTimeStamp = tableRef.getTimeStamp();
-            PTable table = tableRef.getTable();
-            // If we're auto committing, we've already validated the schema when we got the ColumnResolver,
-            // so no need to do it again here.
-            if (!connection.getAutoCommit()) {
-                MetaDataMutationResult result = client.updateCache(table.getSchemaName().getString(), table.getTableName().getString());
-                long timestamp = result.getMutationTime();
-                if (timestamp != QueryConstants.UNSET_TIMESTAMP) {
-                    serverTimeStamp = timestamp;
-                    if (result.wasUpdated()) {
-                        // TODO: use bitset?
-                        table = result.getTable();
-                        PColumn[] columns = new PColumn[table.getColumns().size()];
-                        for (Map.Entry<ImmutableBytesPtr,RowMutationState> rowEntry : entry.getValue().entrySet()) {
-                        	RowMutationState valueEntry = rowEntry.getValue();
-                            if (valueEntry != null) {
-                            	Map<PColumn, byte[]> colValues = valueEntry.getColumnValues();
-                            	if (colValues != PRow.DELETE_MARKER) {
-	                                for (PColumn column : colValues.keySet()) {
-	                                    columns[column.getPosition()] = column;
-	                                }
-                            	}
->>>>>>> 72633b9d
-                            }
+                    for (Map.Entry<ImmutableBytesPtr,RowMutationState> rowEntry : rowKeyToColumnMap.entrySet()) {
+                    	RowMutationState valueEntry = rowEntry.getValue();
+                        if (valueEntry != null) {
+                        	Map<PColumn, byte[]> colValues = valueEntry.getColumnValues();
+                        	if (colValues != PRow.DELETE_MARKER) {
+                                for (PColumn column : colValues.keySet()) {
+                                    columns[column.getPosition()] = column;
+                                }
+                        	}
                         }
                     }
                     for (PColumn column : columns) {
@@ -728,8 +624,8 @@
                 }
             }
         }
-        return scn == null ? serverTimeStamp == QueryConstants.UNSET_TIMESTAMP ? HConstants.LATEST_TIMESTAMP : serverTimeStamp : scn;
-    }
+	    return scn == null ? serverTimeStamp == QueryConstants.UNSET_TIMESTAMP ? HConstants.LATEST_TIMESTAMP : serverTimeStamp : scn;
+	}
     
     private static long calculateMutationSize(List<Mutation> mutations) {
         long byteSize = 0;
@@ -820,7 +716,6 @@
     @SuppressWarnings("deprecation")
     private void send(Iterator<TableRef> tableRefIterator) throws SQLException {
         int i = 0;
-<<<<<<< HEAD
         long[] serverTimeStamps = null;
         boolean sendAll = false;
         // Validate up front if not transactional so that we 
@@ -831,176 +726,77 @@
         }
 
         // add tracing for this operation
-        TraceScope trace = Tracing.startNewSpan(connection, "Committing mutations to tables");
-        Span span = trace.getSpan();
-        ImmutableBytesWritable indexMetaDataPtr = new ImmutableBytesWritable();
-        while (tableRefIterator.hasNext()) {
-            TableRef tableRef = tableRefIterator.next();
-            Map<ImmutableBytesPtr,Map<PColumn,byte[]>> valuesMap = mutations.get(tableRef);
-            if (valuesMap == null) {
-                continue;
-            }
-            PTable table = tableRef.getTable();
-            // Track tables to which we've sent uncommitted data
-            if (table.isTransactional()) {
-                uncommittedPhysicalNames.add(table.getPhysicalName().getString());
-            }
-            table.getIndexMaintainers(indexMetaDataPtr, connection);
-            boolean isDataTable = true;
-            // Validate as we go if transactional since we can undo if a problem occurs (which is unlikely)
-            long serverTimestamp = serverTimeStamps == null ? validate(tableRef, valuesMap) : serverTimeStamps[i++];
-            Iterator<Pair<byte[],List<Mutation>>> mutationsIterator = addRowMutations(tableRef, valuesMap, serverTimestamp, false, sendAll);
-            while (mutationsIterator.hasNext()) {
-                Pair<byte[],List<Mutation>> pair = mutationsIterator.next();
-                byte[] htableName = pair.getFirst();
-                List<Mutation> mutations = pair.getSecond();
-                
-                //create a span per target table
-                //TODO maybe we can be smarter about the table name to string here?
-                Span child = Tracing.child(span,"Writing mutation batch for table: "+Bytes.toString(htableName));
-
-                int retryCount = 0;
-                boolean shouldRetry = false;
-                do {
-                    ServerCache cache = null;
-                    if (isDataTable) {
-                        cache = setMetaDataOnMutations(tableRef, mutations, indexMetaDataPtr);
-                    }
-                
-                    // If we haven't retried yet, retry for this case only, as it's possible that
-                    // a split will occur after we send the index metadata cache to all known
-                    // region servers.
-                    shouldRetry = cache != null;
-                    SQLException sqlE = null;
-                    HTableInterface hTable = connection.getQueryServices().getTable(htableName);
-                    try {
-                        if (table.isTransactional()) {
-                            // If we have indexes, wrap the HTable in a delegate HTable that
-                            // will attach the necessary index meta data in the event of a
-                            // rollback
-                            if (!table.getIndexes().isEmpty()) {
-                                hTable = new MetaDataAwareHTable(hTable, tableRef);
-                            }
-                            TransactionAwareHTable txnAware = TransactionUtil.getTransactionAwareHTable(hTable, table);
-                            // Don't add immutable indexes (those are the only ones that would participate
-                            // during a commit), as we don't need conflict detection for these.
-                            if (isDataTable) {
-                                // Even for immutable, we need to do this so that an abort has the state
-                                // necessary to generate the rows to delete.
-                                addTransactionParticipant(txnAware);
-                            } else {
-                                txnAware.startTx(getTransaction());
-                            }
-                            hTable = txnAware;
-                        }
-                        logMutationSize(hTable, mutations, connection);
-                        MUTATION_BATCH_SIZE.update(mutations.size());
-                        long startTime = System.currentTimeMillis();
-                        child.addTimelineAnnotation("Attempt " + retryCount);
-                        hTable.batch(mutations);
-                        child.stop();
-                        long duration = System.currentTimeMillis() - startTime;
-                        MUTATION_COMMIT_TIME.update(duration);
-                        shouldRetry = false;
-                        if (logger.isDebugEnabled()) logger.debug(LogUtil.addCustomAnnotations("Total time for batch call of  " + mutations.size() + " mutations into " + table.getName().getString() + ": " + duration + " ms", connection));
-                    } catch (Exception e) {
-                        SQLException inferredE = ServerUtil.parseServerExceptionOrNull(e);
-                        if (inferredE != null) {
-                            if (shouldRetry && retryCount == 0 && inferredE.getErrorCode() == SQLExceptionCode.INDEX_METADATA_NOT_FOUND.getErrorCode()) {
-                                // Swallow this exception once, as it's possible that we split after sending the index metadata
-                                // and one of the region servers doesn't have it. This will cause it to have it the next go around.
-                                // If it fails again, we don't retry.
-                                String msg = "Swallowing exception and retrying after clearing meta cache on connection. " + inferredE;
-                                logger.warn(LogUtil.addCustomAnnotations(msg, connection));
-                                connection.getQueryServices().clearTableRegionCache(htableName);
-=======
-        PName tenantId = connection.getTenantId();
-        long[] serverTimeStamps = validate();
-        Iterator<Map.Entry<TableRef, Map<ImmutableBytesPtr,RowMutationState>>> iterator = this.mutations.entrySet().iterator();
-        // add tracing for this operation
         try (TraceScope trace = Tracing.startNewSpan(connection, "Committing mutations to tables")) {
             Span span = trace.getSpan();
-            while (iterator.hasNext()) {
-                Map.Entry<TableRef, Map<ImmutableBytesPtr,RowMutationState>> entry = iterator.next();
-                // at this point we are going through mutations for each table
-
-                Map<ImmutableBytesPtr,RowMutationState> valuesMap = entry.getValue();
-                // above is mutations for a table where the first part is the row key and the second part is column values.
->>>>>>> 72633b9d
-
-                TableRef tableRef = entry.getKey();
-                PTable table = tableRef.getTable();
-                table.getIndexMaintainers(tempPtr, connection);
-                boolean hasIndexMaintainers = tempPtr.getLength() > 0;
-                boolean isDataTable = true;
-                long serverTimestamp = serverTimeStamps[i++];
-                Iterator<Pair<byte[],List<Mutation>>> mutationsIterator = addRowMutations(tableRef, valuesMap, serverTimestamp, false);
-                // above returns an iterator of pair where the first  
-                while (mutationsIterator.hasNext()) {
-                    Pair<byte[],List<Mutation>> pair = mutationsIterator.next();
-                    byte[] htableName = pair.getFirst();
-                    List<Mutation> mutations = pair.getSecond();
-
-                    //create a span per target table
-                    //TODO maybe we can be smarter about the table name to string here?
-                    Span child = Tracing.child(span,"Writing mutation batch for table: "+Bytes.toString(htableName));
-
-                    int retryCount = 0;
-                    boolean shouldRetry = false;
-                    do {
-                        ServerCache cache = null;
-                        if (hasIndexMaintainers && isDataTable) {
-                            byte[] attribValue = null;
-                            byte[] uuidValue;
-                            if (IndexMetaDataCacheClient.useIndexMetadataCache(connection, mutations, tempPtr.getLength())) {
-                                IndexMetaDataCacheClient client = new IndexMetaDataCacheClient(connection, tableRef);
-                                cache = client.addIndexMetadataCache(mutations, tempPtr);
-                                child.addTimelineAnnotation("Updated index metadata cache");
-                                uuidValue = cache.getId();
-                                // If we haven't retried yet, retry for this case only, as it's possible that
-                                // a split will occur after we send the index metadata cache to all known
-                                // region servers.
-                                shouldRetry = true;
-                            } else {
-                                attribValue = ByteUtil.copyKeyBytesIfNecessary(tempPtr);
-                                uuidValue = ServerCacheClient.generateId();
-                            }
-                            // Either set the UUID to be able to access the index metadata from the cache
-                            // or set the index metadata directly on the Mutation
-                            for (Mutation mutation : mutations) {
-                                if (tenantId != null) {
-                                    byte[] tenantIdBytes = ScanUtil.getTenantIdBytes(
-                                        table.getRowKeySchema(),
-                                        table.getBucketNum()!=null,
-                                        tenantId);
-                                    mutation.setAttribute(PhoenixRuntime.TENANT_ID_ATTRIB, tenantIdBytes);
-                                }
-                                mutation.setAttribute(PhoenixIndexCodec.INDEX_UUID, uuidValue);
-                                if (attribValue != null) {
-                                    mutation.setAttribute(PhoenixIndexCodec.INDEX_MD, attribValue);
-                                }
-                            }
-                        }
-<<<<<<< HEAD
-                        // Throw to client with both what was committed so far and what is left to be committed.
-                        // That way, client can either undo what was done or try again with what was not done.
-                        sqlE = new CommitException(e, this);
-                    } finally {
-                        try {
-                            if (cache != null) {
-                                cache.close();
-=======
-
-                        SQLException sqlE = null;
-                        HTableInterface hTable = connection.getQueryServices().getTable(htableName);
-                        try {
-                            long numMutations = mutations.size();
+	        ImmutableBytesWritable indexMetaDataPtr = new ImmutableBytesWritable();
+	        while (tableRefIterator.hasNext()) {
+	        	// at this point we are going through mutations for each table
+	            TableRef tableRef = tableRefIterator.next();
+	            Map<ImmutableBytesPtr, RowMutationState> valuesMap = mutations.get(tableRef);
+	            if (valuesMap == null) {
+	                continue;
+	            }
+	            PTable table = tableRef.getTable();
+	            // Track tables to which we've sent uncommitted data
+	            if (table.isTransactional()) {
+	                uncommittedPhysicalNames.add(table.getPhysicalName().getString());
+	            }
+	            table.getIndexMaintainers(indexMetaDataPtr, connection);
+	            boolean isDataTable = true;
+	            // Validate as we go if transactional since we can undo if a problem occurs (which is unlikely)
+	            long serverTimestamp = serverTimeStamps == null ? validate(tableRef, valuesMap) : serverTimeStamps[i++];
+	            Iterator<Pair<byte[],List<Mutation>>> mutationsIterator = addRowMutations(tableRef, valuesMap, serverTimestamp, false, sendAll);
+	            while (mutationsIterator.hasNext()) {
+	                Pair<byte[],List<Mutation>> pair = mutationsIterator.next();
+	                byte[] htableName = pair.getFirst();
+	                List<Mutation> mutations = pair.getSecond();
+	                
+	                //create a span per target table
+	                //TODO maybe we can be smarter about the table name to string here?
+	                Span child = Tracing.child(span,"Writing mutation batch for table: "+Bytes.toString(htableName));
+	
+	                int retryCount = 0;
+	                boolean shouldRetry = false;
+	                do {
+	                    ServerCache cache = null;
+	                    if (isDataTable) {
+	                        cache = setMetaDataOnMutations(tableRef, mutations, indexMetaDataPtr);
+	                    }
+	                
+	                    // If we haven't retried yet, retry for this case only, as it's possible that
+	                    // a split will occur after we send the index metadata cache to all known
+	                    // region servers.
+	                    shouldRetry = cache != null;
+	                    SQLException sqlE = null;
+	                    HTableInterface hTable = connection.getQueryServices().getTable(htableName);
+	                    try {
+	                        if (table.isTransactional()) {
+	                            // If we have indexes, wrap the HTable in a delegate HTable that
+	                            // will attach the necessary index meta data in the event of a
+	                            // rollback
+	                            if (!table.getIndexes().isEmpty()) {
+	                                hTable = new MetaDataAwareHTable(hTable, tableRef);
+	                            }
+	                            TransactionAwareHTable txnAware = TransactionUtil.getTransactionAwareHTable(hTable, table);
+	                            // Don't add immutable indexes (those are the only ones that would participate
+	                            // during a commit), as we don't need conflict detection for these.
+	                            if (isDataTable) {
+	                                // Even for immutable, we need to do this so that an abort has the state
+	                                // necessary to generate the rows to delete.
+	                                addTransactionParticipant(txnAware);
+	                            } else {
+	                                txnAware.startTx(getTransaction());
+	                            }
+	                            hTable = txnAware;
+	                        }
+	                        long numMutations = mutations.size();
                             GLOBAL_MUTATION_BATCH_SIZE.update(numMutations);
                             
                             long startTime = System.currentTimeMillis();
-                            child.addTimelineAnnotation("Attempt " + retryCount);
-                            hTable.batch(mutations);
-                            child.stop();
+                            child.addTimelineAnnotation("Attempt " + retryCount);;
+	                        hTable.batch(mutations);
+	                        child.stop();
+	                        child.stop();
                             shouldRetry = false;
                             long mutationCommitTime = System.currentTimeMillis() - startTime;
                             GLOBAL_MUTATION_COMMIT_TIME.update(mutationCommitTime);
@@ -1008,76 +804,64 @@
                             long mutationSizeBytes = calculateMutationSize(mutations);
                             MutationMetric mutationsMetric = new MutationMetric(numMutations, mutationSizeBytes, mutationCommitTime);
                             mutationMetricQueue.addMetricsForTable(Bytes.toString(htableName), mutationsMetric);
-                        } catch (Exception e) {
-                            SQLException inferredE = ServerUtil.parseServerExceptionOrNull(e);
-                            if (inferredE != null) {
-                                if (shouldRetry && retryCount == 0 && inferredE.getErrorCode() == SQLExceptionCode.INDEX_METADATA_NOT_FOUND.getErrorCode()) {
-                                    // Swallow this exception once, as it's possible that we split after sending the index metadata
-                                    // and one of the region servers doesn't have it. This will cause it to have it the next go around.
-                                    // If it fails again, we don't retry.
-                                    String msg = "Swallowing exception and retrying after clearing meta cache on connection. " + inferredE;
-                                    logger.warn(LogUtil.addCustomAnnotations(msg, connection));
-                                    connection.getQueryServices().clearTableRegionCache(htableName);
-
-                                    // add a new child span as this one failed
-                                    child.addTimelineAnnotation(msg);
-                                    child.stop();
-                                    child = Tracing.child(span,"Failed batch, attempting retry");
-
-                                    continue;
-                                }
-                                e = inferredE;
->>>>>>> 72633b9d
-                            }
-                            sqlE = new CommitException(e, getUncommittedStatementIndexes());
-                        } finally {
-                            try {
-                                hTable.close();
-<<<<<<< HEAD
-                            } 
-                            catch (IOException e) {
-=======
-                            } catch (IOException e) {
->>>>>>> 72633b9d
-                                if (sqlE != null) {
-                                    sqlE.setNextException(ServerUtil.parseServerException(e));
-                                } else {
-                                    sqlE = ServerUtil.parseServerException(e);
-<<<<<<< HEAD
-=======
-                                }
-                            } finally {
-                                try {
-                                    if (cache != null) {
-                                        cache.close();
-                                    }
-                                } finally {
-                                    if (sqlE != null) {
-                                        throw sqlE;
-                                    }
->>>>>>> 72633b9d
-                                }
-                            } 
-                            if (sqlE != null) {
-                                throw sqlE;
-                            }
-                        }
-<<<<<<< HEAD
-                    }
-                } while (shouldRetry && retryCount++ < 1);
-                isDataTable = false;
-            }
-            if (tableRef.getTable().getType() != PTableType.INDEX) {
-                numRows -= valuesMap.size();
-            }
-            // Remove batches as we process them
-            if (sendAll) {
-            	tableRefIterator.remove(); // Iterating through actual map in this case
-            } else {
-            	mutations.remove(tableRef);
-            }
-        }
-        trace.close();
+	                    } catch (Exception e) {
+	                        SQLException inferredE = ServerUtil.parseServerExceptionOrNull(e);
+	                        if (inferredE != null) {
+	                            if (shouldRetry && retryCount == 0 && inferredE.getErrorCode() == SQLExceptionCode.INDEX_METADATA_NOT_FOUND.getErrorCode()) {
+	                                // Swallow this exception once, as it's possible that we split after sending the index metadata
+	                                // and one of the region servers doesn't have it. This will cause it to have it the next go around.
+	                                // If it fails again, we don't retry.
+	                                String msg = "Swallowing exception and retrying after clearing meta cache on connection. " + inferredE;
+	                                logger.warn(LogUtil.addCustomAnnotations(msg, connection));
+	                                connection.getQueryServices().clearTableRegionCache(htableName);
+	
+	                                // add a new child span as this one failed
+	                                child.addTimelineAnnotation(msg);
+	                                child.stop();
+	                                child = Tracing.child(span,"Failed batch, attempting retry");
+	
+	                                continue;
+	                            }
+	                            e = inferredE;
+	                        }
+	                        // Throw to client with both what was committed so far and what is left to be committed.
+	                        // That way, client can either undo what was done or try again with what was not done.
+	                        sqlE = new CommitException(e, getUncommittedStatementIndexes());
+	                    } finally {
+	                        try {
+	                            if (cache != null) {
+	                                cache.close();
+	                            }
+	                        } finally {
+	                            try {
+	                                hTable.close();
+	                            } 
+	                            catch (IOException e) {
+	                                if (sqlE != null) {
+	                                    sqlE.setNextException(ServerUtil.parseServerException(e));
+	                                } else {
+	                                    sqlE = ServerUtil.parseServerException(e);
+	                                }
+	                            } 
+	                            if (sqlE != null) {
+	                                throw sqlE;
+	                            }
+	                        }
+	                    }
+	                } while (shouldRetry && retryCount++ < 1);
+	                isDataTable = false;
+	            }
+	            if (tableRef.getTable().getType() != PTableType.INDEX) {
+	                numRows -= valuesMap.size();
+	            }
+	            // Remove batches as we process them
+	            if (sendAll) {
+	            	tableRefIterator.remove(); // Iterating through actual map in this case
+	            } else {
+	            	mutations.remove(tableRef);
+	            }
+	        }
+        }
         // Note that we cannot assume that *all* mutations have been sent, since we've optimized this
         // now to only send the mutations for the tables we're querying, hence we've removed the
         // assertions that we're here before.
@@ -1089,19 +873,6 @@
         } catch (IOException e) {
             throw new SQLException(e);
         }
-=======
-                    } while (shouldRetry && retryCount++ < 1);
-                    isDataTable = false;
-                }
-                if (tableRef.getTable().getType() != PTableType.INDEX) {
-                    numRows -= entry.getValue().size();
-                }
-                iterator.remove(); // Remove batches as we process them
-            }
-        }
-        assert(numRows==0);
-        assert(this.mutations.isEmpty());
->>>>>>> 72633b9d
     }
     
     public static Transaction decodeTransaction(byte[] txnBytes) throws IOException {
@@ -1169,7 +940,6 @@
     @Override
     public void close() throws SQLException {
     }
-<<<<<<< HEAD
 
     private void reset() {
         txStarted = false;
@@ -1261,7 +1031,6 @@
     public void send() throws SQLException {
         send(null);
     }
-=======
     
     public static int[] joinSortedIntArrays(int[] a, int[] b) {
         int[] result = new int[a.length + b.length];
@@ -1349,5 +1118,4 @@
         return mutationMetricQueue;
     }
     
->>>>>>> 72633b9d
 }