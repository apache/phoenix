--- conflicted
+++ resolved
@@ -64,13 +64,10 @@
 import com.google.common.collect.Iterators;
 import com.google.common.collect.Lists;
 import com.google.common.collect.Maps;
-<<<<<<< HEAD
 import com.sun.istack.NotNull;
-=======
 import static org.apache.phoenix.monitoring.PhoenixMetrics.SizeMetric.MUTATION_BYTES;
 import static org.apache.phoenix.monitoring.PhoenixMetrics.SizeMetric.MUTATION_BATCH_SIZE;
 import static org.apache.phoenix.monitoring.PhoenixMetrics.SizeMetric.MUTATION_COMMIT_TIME;
->>>>>>> 3f294aa9
 
 /**
  * 
@@ -88,8 +85,7 @@
     private final Map<TableRef, Map<ImmutableBytesPtr,RowMutationState>> mutations;
     private long sizeOffset;
     private int numRows = 0;
-<<<<<<< HEAD
-
+    
     MutationState(long maxSize, PhoenixConnection connection, Map<TableRef, Map<ImmutableBytesPtr,RowMutationState>> mutations) {
         this.maxSize = maxSize;
         this.connection = connection;
@@ -97,10 +93,6 @@
     }
 
     public MutationState(long maxSize, PhoenixConnection connection) {
-=======
-    
-    public MutationState(int maxSize, PhoenixConnection connection) {
->>>>>>> 3f294aa9
         this(maxSize,connection,0);
     }
     
@@ -428,12 +420,7 @@
                         long duration = System.currentTimeMillis() - startTime;
                         MUTATION_COMMIT_TIME.update(duration);
                         shouldRetry = false;
-<<<<<<< HEAD
-                        if (logger.isDebugEnabled()) logger.debug(LogUtil.addCustomAnnotations("Total time for batch call of  " + mutations.size() + " mutations into " + table.getName().getString() + ": " + (System.currentTimeMillis() - startTime) + " ms", connection));
-=======
                         if (logger.isDebugEnabled()) logger.debug(LogUtil.addCustomAnnotations("Total time for batch call of  " + mutations.size() + " mutations into " + table.getName().getString() + ": " + duration + " ms", connection));
-                        committedList.add(entry);
->>>>>>> 3f294aa9
                     } catch (Exception e) {
                         SQLException inferredE = ServerUtil.parseServerExceptionOrNull(e);
                         if (inferredE != null) {
