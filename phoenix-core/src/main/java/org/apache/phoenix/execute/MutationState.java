--- conflicted
+++ resolved
@@ -1496,36 +1496,6 @@
                                 updateMutationBatchFailureMetrics(currentMutationBatch,
                                     htableNameStr, numFailedMutations, table.isTransactional());
                         }
-<<<<<<< HEAD
-
-                        MutationMetric committedMutationsMetric =
-                            getCommittedMutationsMetric(totalMutationBytesObject, mutationBatchList,
-                                numMutations, numFailedMutations, numFailedPhase3Mutations,
-                                mutationCommitTime);
-                        // Combine failure mutation metrics with committed ones for the final picture
-                        committedMutationsMetric.combineMetric(failureMutationMetrics);
-                        mutationMetricQueue
-                            .addMetricsForTable(htableNameStr, committedMutationsMetric);
-
-                        if (allUpsertsMutations ^ allDeletesMutations) {
-                            //success cases are updated for both cases autoCommit=true and conn.commit explicit
-                            if (areAllBatchesSuccessful) {
-                                TableMetricsManager.updateMetricsMethod(htableNameStr,
-                                    allUpsertsMutations ?
-                                        UPSERT_AGGREGATE_SUCCESS_SQL_COUNTER :
-                                        DELETE_AGGREGATE_SUCCESS_SQL_COUNTER, 1);
-                            }
-                            //Failures cases are updated only for conn.commit explicit case.
-                            if (!areAllBatchesSuccessful && !connection.getAutoCommit()) {
-                                TableMetricsManager.updateMetricsMethod(htableNameStr,
-                                    allUpsertsMutations ?
-                                        UPSERT_AGGREGATE_FAILURE_SQL_COUNTER :
-                                        DELETE_AGGREGATE_FAILURE_SQL_COUNTER, 1);
-                            }
-
-                        }
-                        resetAllMutationState();
-=======
                         // Update size and latency histogram metrics.
                         TableMetricsManager.updateSizeHistogramMetricsForMutations(htableNameStr,
                                 committedMutationsMetric.getTotalMutationsSizeBytes().getValue(), allUpsertsMutations);
@@ -1538,7 +1508,6 @@
                                 latency, allUpsertsMutations);
                     }
                     resetAllMutationState();
->>>>>>> 005986de
 
                         try {
                             if (cache != null) cache.close();
