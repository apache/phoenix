--- conflicted
+++ resolved
@@ -188,8 +188,7 @@
         }
         @Override
         public PeekingResultIterator newIterator(StatementContext context, ResultIterator scanner, Scan scan, String tableName, QueryPlan plan) throws SQLException {
-<<<<<<< HEAD
-            /**
+             /**
              * Sort the result tuples by the GroupBy expressions.
              * When orderByReverse is false,if some GroupBy expression is SortOrder.DESC, then sorted results on that expression are DESC, not ASC.
              * When orderByReverse is true,if some GroupBy expression is SortOrder.DESC, then sorted results on that expression are ASC, not DESC.
@@ -200,17 +199,6 @@
                             false,
                             true,
                             this.orderBy == OrderBy.REV_ROW_KEY_ORDER_BY);
-            int threshold = services.getProps().getInt(QueryServices.SPOOL_THRESHOLD_BYTES_ATTRIB, QueryServicesOptions.DEFAULT_SPOOL_THRESHOLD_BYTES);
-            return new OrderedResultIterator(scanner, Collections.<OrderByExpression>singletonList(orderByExpression), threshold);
-=======
-            Expression expression = RowKeyExpression.INSTANCE;
-            boolean isNullsLast=false;
-            boolean isAscending=true;
-            if(this.orderBy==OrderBy.REV_ROW_KEY_ORDER_BY) {
-                isNullsLast=true; //which is needed for the whole rowKey.
-                isAscending=false;
-            }
-            OrderByExpression orderByExpression = new OrderByExpression(expression, isNullsLast, isAscending);
             long threshold =
                     services.getProps().getLong(QueryServices.CLIENT_SPOOL_THRESHOLD_BYTES_ATTRIB,
                         QueryServicesOptions.DEFAULT_CLIENT_SPOOL_THRESHOLD_BYTES);
@@ -221,7 +209,6 @@
             return new OrderedResultIterator(scanner,
                     Collections.<OrderByExpression> singletonList(orderByExpression),
                     spoolingEnabled, threshold);
->>>>>>> a429f0b2
         }
     }
 
