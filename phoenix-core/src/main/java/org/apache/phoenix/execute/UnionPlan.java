/*
 * Licensed to the Apache Software Foundation (ASF) under one
 * or more contributor license agreements.  See the NOTICE file
 * distributed with this work for additional information
 * regarding copyright ownership.  The ASF licenses this file
 * to you under the Apache License, Version 2.0 (the
 * "License"); you may not use this file except in compliance
 * with the License.  You may obtain a copy of the License at
 *
 * http://www.apache.org/licenses/LICENSE-2.0
 *
 * Unless required by applicable law or agreed to in writing, software
 * distributed under the License is distributed on an "AS IS" BASIS,
 * WITHOUT WARRANTIES OR CONDITIONS OF ANY KIND, either express or implied.
 * See the License for the specific language governing permissions and
 * limitations under the License.
 */
package org.apache.phoenix.execute;

import java.sql.ParameterMetaData;
import java.sql.SQLException;
import java.util.ArrayList;
import java.util.Collections;
import java.util.List;
import java.util.Set;

import org.apache.hadoop.hbase.client.Scan;
import org.apache.phoenix.compile.ExplainPlan;
import org.apache.phoenix.compile.GroupByCompiler.GroupBy;
import org.apache.phoenix.compile.OrderByCompiler.OrderBy;
import org.apache.phoenix.compile.QueryPlan;
import org.apache.phoenix.compile.RowProjector;
import org.apache.phoenix.compile.ScanRanges;
import org.apache.phoenix.compile.StatementContext;
import org.apache.phoenix.iterate.ConcatResultIterator;
import org.apache.phoenix.iterate.LimitingResultIterator;
import org.apache.phoenix.iterate.MergeSortTopNResultIterator;
import org.apache.phoenix.iterate.ParallelScanGrouper;
import org.apache.phoenix.iterate.ResultIterator;
import org.apache.phoenix.iterate.UnionResultIterators;
import org.apache.phoenix.jdbc.PhoenixStatement.Operation;
import org.apache.phoenix.parse.FilterableStatement;
import org.apache.phoenix.query.KeyRange;
import org.apache.phoenix.schema.TableRef;
import org.apache.phoenix.util.SQLCloseable;

import com.google.common.collect.Sets;


public class UnionPlan implements QueryPlan {
    private static final long DEFAULT_ESTIMATED_SIZE = 10 * 1024; // 10 K

    private final TableRef tableRef;
    private final FilterableStatement statement;
    private final ParameterMetaData paramMetaData;
    private final OrderBy orderBy;
    private final StatementContext parentContext;
    private final Integer limit;
    private final GroupBy groupBy;
    private final RowProjector projector;
    private final boolean isDegenerate;
    private final List<QueryPlan> plans;
    private UnionResultIterators iterators;

    public UnionPlan(StatementContext context, FilterableStatement statement, TableRef table, RowProjector projector,
            Integer limit, OrderBy orderBy, GroupBy groupBy, List<QueryPlan> plans, ParameterMetaData paramMetaData) throws SQLException {
        this.parentContext = context;
        this.statement = statement;
        this.tableRef = table;
        this.projector = projector;
        this.limit = limit;
        this.orderBy = orderBy;
        this.groupBy = groupBy;
        this.plans = plans;
        this.paramMetaData = paramMetaData;
        boolean isDegen = true;
        for (QueryPlan plan : plans) {           
            if (plan.getContext().getScanRanges() != ScanRanges.NOTHING) {
                isDegen = false;
                break;
            } 
        }
        this.isDegenerate = isDegen;     
    }

    @Override
    public boolean isDegenerate() {
        return isDegenerate;
    }

    @Override
    public List<KeyRange> getSplits() {
        if (iterators == null)
            return null;
        return iterators.getSplits();
    }

    @Override
    public List<List<Scan>> getScans() {
        if (iterators == null)
            return null;
        return iterators.getScans();
    }

    @Override
    public GroupBy getGroupBy() {
        return groupBy;
    }

    @Override
    public OrderBy getOrderBy() {
        return orderBy;
    }

    @Override
    public TableRef getTableRef() {
        return tableRef;
    }

    @Override
    public Integer getLimit() {
        return limit;
    }

    @Override
    public RowProjector getProjector() {
        return projector;
    }

    @Override
    public final ResultIterator iterator(ParallelScanGrouper scanGrouper) throws SQLException {
        return iterator(Collections.<SQLCloseable>emptyList());
    }
    
    @Override
    public final ResultIterator iterator() throws SQLException {
        return iterator(Collections.<SQLCloseable>emptyList());
    }

    public final ResultIterator iterator(final List<? extends SQLCloseable> dependencies) throws SQLException {
        this.iterators = new UnionResultIterators(plans, parentContext);
        ResultIterator scanner;      
        boolean isOrdered = !orderBy.getOrderByExpressions().isEmpty();

        if (isOrdered) { // TopN
            scanner = new MergeSortTopNResultIterator(iterators, limit, orderBy.getOrderByExpressions());
        } else {
            scanner = new ConcatResultIterator(iterators);
            if (limit != null) {
                scanner = new LimitingResultIterator(scanner, limit);
            }          
        }
        return scanner;
    }

    @Override
    public ExplainPlan getExplainPlan() throws SQLException {
        List<String> steps = new ArrayList<String>();
        steps.add("UNION ALL OVER " + this.plans.size() + " QUERIES");
        ResultIterator iterator = iterator();
        iterator.explain(steps);
        // Indent plans steps nested under union, except last client-side merge/concat step (if there is one)
        int offset = !orderBy.getOrderByExpressions().isEmpty() || limit != null ? 1 : 0;
        for (int i = 1 ; i < steps.size()-offset; i++) {
            steps.set(i, "    " + steps.get(i));
        }
        return new ExplainPlan(steps);
    }


    @Override
    public long getEstimatedSize() {
        return DEFAULT_ESTIMATED_SIZE;
    }

    @Override
    public ParameterMetaData getParameterMetaData() {
        return paramMetaData;
    }

    @Override
    public FilterableStatement getStatement() {
        return statement;
    }

    @Override
    public StatementContext getContext() {
        return parentContext;
    }

    @Override
    public boolean isRowKeyOrdered() {
        return groupBy.isEmpty() ? orderBy.getOrderByExpressions().isEmpty() : groupBy.isOrderPreserving();
    }

    public List<QueryPlan> getPlans() {
        return this.plans;
    }

    @Override
    public boolean useRoundRobinIterator() throws SQLException {
        return false;
    }

	@Override
	public Operation getOperation() {
		return statement.getOperation();
	}

	@Override
	public Set<TableRef> getSourceRefs() {
		// TODO is this correct?
		Set<TableRef> sources = Sets.newHashSetWithExpectedSize(plans.size());
		for (QueryPlan plan : plans) {
			sources.addAll(plan.getSourceRefs());
		}
		return sources;
	}
<<<<<<< HEAD
}
=======
}
>>>>>>> 6a48b98c
<|MERGE_RESOLUTION|>--- conflicted
+++ resolved
@@ -216,8 +216,4 @@
 		}
 		return sources;
 	}
-<<<<<<< HEAD
-}
-=======
-}
->>>>>>> 6a48b98c
+}