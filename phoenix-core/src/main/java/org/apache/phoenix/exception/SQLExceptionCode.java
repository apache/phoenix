/*
 * Licensed to the Apache Software Foundation (ASF) under one
 * or more contributor license agreements.  See the NOTICE file
 * distributed with this work for additional information
 * regarding copyright ownership.  The ASF licenses this file
 * to you under the Apache License, Version 2.0 (the
 * "License"); you may not use this file except in compliance
 * with the License.  You may obtain a copy of the License at
 *
 * http://www.apache.org/licenses/LICENSE-2.0
 *
 * Unless required by applicable law or agreed to in writing, software
 * distributed under the License is distributed on an "AS IS" BASIS,
 * WITHOUT WARRANTIES OR CONDITIONS OF ANY KIND, either express or implied.
 * See the License for the specific language governing permissions and
 * limitations under the License.
 */
package org.apache.phoenix.exception;

import java.sql.SQLException;
import java.sql.SQLTimeoutException;
import java.util.Map;

import org.apache.phoenix.coprocessor.MetaDataProtocol;
import org.apache.phoenix.hbase.index.util.IndexManagementUtil;
import org.apache.phoenix.jdbc.PhoenixDatabaseMetaData;
import org.apache.phoenix.query.QueryConstants;
import org.apache.phoenix.query.QueryServices;
import org.apache.phoenix.schema.AmbiguousColumnException;
import org.apache.phoenix.schema.AmbiguousTableException;
import org.apache.phoenix.schema.ColumnAlreadyExistsException;
import org.apache.phoenix.schema.ColumnFamilyNotFoundException;
import org.apache.phoenix.schema.ColumnNotFoundException;
import org.apache.phoenix.schema.ConcurrentTableMutationException;
import org.apache.phoenix.schema.FunctionAlreadyExistsException;
import org.apache.phoenix.schema.FunctionNotFoundException;
import org.apache.phoenix.schema.IndexNotFoundException;
import org.apache.phoenix.schema.MaxMutationSizeBytesExceededException;
import org.apache.phoenix.schema.MaxMutationSizeExceededException;
import org.apache.phoenix.schema.MaxPhoenixColumnSizeExceededException;
import org.apache.phoenix.schema.PTable;
import org.apache.phoenix.schema.PTableType;
import org.apache.phoenix.schema.ReadOnlyTableException;
import org.apache.phoenix.schema.SchemaAlreadyExistsException;
import org.apache.phoenix.schema.SchemaNotFoundException;
import org.apache.phoenix.schema.SequenceAlreadyExistsException;
import org.apache.phoenix.schema.SequenceNotFoundException;
import org.apache.phoenix.schema.StaleRegionBoundaryCacheException;
import org.apache.phoenix.schema.TableAlreadyExistsException;
import org.apache.phoenix.schema.TableNotFoundException;
import org.apache.phoenix.schema.TypeMismatchException;
import org.apache.phoenix.schema.types.PDataType;
import org.apache.phoenix.util.MetaDataUtil;

import org.apache.phoenix.thirdparty.com.google.common.collect.Maps;


/**
 * Various SQLException Information. Including a vendor-specific errorcode and a standard SQLState.
 *
 *
 * @since 1.0
 */
public enum SQLExceptionCode {

    /**
     * Connection Exception (errorcode 01, sqlstate 08)
     */
    IO_EXCEPTION(101, "08000", "Unexpected IO exception."),
    MALFORMED_CONNECTION_URL(102, "08001", "Malformed connection url."),
    CANNOT_ESTABLISH_CONNECTION(103, "08004", "Unable to establish connection."),

    /**
     * Data Exception (errorcode 02, sqlstate 22)
     */
    ILLEGAL_DATA(201, "22000", "Illegal data."),
    DIVIDE_BY_ZERO(202, "22012", "Divide by zero."),
    TYPE_MISMATCH(203, "22005", "Type mismatch.", new Factory() {
        @Override
        public SQLException newException(SQLExceptionInfo info) {
            return new TypeMismatchException(info.getMessage());
        }
    }),
    VALUE_IN_UPSERT_NOT_CONSTANT(204, "22008", "Values in UPSERT must evaluate to a constant."),
    MALFORMED_URL(205, "22009", "Malformed URL."),
    DATA_EXCEEDS_MAX_CAPACITY(206, "22003", "The data exceeds the max capacity for the data type."),
    MISSING_MAX_LENGTH(207, "22004", "Max length must be specified for type."),
    NONPOSITIVE_MAX_LENGTH(208, "22006", "Max length must have a positive length for type."),
    DECIMAL_PRECISION_OUT_OF_RANGE(209, "22003", "Decimal precision outside of range. Should be within 1 and " + PDataType.MAX_PRECISION + "."),
    SERVER_ARITHMETIC_ERROR(212, "22012", "Arithmetic error on server."),
    VALUE_OUTSIDE_RANGE(213,"22003","Value outside range."),
    VALUE_IN_LIST_NOT_CONSTANT(214, "22008", "Values in IN must evaluate to a constant."),
    SINGLE_ROW_SUBQUERY_RETURNS_MULTIPLE_ROWS(215, "22015", "Single-row sub-query returns more than one row."),
    SUBQUERY_RETURNS_DIFFERENT_NUMBER_OF_FIELDS(216, "22016", "Sub-query must return the same number of fields as the left-hand-side expression of 'IN'."),
    AMBIGUOUS_JOIN_CONDITION(217, "22017", "Ambiguous or non-equi join condition specified. Consider using table list with where clause."),
    CONSTRAINT_VIOLATION(218, "23018", "Constraint violation."),
    SUBQUERY_SELECT_LIST_COLUMN_MUST_HAS_ALIAS(219,"23019","Every column in subquery select lists must has alias when used for join."),

    CONCURRENT_TABLE_MUTATION(301, "23000", "Concurrent modification to table.", new Factory() {
        @Override
        public SQLException newException(SQLExceptionInfo info) {
            return new ConcurrentTableMutationException(info.getSchemaName(), info.getTableName());
        }
    }),
    CANNOT_INDEX_COLUMN_ON_TYPE(302, "23100", "The column cannot be index due to its type."),

    /**
     * Invalid Cursor State (errorcode 04, sqlstate 24)
     */
    CURSOR_BEFORE_FIRST_ROW(401, "24015","Cursor before first row."),
    CURSOR_PAST_LAST_ROW(402, "24016", "Cursor past last row."),

    /**
     * Syntax Error or Access Rule Violation (errorcode 05, sqlstate 42)
     */
    AMBIGUOUS_TABLE(501, "42000", "Table name exists in more than one table schema and is used without being qualified.", new Factory() {
        @Override
        public SQLException newException(SQLExceptionInfo info) {
            return new AmbiguousTableException(info.getTableName(), info.getRootCause());
        }
    }),
    AMBIGUOUS_COLUMN(502, "42702", "Column reference ambiguous or duplicate names.", new Factory() {
        @Override
        public SQLException newException(SQLExceptionInfo info) {
            return new AmbiguousColumnException(info.getColumnName(), info.getRootCause());
        }
    }),
    INDEX_MISSING_PK_COLUMNS(503, "42602", "Index table missing PK Columns."),
     COLUMN_NOT_FOUND(504, "42703", "Undefined column.", new Factory() {
        @Override
        public SQLException newException(SQLExceptionInfo info) {
            return new ColumnNotFoundException(info.getSchemaName(), info.getTableName(), info.getFamilyName(), info.getColumnName());
        }
    }),
    READ_ONLY_TABLE(505, "42000", "Table is read only.", new Factory() {
        @Override
        public SQLException newException(SQLExceptionInfo info) {
            return new ReadOnlyTableException(info.getMessage(), info.getSchemaName(), info.getTableName(), info.getFamilyName());
        }
    }),
    CANNOT_DROP_PK(506, "42817", "Primary key column may not be dropped."),
    PRIMARY_KEY_MISSING(509, "42888", "The table does not have a primary key."),
    PRIMARY_KEY_ALREADY_EXISTS(510, "42889", "The table already has a primary key."),
    ORDER_BY_NOT_IN_SELECT_DISTINCT(511, "42890", "All ORDER BY expressions must appear in SELECT DISTINCT:"),
    INVALID_PRIMARY_KEY_CONSTRAINT(512, "42891", "Invalid column reference in primary key constraint."),
    ARRAY_NOT_ALLOWED_IN_PRIMARY_KEY(513, "42892", "Array type not allowed as primary key constraint."),
    COLUMN_EXIST_IN_DEF(514, "42892", "A duplicate column name was detected in the object definition or ALTER TABLE/VIEW statement.", new Factory() {
        @Override
        public SQLException newException(SQLExceptionInfo info) {
            return new ColumnAlreadyExistsException(info.getSchemaName(), info.getTableName(), info.getColumnName());
        }
    }),
    ORDER_BY_ARRAY_NOT_SUPPORTED(515, "42893", "ORDER BY of an array type is not allowed."),
    NON_EQUALITY_ARRAY_COMPARISON(516, "42894", "Array types may only be compared using = or !=."),
    /**
     *  Invalid Transaction State (errorcode 05, sqlstate 25)
     */
     READ_ONLY_CONNECTION(518,"25502","Mutations are not permitted for a read-only connection."),

     VARBINARY_ARRAY_NOT_SUPPORTED(519, "42896", "VARBINARY ARRAY is not supported."),

     /**
      *  Expression Index exceptions.
      */
     AGGREGATE_EXPRESSION_NOT_ALLOWED_IN_INDEX(520, "42897", "Aggregate expression not allowed in an index."),
     NON_DETERMINISTIC_EXPRESSION_NOT_ALLOWED_IN_INDEX(521, "42898", "Non-deterministic expression not allowed in an index."),
     STATELESS_EXPRESSION_NOT_ALLOWED_IN_INDEX(522, "42899", "Stateless expression not allowed in an index."),
     
     /**
      *  Transaction exceptions.
      */
     TRANSACTION_CONFLICT_EXCEPTION(523, "42900", "Transaction aborted due to conflict with other mutations."),
     TRANSACTION_EXCEPTION(524, "42901", "Transaction aborted due to error."),

     /**
      * Union All related errors
      */
     SELECT_COLUMN_NUM_IN_UNIONALL_DIFFS(525, "42902", "SELECT column number differs in a Union All query is not allowed."),
     SELECT_COLUMN_TYPE_IN_UNIONALL_DIFFS(526, "42903", "SELECT column types differ in a Union All query is not allowed."),

     /**
      * Row timestamp column related errors
      */
     ROWTIMESTAMP_ONE_PK_COL_ONLY(527, "42904", "Only one column that is part of the primary key can be declared as a ROW_TIMESTAMP."),
     ROWTIMESTAMP_PK_COL_ONLY(528, "42905", "Only columns part of the primary key can be declared as a ROW_TIMESTAMP."),
     ROWTIMESTAMP_CREATE_ONLY(529, "42906", "A column can be added as ROW_TIMESTAMP only in CREATE TABLE."),
     ROWTIMESTAMP_COL_INVALID_TYPE(530, "42907", "A column can be added as ROW_TIMESTAMP only if it is of type DATE, BIGINT, TIME OR TIMESTAMP."),
     ROWTIMESTAMP_NOT_ALLOWED_ON_VIEW(531, "42908", "Declaring a column as row_timestamp is not allowed for views."),
     INVALID_SCN(532, "42909", "Value of SCN cannot be less than zero."),
     INVALID_REPLAY_AT(533, "42910", "Value of REPLAY_AT cannot be less than zero."),
     UNEQUAL_SCN_AND_BUILD_INDEX_AT(534, "42911", "If both specified, values of CURRENT_SCN and BUILD_INDEX_AT must be equal."),
     ONLY_INDEX_UPDATABLE_AT_SCN(535, "42912", "Only an index may be updated when the BUILD_INDEX_AT property is specified"),
     PARENT_TABLE_NOT_FOUND(536, "42913", "Can't drop the index because the parent table in the DROP statement is incorrect."),
    CANNOT_QUERY_TABLE_WITH_SCN_OLDER_THAN_MAX_LOOKBACK_AGE(538, "42915",
        "Cannot use SCN to look further back in the past beyond the configured max lookback age"),

     /**
     * HBase and Phoenix specific implementation defined sub-classes.
     * Column family related exceptions.
     *
     * For the following exceptions, use errorcode 10.
     */
    SINGLE_PK_MAY_NOT_BE_NULL(1000, "42I00", "Single column primary key may not be NULL."),
    COLUMN_FAMILY_NOT_FOUND(1001, "42I01", "Undefined column family.", new Factory() {
        @Override
        public SQLException newException(SQLExceptionInfo info) {
            return new ColumnFamilyNotFoundException(info.getSchemaName(), info.getTableName(), info.getFamilyName());
        }
    }),
    PROPERTIES_FOR_FAMILY(1002, "42I02","Properties may not be defined for an unused family name."),
    // Primary/row key related exceptions.
    PRIMARY_KEY_WITH_FAMILY_NAME(1003, "42J01", "Primary key columns must not have a family name."),
    PRIMARY_KEY_OUT_OF_ORDER(1004, "42J02", "Order of columns in primary key constraint must match the order in which they're declared."),
    VARBINARY_IN_ROW_KEY(1005, "42J03", "The VARBINARY/ARRAY type can only be used as the last part of a multi-part row key."),
    NOT_NULLABLE_COLUMN_IN_ROW_KEY(1006, "42J04", "Only nullable columns may be added to primary key."),
    VARBINARY_LAST_PK(1015, "42J04", "Cannot add column to table when the last PK column is of type VARBINARY or ARRAY."),
    NULLABLE_FIXED_WIDTH_LAST_PK(1023, "42J04", "Cannot add column to table when the last PK column is nullable and fixed width."),
    CANNOT_MODIFY_VIEW_PK(1036, "42J04", "Cannot modify the primary key of a VIEW if last PK column of parent is variable length."),
    BASE_TABLE_COLUMN(1037, "42J04", "Cannot modify columns of base table used by tenant-specific tables."),
    UNALLOWED_COLUMN_FAMILY(1090, "42J04", "Column family names should not contain local index column prefix: "+QueryConstants.LOCAL_INDEX_COLUMN_FAMILY_PREFIX),
    // Key/value column related errors
    KEY_VALUE_NOT_NULL(1007, "42K01", "A non primary key column may only be declared as not null on tables with immutable rows."),
    // View related errors.
    VIEW_WITH_TABLE_CONFIG(1008, "42L01", "A view may not contain table configuration properties."),
    VIEW_WITH_PROPERTIES(1009, "42L02", "Properties may not be defined for a view."),
    // Table related errors that are not in standard code.
    CANNOT_MUTATE_TABLE(1010, "42M01", "Not allowed to mutate table."),
    UNEXPECTED_MUTATION_CODE(1011, "42M02", "Unexpected mutation code."),
    TABLE_UNDEFINED(1012, "42M03", "Table undefined.", new Factory() {
        @Override
        public SQLException newException(SQLExceptionInfo info) {
            return new TableNotFoundException(info.getSchemaName(), info.getTableName());
        }
    }),
    INDEX_UNDEFINED(1042, "42M06", "Index undefined.", new Factory() {
        @Override
        public SQLException newException(SQLExceptionInfo info) {
            return new IndexNotFoundException(info.getSchemaName(), info.getTableName());
        }
    }),
    TABLE_ALREADY_EXIST(1013, "42M04", "Table already exists.", new Factory() {
        @Override
        public SQLException newException(SQLExceptionInfo info) {
            return new TableAlreadyExistsException(info.getSchemaName(), info.getTableName());
        }
    }),
    TABLES_NOT_IN_SYNC(1140, "42M05", "Tables not in sync for some properties."),

    // Syntax error
    TYPE_NOT_SUPPORTED_FOR_OPERATOR(1014, "42Y01", "The operator does not support the operand type."),
    AGGREGATE_IN_GROUP_BY(1016, "42Y26", "Aggregate expressions may not be used in GROUP BY."),
    AGGREGATE_IN_WHERE(1017, "42Y26", "Aggregate may not be used in WHERE."),
    AGGREGATE_WITH_NOT_GROUP_BY_COLUMN(1018, "42Y27", "Aggregate may not contain columns not in GROUP BY."),
    ONLY_AGGREGATE_IN_HAVING_CLAUSE(1019, "42Y26", "Only aggregate maybe used in the HAVING clause."),
    UPSERT_COLUMN_NUMBERS_MISMATCH(1020, "42Y60", "Number of columns upserting must match number of values."),
    // Table properties exception.
    INVALID_BUCKET_NUM(1021, "42Y80", "Salt bucket numbers should be with 1 and 256."),
    NO_SPLITS_ON_SALTED_TABLE(1022, "42Y81", "Should not specify split points on salted table with default row key order."),
    SALT_ONLY_ON_CREATE_TABLE(1024, "42Y82", "Salt bucket number may only be specified when creating a table."),
    SET_UNSUPPORTED_PROP_ON_ALTER_TABLE(1025, "42Y83", "Unsupported property set in ALTER TABLE command."),
    CANNOT_ADD_NOT_NULLABLE_COLUMN(1038, "42Y84", "Only nullable columns may be added for a pre-existing table."),
    NO_MUTABLE_INDEXES(1026, "42Y85", "Mutable secondary indexes are only supported for HBase version " + MetaDataUtil.decodeHBaseVersionAsString(MetaDataProtocol.MUTABLE_SI_VERSION_THRESHOLD) + " and above."),
    INVALID_INDEX_STATE_TRANSITION(1028, "42Y87", "Invalid index state transition."),
    INVALID_MUTABLE_INDEX_CONFIG(1029, "42Y88", "Mutable secondary indexes must have the "
            + IndexManagementUtil.WAL_EDIT_CODEC_CLASS_KEY + " property set to "
            +  IndexManagementUtil.INDEX_WAL_EDIT_CODEC_CLASS_NAME + " in the hbase-sites.xml of every region server."),
    CANNOT_CREATE_DEFAULT(1031, "42Y90", "Cannot create column with a stateful default value."),
    CANNOT_CREATE_DEFAULT_ROWTIMESTAMP(1032, "42Y90", "Cannot create ROW_TIMESTAMP column with a default value."),

    CANNOT_CREATE_TENANT_SPECIFIC_TABLE(1030, "42Y89", "Cannot create table for tenant-specific connection."),
    DEFAULT_COLUMN_FAMILY_ONLY_ON_CREATE_TABLE(1034, "42Y93", "Default column family may only be specified when creating a table."),
    INSUFFICIENT_MULTI_TENANT_COLUMNS(1040, "42Y96", "A MULTI_TENANT table must have two or more PK columns with the first column being NOT NULL."),
    TENANTID_IS_OF_WRONG_TYPE(1041, "42Y97", "The TenantId could not be converted to correct format for this table."),
    VIEW_WHERE_IS_CONSTANT(1045, "43A02", "WHERE clause in VIEW should not evaluate to a constant."),
    CANNOT_UPDATE_VIEW_COLUMN(1046, "43A03", "Column updated in VIEW may not differ from value specified in WHERE clause."),
    TOO_MANY_INDEXES(1047, "43A04", "Too many indexes have already been created on the physical table."),
    NO_LOCAL_INDEX_ON_TABLE_WITH_IMMUTABLE_ROWS(1048,"43A05","Local indexes aren't allowed on tables with immutable rows."),
    COLUMN_FAMILY_NOT_ALLOWED_TABLE_PROPERTY(1049, "43A06", "Column family not allowed for table properties."),
    COLUMN_FAMILY_NOT_ALLOWED_FOR_PROPERTY(1050, "43A07", "Setting  or altering any of the following properties: "
            + MetaDataUtil.SYNCED_DATA_TABLE_AND_INDEX_COL_FAM_PROPERTIES.toString()
            + " for a column family is not supported since they must be kept in sync. You can only set these properties for the entire table."),
    CANNOT_ALTER_PROPERTY(1051, "43A08", "Property can be specified or changed only when creating a table."),
    CANNOT_SET_PROPERTY_FOR_COLUMN_NOT_ADDED(1052, "43A09", "Property cannot be specified for a column family that is not being added or modified."),
    CANNOT_SET_TABLE_PROPERTY_ADD_COLUMN(1053, "43A10", "Table level property cannot be set when adding a column."),

    NO_LOCAL_INDEXES(1054, "43A11", "Local secondary indexes are not supported for HBase versions " +
        MetaDataUtil.decodeHBaseVersionAsString(MetaDataProtocol.MIN_LOCAL_SI_VERSION_DISALLOW) + " through " + MetaDataUtil.decodeHBaseVersionAsString(MetaDataProtocol.MAX_LOCAL_SI_VERSION_DISALLOW) + " inclusive."),
    UNALLOWED_LOCAL_INDEXES(1055, "43A12", "Local secondary indexes are configured to not be allowed."),
    
    DESC_VARBINARY_NOT_SUPPORTED(1056, "43A13", "Descending VARBINARY columns not supported."),
    NO_TABLE_SPECIFIED_FOR_WILDCARD_SELECT(1057, "42Y10", "No table specified for wildcard select."),
    UNSUPPORTED_GROUP_BY_EXPRESSIONS(1058, "43A14", "Only a single VARBINARY, ARRAY, or nullable BINARY type may be referenced in a GROUP BY."),
    
    DEFAULT_COLUMN_FAMILY_ON_SHARED_TABLE(1069, "43A69", "Default column family not allowed on VIEW or shared INDEX."),
    ONLY_TABLE_MAY_BE_DECLARED_TRANSACTIONAL(1070, "44A01", "Only tables may be declared as transactional."),
    TX_MAY_NOT_SWITCH_TO_NON_TX(1071, "44A02", "A transactional table may not be switched to non transactional."),
	STORE_NULLS_MUST_BE_TRUE_FOR_TRANSACTIONAL(1072, "44A03", "Store nulls must be true when a table is transactional."),
    CANNOT_START_TRANSACTION_WITH_SCN_SET(1073, "44A04", "Cannot start a transaction on a connection with SCN set."),
    TX_MAX_VERSIONS_MUST_BE_GREATER_THAN_ONE(1074, "44A05", "A transactional table must define VERSION of greater than one."),
    CANNOT_SPECIFY_SCN_FOR_TXN_TABLE(1075, "44A06", "Cannot use a connection with SCN set for a transactional table."),
    NULL_TRANSACTION_CONTEXT(1076, "44A07", "No Transaction Context available."),
    TRANSACTION_FAILED(1077, "44A08", "Transaction Failure "),
    CANNOT_CREATE_TXN_TABLE_IF_TXNS_DISABLED(1078, "44A09", "Cannot create a transactional table if transactions are disabled."),
    CANNOT_ALTER_TO_BE_TXN_IF_TXNS_DISABLED(1079, "44A10", "Cannot alter table to be transactional table if transactions are disabled."),
    CANNOT_CREATE_TXN_TABLE_WITH_ROW_TIMESTAMP(1080, "44A11", "Cannot create a transactional" +
            " table with ROW_TIMESTAMP column."),
    CANNOT_ALTER_TO_BE_TXN_WITH_ROW_TIMESTAMP(1081, "44A12", "Cannot alter table to be transactional table if transactions are disabled."),
    TX_MUST_BE_ENABLED_TO_SET_TX_CONTEXT(1082, "44A13", "Cannot set transaction context if transactions are disabled."),
    TX_MUST_BE_ENABLED_TO_SET_AUTO_FLUSH(1083, "44A14", "Cannot set auto flush if transactions are disabled."),
    TX_MUST_BE_ENABLED_TO_SET_ISOLATION_LEVEL(1084, "44A15", "Cannot set isolation level to TRANSACTION_REPEATABLE_READ if transactions are disabled."),
    TX_UNABLE_TO_GET_WRITE_FENCE(1085, "44A16", "Unable to obtain write fence for DDL operation."),
    
    SEQUENCE_NOT_CASTABLE_TO_AUTO_PARTITION_ID_COLUMN(1086, "44A17", "Sequence Value not castable to auto-partition id column"),
    CANNOT_COERCE_AUTO_PARTITION_ID(1087, "44A18", "Auto-partition id cannot be coerced"),
    CANNOT_CREATE_INDEX_ON_MUTABLE_TABLE_WITH_ROWTIMESTAMP(1088, "44A19", "Cannot create an index on a mutable table that has a ROW_TIMESTAMP column."),
    UNKNOWN_TRANSACTION_PROVIDER(1089,"44A20", "Unknown TRANSACTION_PROVIDER: "),
    CANNOT_START_TXN_IF_TXN_DISABLED(1091, "44A22", "Cannot start transaction if transactions are disabled."),
    CANNOT_MIX_TXN_PROVIDERS(1092, "44A23", "Cannot mix transaction providers: "),
    CANNOT_ALTER_TABLE_FROM_NON_TXN_TO_TXNL(1093, "44A24", "Cannot alter table from non transactional to transactional for "),
    UNSUPPORTED_COLUMN_ENCODING_FOR_TXN_PROVIDER(1094, "44A25", "Column encoding is not supported for"),
    UNSUPPORTED_STORAGE_FORMAT_FOR_TXN_PROVIDER(1095, "44A26", "Only ONE_CELL_PER_COLUMN storage scheme is supported for"),
    CANNOT_SWITCH_TXN_PROVIDERS(1096, "44A27", "Cannot switch transaction providers."),
    TTL_UNSUPPORTED_FOR_TXN_TABLE(10947, "44A28", "TTL is not supported for"),
    CANNOT_CREATE_LOCAL_INDEX_FOR_TXN_TABLE(10948, "44A29", "Local indexes cannot be created for"),
    CANNOT_SET_OR_ALTER_PROPERTY_FOR_INDEX(10949, "44A30", "Cannot set or alter the following properties on an index: "
            + MetaDataUtil.SYNCED_DATA_TABLE_AND_INDEX_COL_FAM_PROPERTIES.toString()),
    CANNOT_SET_OR_ALTER_UPDATE_CACHE_FREQ_FOR_INDEX(10950, "44A31", "Cannot set or alter "
            + PhoenixDatabaseMetaData.UPDATE_CACHE_FREQUENCY + " on an index"),
    PHOENIX_TTL_SUPPORTED_FOR_VIEWS_ONLY(10951, "44A32", PhoenixDatabaseMetaData.PHOENIX_TTL
            + " property can only be set for views"),
    CANNOT_SET_OR_ALTER_PHOENIX_TTL_FOR_TABLE_WITH_TTL(10952, "44A33", "Cannot set or alter "
            + PhoenixDatabaseMetaData.PHOENIX_TTL + " property on an table with TTL,"),
    ABOVE_INDEX_NON_ASYNC_THRESHOLD(1097, "44A34", "The estimated read size for index creation "
            + "is higher than " + QueryServices.CLIENT_INDEX_ASYNC_THRESHOLD+ ". You can edit the"
            + " limit or create ASYNC index."),
    CANNOT_SET_OR_ALTER_PHOENIX_TTL(10953, "44A35", "Cannot set or alter "
            + PhoenixDatabaseMetaData.PHOENIX_TTL + " property on an view when parent/child view has PHOENIX_TTL set,"),

    /** Sequence related */
    SEQUENCE_ALREADY_EXIST(1200, "42Z00", "Sequence already exists.", new Factory() {
        @Override
        public SQLException newException(SQLExceptionInfo info) {
            return new SequenceAlreadyExistsException(info.getSchemaName(), info.getTableName());
        }
    }),
    SEQUENCE_UNDEFINED(1201, "42Z01", "Sequence undefined.", new Factory() {
        @Override
        public SQLException newException(SQLExceptionInfo info) {
            return new SequenceNotFoundException(info.getSchemaName(), info.getTableName());
        }
    }),
    START_WITH_MUST_BE_CONSTANT(1202, "42Z02", "Sequence START WITH value must be an integer or long constant."),
    INCREMENT_BY_MUST_BE_CONSTANT(1203, "42Z03", "Sequence INCREMENT BY value must be an integer or long constant."),
    CACHE_MUST_BE_NON_NEGATIVE_CONSTANT(1204, "42Z04", "Sequence CACHE value must be a non negative integer constant."),
    INVALID_USE_OF_NEXT_VALUE_FOR(1205, "42Z05", "NEXT VALUE FOR may only be used as in a SELECT or an UPSERT VALUES expression."),
    CANNOT_CALL_CURRENT_BEFORE_NEXT_VALUE(1206, "42Z06", "NEXT VALUE FOR must be called before CURRENT VALUE FOR is called."),
    EMPTY_SEQUENCE_CACHE(1207, "42Z07", "No more cached sequence values."),
    MINVALUE_MUST_BE_CONSTANT(1208, "42Z08", "Sequence MINVALUE must be an integer or long constant."),
    MAXVALUE_MUST_BE_CONSTANT(1209, "42Z09", "Sequence MAXVALUE must be an integer or long constant."),
    MINVALUE_MUST_BE_LESS_THAN_OR_EQUAL_TO_MAXVALUE(1210, "42Z10", "Sequence MINVALUE must be less than or equal to MAXVALUE."),
    STARTS_WITH_MUST_BE_BETWEEN_MIN_MAX_VALUE(1211, "42Z11",
            "STARTS WITH value must be greater than or equal to MINVALUE and less than or equal to MAXVALUE."),
    SEQUENCE_VAL_REACHED_MAX_VALUE(1212, "42Z12", "Reached MAXVALUE of sequence."),
    SEQUENCE_VAL_REACHED_MIN_VALUE(1213, "42Z13", "Reached MINVALUE of sequence."),
    INCREMENT_BY_MUST_NOT_BE_ZERO(1214, "42Z14", "Sequence INCREMENT BY value cannot be zero."),
    NUM_SEQ_TO_ALLOCATE_MUST_BE_CONSTANT(1215, "42Z15", "Sequence NEXT n VALUES FOR must be a positive integer or constant." ),
    NUM_SEQ_TO_ALLOCATE_NOT_SUPPORTED(1216, "42Z16", "Sequence NEXT n VALUES FOR is not supported for Sequences with the CYCLE flag." ),
    AUTO_PARTITION_SEQUENCE_UNDEFINED(1217, "42Z17", "Auto Partition Sequence undefined", new Factory() {
        @Override
        public SQLException newException(SQLExceptionInfo info) {
            return new SequenceNotFoundException(info.getSchemaName(), info.getTableName());
        }
    }),
    CANNOT_UPDATE_PK_ON_DUP_KEY(1218, "42Z18", "Primary key columns may not be udpated in ON DUPLICATE KEY UPDATE clause." ),
    CANNOT_USE_ON_DUP_KEY_FOR_IMMUTABLE(1219, "42Z19", "The ON DUPLICATE KEY UPDATE clause may not be used for immutable tables." ),
    CANNOT_USE_ON_DUP_KEY_FOR_TRANSACTIONAL(1220, "42Z20", "The ON DUPLICATE KEY UPDATE clause may not be used for transactional tables." ),
    DUPLICATE_COLUMN_IN_ON_DUP_KEY(1221, "42Z21", "Duplicate column in ON DUPLICATE KEY UPDATE." ),
    AGGREGATION_NOT_ALLOWED_IN_ON_DUP_KEY(1222, "42Z22", "Aggregation in ON DUPLICATE KEY UPDATE is not allowed." ),
    CANNOT_SET_SCN_IN_ON_DUP_KEY(1223, "42Z23", "The CURRENT_SCN may not be set for statement using ON DUPLICATE KEY." ),
    CANNOT_USE_ON_DUP_KEY_WITH_GLOBAL_IDX(1224, "42Z24", "The ON DUPLICATE KEY clause may not be used when a table has a global index." ),

    /** Parser error. (errorcode 06, sqlState 42P) */
    PARSER_ERROR(601, "42P00", "Syntax error.", Factory.SYNTAX_ERROR),
    MISSING_TOKEN(602, "42P00", "Syntax error.", Factory.SYNTAX_ERROR),
    UNWANTED_TOKEN(603, "42P00", "Syntax error.", Factory.SYNTAX_ERROR),
    MISMATCHED_TOKEN(604, "42P00", "Syntax error.", Factory.SYNTAX_ERROR),
    UNKNOWN_FUNCTION(605, "42P00", "Syntax error.", Factory.SYNTAX_ERROR),

    /**
     * Implementation defined class. Execution exceptions (errorcode 11, sqlstate XCL).
     */
    RESULTSET_CLOSED(1101, "XCL01", "ResultSet is closed."),
    GET_TABLE_REGIONS_FAIL(1102, "XCL02", "Cannot get all table regions."),
    EXECUTE_QUERY_NOT_APPLICABLE(1103, "XCL03", "executeQuery may not be used."),
    EXECUTE_UPDATE_NOT_APPLICABLE(1104, "XCL04", "executeUpdate may not be used."),
    SPLIT_POINT_NOT_CONSTANT(1105, "XCL05", "Split points must be constants."),
    BATCH_EXCEPTION(1106, "XCL06", "Exception while executing batch."),
    EXECUTE_UPDATE_WITH_NON_EMPTY_BATCH(1107, "XCL07", "An executeUpdate is prohibited when the batch is not empty. Use clearBatch to empty the batch first."),
    STALE_REGION_BOUNDARY_CACHE(1108, "XCL08", "Cache of region boundaries are out of date.", new Factory() {
        @Override
        public SQLException newException(SQLExceptionInfo info) {
            return new StaleRegionBoundaryCacheException(info.getSchemaName(), info.getTableName());
        }
    }),
    CANNOT_SPLIT_LOCAL_INDEX(1109,"XCL09", "Local index may not be pre-split."),
    CANNOT_SALT_LOCAL_INDEX(1110,"XCL10", "Local index may not be salted."),
    CONNECTION_CLOSED(1111, "XCL11", "Connectioin is closed."),

    INDEX_FAILURE_BLOCK_WRITE(1120, "XCL20", "Writes to table blocked until index can be updated."),
    INDEX_WRITE_FAILURE(1121, "XCL21", "Write to the index failed."),
    
    UPDATE_CACHE_FREQUENCY_INVALID(1130, "XCL30", "UPDATE_CACHE_FREQUENCY cannot be set to ALWAYS if APPEND_ONLY_SCHEMA is true."),
    CANNOT_DROP_COL_APPEND_ONLY_SCHEMA(1131, "XCL31", "Cannot drop column from table that with append only schema."),
    CANNOT_DROP_VIEW_REFERENCED_COL(1132, "XCL32", "Cannot drop column that is referenced in view where clause."),
    
    CANNOT_ALTER_IMMUTABLE_ROWS_PROPERTY(1133, "XCL33", "IMMUTABLE_ROWS property can be changed only if the table storage scheme is ONE_CELL_PER_KEYVALUE_COLUMN"),
    CANNOT_ALTER_TABLE_PROPERTY_ON_VIEW(1134, "XCL34", "Altering this table property on a view is not allowed"),
    
    IMMUTABLE_TABLE_PROPERTY_INVALID(1135, "XCL35", "IMMUTABLE table property cannot be used with CREATE IMMUTABLE TABLE statement "),
    
    MAX_COLUMNS_EXCEEDED(1136, "XCL36", "The number of columns exceed the maximum supported by the table's qualifier encoding scheme"),
    INVALID_IMMUTABLE_STORAGE_SCHEME_AND_COLUMN_QUALIFIER_BYTES(1137, "XCL37", "If IMMUTABLE_STORAGE_SCHEME property is not set to ONE_CELL_PER_COLUMN COLUMN_ENCODED_BYTES cannot be 0"),
    INVALID_IMMUTABLE_STORAGE_SCHEME_CHANGE(1138, "XCL38", "IMMUTABLE_STORAGE_SCHEME property cannot be changed from/to ONE_CELL_PER_COLUMN "),
    CANNOT_SET_GUIDE_POST_WIDTH(1139, "XCL39", "Guide post width can only be set on base data tables"),
    CANNOT_CREATE_VIEWS_ON_SYSTEM_TABLES(1141, "XCL41", "Cannot create views on tables of type" +
            PTableType.SYSTEM),
    UNABLE_TO_CREATE_CHILD_LINK(1142, "XCL42", "Error creating parent-child link (Link type=" +
            PTable.LinkType.CHILD_TABLE + ") for view"),
    UNABLE_TO_UPDATE_PARENT_TABLE(1143, "XCL43", "Error Updating the parent table"),
    UNABLE_TO_DELETE_CHILD_LINK(1144, "XCL44", "Error deleting parent-child link (Link type=" +
            PTable.LinkType.CHILD_TABLE + ") for view"),
    TABLE_NOT_IN_REGION(1145, "XCL45", "No modifications allowed on this table. "
    + "Table not in this region."),
    UNABLE_TO_UPSERT_TASK(1146, "XCL46",
        "Error upserting records in SYSTEM.TASK table"),
    /**
     * Implementation defined class. Phoenix internal error. (errorcode 20, sqlstate INT).
     */
    CANNOT_CALL_METHOD_ON_TYPE(2001, "INT01", "Cannot call method on the argument type."),
    CLASS_NOT_UNWRAPPABLE(2002, "INT03", "Class not unwrappable."),
    PARAM_INDEX_OUT_OF_BOUND(2003, "INT04", "Parameter position is out of range."),
    PARAM_VALUE_UNBOUND(2004, "INT05", "Parameter value unbound."),
    INTERRUPTED_EXCEPTION(2005, "INT07", "Interrupted exception."),
    INCOMPATIBLE_CLIENT_SERVER_JAR(2006, "INT08", "Incompatible jars detected between client and server."),
    OUTDATED_JARS(2007, "INT09", "Outdated jars."),
    INDEX_METADATA_NOT_FOUND(2008, "INT10", "Unable to find cached index metadata. "),
    UNKNOWN_ERROR_CODE(2009, "INT11", "Unknown error code."),
    CONCURRENT_UPGRADE_IN_PROGRESS(2010, "INT12", ""),
    UPGRADE_REQUIRED(2011, "INT13", ""),
    UPGRADE_NOT_REQUIRED(2012, "INT14", ""),
    GET_TABLE_ERROR(2013, "INT15", "MetadataEndpointImpl doGetTable called for table not present " +
            "on region"),
    ROW_VALUE_CONSTRUCTOR_OFFSET_NOT_COERCIBLE(2014, "INT16", "Row Value Constructor Offset Not Coercible to a Primary or Indexed RowKey."),
    ROW_VALUE_CONSTRUCTOR_OFFSET_INTERNAL_ERROR(2015, "INT17", "Row Value Constructor Offset had an Unexpected Error."),
    ROW_VALUE_CONSTRUCTOR_OFFSET_NOT_ALLOWED_IN_QUERY(2016, "INT18", "Row Value Constructor Offset Not Allowed In Query."),

    OPERATION_TIMED_OUT(6000, "TIM01", "Operation timed out.", new Factory() {
        @Override
        public SQLException newException(SQLExceptionInfo info) {
            final String reason = info.getMessage() != null
                ? info.getMessage() : OPERATION_TIMED_OUT.getMessage();
            return new SQLTimeoutException(reason,
                OPERATION_TIMED_OUT.getSQLState(),
                OPERATION_TIMED_OUT.getErrorCode(),
                info.getRootCause());
        }
    }),
    FUNCTION_UNDEFINED(6001, "42F01", "Function undefined.", new Factory() {
        @Override
        public SQLException newException(SQLExceptionInfo info) {
            return new FunctionNotFoundException(info.getFunctionName());
        }
    }),
    FUNCTION_ALREADY_EXIST(6002, "42F02", "Function already exists.", new Factory() {
        @Override
        public SQLException newException(SQLExceptionInfo info) {
            return new FunctionAlreadyExistsException(info.getSchemaName(), info.getTableName());
        }
    }),
    UNALLOWED_USER_DEFINED_FUNCTIONS(6003, "42F03",
            "User defined functions are configured to not be allowed. To allow configure "
                    + QueryServices.ALLOW_USER_DEFINED_FUNCTIONS_ATTRIB + " to true."), 

    SCHEMA_ALREADY_EXISTS(721, "42M04", "Schema with given name already exists", new Factory() {
        @Override
        public SQLException newException(SQLExceptionInfo info) {
            return new SchemaAlreadyExistsException(info.getSchemaName());
        }
    }),
    SCHEMA_NOT_FOUND(722, "43M05", "Schema does not exist", new Factory() {
        @Override
        public SQLException newException(SQLExceptionInfo info) {
            return new SchemaNotFoundException(info.getSchemaName());
        }
    }),
    CANNOT_MUTATE_SCHEMA(723, "43M06", "Cannot mutate schema as schema has existing tables"),
    SCHEMA_NOT_ALLOWED(724, "43M07", "Schema name not allowed!!"),
    CREATE_SCHEMA_NOT_ALLOWED(725, "43M08", "Cannot create schema because config "
            + QueryServices.IS_NAMESPACE_MAPPING_ENABLED + " for enabling name space mapping isn't enabled."),
    INCONSISTENT_NAMESPACE_MAPPING_PROPERTIES(726, "43M10", " Inconsistent namespace mapping properties."),
    ASYNC_NOT_ALLOWED(727, "43M11", " ASYNC option is not allowed."),
    NEW_CONNECTION_THROTTLED(728, "410M1", "Could not create connection " +
        "because this client already has the maximum number" +
        " of connections to the target cluster."),
    MAX_MUTATION_SIZE_EXCEEDED(729, "LIM01", "MutationState size is bigger" +
            " than maximum allowed number of rows, try upserting rows in smaller batches or " +
            "using autocommit on for deletes.", new Factory() {
        @Override
        public SQLException newException(SQLExceptionInfo info) {
            return new MaxMutationSizeExceededException(
                    info.getMaxMutationSize(), info.getMutationSize());
        }
    }),
    MAX_MUTATION_SIZE_BYTES_EXCEEDED(730, "LIM02", "MutationState size is " +
            "bigger than maximum allowed number of bytes, try upserting rows in smaller batches " +
            "or using autocommit on for deletes.", new Factory() {
        @Override
        public SQLException newException(SQLExceptionInfo info) {
            return new MaxMutationSizeBytesExceededException(info.getMaxMutationSizeBytes(),
                    info.getMutationSizeBytes());
        }
    }),
<<<<<<< HEAD
    NEW_INTERNAL_CONNECTION_THROTTLED(731, "410M1", "Could not create connection " +
            "because the internal connections already has the maximum number" +
            " of connections to the target cluster."),
=======
    MAX_HBASE_CLIENT_KEYVALUE_MAXSIZE_EXCEEDED(732,
            "LIM03", "The Phoenix Column size is bigger than maximum " +
            "HBase client key value allowed size for ONE_CELL_PER_COLUMN table, " +
            "try upserting column in smaller value", new Factory() {
        @Override
        public SQLException newException(SQLExceptionInfo info) {
            return new MaxPhoenixColumnSizeExceededException(info.getMessage(), info.getMaxPhoenixColumnSizeBytes(),
                    info.getPhoenixColumnSizeBytes());
        }
    }),
>>>>>>> f1f92aa0
    INSUFFICIENT_MEMORY(999, "50M01", "Unable to allocate enough memory."),
    HASH_JOIN_CACHE_NOT_FOUND(900, "HJ01", "Hash Join cache not found"),

    STATS_COLLECTION_DISABLED_ON_SERVER(1401, "STS01", "Stats collection attempted but is disabled on server"),

    CANNOT_UPSERT_WITH_SCN_FOR_ROW_TIMESTAMP_COLUMN(901,"43M12",
            "Cannot use a connection with SCN set to upsert data for " +
                    "table with ROW_TIMESTAMP column."),
    CANNOT_UPSERT_WITH_SCN_FOR_TABLE_WITH_INDEXES(903,"43M14",
            "Cannot use a connection with SCN set to upsert data for a table with indexes."),

    CANNOT_PERFORM_DDL_WITH_PENDING_MUTATIONS(904, "43M15",
            "Cannot perform DDL with pending mutations. Commit or rollback mutations before performing DDL"),

    NOT_SUPPORTED_CASCADE_FEATURE_PK(905, "43M16", "CASCADE INDEX feature is not supported to add new PK column in INDEX"),

    INCORRECT_INDEX_NAME(906, "43M17", "The list contains one or more incorrect index name(s)"),

    NOT_SUPPORTED_CASCADE_FEATURE_LOCAL_INDEX(907, "43M18",
        "CASCADE INDEX feature is not supported for local index"),

    INVALID_REGION_SPLIT_POLICY(908, "43M19",
        "REGION SPLIT POLICY is incorrect.");

    private final int errorCode;
    private final String sqlState;
    private final String message;
    private final Factory factory;

    private SQLExceptionCode(int errorCode, String sqlState, String message) {
        this(errorCode, sqlState, message, Factory.DEFAULT);
    }

    private SQLExceptionCode(int errorCode, String sqlState, String message, Factory factory) {
        this.errorCode = errorCode;
        this.sqlState = sqlState;
        this.message = message;
        this.factory = factory;
    }

    public String getSQLState() {
        return sqlState;
    }

    public String getMessage() {
        return message;
    }

    public int getErrorCode() {
        return errorCode;
    }

    @Override
    public String toString() {
        return "ERROR " + errorCode + " (" + sqlState + "): " + message;
    }

    public Factory getExceptionFactory() {
        return factory;
    }

    public static interface Factory {
        public static final Factory DEFAULT = new Factory() {

            @Override
            public SQLException newException(SQLExceptionInfo info) {
                return new SQLException(info.toString(), info.getCode().getSQLState(), info.getCode().getErrorCode(), info.getRootCause());
            }
            
        };
        public static final Factory SYNTAX_ERROR = new Factory() {

            @Override
            public SQLException newException(SQLExceptionInfo info) {
                return new PhoenixParserException(info.getMessage(), info.getRootCause());
            }
            
        };
        public SQLException newException(SQLExceptionInfo info);
    }
    
    private static final Map<Integer,SQLExceptionCode> errorCodeMap = Maps.newHashMapWithExpectedSize(SQLExceptionCode.values().length);
    static {
        for (SQLExceptionCode code : SQLExceptionCode.values()) {
            SQLExceptionCode otherCode = errorCodeMap.put(code.getErrorCode(), code);
            if (otherCode != null) {
                throw new IllegalStateException("Duplicate error code for " + code + " and " + otherCode);
            }
        }
    }
    
    public static SQLExceptionCode fromErrorCode(int errorCode) {
        SQLExceptionCode code = errorCodeMap.get(errorCode);
        if (code == null) {
            return SQLExceptionCode.UNKNOWN_ERROR_CODE;
        }
        return code;
    }

}<|MERGE_RESOLUTION|>--- conflicted
+++ resolved
@@ -520,11 +520,9 @@
                     info.getMutationSizeBytes());
         }
     }),
-<<<<<<< HEAD
     NEW_INTERNAL_CONNECTION_THROTTLED(731, "410M1", "Could not create connection " +
             "because the internal connections already has the maximum number" +
             " of connections to the target cluster."),
-=======
     MAX_HBASE_CLIENT_KEYVALUE_MAXSIZE_EXCEEDED(732,
             "LIM03", "The Phoenix Column size is bigger than maximum " +
             "HBase client key value allowed size for ONE_CELL_PER_COLUMN table, " +
@@ -535,7 +533,6 @@
                     info.getPhoenixColumnSizeBytes());
         }
     }),
->>>>>>> f1f92aa0
     INSUFFICIENT_MEMORY(999, "50M01", "Unable to allocate enough memory."),
     HASH_JOIN_CACHE_NOT_FOUND(900, "HJ01", "Hash Join cache not found"),
 
