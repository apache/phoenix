--- conflicted
+++ resolved
@@ -355,15 +355,12 @@
             + PhoenixDatabaseMetaData.PHOENIX_TTL + " property on an view when parent/child view has PHOENIX_TTL set,"),
     CHANGE_DETECTION_SUPPORTED_FOR_TABLES_AND_VIEWS_ONLY(10954, "44A36",
         CHANGE_DETECTION_ENABLED + " is only supported on tables and views"),
-<<<<<<< HEAD
-    UNKNOWN_INDEX_TYPE(1098,"44A37", "Unknown INDEX type: "),
-    UNKNOWN_INCLUDE_CHANGE_SCOPE(1099,"44A38", "Unknown change scope for INCLUDE: "),
-=======
     CANNOT_CREATE_INDEX_CHILD_VIEWS_EXTEND_PK(10955, "44A37", "Index can be created "
             + "only if none of the child views extends primary key"),
     VIEW_CANNOT_EXTEND_PK_WITH_PARENT_INDEXES(10956, "44A38", "View can extend parent primary key"
             + " only if none of the parents have indexes in the parent hierarchy"),
->>>>>>> 5128ad0e
+    UNKNOWN_INDEX_TYPE(1098, "44A39", "Unknown INDEX type: "),
+    UNKNOWN_INCLUDE_CHANGE_SCOPE(1099, "44A40", "Unknown change scope for INCLUDE: "),
 
     /** Sequence related */
     SEQUENCE_ALREADY_EXIST(1200, "42Z00", "Sequence already exists.", new Factory() {
