/*
 * Licensed to the Apache Software Foundation (ASF) under one
 * or more contributor license agreements.  See the NOTICE file
 * distributed with this work for additional information
 * regarding copyright ownership.  The ASF licenses this file
 * to you under the Apache License, Version 2.0 (the
 * "License"); you may not use this file except in compliance
 * with the License.  You may obtain a copy of the License at
 *
 * http://www.apache.org/licenses/LICENSE-2.0
 *
 * Unless required by applicable law or agreed to in writing, software
 * distributed under the License is distributed on an "AS IS" BASIS,
 * WITHOUT WARRANTIES OR CONDITIONS OF ANY KIND, either express or implied.
 * See the License for the specific language governing permissions and
 * limitations under the License.
 */
package org.apache.phoenix.compile;
import static org.apache.phoenix.query.QueryConstants.VALUE_COLUMN_FAMILY;

import java.sql.SQLException;
import java.util.ArrayList;
import java.util.Collections;
import java.util.HashSet;
import java.util.List;
import java.util.Set;

import org.apache.phoenix.parse.AliasedNode;
import org.apache.phoenix.parse.ColumnParseNode;
import org.apache.phoenix.parse.FamilyWildcardParseNode;
import org.apache.phoenix.parse.OrderByNode;
import org.apache.phoenix.parse.ParseNode;
import org.apache.phoenix.parse.ParseNodeFactory;
import org.apache.phoenix.parse.SelectStatement;
import org.apache.phoenix.parse.StatelessTraverseAllParseNodeVisitor;
import org.apache.phoenix.parse.TableName;
import org.apache.phoenix.parse.WildcardParseNode;
import org.apache.phoenix.schema.ColumnFamilyNotFoundException;
import org.apache.phoenix.schema.ColumnNotFoundException;
import org.apache.phoenix.schema.ColumnRef;
import org.apache.phoenix.schema.LocalIndexDataColumnRef;
import org.apache.phoenix.schema.PColumn;
import org.apache.phoenix.schema.PName;
import org.apache.phoenix.schema.PNameFactory;
import org.apache.phoenix.schema.PTable;
import org.apache.phoenix.schema.PTable.EncodedCQCounter;
import org.apache.phoenix.schema.PTable.IndexType;
import org.apache.phoenix.schema.PTableImpl;
import org.apache.phoenix.schema.PTableType;
import org.apache.phoenix.schema.ProjectedColumn;
import org.apache.phoenix.schema.TableRef;
import org.apache.phoenix.util.EncodedColumnsUtil;
import org.apache.phoenix.util.IndexUtil;
import org.apache.phoenix.util.SchemaUtil;

import com.google.common.base.Preconditions;

public class TupleProjectionCompiler {
    public static final PName PROJECTED_TABLE_SCHEMA = PNameFactory.newName(".");
    private static final ParseNodeFactory NODE_FACTORY = new ParseNodeFactory();
    
    public static PTable createProjectedTable(SelectStatement select, StatementContext context) throws SQLException {
        Preconditions.checkArgument(!select.isJoin());
        // Non-group-by or group-by aggregations will create its own projected result.
        if (select.getInnerSelectStatement() != null 
                || select.getFrom() == null
                || select.isAggregate() 
                || select.isDistinct()
                || (context.getResolver().getTables().get(0).getTable().getType() != PTableType.TABLE
                && context.getResolver().getTables().get(0).getTable().getType() != PTableType.INDEX && context.getResolver().getTables().get(0).getTable().getType() != PTableType.VIEW))
            return null;
        
        List<PColumn> projectedColumns = new ArrayList<PColumn>();
        boolean isWildcard = false;
        Set<String> families = new HashSet<String>();
        ColumnRefVisitor visitor = new ColumnRefVisitor(context);
        TableRef tableRef = context.getCurrentTable();
        PTable table = tableRef.getTable();

        for (AliasedNode aliasedNode : select.getSelect()) {
            ParseNode node = aliasedNode.getNode();
            if (node instanceof WildcardParseNode) {
                if (((WildcardParseNode) node).isRewrite()) {
                    TableRef parentTableRef = FromCompiler.getResolver(
                            NODE_FACTORY.namedTable(null, TableName.create(table.getSchemaName().getString(), 
                                    table.getParentTableName().getString())), context.getConnection()).resolveTable(
                            table.getSchemaName().getString(),
                            table.getParentTableName().getString());
                    for (PColumn column : parentTableRef.getTable().getColumns()) {
                        NODE_FACTORY.column(null, '"' + IndexUtil.getIndexColumnName(column) + '"', null).accept(visitor);
                    }
                }
                isWildcard = true;
            } else if (node instanceof FamilyWildcardParseNode) {
                FamilyWildcardParseNode familyWildcardNode = (FamilyWildcardParseNode) node;
                String familyName = familyWildcardNode.getName();
                if (familyWildcardNode.isRewrite()) {
                    TableRef parentTableRef = FromCompiler.getResolver(
                            NODE_FACTORY.namedTable(null, TableName.create(table.getSchemaName().getString(), 
                                    table.getParentTableName().getString())), context.getConnection()).resolveTable(
                            table.getSchemaName().getString(),
                            table.getParentTableName().getString());
                    for (PColumn column : parentTableRef.getTable().getColumnFamily(familyName).getColumns()) {
                        NODE_FACTORY.column(null, '"' + IndexUtil.getIndexColumnName(column) + '"', null).accept(visitor);
                    }
                }
                families.add(familyName);
            } else {
                node.accept(visitor);
            }
        }
        if (!isWildcard) {
            for (OrderByNode orderBy : select.getOrderBy()) {
                orderBy.getNode().accept(visitor);
            }
        }

        boolean hasSaltingColumn = table.getBucketNum() != null;
        int position = hasSaltingColumn ? 1 : 0;
        // Always project PK columns first in case there are some PK columns added by alter table.
        for (int i = position; i < table.getPKColumns().size(); i++) {
            PColumn sourceColumn = table.getPKColumns().get(i);
            ColumnRef sourceColumnRef = new ColumnRef(tableRef, sourceColumn.getPosition());
            PColumn column = new ProjectedColumn(sourceColumn.getName(), sourceColumn.getFamilyName(), 
                    position++, sourceColumn.isNullable(), sourceColumnRef, null);
            projectedColumns.add(column);
        }
        for (PColumn sourceColumn : table.getColumns()) {
            if (SchemaUtil.isPKColumn(sourceColumn))
                continue;
            ColumnRef sourceColumnRef = new ColumnRef(tableRef, sourceColumn.getPosition());
            if (!isWildcard 
                    && !visitor.columnRefSet.contains(sourceColumnRef)
                    && !families.contains(sourceColumn.getFamilyName().getString()))
                continue;
            PColumn column = new ProjectedColumn(sourceColumn.getName(), sourceColumn.getFamilyName(), 
                    position++, sourceColumn.isNullable(), sourceColumnRef, sourceColumn.getColumnQualifierBytes());
            projectedColumns.add(column);
            // Wildcard or FamilyWildcard will be handled by ProjectionCompiler.
            if (!isWildcard && !families.contains(sourceColumn.getFamilyName())) {
            	EncodedColumnsUtil.setColumns(column, table, context.getScan());
            }
        }
        // add LocalIndexDataColumnRef
        for (LocalIndexDataColumnRef sourceColumnRef : visitor.localIndexColumnRefSet) {
            PColumn column = new ProjectedColumn(sourceColumnRef.getColumn().getName(), 
                    sourceColumnRef.getColumn().getFamilyName(), position++, 
                    sourceColumnRef.getColumn().isNullable(), sourceColumnRef, sourceColumnRef.getColumn().getColumnQualifierBytes());
            projectedColumns.add(column);
        }
        
        return PTableImpl.makePTable(table.getTenantId(), table.getSchemaName(), table.getTableName(),
                PTableType.PROJECTED, table.getIndexState(), table.getTimeStamp(), table.getSequenceNumber(),
                table.getPKName(), table.getBucketNum(), projectedColumns, table.getParentSchemaName(),
                table.getParentName(), table.getIndexes(), table.isImmutableRows(), Collections.<PName> emptyList(),
                null, null, table.isWALDisabled(), table.isMultiTenant(), table.getStoreNulls(), table.getViewType(),
                table.getViewIndexId(),
                table.getIndexType(), table.rowKeyOrderOptimizable(), table.isTransactional(), table.getUpdateCacheFrequency(), 
                table.getIndexDisableTimestamp(), table.isNamespaceMapped(), table.getAutoPartitionSeqName(), table.isAppendOnlySchema(), table.getImmutableStorageScheme(), table.getEncodingScheme(), table.getEncodedCQCounter());
    }
    
    public static PTable createProjectedTable(TableRef tableRef, List<ColumnRef> sourceColumnRefs, boolean retainPKColumns) throws SQLException {
        PTable table = tableRef.getTable();
        boolean hasSaltingColumn = retainPKColumns && table.getBucketNum() != null;
        List<PColumn> projectedColumns = new ArrayList<PColumn>();
        int position = hasSaltingColumn ? 1 : 0;
        for (int i = position; i < sourceColumnRefs.size(); i++) {
            ColumnRef sourceColumnRef = sourceColumnRefs.get(i);
            PColumn sourceColumn = sourceColumnRef.getColumn();
            String colName = sourceColumn.getName().getString();
            String aliasedName = tableRef.getTableAlias() == null ? 
                      SchemaUtil.getColumnName(table.getName().getString(), colName) 
                    : SchemaUtil.getColumnName(tableRef.getTableAlias(), colName);
            PName familyName =  SchemaUtil.isPKColumn(sourceColumn) ? (retainPKColumns ? null : PNameFactory.newName(VALUE_COLUMN_FAMILY)) : sourceColumn.getFamilyName();
            PColumn column = new ProjectedColumn(PNameFactory.newName(aliasedName), familyName, 
                    position++, sourceColumn.isNullable(), sourceColumnRef, sourceColumn.getColumnQualifierBytes());
            projectedColumns.add(column);
        }
        EncodedCQCounter cqCounter = EncodedCQCounter.NULL_COUNTER;
        if (EncodedColumnsUtil.usesEncodedColumnNames(table)) {
            cqCounter = EncodedCQCounter.copy(table.getEncodedCQCounter());
        }
        
        return PTableImpl.makePTable(table.getTenantId(), PROJECTED_TABLE_SCHEMA, table.getName(), PTableType.PROJECTED,
<<<<<<< HEAD
                    null, table.getTimeStamp(), table.getSequenceNumber(), table.getPKName(),
                    retainPKColumns ? table.getBucketNum() : null, projectedColumns, null,
                    null, Collections.<PTable>emptyList(), table.isImmutableRows(), Collections.<PName>emptyList(), null, null,
                    table.isWALDisabled(), retainPKColumns ? table.isMultiTenant() : false, table.getStoreNulls(), table.getViewType(),
                    retainPKColumns ? table.getViewIndexId() : null, null, table.rowKeyOrderOptimizable(), table.isTransactional(),
                    table.getUpdateCacheFrequency(), table.getIndexDisableTimestamp(), table.isNamespaceMapped(), table.getAutoPartitionSeqName(), table.isAppendOnlySchema());
=======
                null, table.getTimeStamp(), table.getSequenceNumber(), table.getPKName(),
                retainPKColumns ? table.getBucketNum() : null, projectedColumns, null, null,
                Collections.<PTable> emptyList(), table.isImmutableRows(), Collections.<PName> emptyList(), null, null,
                table.isWALDisabled(), table.isMultiTenant(), table.getStoreNulls(), table.getViewType(),
                table.getViewIndexId(), null, table.rowKeyOrderOptimizable(), table.isTransactional(),
                table.getUpdateCacheFrequency(), table.getIndexDisableTimestamp(), table.isNamespaceMapped(), table.getAutoPartitionSeqName(), table.isAppendOnlySchema(), table.getImmutableStorageScheme(), table.getEncodingScheme(), cqCounter);
>>>>>>> bc814f15
    }

    // For extracting column references from single select statement
    private static class ColumnRefVisitor extends StatelessTraverseAllParseNodeVisitor {
        private final StatementContext context;
        private final Set<ColumnRef> columnRefSet;
        private final Set<LocalIndexDataColumnRef> localIndexColumnRefSet;
        
        private ColumnRefVisitor(StatementContext context) {
            this.context = context;
            this.columnRefSet = new HashSet<ColumnRef>();
            this.localIndexColumnRefSet = new HashSet<LocalIndexDataColumnRef>();
        }

        @Override
        public Void visit(ColumnParseNode node) throws SQLException {
            try {
                columnRefSet.add(context.getResolver().resolveColumn(node.getSchemaName(), node.getTableName(), node.getName()));
            } catch (ColumnNotFoundException e) {
                if (context.getCurrentTable().getTable().getIndexType() == IndexType.LOCAL) {
                    try {
                        localIndexColumnRefSet.add(new LocalIndexDataColumnRef(context, node.getName()));
                    } catch (ColumnFamilyNotFoundException c) {
                        throw e;
                    }
                } else {
                    throw e;
                }
            }
            return null;
        }        
    }
}<|MERGE_RESOLUTION|>--- conflicted
+++ resolved
@@ -17,6 +17,8 @@
  */
 package org.apache.phoenix.compile;
 import static org.apache.phoenix.query.QueryConstants.VALUE_COLUMN_FAMILY;
+import static org.apache.phoenix.schema.PTable.ImmutableStorageScheme.ONE_CELL_PER_COLUMN;
+import static org.apache.phoenix.schema.PTable.QualifierEncodingScheme.NON_ENCODED_QUALIFIERS;
 
 import java.sql.SQLException;
 import java.util.ArrayList;
@@ -145,7 +147,7 @@
         for (LocalIndexDataColumnRef sourceColumnRef : visitor.localIndexColumnRefSet) {
             PColumn column = new ProjectedColumn(sourceColumnRef.getColumn().getName(), 
                     sourceColumnRef.getColumn().getFamilyName(), position++, 
-                    sourceColumnRef.getColumn().isNullable(), sourceColumnRef, sourceColumnRef.getColumn().getColumnQualifierBytes());
+                    sourceColumnRef.getColumn().isNullable(), sourceColumnRef, null);
             projectedColumns.add(column);
         }
         
@@ -156,7 +158,7 @@
                 null, null, table.isWALDisabled(), table.isMultiTenant(), table.getStoreNulls(), table.getViewType(),
                 table.getViewIndexId(),
                 table.getIndexType(), table.rowKeyOrderOptimizable(), table.isTransactional(), table.getUpdateCacheFrequency(), 
-                table.getIndexDisableTimestamp(), table.isNamespaceMapped(), table.getAutoPartitionSeqName(), table.isAppendOnlySchema(), table.getImmutableStorageScheme(), table.getEncodingScheme(), table.getEncodedCQCounter());
+                table.getIndexDisableTimestamp(), table.isNamespaceMapped(), table.getAutoPartitionSeqName(), table.isAppendOnlySchema(), ONE_CELL_PER_COLUMN, NON_ENCODED_QUALIFIERS, PTable.EncodedCQCounter.NULL_COUNTER);
     }
     
     public static PTable createProjectedTable(TableRef tableRef, List<ColumnRef> sourceColumnRefs, boolean retainPKColumns) throws SQLException {
@@ -182,21 +184,12 @@
         }
         
         return PTableImpl.makePTable(table.getTenantId(), PROJECTED_TABLE_SCHEMA, table.getName(), PTableType.PROJECTED,
-<<<<<<< HEAD
-                    null, table.getTimeStamp(), table.getSequenceNumber(), table.getPKName(),
-                    retainPKColumns ? table.getBucketNum() : null, projectedColumns, null,
-                    null, Collections.<PTable>emptyList(), table.isImmutableRows(), Collections.<PName>emptyList(), null, null,
-                    table.isWALDisabled(), retainPKColumns ? table.isMultiTenant() : false, table.getStoreNulls(), table.getViewType(),
-                    retainPKColumns ? table.getViewIndexId() : null, null, table.rowKeyOrderOptimizable(), table.isTransactional(),
-                    table.getUpdateCacheFrequency(), table.getIndexDisableTimestamp(), table.isNamespaceMapped(), table.getAutoPartitionSeqName(), table.isAppendOnlySchema());
-=======
                 null, table.getTimeStamp(), table.getSequenceNumber(), table.getPKName(),
-                retainPKColumns ? table.getBucketNum() : null, projectedColumns, null, null,
-                Collections.<PTable> emptyList(), table.isImmutableRows(), Collections.<PName> emptyList(), null, null,
-                table.isWALDisabled(), table.isMultiTenant(), table.getStoreNulls(), table.getViewType(),
-                table.getViewIndexId(), null, table.rowKeyOrderOptimizable(), table.isTransactional(),
+                retainPKColumns ? table.getBucketNum() : null, projectedColumns, null,
+                null, Collections.<PTable> emptyList(), table.isImmutableRows(), Collections.<PName> emptyList(), null, null,
+                table.isWALDisabled(), retainPKColumns ? table.isMultiTenant() : false, table.getStoreNulls(), table.getViewType(),
+                retainPKColumns ? table.getViewIndexId() : null, null, table.rowKeyOrderOptimizable(), table.isTransactional(),
                 table.getUpdateCacheFrequency(), table.getIndexDisableTimestamp(), table.isNamespaceMapped(), table.getAutoPartitionSeqName(), table.isAppendOnlySchema(), table.getImmutableStorageScheme(), table.getEncodingScheme(), cqCounter);
->>>>>>> bc814f15
     }
 
     // For extracting column references from single select statement
