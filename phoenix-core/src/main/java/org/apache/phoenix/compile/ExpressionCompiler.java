/*
 * Licensed to the Apache Software Foundation (ASF) under one
 * or more contributor license agreements.  See the NOTICE file
 * distributed with this work for additional information
 * regarding copyright ownership.  The ASF licenses this file
 * to you under the Apache License, Version 2.0 (the
 * "License"); you may not use this file except in compliance
 * with the License.  You may obtain a copy of the License at
 *
 * http://www.apache.org/licenses/LICENSE-2.0
 *
 * Unless required by applicable law or agreed to in writing, software
 * distributed under the License is distributed on an "AS IS" BASIS,
 * WITHOUT WARRANTIES OR CONDITIONS OF ANY KIND, either express or implied.
 * See the License for the specific language governing permissions and
 * limitations under the License.
 */
package org.apache.phoenix.compile;

import java.math.BigDecimal;
import java.sql.SQLException;
import java.sql.SQLFeatureNotSupportedException;
import java.util.ArrayList;
import java.util.Arrays;
import java.util.Iterator;
import java.util.List;

import org.apache.hadoop.hbase.filter.CompareFilter.CompareOp;
import org.apache.hadoop.hbase.io.ImmutableBytesWritable;
import org.apache.phoenix.compile.GroupByCompiler.GroupBy;
import org.apache.phoenix.exception.SQLExceptionCode;
import org.apache.phoenix.exception.SQLExceptionInfo;
import org.apache.phoenix.expression.AndExpression;
import org.apache.phoenix.expression.ArrayConstructorExpression;
import org.apache.phoenix.expression.CaseExpression;
import org.apache.phoenix.expression.CoerceExpression;
import org.apache.phoenix.expression.ComparisonExpression;
import org.apache.phoenix.expression.DateAddExpression;
import org.apache.phoenix.expression.DateSubtractExpression;
import org.apache.phoenix.expression.DecimalAddExpression;
import org.apache.phoenix.expression.DecimalDivideExpression;
import org.apache.phoenix.expression.DecimalMultiplyExpression;
import org.apache.phoenix.expression.DecimalSubtractExpression;
import org.apache.phoenix.expression.Determinism;
import org.apache.phoenix.expression.DoubleAddExpression;
import org.apache.phoenix.expression.DoubleDivideExpression;
import org.apache.phoenix.expression.DoubleMultiplyExpression;
import org.apache.phoenix.expression.DoubleSubtractExpression;
import org.apache.phoenix.expression.Expression;
import org.apache.phoenix.expression.InListExpression;
import org.apache.phoenix.expression.IsNullExpression;
<<<<<<< HEAD
import org.apache.phoenix.expression.JsonMultiKeySearchOrExpression;
import org.apache.phoenix.expression.JsonMultiKeySeatchAndExpression;
import org.apache.phoenix.expression.JsonPathAsTextExpression;
import org.apache.phoenix.expression.JsonSingleKeySearchExpression;
import org.apache.phoenix.expression.JsonSubsetExpression;
import org.apache.phoenix.expression.JsonSupersetExpression;
=======
import org.apache.phoenix.expression.JsonPointAsTextExpression;
import org.apache.phoenix.expression.JsonPointForArrayAsTextExpression;
>>>>>>> db4432fa
import org.apache.phoenix.expression.LikeExpression;
import org.apache.phoenix.expression.LiteralExpression;
import org.apache.phoenix.expression.LongAddExpression;
import org.apache.phoenix.expression.LongDivideExpression;
import org.apache.phoenix.expression.LongMultiplyExpression;
import org.apache.phoenix.expression.LongSubtractExpression;
import org.apache.phoenix.expression.ModulusExpression;
import org.apache.phoenix.expression.NotExpression;
import org.apache.phoenix.expression.OrExpression;
import org.apache.phoenix.expression.RowKeyColumnExpression;
import org.apache.phoenix.expression.RowValueConstructorExpression;
import org.apache.phoenix.expression.StringConcatExpression;
import org.apache.phoenix.expression.TimestampAddExpression;
import org.apache.phoenix.expression.TimestampSubtractExpression;
import org.apache.phoenix.expression.function.ArrayAllComparisonExpression;
import org.apache.phoenix.expression.function.ArrayAnyComparisonExpression;
import org.apache.phoenix.expression.function.ArrayElemRefExpression;
import org.apache.phoenix.expression.function.RoundDecimalExpression;
import org.apache.phoenix.expression.function.RoundTimestampExpression;
import org.apache.phoenix.parse.AddParseNode;
import org.apache.phoenix.parse.AndParseNode;
import org.apache.phoenix.parse.ArithmeticParseNode;
import org.apache.phoenix.parse.ArrayAllComparisonNode;
import org.apache.phoenix.parse.ArrayAnyComparisonNode;
import org.apache.phoenix.parse.ArrayConstructorNode;
import org.apache.phoenix.parse.ArrayElemRefNode;
import org.apache.phoenix.parse.BindParseNode;
import org.apache.phoenix.parse.CaseParseNode;
import org.apache.phoenix.parse.CastParseNode;
import org.apache.phoenix.parse.ColumnParseNode;
import org.apache.phoenix.parse.ComparisonParseNode;
import org.apache.phoenix.parse.DivideParseNode;
import org.apache.phoenix.parse.ExistsParseNode;
import org.apache.phoenix.parse.FunctionParseNode;
import org.apache.phoenix.parse.FunctionParseNode.BuiltInFunctionInfo;
import org.apache.phoenix.parse.InListParseNode;
import org.apache.phoenix.parse.IsNullParseNode;
<<<<<<< HEAD
import org.apache.phoenix.parse.JsonMultiKeySearchOrParseNode;
import org.apache.phoenix.parse.JsonMultiKeySeatchAndParseNode;
import org.apache.phoenix.parse.JsonPathAsTextParseNode;
import org.apache.phoenix.parse.JsonSingleKeySearchParseNode;
import org.apache.phoenix.parse.JsonSubsetParseNode;
import org.apache.phoenix.parse.JsonSupersetParseNode;
=======
import org.apache.phoenix.parse.JsonPointAsElementParseNode;
import org.apache.phoenix.parse.JsonPointAsTextParseNode;
>>>>>>> db4432fa
import org.apache.phoenix.parse.LikeParseNode;
import org.apache.phoenix.parse.LikeParseNode.LikeType;
import org.apache.phoenix.parse.LiteralParseNode;
import org.apache.phoenix.parse.ModulusParseNode;
import org.apache.phoenix.parse.MultiplyParseNode;
import org.apache.phoenix.parse.NotParseNode;
import org.apache.phoenix.parse.OrParseNode;
import org.apache.phoenix.parse.ParseNode;
import org.apache.phoenix.parse.RowValueConstructorParseNode;
import org.apache.phoenix.parse.SequenceValueParseNode;
import org.apache.phoenix.parse.StringConcatParseNode;
import org.apache.phoenix.parse.SubqueryParseNode;
import org.apache.phoenix.parse.SubtractParseNode;
import org.apache.phoenix.parse.UnsupportedAllParseNodeVisitor;
import org.apache.phoenix.schema.ColumnFamilyNotFoundException;
import org.apache.phoenix.schema.ColumnNotFoundException;
import org.apache.phoenix.schema.ColumnRef;
import org.apache.phoenix.schema.DelegateDatum;
import org.apache.phoenix.schema.LocalIndexDataColumnRef;
import org.apache.phoenix.schema.PColumn;
import org.apache.phoenix.schema.PDatum;
import org.apache.phoenix.schema.PTable;
import org.apache.phoenix.schema.PTable.IndexType;
import org.apache.phoenix.schema.PTableType;
import org.apache.phoenix.schema.RowKeyValueAccessor;
import org.apache.phoenix.schema.SortOrder;
import org.apache.phoenix.schema.TableRef;
import org.apache.phoenix.schema.TypeMismatchException;
import org.apache.phoenix.schema.types.PArrayDataType;
import org.apache.phoenix.schema.types.PBoolean;
import org.apache.phoenix.schema.types.PChar;
import org.apache.phoenix.schema.types.PDataType;
import org.apache.phoenix.schema.types.PDate;
import org.apache.phoenix.schema.types.PDecimal;
import org.apache.phoenix.schema.types.PDouble;
import org.apache.phoenix.schema.types.PJson;
import org.apache.phoenix.schema.types.PLong;
import org.apache.phoenix.schema.types.PTimestamp;
import org.apache.phoenix.schema.types.PUnsignedTimestamp;
import org.apache.phoenix.schema.types.PVarbinary;
import org.apache.phoenix.schema.types.PVarchar;
import org.apache.phoenix.schema.types.PhoenixArray;
import org.apache.phoenix.util.ExpressionUtil;
import org.apache.phoenix.util.IndexUtil;
import org.apache.phoenix.util.SchemaUtil;


public class ExpressionCompiler extends UnsupportedAllParseNodeVisitor<Expression> {
    private boolean isAggregate;
    protected ParseNode aggregateFunction;
    protected final StatementContext context;
    protected final GroupBy groupBy;
    private int nodeCount;
    private int totalNodeCount;
    private final boolean resolveViewConstants;

    public ExpressionCompiler(StatementContext context) {
        this(context,GroupBy.EMPTY_GROUP_BY, false);
    }

    ExpressionCompiler(StatementContext context, boolean resolveViewConstants) {
        this(context,GroupBy.EMPTY_GROUP_BY, resolveViewConstants);
    }

    ExpressionCompiler(StatementContext context, GroupBy groupBy) {
        this(context, groupBy, false);
    }

    ExpressionCompiler(StatementContext context, GroupBy groupBy, boolean resolveViewConstants) {
        this.context = context;
        this.groupBy = groupBy;
        this.resolveViewConstants = resolveViewConstants;
    }

    public boolean isAggregate() {
        return isAggregate;
    }

    public boolean isTopLevel() {
        return nodeCount == 0;
    }

    public void reset() {
        this.isAggregate = false;
        this.nodeCount = 0;
        this.totalNodeCount = 0;
    }

    @Override
    public boolean visitEnter(ComparisonParseNode node) {
        return true;
    }
    @Override
    public boolean visitEnter(JsonSingleKeySearchParseNode node) {
        return true;
    }
    @Override
    public boolean visitEnter(JsonSubsetParseNode node) {
        return true;
    }
    @Override
    public boolean visitEnter(JsonSupersetParseNode node) {
        return true;
    }
    @Override
    public boolean visitEnter(JsonMultiKeySearchOrParseNode node) {
        return true;
    }
    @Override
    public boolean visitEnter(JsonMultiKeySeatchAndParseNode node) {
        return true;
    }
    @Override
    public boolean visitEnter(JsonPathAsTextParseNode node) {
        return true;
    }
    @Override
    public Expression visitLeave(JsonSingleKeySearchParseNode node, List<Expression> children) throws SQLException {
        Expression expression = new JsonSingleKeySearchExpression(children);
        return wrapGroupByExpression(expression);
    }
    @Override
    public Expression visitLeave(JsonSubsetParseNode node, List<Expression> children) throws SQLException {
        Expression expression = new JsonSubsetExpression(children);
        return wrapGroupByExpression(expression);
    }
    @Override
    public Expression visitLeave(JsonSupersetParseNode node, List<Expression> children) throws SQLException {
        Expression expression = new JsonSupersetExpression(children);
        return wrapGroupByExpression(expression);
    }
    @Override
    public Expression visitLeave(JsonMultiKeySearchOrParseNode node, List<Expression> children) throws SQLException {
        Expression expression = new JsonMultiKeySearchOrExpression(children);
        return wrapGroupByExpression(expression);
    }
    @Override
    public Expression visitLeave(JsonMultiKeySeatchAndParseNode node, List<Expression> children) throws SQLException {
        Expression expression = new JsonMultiKeySeatchAndExpression(children);
        return wrapGroupByExpression(expression);
    }
    @Override
    public Expression visitLeave(JsonPathAsTextParseNode node, List<Expression> children) throws SQLException {
        Expression expression = new JsonPathAsTextExpression(children);
        return wrapGroupByExpression(expression);
    }
    private void addBindParamMetaData(ParseNode lhsNode, ParseNode rhsNode, Expression lhsExpr, Expression rhsExpr) throws SQLException {
        if (lhsNode instanceof BindParseNode) {
            context.getBindManager().addParamMetaData((BindParseNode)lhsNode, rhsExpr);
        }
        if (rhsNode instanceof BindParseNode) {
            context.getBindManager().addParamMetaData((BindParseNode)rhsNode, lhsExpr);
        }
    }

    @Override
    public Expression visitLeave(ComparisonParseNode node, List<Expression> children) throws SQLException {
        ParseNode lhsNode = node.getChildren().get(0);
        ParseNode rhsNode = node.getChildren().get(1);
        Expression lhsExpr = children.get(0);
        Expression rhsExpr = children.get(1);
        CompareOp op = node.getFilterOp();

        if (lhsNode instanceof RowValueConstructorParseNode && rhsNode instanceof RowValueConstructorParseNode) {
            int i = 0;
            for (; i < Math.min(lhsExpr.getChildren().size(),rhsExpr.getChildren().size()); i++) {
                addBindParamMetaData(lhsNode.getChildren().get(i), rhsNode.getChildren().get(i), lhsExpr.getChildren().get(i), rhsExpr.getChildren().get(i));
            }
            for (; i < lhsExpr.getChildren().size(); i++) {
                addBindParamMetaData(lhsNode.getChildren().get(i), null, lhsExpr.getChildren().get(i), null);
            }
            for (; i < rhsExpr.getChildren().size(); i++) {
                addBindParamMetaData(null, rhsNode.getChildren().get(i), null, rhsExpr.getChildren().get(i));
            }
        } else if (lhsExpr instanceof RowValueConstructorExpression) {
            addBindParamMetaData(lhsNode.getChildren().get(0), rhsNode, lhsExpr.getChildren().get(0), rhsExpr);
            for (int i = 1; i < lhsExpr.getChildren().size(); i++) {
                addBindParamMetaData(lhsNode.getChildren().get(i), null, lhsExpr.getChildren().get(i), null);
            }
        } else if (rhsExpr instanceof RowValueConstructorExpression) {
            addBindParamMetaData(lhsNode, rhsNode.getChildren().get(0), lhsExpr, rhsExpr.getChildren().get(0));
            for (int i = 1; i < rhsExpr.getChildren().size(); i++) {
                addBindParamMetaData(null, rhsNode.getChildren().get(i), null, rhsExpr.getChildren().get(i));
            }
        } else {
            addBindParamMetaData(lhsNode, rhsNode, lhsExpr, rhsExpr);
        }
        return wrapGroupByExpression(ComparisonExpression.create(op, children, context.getTempPtr()));
    }

    @Override
    public boolean visitEnter(AndParseNode node) throws SQLException {
        return true;
    }

    @Override
    public Expression visitLeave(AndParseNode node, List<Expression> children) throws SQLException {
        return wrapGroupByExpression(AndExpression.create(children));
    }

    @Override
    public boolean visitEnter(OrParseNode node) throws SQLException {
        return true;
    }

    private Expression orExpression(List<Expression> children) throws SQLException {
        Iterator<Expression> iterator = children.iterator();
        Determinism determinism = Determinism.ALWAYS;
        while (iterator.hasNext()) {
            Expression child = iterator.next();
            if (child.getDataType() != PBoolean.INSTANCE) {
                throw TypeMismatchException.newException(PBoolean.INSTANCE, child.getDataType(), child.toString());
            }
            if (LiteralExpression.isFalse(child)) {
                iterator.remove();
            }
            if (LiteralExpression.isTrue(child)) {
                return child;
            }
            determinism = determinism.combine(child.getDeterminism());
        }
        if (children.size() == 0) {
            return LiteralExpression.newConstant(true, determinism);
        }
        if (children.size() == 1) {
            return children.get(0);
        }
        return new OrExpression(children);
    }

    @Override
    public Expression visitLeave(OrParseNode node, List<Expression> children) throws SQLException {
        return wrapGroupByExpression(orExpression(children));
    }

    @Override
    public boolean visitEnter(FunctionParseNode node) throws SQLException {
        // TODO: Oracle supports nested aggregate function while other DBs don't. Should we?
        if (node.isAggregate()) {
            if (aggregateFunction != null) {
                throw new SQLFeatureNotSupportedException("Nested aggregate functions are not supported");
            }
            this.aggregateFunction = node;
            this.isAggregate = true;

        }
        return true;
    }

    private Expression wrapGroupByExpression(Expression expression) {
        // If we're in an aggregate function, don't wrap a group by expression,
        // since in that case we're aggregating over the regular/ungrouped
        // column.
        if (aggregateFunction == null) {
            int index = groupBy.getExpressions().indexOf(expression);
            if (index >= 0) {
                isAggregate = true;
                RowKeyValueAccessor accessor = new RowKeyValueAccessor(groupBy.getKeyExpressions(), index);
                expression = new RowKeyColumnExpression(expression, accessor, groupBy.getKeyExpressions().get(index).getDataType());
            }
        }
        return expression;
    }

    /**
     * Add expression to the expression manager, returning the same one if
     * already used.
     */
    protected Expression addExpression(Expression expression) {
        return context.getExpressionManager().addIfAbsent(expression);
    }

    @Override
    /**
     * @param node a function expression node
     * @param children the child expression arguments to the function expression node.
     */
    public Expression visitLeave(FunctionParseNode node, List<Expression> children) throws SQLException {
        children = node.validate(children, context);
        Expression expression = node.create(children, context);
        ImmutableBytesWritable ptr = context.getTempPtr();
        if (ExpressionUtil.isConstant(expression)) {
            return ExpressionUtil.getConstantExpression(expression, ptr);
        }
        BuiltInFunctionInfo info = node.getInfo();
        for (int i = 0; i < info.getRequiredArgCount(); i++) { 
            // Optimization to catch cases where a required argument is null resulting in the function
            // returning null. We have to wait until after we create the function expression so that
            // we can get the proper type to use.
            if (node.evalToNullIfParamIsNull(context, i)) {
                Expression child = children.get(i);
                if (ExpressionUtil.isNull(child, ptr)) {
                    return ExpressionUtil.getNullExpression(expression);
                }
            }
        }
        expression = addExpression(expression);
        expression = wrapGroupByExpression(expression);
        if (aggregateFunction == node) {
            aggregateFunction = null; // Turn back off on the way out
        }
        return expression;
    }

    /**
     * Called by visitor to resolve a column expression node into a column reference.
     * Derived classes may use this as a hook to trap all column resolves.
     * @param node a column expression node
     * @return a resolved ColumnRef
     * @throws SQLException if the column expression node does not refer to a known/unambiguous column
     */
    protected ColumnRef resolveColumn(ColumnParseNode node) throws SQLException {
        ColumnRef ref = null;
        try {
            ref = context.getResolver().resolveColumn(node.getSchemaName(), node.getTableName(), node.getName());
        } catch (ColumnNotFoundException e) {
            // Rather than not use a local index when a column not contained by it is referenced, we
            // join back to the data table in our coprocessor since this is a relatively cheap
            // operation given that we know the join is local.
            if (context.getCurrentTable().getTable().getIndexType() == IndexType.LOCAL) {
                try {
                    return new LocalIndexDataColumnRef(context, node.getName());
                } catch (ColumnFamilyNotFoundException c) {
                    throw e;
                }
            } else {
                throw e;
            }
        }
        PTable table = ref.getTable();
        int pkPosition = ref.getPKSlotPosition();
        // Disallow explicit reference to salting column, tenant ID column, and index ID column
        if (pkPosition >= 0) {
            boolean isSalted = table.getBucketNum() != null;
            boolean isMultiTenant = context.getConnection().getTenantId() != null && table.isMultiTenant();
            boolean isSharedViewIndex = table.getViewIndexId() != null;
            int minPosition = (isSalted ? 1 : 0) + (isMultiTenant ? 1 : 0) + (isSharedViewIndex ? 1 : 0);
            if (pkPosition < minPosition) {
                throw new ColumnNotFoundException(table.getSchemaName().getString(), table.getTableName().getString(), null, ref.getColumn().getName().getString());
            }
        }
        return ref;
    }

    @Override
    public Expression visit(ColumnParseNode node) throws SQLException {
        ColumnRef ref = resolveColumn(node);
        TableRef tableRef = ref.getTableRef();
        ImmutableBytesWritable ptr = context.getTempPtr();
        PColumn column = ref.getColumn();
        // If we have an UPDATABLE view, then we compile those view constants (i.e. columns in equality constraints
        // in the view) to constants. This allows the optimize to optimize out reference to them in various scenarios.
        // If the column is matched in a WHERE clause against a constant not equal to it's constant, then the entire
        // query would become degenerate.
        if (!resolveViewConstants && IndexUtil.getViewConstantValue(column, ptr)) {
            return LiteralExpression.newConstant(column.getDataType().toObject(ptr), column.getDataType());
        }
        if (tableRef.equals(context.getCurrentTable()) && !SchemaUtil.isPKColumn(column)) { // project only kv columns
            context.getScan().addColumn(column.getFamilyName().getBytes(), column.getName().getBytes());
        }
        Expression expression = ref.newColumnExpression(node.isTableNameCaseSensitive(), node.isCaseSensitive());
        Expression wrappedExpression = wrapGroupByExpression(expression);
        // If we're in an aggregate expression
        // and we're not in the context of an aggregate function
        // and we didn't just wrap our column reference
        // then we're mixing aggregate and non aggregate expressions in the same expression.
        // This catches cases like this: SELECT sum(a_integer) + a_integer FROM atable GROUP BY a_string
        if (isAggregate && aggregateFunction == null && wrappedExpression == expression) {
            throwNonAggExpressionInAggException(expression.toString());
        }
        return wrappedExpression;
    }

    @Override
    public Expression visit(BindParseNode node) throws SQLException {
        Object value = context.getBindManager().getBindValue(node);
        return LiteralExpression.newConstant(value, Determinism.ALWAYS);
    }

    @Override
    public Expression visit(LiteralParseNode node) throws SQLException {
        return LiteralExpression.newConstant(node.getValue(), node.getType(), Determinism.ALWAYS);
    }

    @Override
    public List<Expression> newElementList(int size) {
        nodeCount += size;
        return new ArrayList<Expression>(size);
    }

    @Override
    public void addElement(List<Expression> l, Expression element) {
        nodeCount--;
        totalNodeCount++;
        l.add(element);
    }

    @Override
    public boolean visitEnter(CaseParseNode node) throws SQLException {
        return true;
    }

    @Override
    public Expression visitLeave(CaseParseNode node, List<Expression> l) throws SQLException {
        final Expression caseExpression = CaseExpression.create(l);
        for (int i = 0; i < node.getChildren().size(); i+=2) {
            ParseNode childNode = node.getChildren().get(i);
            if (childNode instanceof BindParseNode) {
                context.getBindManager().addParamMetaData((BindParseNode)childNode, new DelegateDatum(caseExpression));
            }
        }
         return wrapGroupByExpression(caseExpression);
    }

    @Override
    public boolean visitEnter(LikeParseNode node) throws SQLException {
        return true;
    }

    @Override
    public Expression visitLeave(LikeParseNode node, List<Expression> children) throws SQLException {
        ParseNode lhsNode = node.getChildren().get(0);
        ParseNode rhsNode = node.getChildren().get(1);
        Expression lhs = children.get(0);
        Expression rhs = children.get(1);
        if ( rhs.getDataType() != null && lhs.getDataType() != null && 
                !lhs.getDataType().isCoercibleTo(rhs.getDataType())  && 
                !rhs.getDataType().isCoercibleTo(lhs.getDataType())) {
            throw TypeMismatchException.newException(lhs.getDataType(), rhs.getDataType(), node.toString());
        }
        if (lhsNode instanceof BindParseNode) {
            context.getBindManager().addParamMetaData((BindParseNode)lhsNode, rhs);
        }
        if (rhsNode instanceof BindParseNode) {
            context.getBindManager().addParamMetaData((BindParseNode)rhsNode, lhs);
        }
        if (rhs instanceof LiteralExpression) {
            String pattern = (String)((LiteralExpression)rhs).getValue();
            if (pattern == null || pattern.length() == 0) {
                return LiteralExpression.newConstant(null, rhs.getDeterminism());
            }
            // TODO: for pattern of '%' optimize to strlength(lhs) > 0
            // We can't use lhs IS NOT NULL b/c if lhs is NULL we need
            // to return NULL.
            int index = LikeExpression.indexOfWildcard(pattern);
            // Can't possibly be as long as the constant, then FALSE
            Integer lhsMaxLength = lhs.getMaxLength();
            if (lhsMaxLength != null && lhsMaxLength < index) {
                return LiteralExpression.newConstant(false, rhs.getDeterminism());
            }
            if (index == -1) {
                String rhsLiteral = LikeExpression.unescapeLike(pattern);
                if (lhsMaxLength != null && lhsMaxLength != rhsLiteral.length()) {
                    return LiteralExpression.newConstant(false, rhs.getDeterminism());
                }
                if (node.getLikeType() == LikeType.CASE_SENSITIVE) {
                  CompareOp op = node.isNegate() ? CompareOp.NOT_EQUAL : CompareOp.EQUAL;
                  if (pattern.equals(rhsLiteral)) {
                      return new ComparisonExpression(children, op);
                  } else {
                      rhs = LiteralExpression.newConstant(rhsLiteral, PChar.INSTANCE, rhs.getDeterminism());
                      return new ComparisonExpression(Arrays.asList(lhs,rhs), op);
                  }
                }
            }
        }
        Expression expression = LikeExpression.create(children, node.getLikeType());
        if (ExpressionUtil.isConstant(expression)) {
            ImmutableBytesWritable ptr = context.getTempPtr();
            if (!expression.evaluate(null, ptr)) {
                return LiteralExpression.newConstant(null, expression.getDeterminism());
            } else {
                return LiteralExpression.newConstant(Boolean.TRUE.equals(PBoolean.INSTANCE.toObject(ptr)) ^ node.isNegate(), expression.getDeterminism());
            }
        }
        if (node.isNegate()) {
            expression = new NotExpression(expression);
        }
        return wrapGroupByExpression(expression);
    }


    @Override
    public boolean visitEnter(NotParseNode node) throws SQLException {
        return true;
    }

    @Override
    public Expression visitLeave(NotParseNode node, List<Expression> children) throws SQLException {
        ParseNode childNode = node.getChildren().get(0);
        Expression child = children.get(0);
        if (!PBoolean.INSTANCE.isCoercibleTo(child.getDataType())) {
            throw TypeMismatchException.newException(PBoolean.INSTANCE, child.getDataType(), node.toString());
        }
        if (childNode instanceof BindParseNode) { // TODO: valid/possibe?
            context.getBindManager().addParamMetaData((BindParseNode)childNode, child);
        }
        return wrapGroupByExpression(NotExpression.create(child, context.getTempPtr()));
    }

    @Override
    public boolean visitEnter(CastParseNode node) throws SQLException {
        return true;
    }

    // TODO: don't repeat this ugly cast logic (maybe use isCastable in the last else block.
    private static Expression convertToRoundExpressionIfNeeded(PDataType fromDataType, PDataType targetDataType, List<Expression> expressions) throws SQLException {
        Expression firstChildExpr = expressions.get(0);
        if(fromDataType == targetDataType) {
            return firstChildExpr;
        } else if((fromDataType == PDecimal.INSTANCE || fromDataType == PTimestamp.INSTANCE || fromDataType == PUnsignedTimestamp.INSTANCE) && targetDataType.isCoercibleTo(
          PLong.INSTANCE)) {
            return RoundDecimalExpression.create(expressions);
        } else if((fromDataType == PDecimal.INSTANCE || fromDataType == PTimestamp.INSTANCE || fromDataType == PUnsignedTimestamp.INSTANCE) && targetDataType.isCoercibleTo(
          PDate.INSTANCE)) {
            return RoundTimestampExpression.create(expressions);
        } else if(fromDataType.isCastableTo(targetDataType)) {
            return firstChildExpr;
        } else {
            throw TypeMismatchException.newException(fromDataType, targetDataType, firstChildExpr.toString());
        }
    }

    @Override
    public Expression visitLeave(CastParseNode node, List<Expression> children) throws SQLException {
        ParseNode childNode = node.getChildren().get(0);
        PDataType targetDataType = node.getDataType();
        Expression childExpr = children.get(0);
        PDataType fromDataType = childExpr.getDataType();
        
        if (childNode instanceof BindParseNode) {
            context.getBindManager().addParamMetaData((BindParseNode)childNode, childExpr);
        }
        
        Expression expr = childExpr;
        if(fromDataType != null) {
            /*
             * IndexStatementRewriter creates a CAST parse node when rewriting the query to use
             * indexed columns. Without this check present we wrongly and unnecessarily
             * end up creating a RoundExpression. 
             */
            if (context.getResolver().getTables().get(0).getTable().getType() != PTableType.INDEX) {
                expr =  convertToRoundExpressionIfNeeded(fromDataType, targetDataType, children);
            }
        }
        return wrapGroupByExpression(CoerceExpression.create(expr, targetDataType, SortOrder.getDefault(), expr.getMaxLength()));  
    }
    
   @Override
    public boolean visitEnter(InListParseNode node) throws SQLException {
        return true;
    }

    @Override
    public Expression visitLeave(InListParseNode node, List<Expression> l) throws SQLException {
        List<Expression> inChildren = l;
        Expression firstChild = inChildren.get(0);
        ImmutableBytesWritable ptr = context.getTempPtr();
        PDataType firstChildType = firstChild.getDataType();
        ParseNode firstChildNode = node.getChildren().get(0);
        
        if (firstChildNode instanceof BindParseNode) {
            PDatum datum = firstChild;
            if (firstChildType == null) {
                datum = inferBindDatum(inChildren);
            }
            context.getBindManager().addParamMetaData((BindParseNode)firstChildNode, datum);
        }
        for (int i = 1; i < l.size(); i++) {
            ParseNode childNode = node.getChildren().get(i);
            if (childNode instanceof BindParseNode) {
                context.getBindManager().addParamMetaData((BindParseNode)childNode, firstChild);
            }
        }
        return wrapGroupByExpression(InListExpression.create(inChildren, node.isNegate(), ptr));
    }

    private static final PDatum DECIMAL_DATUM = new PDatum() {
        @Override
        public boolean isNullable() {
            return true;
        }
        @Override
        public PDataType getDataType() {
            return PDecimal.INSTANCE;
        }
        @Override
        public Integer getMaxLength() {
            return null;
        }
        @Override
        public Integer getScale() {
            return null;
        }
        @Override
        public SortOrder getSortOrder() {
            return SortOrder.getDefault();
        }        
    };

    private static PDatum inferBindDatum(List<Expression> children) {
        boolean isChildTypeUnknown = false;
        PDatum datum = children.get(1);
        for (int i = 2; i < children.size(); i++) {
            Expression child = children.get(i);
            PDataType childType = child.getDataType();
            if (childType == null) {
                isChildTypeUnknown = true;
            } else if (datum.getDataType() == null) {
                datum = child;
                isChildTypeUnknown = true;
            } else if (datum.getDataType() == childType || childType.isCoercibleTo(datum.getDataType())) {
                continue;
            } else if (datum.getDataType().isCoercibleTo(childType)) {
                datum = child;
            }
        }
        // If we found an "unknown" child type and the return type is a number
        // make the return type be the most general number type of DECIMAL.
        // TODO: same for TIMESTAMP for DATE/TIME?
        if (isChildTypeUnknown && datum.getDataType() != null && datum.getDataType().isCoercibleTo(
            PDecimal.INSTANCE)) {
            return DECIMAL_DATUM;
        }
        return datum;
    }

    @Override
    public boolean visitEnter(IsNullParseNode node) throws SQLException {
        return true;
    }

    @Override
    public Expression visitLeave(IsNullParseNode node, List<Expression> children) throws SQLException {
        ParseNode childNode = node.getChildren().get(0);
        Expression child = children.get(0);
        if (childNode instanceof BindParseNode) { // TODO: valid/possibe?
            context.getBindManager().addParamMetaData((BindParseNode)childNode, child);
        }
        return wrapGroupByExpression(IsNullExpression.create(child, node.isNegate(), context.getTempPtr()));
    }

    private static interface ArithmeticExpressionFactory {
        Expression create(ArithmeticParseNode node, List<Expression> children) throws SQLException;
    }

    private static interface ArithmeticExpressionBinder {
        PDatum getBindMetaData(int i, List<Expression> children, Expression expression);
    }

    private Expression visitLeave(ArithmeticParseNode node, List<Expression> children, ArithmeticExpressionBinder binder, ArithmeticExpressionFactory factory)
            throws SQLException {

        boolean isNull = false;
        for (Expression child : children) {
            boolean isChildLiteral = (child instanceof LiteralExpression);
            isNull |= isChildLiteral && ((LiteralExpression)child).getValue() == null;
        }

        Expression expression = factory.create(node, children);

        for (int i = 0; i < node.getChildren().size(); i++) {
            ParseNode childNode = node.getChildren().get(i);
            if (childNode instanceof BindParseNode) {
                context.getBindManager().addParamMetaData((BindParseNode)childNode, binder == null ? expression : binder.getBindMetaData(i, children, expression));
            }
        }

        ImmutableBytesWritable ptr = context.getTempPtr();

        // If all children are literals, just evaluate now
        if (ExpressionUtil.isConstant(expression)) {
            return ExpressionUtil.getConstantExpression(expression, ptr); 
        } 
        else if (isNull) {
            return LiteralExpression.newConstant(null, expression.getDataType(), expression.getDeterminism());
        }
        // Otherwise create and return the expression
        return wrapGroupByExpression(expression);
    }
    
    @Override
    public boolean visitEnter(AddParseNode node) throws SQLException {
        return true;
    }
    
    

    @Override
    public Expression visitLeave(AddParseNode node, List<Expression> children) throws SQLException {
        return visitLeave(node, children,
                new ArithmeticExpressionBinder() {
            @Override
            public PDatum getBindMetaData(int i, List<Expression> children, final Expression expression) {
                PDataType type = expression.getDataType();
                if (type != null && type.isCoercibleTo(PDate.INSTANCE)) {
                    return new PDatum() {
                        @Override
                        public boolean isNullable() {
                            return expression.isNullable();
                        }
                        @Override
                        public PDataType getDataType() {
                            return PDecimal.INSTANCE;
                        }
                        @Override
                        public Integer getMaxLength() {
                            return expression.getMaxLength();
                        }
                        @Override
                        public Integer getScale() {
                            return expression.getScale();
                        }
                        @Override
                        public SortOrder getSortOrder() {
                            return expression.getSortOrder();
                        }
                    };
                }
                return expression;
            }
        },
        new ArithmeticExpressionFactory() {
            @Override
            public Expression create(ArithmeticParseNode node, List<Expression> children) throws SQLException {
                boolean foundDate = false;
                Determinism determinism = Determinism.ALWAYS;
                PDataType theType = null;
                for(int i = 0; i < children.size(); i++) {
                    Expression e = children.get(i);
                    determinism = determinism.combine(e.getDeterminism());
                    PDataType type = e.getDataType();
                    if (type == null) {
                        continue; 
                    } else if (type.isCoercibleTo(PTimestamp.INSTANCE)) {
                        if (foundDate) {
                            throw TypeMismatchException.newException(type, node.toString());
                        }
                        if (theType == null || (theType != PTimestamp.INSTANCE && theType != PUnsignedTimestamp.INSTANCE)) {
                            theType = type;
                        }
                        foundDate = true;
                    }else if (type == PDecimal.INSTANCE) {
                        if (theType == null || !theType.isCoercibleTo(PTimestamp.INSTANCE)) {
                            theType = PDecimal.INSTANCE;
                        }
                    } else if (type.isCoercibleTo(PLong.INSTANCE)) {
                        if (theType == null) {
                            theType = PLong.INSTANCE;
                        }
                    } else if (type.isCoercibleTo(PDouble.INSTANCE)) {
                        if (theType == null) {
                            theType = PDouble.INSTANCE;
                        }
                    } else {
                        throw TypeMismatchException.newException(type, node.toString());
                    }
                }
                if (theType == PDecimal.INSTANCE) {
                    return new DecimalAddExpression(children);
                } else if (theType == PLong.INSTANCE) {
                    return new LongAddExpression(children);
                } else if (theType == PDouble.INSTANCE) {
                    return new DoubleAddExpression(children);
                } else if (theType == null) {
                	return LiteralExpression.newConstant(null, theType, determinism);
                } else if (theType == PTimestamp.INSTANCE || theType == PUnsignedTimestamp.INSTANCE) {
                    return new TimestampAddExpression(children);
                } else if (theType.isCoercibleTo(PDate.INSTANCE)) {
                    return new DateAddExpression(children);
                } else {
                    throw TypeMismatchException.newException(theType, node.toString());
                }
            }
        });
    }

    @Override
    public boolean visitEnter(SubtractParseNode node) throws SQLException {
        return true;
    }

    @Override
    public Expression visitLeave(SubtractParseNode node, List<Expression> children) throws SQLException {
        return visitLeave(node, children, new ArithmeticExpressionBinder() {
            @Override
            public PDatum getBindMetaData(int i, List<Expression> children,
                    final Expression expression) {
                final PDataType type;
                // If we're binding the first parameter and the second parameter
                // is a date
                // we know that the first parameter must be a date type too.
                if (i == 0 && (type = children.get(1).getDataType()) != null
                        && type.isCoercibleTo(PDate.INSTANCE)) {
                    return new PDatum() {
                        @Override
                        public boolean isNullable() {
                            return expression.isNullable();
                        }
                        @Override
                        public PDataType getDataType() {
                            return type;
                        }
                        @Override
                        public Integer getMaxLength() {
                            return expression.getMaxLength();
                        }
                        @Override
                        public Integer getScale() {
                            return expression.getScale();
                        }
                        @Override
                        public SortOrder getSortOrder() {
                            return expression.getSortOrder();
                        }                        
                    };
                } else if (expression.getDataType() != null
                        && expression.getDataType().isCoercibleTo(
                    PDate.INSTANCE)) {
                    return new PDatum() { // Same as with addition
                        @Override
                        public boolean isNullable() {
                            return expression.isNullable();
                        }
                        @Override
                        public PDataType getDataType() {
                            return PDecimal.INSTANCE;
                        }
                        @Override
                        public Integer getMaxLength() {
                            return expression.getMaxLength();
                        }
                        @Override
                        public Integer getScale() {
                            return expression.getScale();
                        }
                        @Override
                        public SortOrder getSortOrder() {
                            return expression.getSortOrder();
                        }
                    };
                }
                // Otherwise just go with what was calculated for the expression
                return expression;
            }
        }, new ArithmeticExpressionFactory() {
            @Override
            public Expression create(ArithmeticParseNode node,
                    List<Expression> children) throws SQLException {
                int i = 0;
                PDataType theType = null;
                Expression e1 = children.get(0);
                Expression e2 = children.get(1);
                Determinism determinism = e1.getDeterminism().combine(e2.getDeterminism());
                PDataType type1 = e1.getDataType();
                PDataType type2 = e2.getDataType();
                // TODO: simplify this special case for DATE conversion
                /**
                 * For date1-date2, we want to coerce to a LONG because this
                 * cannot be compared against another date. It has essentially
                 * become a number. For date1-5, we want to preserve the DATE
                 * type because this can still be compared against another date
                 * and cannot be multiplied or divided. Any other time occurs is
                 * an error. For example, 5-date1 is an error. The nulls occur if
                 * we have bind variables.
                 */
                boolean isType1Date = 
                        type1 != null 
                        && type1 != PTimestamp.INSTANCE
                        && type1 != PUnsignedTimestamp.INSTANCE
                        && type1.isCoercibleTo(PDate.INSTANCE);
                boolean isType2Date = 
                        type2 != null
                        && type2 != PTimestamp.INSTANCE
                        && type2 != PUnsignedTimestamp.INSTANCE
                        && type2.isCoercibleTo(PDate.INSTANCE);
                if (isType1Date || isType2Date) {
                    if (isType1Date && isType2Date) {
                        i = 2;
                        theType = PDecimal.INSTANCE;
                    } else if (isType1Date && type2 != null
                            && type2.isCoercibleTo(PDecimal.INSTANCE)) {
                        i = 2;
                        theType = PDate.INSTANCE;
                    } else if (type1 == null || type2 == null) {
                        /*
                         * FIXME: Could be either a Date or BigDecimal, but we
                         * don't know if we're comparing to a date or a number
                         * which would be disambiguate it.
                         */
                        i = 2;
                        theType = null;
                    }
                } else if(type1 == PTimestamp.INSTANCE || type2 == PTimestamp.INSTANCE) {
                    i = 2;
                    theType = PTimestamp.INSTANCE;
                } else if(type1 == PUnsignedTimestamp.INSTANCE || type2 == PUnsignedTimestamp.INSTANCE) {
                    i = 2;
                    theType = PUnsignedTimestamp.INSTANCE;
                }
                
                for (; i < children.size(); i++) {
                    // This logic finds the common type to which all child types are coercible
                    // without losing precision.
                    Expression e = children.get(i);
                    determinism = determinism.combine(e.getDeterminism());
                    PDataType type = e.getDataType();
                    if (type == null) {
                        continue;
                    } else if (type.isCoercibleTo(PLong.INSTANCE)) {
                        if (theType == null) {
                            theType = PLong.INSTANCE;
                        }
                    } else if (type == PDecimal.INSTANCE) {
                        // Coerce return type to DECIMAL from LONG or DOUBLE if DECIMAL child found,
                        // unless we're doing date arithmetic.
                        if (theType == null
                                || !theType.isCoercibleTo(PDate.INSTANCE)) {
                            theType = PDecimal.INSTANCE;
                        }
                    } else if (type.isCoercibleTo(PDouble.INSTANCE)) {
                        // Coerce return type to DOUBLE from LONG if DOUBLE child found,
                        // unless we're doing date arithmetic or we've found another child of type DECIMAL
                        if (theType == null
                                || (theType != PDecimal.INSTANCE && !theType.isCoercibleTo(PDate.INSTANCE) )) {
                            theType = PDouble.INSTANCE;
                        }
                    } else {
                        throw TypeMismatchException.newException(type, node.toString());
                    }
                }
                if (theType == PDecimal.INSTANCE) {
                    return new DecimalSubtractExpression(children);
                } else if (theType == PLong.INSTANCE) {
                    return new LongSubtractExpression(children);
                } else if (theType == PDouble.INSTANCE) {
                    return new DoubleSubtractExpression(children);
                } else if (theType == null) {
                	return LiteralExpression.newConstant(null, theType, determinism);
                } else if (theType == PTimestamp.INSTANCE || theType == PUnsignedTimestamp.INSTANCE) {
                    return new TimestampSubtractExpression(children);
                } else if (theType.isCoercibleTo(PDate.INSTANCE)) {
                    return new DateSubtractExpression(children);
                } else {
                    throw TypeMismatchException.newException(theType, node.toString());
                }
            }
        });
    }

    @Override
    public boolean visitEnter(MultiplyParseNode node) throws SQLException {
        return true;
    }

    @Override
    public Expression visitLeave(MultiplyParseNode node, List<Expression> children) throws SQLException {
        return visitLeave(node, children, null, new ArithmeticExpressionFactory() {
            @Override
            public Expression create(ArithmeticParseNode node, List<Expression> children) throws SQLException {
                PDataType theType = null;
                Determinism determinism = Determinism.ALWAYS;
                for(int i = 0; i < children.size(); i++) {
                    Expression e = children.get(i);
                    determinism = determinism.combine(e.getDeterminism());
                    PDataType type = e.getDataType();
                    if (type == null) {
                        continue;
                    } else if (type == PDecimal.INSTANCE) {
                        theType = PDecimal.INSTANCE;
                    } else if (type.isCoercibleTo(PLong.INSTANCE)) {
                        if (theType == null) {
                            theType = PLong.INSTANCE;
                        }
                    } else if (type.isCoercibleTo(PDouble.INSTANCE)) {
                        if (theType == null) {
                            theType = PDouble.INSTANCE;
                        }
                    } else {
                        throw TypeMismatchException.newException(type, node.toString());
                    }
                }
                if (theType == PDecimal.INSTANCE) {
                  return new DecimalMultiplyExpression( children);
                } else if (theType == PLong.INSTANCE) {
                  return new LongMultiplyExpression( children);
                } else if (theType == PDouble.INSTANCE) {
                  return new DoubleMultiplyExpression( children);
                } else {
                  return LiteralExpression.newConstant(null, theType, determinism);
                }
            }
        });
    }
    
    @Override
    public boolean visitEnter(DivideParseNode node) throws SQLException {
        return true;
    }

    @Override
    public Expression visitLeave(DivideParseNode node, List<Expression> children) throws SQLException {
        for (int i = 1; i < children.size(); i++) { // Compile time check for divide by zero and null
            Expression child = children.get(i);
                if (child.getDataType() != null && child instanceof LiteralExpression) {
                    LiteralExpression literal = (LiteralExpression)child;
                    if (literal.getDataType() == PDecimal.INSTANCE) {
                        if (PDecimal.INSTANCE.compareTo(literal.getValue(), BigDecimal.ZERO) == 0) {
                            throw new SQLExceptionInfo.Builder(SQLExceptionCode.DIVIDE_BY_ZERO).build().buildException();
                        }
                    } else {
                        if (literal.getDataType().compareTo(literal.getValue(), 0L, PLong.INSTANCE) == 0) {
                            throw new SQLExceptionInfo.Builder(SQLExceptionCode.DIVIDE_BY_ZERO).build().buildException();
                        }
                    }
                }
        }
        return visitLeave(node, children, null, new ArithmeticExpressionFactory() {
            @Override
            public Expression create(ArithmeticParseNode node, List<Expression> children) throws SQLException {
                PDataType theType = null;
                Determinism determinism = Determinism.ALWAYS;
                for(int i = 0; i < children.size(); i++) {
                    Expression e = children.get(i);
                    determinism = determinism.combine(e.getDeterminism());
                    PDataType type = e.getDataType();
                    if (type == null) {
                        continue;
                    } else if (type == PDecimal.INSTANCE) {
                        theType = PDecimal.INSTANCE;
                    } else if (type.isCoercibleTo(PLong.INSTANCE)) {
                        if (theType == null) {
                            theType = PLong.INSTANCE;
                        }
                    } else if (type.isCoercibleTo(PDouble.INSTANCE)) {
                        if (theType == null) {
                            theType = PDouble.INSTANCE;
                        }
                    } else {
                        throw TypeMismatchException.newException(type, node.toString());
                    }
                }
                if (theType == PDecimal.INSTANCE) {
                  return new DecimalDivideExpression( children);
                } else if (theType == PLong.INSTANCE) {
                  return new LongDivideExpression( children);
                } else if (theType == PDouble.INSTANCE) {
                  return new DoubleDivideExpression(children);
                } else {
                  return LiteralExpression.newConstant(null, theType, determinism);
                }
            }
        });
    }
    
    @Override
    public boolean visitEnter(ModulusParseNode node) throws SQLException {
        return true;
    }

    @Override
    public Expression visitLeave(ModulusParseNode node, List<Expression> children) throws SQLException {
        return visitLeave(node, children, null, new ArithmeticExpressionFactory() {
            @Override
            public Expression create(ArithmeticParseNode node, List<Expression> children) throws SQLException {
                // ensure integer types
                for(Expression child : children) {
                    PDataType type = child.getDataType();
                    if(type != null && !type.isCoercibleTo(PLong.INSTANCE)) {
                        throw TypeMismatchException.newException(type, node.toString());
                    }
                }
                
                return new ModulusExpression(children);
            }
        });
    }
    
    @Override
    public boolean visitEnter(ArrayAnyComparisonNode node) throws SQLException {
        return true;
    }

    @Override
    public Expression visitLeave(ArrayAnyComparisonNode node, List<Expression> children) throws SQLException {
        return new ArrayAnyComparisonExpression(children);
    }

    @Override
    public boolean visitEnter(ArrayAllComparisonNode node) throws SQLException {
        return true;
    }
    
    @Override
    public boolean visitEnter(ArrayElemRefNode node) throws SQLException {
        return true;
    }
    
    @Override
    public Expression visitLeave(ArrayElemRefNode node, List<Expression> l) throws SQLException {
        return new ArrayElemRefExpression(l);
    }
    
    @Override
    public Expression visitLeave(ArrayAllComparisonNode node, List<Expression> children) throws SQLException {
        return new ArrayAllComparisonExpression(children);
    }

    public static void throwNonAggExpressionInAggException(String nonAggregateExpression) throws SQLException {
        throw new SQLExceptionInfo.Builder(SQLExceptionCode.AGGREGATE_WITH_NOT_GROUP_BY_COLUMN)
        .setMessage(nonAggregateExpression).build().buildException();
    }

    @Override
    public Expression visitLeave(StringConcatParseNode node, List<Expression> children) throws SQLException {
        final StringConcatExpression expression=new StringConcatExpression(children);
        for (int i = 0; i < children.size(); i++) {
            ParseNode childNode=node.getChildren().get(i);
            if(childNode instanceof BindParseNode) {
                context.getBindManager().addParamMetaData((BindParseNode)childNode,expression);
            }
            PDataType type=children.get(i).getDataType();
            if(type == PVarbinary.INSTANCE){
                throw new SQLExceptionInfo.Builder(SQLExceptionCode.TYPE_NOT_SUPPORTED_FOR_OPERATOR)
                .setMessage("Concatenation does not support "+ type +" in expression" + node).build().buildException();
            }
        }
        ImmutableBytesWritable ptr = context.getTempPtr();
        if (ExpressionUtil.isConstant(expression)) {
            return ExpressionUtil.getConstantExpression(expression, ptr);
        }
        return wrapGroupByExpression(expression);
    }

    @Override
    public boolean visitEnter(StringConcatParseNode node) throws SQLException {
        return true;
    }

    @Override
    public boolean visitEnter(RowValueConstructorParseNode node) throws SQLException {
        return true;
    }

    @Override
    public Expression visitLeave(RowValueConstructorParseNode node, List<Expression> l) throws SQLException {
        // Don't trim trailing nulls here, as we'd potentially be dropping bind
        // variables that aren't bound yet.
        return wrapGroupByExpression(new RowValueConstructorExpression(l, node.isStateless()));
    }

	@Override
	public Expression visit(SequenceValueParseNode node)
			throws SQLException {
	    // NEXT VALUE FOR is only supported in SELECT expressions and UPSERT VALUES
        throw new SQLExceptionInfo.Builder(SQLExceptionCode.INVALID_USE_OF_NEXT_VALUE_FOR)
        .setSchemaName(node.getTableName().getSchemaName())
        .setTableName(node.getTableName().getTableName()).build().buildException();
	}

    @Override
    public Expression visitLeave(ArrayConstructorNode node, List<Expression> children) throws SQLException {
        boolean isChildTypeUnknown = false;
        Expression arrayElemChild = null;
        PDataType arrayElemDataType = children.get(0).getDataType();
        for (int i = 0; i < children.size(); i++) {
            Expression child = children.get(i);
            PDataType childType = child.getDataType();
            if (childType == null) {
                isChildTypeUnknown = true;
            } else if (arrayElemDataType == null) {
                arrayElemDataType = childType;
                isChildTypeUnknown = true;
                arrayElemChild = child;
            } else if (arrayElemDataType == childType || childType.isCoercibleTo(arrayElemDataType)) {
                continue;
            } else if (arrayElemDataType.isCoercibleTo(childType)) {
                arrayElemChild = child;
                arrayElemDataType = childType;
            } else {
                throw new SQLExceptionInfo.Builder(SQLExceptionCode.TYPE_MISMATCH)
                        .setMessage(
                                "Case expressions must have common type: " + arrayElemDataType
                                        + " cannot be coerced to " + childType).build().buildException();
            }
        }
        // If we found an "unknown" child type and the return type is a number
        // make the return type be the most general number type of DECIMAL.
        if (isChildTypeUnknown && arrayElemDataType != null && arrayElemDataType.isCoercibleTo(
            PDecimal.INSTANCE)) {
            arrayElemDataType = PDecimal.INSTANCE;
        }
        final PDataType theArrayElemDataType = arrayElemDataType;
        for (int i = 0; i < node.getChildren().size(); i++) {
            ParseNode childNode = node.getChildren().get(i);
            if (childNode instanceof BindParseNode) {
                context.getBindManager().addParamMetaData((BindParseNode)childNode,
                        arrayElemDataType == arrayElemChild.getDataType() ? arrayElemChild :
                            new DelegateDatum(arrayElemChild) {
                    @Override
                    public PDataType getDataType() {
                        return theArrayElemDataType;
                    }
                });
            }
        }
        ImmutableBytesWritable ptr = context.getTempPtr();
        // the value object array type should match the java known type
        Object[] elements = (Object[]) java.lang.reflect.Array.newInstance(theArrayElemDataType.getJavaClass(), children.size());

        ArrayConstructorExpression arrayExpression = new ArrayConstructorExpression(children, arrayElemDataType);
        if (ExpressionUtil.isConstant(arrayExpression)) {
            for (int i = 0; i < children.size(); i++) {
                Expression child = children.get(i);
                child.evaluate(null, ptr);
                Object value = arrayElemDataType.toObject(ptr, child.getDataType(), child.getSortOrder());
                elements[i] = LiteralExpression.newConstant(value, child.getDataType(), child.getDeterminism()).getValue();
            }
            Object value = PArrayDataType.instantiatePhoenixArray(arrayElemDataType, elements);
            return LiteralExpression.newConstant(value,
                    PDataType.fromTypeId(arrayElemDataType.getSqlType() + PDataType.ARRAY_TYPE_BASE), Determinism.ALWAYS);
        }
        
        return wrapGroupByExpression(arrayExpression);
    }

    @Override
    public boolean visitEnter(ArrayConstructorNode node) throws SQLException {
        return true;
    }

    @Override
    public boolean visitEnter(ExistsParseNode node) throws SQLException {
        return true;
    }

    @Override
    public Expression visitLeave(ExistsParseNode node, List<Expression> l) throws SQLException {
        LiteralExpression child = (LiteralExpression) l.get(0);
        PhoenixArray array = (PhoenixArray) child.getValue();
        return LiteralExpression.newConstant(array.getDimensions() > 0 ^ node.isNegate(), PBoolean.INSTANCE);
    }

    @Override
    public Expression visit(SubqueryParseNode node) throws SQLException {
        Object result = context.getSubqueryResult(node.getSelectNode());
        return LiteralExpression.newConstant(result);
    }
    
    public int getTotalNodeCount() {
        return totalNodeCount;
    }
    
    @Override
    public boolean visitEnter( JsonPointAsTextParseNode node){
    	return true;
    }
    @Override
    public Expression visitLeave( JsonPointAsTextParseNode node,List <Expression> children)throws SQLException{
    	 ParseNode lhsNode = node.getChildren().get(0);
         ParseNode rhsNode = node.getChildren().get(1);
         Expression lhs = children.get(0);
         Expression rhs = children.get(1);
         if ( !(rhs.getDataType().isCoercibleTo(PVarchar.INSTANCE)||rhs.getDataType().isCoercibleTo(PDecimal.INSTANCE))&&
                 !(lhs.getDataType()==PJson.INSTANCE)) {
             throw TypeMismatchException.newException(lhs.getDataType(), rhs.getDataType(), node.toString());
         }
         if (lhsNode instanceof BindParseNode) {
             context.getBindManager().addParamMetaData((BindParseNode)lhsNode, rhs);
         }
         if (rhsNode instanceof BindParseNode) {
             context.getBindManager().addParamMetaData((BindParseNode)rhsNode, lhs);
         }
         if(rhs.getDataType().isCoercibleTo(PVarchar.INSTANCE))return new JsonPointAsTextExpression(children);
         else if(rhs.getDataType().isCoercibleTo(PDecimal.INSTANCE))return new JsonPointForArrayAsTextExpression(children);
         else throw TypeMismatchException.newException(lhs.getDataType(), rhs.getDataType(), node.toString());
    }
}<|MERGE_RESOLUTION|>--- conflicted
+++ resolved
@@ -34,6 +34,7 @@
 import org.apache.phoenix.expression.ArrayConstructorExpression;
 import org.apache.phoenix.expression.CaseExpression;
 import org.apache.phoenix.expression.CoerceExpression;
+import org.apache.phoenix.expression.ColumnExpression;
 import org.apache.phoenix.expression.ComparisonExpression;
 import org.apache.phoenix.expression.DateAddExpression;
 import org.apache.phoenix.expression.DateSubtractExpression;
@@ -49,17 +50,15 @@
 import org.apache.phoenix.expression.Expression;
 import org.apache.phoenix.expression.InListExpression;
 import org.apache.phoenix.expression.IsNullExpression;
-<<<<<<< HEAD
 import org.apache.phoenix.expression.JsonMultiKeySearchOrExpression;
 import org.apache.phoenix.expression.JsonMultiKeySeatchAndExpression;
+import org.apache.phoenix.expression.JsonPathAsElementExpression;
 import org.apache.phoenix.expression.JsonPathAsTextExpression;
 import org.apache.phoenix.expression.JsonSingleKeySearchExpression;
 import org.apache.phoenix.expression.JsonSubsetExpression;
 import org.apache.phoenix.expression.JsonSupersetExpression;
-=======
 import org.apache.phoenix.expression.JsonPointAsTextExpression;
 import org.apache.phoenix.expression.JsonPointForArrayAsTextExpression;
->>>>>>> db4432fa
 import org.apache.phoenix.expression.LikeExpression;
 import org.apache.phoenix.expression.LiteralExpression;
 import org.apache.phoenix.expression.LongAddExpression;
@@ -97,17 +96,15 @@
 import org.apache.phoenix.parse.FunctionParseNode.BuiltInFunctionInfo;
 import org.apache.phoenix.parse.InListParseNode;
 import org.apache.phoenix.parse.IsNullParseNode;
-<<<<<<< HEAD
 import org.apache.phoenix.parse.JsonMultiKeySearchOrParseNode;
 import org.apache.phoenix.parse.JsonMultiKeySeatchAndParseNode;
+import org.apache.phoenix.parse.JsonPathAsElementParseNode;
 import org.apache.phoenix.parse.JsonPathAsTextParseNode;
 import org.apache.phoenix.parse.JsonSingleKeySearchParseNode;
 import org.apache.phoenix.parse.JsonSubsetParseNode;
 import org.apache.phoenix.parse.JsonSupersetParseNode;
-=======
 import org.apache.phoenix.parse.JsonPointAsElementParseNode;
 import org.apache.phoenix.parse.JsonPointAsTextParseNode;
->>>>>>> db4432fa
 import org.apache.phoenix.parse.LikeParseNode;
 import org.apache.phoenix.parse.LikeParseNode.LikeType;
 import org.apache.phoenix.parse.LiteralParseNode;
@@ -152,6 +149,7 @@
 import org.apache.phoenix.schema.types.PhoenixArray;
 import org.apache.phoenix.util.ExpressionUtil;
 import org.apache.phoenix.util.IndexUtil;
+import org.apache.phoenix.util.JSONutil;
 import org.apache.phoenix.util.SchemaUtil;
 
 
@@ -195,7 +193,7 @@
         this.nodeCount = 0;
         this.totalNodeCount = 0;
     }
-
+    //JSON node 
     @Override
     public boolean visitEnter(ComparisonParseNode node) {
         return true;
@@ -225,33 +223,102 @@
         return true;
     }
     @Override
+    public boolean visitEnter(JsonPathAsElementParseNode node) {
+        return true;
+    }
+    @Override
     public Expression visitLeave(JsonSingleKeySearchParseNode node, List<Expression> children) throws SQLException {
+    	if(!(children.get(0) instanceof ColumnExpression)){
+    		throw new SQLExceptionInfo.Builder(SQLExceptionCode.JSON_LEFT_OPER_ERROR).build().buildException();
+       	}
+    	if(!(PVarchar.INSTANCE.isComparableTo(children.get(1).getDataType()))){
+     		 throw TypeMismatchException.newException(children.get(0).getDataType(), children.get(1).getDataType());
+      	}
         Expression expression = new JsonSingleKeySearchExpression(children);
         return wrapGroupByExpression(expression);
     }
     @Override
     public Expression visitLeave(JsonSubsetParseNode node, List<Expression> children) throws SQLException {
+    	if(!(children.get(0) instanceof ColumnExpression)){
+    		throw new SQLExceptionInfo.Builder(SQLExceptionCode.JSON_LEFT_OPER_ERROR).build().buildException();
+       	}
+    	if(!(PVarchar.INSTANCE.isComparableTo(children.get(1).getDataType()))){
+      		 throw TypeMismatchException.newException(children.get(0).getDataType(), children.get(1).getDataType());
+       	}
+       	LiteralExpression rhs=(LiteralExpression)children.get(1);
+       	if(!JSONutil.isJSON(rhs.getValue())){
+       		throw new SQLExceptionInfo.Builder(SQLExceptionCode.JSON_PARSER_ERROR).build().buildException();
+       	}
         Expression expression = new JsonSubsetExpression(children);
         return wrapGroupByExpression(expression);
     }
     @Override
     public Expression visitLeave(JsonSupersetParseNode node, List<Expression> children) throws SQLException {
+    	if(!(children.get(0) instanceof ColumnExpression)){
+    		throw new SQLExceptionInfo.Builder(SQLExceptionCode.JSON_LEFT_OPER_ERROR).build().buildException();
+       	}
+    	if(!(PVarchar.INSTANCE.isComparableTo(children.get(1).getDataType()))){
+   		 throw TypeMismatchException.newException(children.get(0).getDataType(), children.get(1).getDataType());
+    	}
+    	LiteralExpression rhs=(LiteralExpression)children.get(1);
+    	if(!JSONutil.isJSON(rhs.getValue())){
+    		throw new SQLExceptionInfo.Builder(SQLExceptionCode.JSON_PARSER_ERROR).build().buildException();
+    	}
         Expression expression = new JsonSupersetExpression(children);
         return wrapGroupByExpression(expression);
     }
     @Override
     public Expression visitLeave(JsonMultiKeySearchOrParseNode node, List<Expression> children) throws SQLException {
+    	if(!(children.get(0) instanceof ColumnExpression)){
+    		throw new SQLExceptionInfo.Builder(SQLExceptionCode.JSON_LEFT_OPER_ERROR).build().buildException();
+       	}
+    	if(!(children.get(1) instanceof ArrayConstructorExpression)){
+    		 throw TypeMismatchException.newException(children.get(0).getDataType(), children.get(1).getDataType());
+    	}
         Expression expression = new JsonMultiKeySearchOrExpression(children);
         return wrapGroupByExpression(expression);
     }
     @Override
     public Expression visitLeave(JsonMultiKeySeatchAndParseNode node, List<Expression> children) throws SQLException {
+    	if(!(children.get(0) instanceof ColumnExpression)){
+    		throw new SQLExceptionInfo.Builder(SQLExceptionCode.JSON_LEFT_OPER_ERROR).build().buildException();
+       	}
+    	if(!(children.get(1) instanceof ArrayConstructorExpression)){
+   		 throw TypeMismatchException.newException(children.get(0).getDataType(), children.get(1).getDataType());
+    	}
         Expression expression = new JsonMultiKeySeatchAndExpression(children);
         return wrapGroupByExpression(expression);
     }
     @Override
     public Expression visitLeave(JsonPathAsTextParseNode node, List<Expression> children) throws SQLException {
+    	if(!(children.get(0) instanceof ColumnExpression)){
+    		throw new SQLExceptionInfo.Builder(SQLExceptionCode.JSON_LEFT_OPER_ERROR).build().buildException();
+       	}
+    	if(!(PVarchar.INSTANCE.isComparableTo(children.get(1).getDataType()))){
+    		 throw TypeMismatchException.newException(children.get(0).getDataType(), children.get(1).getDataType());
+    	}
+    	LiteralExpression rhs=(LiteralExpression)children.get(1);
+    	String v=(String)rhs.getValue();
+    	if(!v.startsWith("{")||!v.endsWith("}")){
+    		throw new SQLExceptionInfo.Builder(SQLExceptionCode.JSON_PATH_ERROR).build().buildException();
+    	}
         Expression expression = new JsonPathAsTextExpression(children);
+        return wrapGroupByExpression(expression);
+    }
+    @Override
+    public Expression visitLeave(JsonPathAsElementParseNode node, List<Expression> children) throws SQLException {
+    	if(!(children.get(0) instanceof ColumnExpression)){
+    		throw new SQLExceptionInfo.Builder(SQLExceptionCode.JSON_LEFT_OPER_ERROR).build().buildException();
+       	}
+    	if(!(PVarchar.INSTANCE.isComparableTo(children.get(1).getDataType()))){
+    		 throw TypeMismatchException.newException(children.get(0).getDataType(), children.get(1).getDataType());
+    	}
+    	LiteralExpression rhs=(LiteralExpression)children.get(1);
+    	String v=(String)rhs.getValue();
+    	if(!v.startsWith("{")||!v.endsWith("}")){
+    		throw new SQLExceptionInfo.Builder(SQLExceptionCode.JSON_PATH_ERROR).build().buildException();
+    	}
+        Expression expression = new JsonPathAsElementExpression(children);
         return wrapGroupByExpression(expression);
     }
     private void addBindParamMetaData(ParseNode lhsNode, ParseNode rhsNode, Expression lhsExpr, Expression rhsExpr) throws SQLException {
@@ -1362,11 +1429,11 @@
     }
     
     @Override
-    public boolean visitEnter( JsonPointAsTextParseNode node){
+    public boolean visitEnter(JsonPointAsTextParseNode node){
     	return true;
     }
     @Override
-    public Expression visitLeave( JsonPointAsTextParseNode node,List <Expression> children)throws SQLException{
+    public Expression visitLeave(JsonPointAsTextParseNode node,List <Expression> children)throws SQLException{
     	 ParseNode lhsNode = node.getChildren().get(0);
          ParseNode rhsNode = node.getChildren().get(1);
          Expression lhs = children.get(0);
