/*
 * Licensed to the Apache Software Foundation (ASF) under one
 * or more contributor license agreements.  See the NOTICE file
 * distributed with this work for additional information
 * regarding copyright ownership.  The ASF licenses this file
 * to you under the Apache License, Version 2.0 (the
 * "License"); you may not use this file except in compliance
 * with the License.  You may obtain a copy of the License at
 *
 * http://www.apache.org/licenses/LICENSE-2.0
 *
 * Unless required by applicable law or agreed to in writing, software
 * distributed under the License is distributed on an "AS IS" BASIS,
 * WITHOUT WARRANTIES OR CONDITIONS OF ANY KIND, either express or implied.
 * See the License for the specific language governing permissions and
 * limitations under the License.
 */
package org.apache.phoenix.compile;

import java.sql.SQLException;
import java.util.Collections;
import java.util.List;

import org.apache.hadoop.hbase.client.Scan;
import org.apache.hadoop.hbase.io.ImmutableBytesWritable;
import org.apache.phoenix.cache.ServerCacheClient.ServerCache;
import org.apache.phoenix.compile.GroupByCompiler.GroupBy;
import org.apache.phoenix.compile.OrderByCompiler.OrderBy;
import org.apache.phoenix.coprocessor.BaseScannerRegionObserver;
import org.apache.phoenix.execute.AggregatePlan;
import org.apache.phoenix.execute.MutationState;
import org.apache.phoenix.iterate.ResultIterator;
import org.apache.phoenix.jdbc.PhoenixConnection;
import org.apache.phoenix.jdbc.PhoenixStatement;
<<<<<<< HEAD
import org.apache.phoenix.jdbc.PhoenixStatement.Operation;
=======
import org.apache.phoenix.parse.PFunction;
>>>>>>> 72633b9d
import org.apache.phoenix.parse.SelectStatement;
import org.apache.phoenix.query.QueryConstants;
import org.apache.phoenix.schema.AmbiguousColumnException;
import org.apache.phoenix.schema.ColumnFamilyNotFoundException;
import org.apache.phoenix.schema.ColumnNotFoundException;
import org.apache.phoenix.schema.ColumnRef;
import org.apache.phoenix.schema.PColumn;
import org.apache.phoenix.schema.PColumnFamily;
import org.apache.phoenix.schema.TableNotFoundException;
import org.apache.phoenix.schema.TableRef;
import org.apache.phoenix.schema.tuple.Tuple;
import org.apache.phoenix.schema.types.PLong;
import org.apache.phoenix.util.ScanUtil;
import org.apache.phoenix.util.TransactionUtil;

import com.google.common.collect.Lists;


/**
 * 
 * Class that compiles plan to update data values after a DDL command
 * executes.
 *
 * TODO: get rid of this ugly code and just go through the standard APIs.
 * The only time we may still need this is to manage updating the empty
 * key value, as we sometimes need to "go back through time" to adjust
 * this.
 * 
 * @since 0.1
 */
public class PostDDLCompiler {
    private final PhoenixConnection connection;
    private final Scan scan;

    public PostDDLCompiler(PhoenixConnection connection) {
        this(connection, new Scan());
    }

    public PostDDLCompiler(PhoenixConnection connection, Scan scan) {
        this.connection = connection;
        this.scan = scan;
        scan.setAttribute(BaseScannerRegionObserver.UNGROUPED_AGG, QueryConstants.TRUE);
    }

    public MutationPlan compile(final List<TableRef> tableRefs, final byte[] emptyCF, final byte[] projectCF, final List<PColumn> deleteList,
            final long timestamp) throws SQLException {
        PhoenixStatement statement = new PhoenixStatement(connection);
        final StatementContext context = new StatementContext(
                statement, 
                new ColumnResolver() {

                    @Override
                    public List<TableRef> getTables() {
                        return tableRefs;
                    }

                    @Override
                    public TableRef resolveTable(String schemaName, String tableName) throws SQLException {
                        throw new UnsupportedOperationException();
                    }

                    @Override
                    public ColumnRef resolveColumn(String schemaName, String tableName, String colName)
                            throws SQLException {
                        throw new UnsupportedOperationException();
                    }
                    
                },
                scan,
                new SequenceManager(statement));
        return new BaseMutationPlan(context, Operation.UPSERT /* FIXME */) {
            
            @Override
            public MutationState execute() throws SQLException {
                if (tableRefs.isEmpty()) {
                    return null;
                }
                boolean wasAutoCommit = connection.getAutoCommit();
                try {
                    connection.setAutoCommit(true);
                    SQLException sqlE = null;
                    /*
                     * Handles:
                     * 1) deletion of all rows for a DROP TABLE and subsequently deletion of all rows for a DROP INDEX;
                     * 2) deletion of all column values for a ALTER TABLE DROP COLUMN
                     * 3) updating the necessary rows to have an empty KV
                     * 4) updating table stats
                     */
                    long totalMutationCount = 0;
                    for (final TableRef tableRef : tableRefs) {
                        Scan scan = ScanUtil.newScan(context.getScan());
                        SelectStatement select = SelectStatement.COUNT_ONE;
                        // We need to use this tableRef
                        ColumnResolver resolver = new ColumnResolver() {
                            @Override
                            public List<TableRef> getTables() {
                                return Collections.singletonList(tableRef);
                            }
                            
                            @Override
                            public java.util.List<PFunction> getFunctions() {
                                return Collections.emptyList();
                            };
                            
                            @Override
                            public TableRef resolveTable(String schemaName, String tableName)
                                    throws SQLException {
                                throw new UnsupportedOperationException();
                            }
                            @Override
                            public ColumnRef resolveColumn(String schemaName, String tableName, String colName) throws SQLException {
                                PColumn column = tableName != null
                                        ? tableRef.getTable().getColumnFamily(tableName).getColumn(colName)
                                        : tableRef.getTable().getColumn(colName);
                                return new ColumnRef(tableRef, column.getPosition());
                            }
                            
                            @Override
                            public PFunction resolveFunction(String functionName) throws SQLException {
                                throw new UnsupportedOperationException();
                            };

                            @Override
                            public boolean hasUDFs() {
                                return false;
                            };
                        };
                        PhoenixStatement statement = new PhoenixStatement(connection);
                        StatementContext context = new StatementContext(statement, resolver, scan, new SequenceManager(statement));
                        long ts = timestamp;
                        // FIXME: DDL operations aren't transactional, so we're basing the timestamp on a server timestamp.
                        // Not sure what the fix should be. We don't need conflict detection nor filtering of invalid transactions
                        // in this case, so maybe this is ok.
                        if (tableRef.getTable().isTransactional()) {
                            ts = TransactionUtil.convertToNanoseconds(ts);
                        }
                        ScanUtil.setTimeRange(scan, ts);
                        if (emptyCF != null) {
                            scan.setAttribute(BaseScannerRegionObserver.EMPTY_CF, emptyCF);
                        }
                        ServerCache cache = null;
                        try {
                            if (deleteList != null) {
                                if (deleteList.isEmpty()) {
                                    scan.setAttribute(BaseScannerRegionObserver.DELETE_AGG, QueryConstants.TRUE);
                                    // In the case of a row deletion, add index metadata so mutable secondary indexing works
                                    /* TODO: we currently manually run a scan to delete the index data here
                                    ImmutableBytesWritable ptr = context.getTempPtr();
                                    tableRef.getTable().getIndexMaintainers(ptr);
                                    if (ptr.getLength() > 0) {
                                        IndexMetaDataCacheClient client = new IndexMetaDataCacheClient(connection, tableRef);
                                        cache = client.addIndexMetadataCache(context.getScanRanges(), ptr);
                                        byte[] uuidValue = cache.getId();
                                        scan.setAttribute(PhoenixIndexCodec.INDEX_UUID, uuidValue);
                                    }
                                    */
                                } else {
                                    // In the case of the empty key value column family changing, do not send the index
                                    // metadata, as we're currently managing this from the client. It's possible for the
                                    // data empty column family to stay the same, while the index empty column family
                                    // changes.
                                    PColumn column = deleteList.get(0);
                                    if (emptyCF == null) {
                                        scan.addColumn(column.getFamilyName().getBytes(), column.getName().getBytes());
                                    }
                                    scan.setAttribute(BaseScannerRegionObserver.DELETE_CF, column.getFamilyName().getBytes());
                                    scan.setAttribute(BaseScannerRegionObserver.DELETE_CQ, column.getName().getBytes());
                                }
                            }
                            List<byte[]> columnFamilies = Lists.newArrayListWithExpectedSize(tableRef.getTable().getColumnFamilies().size());
                            if (projectCF == null) {
                                for (PColumnFamily family : tableRef.getTable().getColumnFamilies()) {
                                    columnFamilies.add(family.getName().getBytes());
                                }
                            } else {
                                columnFamilies.add(projectCF);
                            }
                            // Need to project all column families into the scan, since we haven't yet created our empty key value
                            RowProjector projector = ProjectionCompiler.compile(context, SelectStatement.COUNT_ONE, GroupBy.EMPTY_GROUP_BY);
                            // Explicitly project these column families and don't project the empty key value,
                            // since at this point we haven't added the empty key value everywhere.
                            if (columnFamilies != null) {
                                scan.getFamilyMap().clear();
                                for (byte[] family : columnFamilies) {
                                    scan.addFamily(family);
                                }
                                projector = new RowProjector(projector,false);
                            }
                            // Ignore exceptions due to not being able to resolve any view columns,
                            // as this just means the view is invalid. Continue on and try to perform
                            // any other Post DDL operations.
                            try {
                                // Since dropping a VIEW does not affect the underlying data, we do
                                // not need to pass through the view statement here.
                                WhereCompiler.compile(context, select); // Push where clause into scan
                            } catch (ColumnFamilyNotFoundException e) {
                                continue;
                            } catch (ColumnNotFoundException e) {
                                continue;
                            } catch (AmbiguousColumnException e) {
                                continue;
                            }
                            QueryPlan plan = new AggregatePlan(context, select, tableRef, projector, null, OrderBy.EMPTY_ORDER_BY, null, GroupBy.EMPTY_GROUP_BY, null);
                            try {
                                ResultIterator iterator = plan.iterator();
                                try {
                                    Tuple row = iterator.next();
                                    ImmutableBytesWritable ptr = context.getTempPtr();
                                    totalMutationCount += (Long)projector.getColumnProjector(0).getValue(row, PLong.INSTANCE, ptr);
                                } catch (SQLException e) {
                                    sqlE = e;
                                } finally {
                                    try {
                                        iterator.close();
                                    } catch (SQLException e) {
                                        if (sqlE == null) {
                                            sqlE = e;
                                        } else {
                                            sqlE.setNextException(e);
                                        }
                                    } finally {
                                        if (sqlE != null) {
                                            throw sqlE;
                                        }
                                    }
                                }
                            } catch (TableNotFoundException e) {
                                // Ignore and continue, as HBase throws when table hasn't been written to
                                // FIXME: Remove if this is fixed in 0.96
                            }
                        } finally {
                            if (cache != null) { // Remove server cache if there is one
                                cache.close();
                            }
                        }
                        
                    }
                    final long count = totalMutationCount;
                    return new MutationState(1, connection) {
                        @Override
                        public long getUpdateCount() {
                            return count;
                        }
                    };
                } finally {
                    if (!wasAutoCommit) connection.setAutoCommit(wasAutoCommit);
                }
            }
        };
    }
}<|MERGE_RESOLUTION|>--- conflicted
+++ resolved
@@ -32,17 +32,15 @@
 import org.apache.phoenix.iterate.ResultIterator;
 import org.apache.phoenix.jdbc.PhoenixConnection;
 import org.apache.phoenix.jdbc.PhoenixStatement;
-<<<<<<< HEAD
 import org.apache.phoenix.jdbc.PhoenixStatement.Operation;
-=======
 import org.apache.phoenix.parse.PFunction;
->>>>>>> 72633b9d
 import org.apache.phoenix.parse.SelectStatement;
 import org.apache.phoenix.query.QueryConstants;
 import org.apache.phoenix.schema.AmbiguousColumnException;
 import org.apache.phoenix.schema.ColumnFamilyNotFoundException;
 import org.apache.phoenix.schema.ColumnNotFoundException;
 import org.apache.phoenix.schema.ColumnRef;
+import org.apache.phoenix.schema.FunctionNotFoundException;
 import org.apache.phoenix.schema.PColumn;
 import org.apache.phoenix.schema.PColumnFamily;
 import org.apache.phoenix.schema.TableNotFoundException;
@@ -103,6 +101,22 @@
                             throws SQLException {
                         throw new UnsupportedOperationException();
                     }
+
+					@Override
+					public List<PFunction> getFunctions() {
+						return Collections.<PFunction>emptyList();
+					}
+
+					@Override
+					public PFunction resolveFunction(String functionName)
+							throws SQLException {
+						throw new FunctionNotFoundException(functionName);
+					}
+
+					@Override
+					public boolean hasUDFs() {
+						return false;
+					}
                     
                 },
                 scan,
