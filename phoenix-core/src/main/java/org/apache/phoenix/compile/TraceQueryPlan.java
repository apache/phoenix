--- conflicted
+++ resolved
@@ -239,16 +239,14 @@
     public boolean isRowKeyOrdered() {
         return false;
     }
-<<<<<<< HEAD
 
     @Override
     public ExplainPlan getExplainPlan() throws SQLException {
         return ExplainPlan.EMPTY_PLAN;
-=======
+    }
     
     @Override
     public boolean useRoundRobinIterator() {
         return false;
->>>>>>> 72633b9d
     }
 }