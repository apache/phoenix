--- conflicted
+++ resolved
@@ -722,15 +722,9 @@
             int[] slotSpans = this.getSlotSpans();
 
             int fieldSpan = 0;
-<<<<<<< HEAD
             for (int i = 0; i < slotSpans.length; i++) {
                 // Account for a slot covering multiple fields
                 fieldSpan += slotSpans[i] + 1;
-=======
-            for(int i = 0; i < slotSpans.length; i++){
-                //Account for a slot covering multiple fields
-                fieldSpan = fieldSpan + slotSpans[i] + 1;
->>>>>>> 097bc00b
             }
 
             // If the spans here do not qualify all the keys then those keys are unbound
@@ -834,5 +828,4 @@
 
         return queryRowKeyRanges;
     }
-
 }