--- conflicted
+++ resolved
@@ -175,17 +175,9 @@
         this.minMaxRange = minMaxRange;
         this.rowTimestampRange = rowTimestampRange;
         
-<<<<<<< HEAD
-        // Only blow out the bucket values if we're using the skip scan. We need all the
-        // bucket values in this case because we use intersect against a key that may have
-        // any of the possible bucket values. Otherwise, we can pretty easily ignore the
-        // bucket values.
-        if ( isSalted && !isPointLookup) {
-        	ranges.set(0, SaltingUtil.generateAllSaltingRanges(bucketNum));
-=======
+
         if (isSalted && !isPointLookup) {
             ranges.set(0, SaltingUtil.generateAllSaltingRanges(bucketNum));
->>>>>>> 59497d52
         }
         this.ranges = ImmutableList.copyOf(ranges);
         this.slotSpan = slotSpan;
