/*
 * Licensed to the Apache Software Foundation (ASF) under one
 * or more contributor license agreements.  See the NOTICE file
 * distributed with this work for additional information
 * regarding copyright ownership.  The ASF licenses this file
 * to you under the Apache License, Version 2.0 (the
 * "License"); you may not use this file except in compliance
 * with the License.  You may obtain a copy of the License at
 *
 * http://www.apache.org/licenses/LICENSE-2.0
 *
 * Unless required by applicable law or agreed to in writing, software
 * distributed under the License is distributed on an "AS IS" BASIS,
 * WITHOUT WARRANTIES OR CONDITIONS OF ANY KIND, either express or implied.
 * See the License for the specific language governing permissions and
 * limitations under the License.
 */
package org.apache.phoenix.compile;

import java.io.IOException;
import java.sql.SQLException;
import java.util.ArrayList;
import java.util.BitSet;
import java.util.Collections;
import java.util.HashSet;
import java.util.Iterator;
import java.util.List;
import java.util.Set;

import org.apache.hadoop.hbase.CompareOperator;
import org.apache.hadoop.hbase.HConstants;
import org.apache.hadoop.hbase.client.Scan;
import org.apache.hadoop.hbase.client.Table;
import org.apache.hadoop.hbase.io.ImmutableBytesWritable;
import org.apache.phoenix.exception.SQLExceptionCode;
import org.apache.phoenix.exception.SQLExceptionInfo;
import org.apache.phoenix.execute.MutationState;
import org.apache.phoenix.expression.AndExpression;
import org.apache.phoenix.expression.ComparisonExpression;
import org.apache.phoenix.expression.Determinism;
import org.apache.phoenix.expression.Expression;
import org.apache.phoenix.expression.IsNullExpression;
import org.apache.phoenix.expression.KeyValueColumnExpression;
import org.apache.phoenix.expression.LiteralExpression;
import org.apache.phoenix.expression.RowKeyColumnExpression;
import org.apache.phoenix.expression.SingleCellColumnExpression;
import org.apache.phoenix.expression.visitor.StatelessTraverseNoExpressionVisitor;
import org.apache.phoenix.jdbc.PhoenixConnection;
import org.apache.phoenix.jdbc.PhoenixStatement;
import org.apache.phoenix.jdbc.PhoenixStatement.Operation;
import org.apache.phoenix.parse.BindParseNode;
import org.apache.phoenix.parse.ColumnDef;
import org.apache.phoenix.parse.ColumnParseNode;
import org.apache.phoenix.parse.CreateTableStatement;
import org.apache.phoenix.parse.ParseNode;
import org.apache.phoenix.parse.PrimaryKeyConstraint;
import org.apache.phoenix.parse.SQLParser;
import org.apache.phoenix.parse.SelectStatement;
import org.apache.phoenix.parse.TableName;
import org.apache.phoenix.query.ConnectionQueryServices;
import org.apache.phoenix.query.ConnectionlessQueryServicesImpl;
import org.apache.phoenix.query.QueryConstants;
import org.apache.phoenix.schema.ColumnRef;
import org.apache.phoenix.schema.MetaDataClient;
import org.apache.phoenix.schema.PColumn;
import org.apache.phoenix.schema.PDatum;
import org.apache.phoenix.schema.PName;
import org.apache.phoenix.schema.PTable;
import org.apache.phoenix.schema.PTable.ViewType;
import org.apache.phoenix.schema.PTableType;
import org.apache.phoenix.schema.SortOrder;
import org.apache.phoenix.schema.TableNotFoundException;
import org.apache.phoenix.schema.TableRef;
import org.apache.phoenix.schema.types.PDataType;
import org.apache.phoenix.schema.types.PVarbinary;
import org.apache.phoenix.thirdparty.com.google.common.collect.Iterators;
import org.apache.phoenix.util.ByteUtil;
import org.apache.phoenix.util.MetaDataUtil;
import org.apache.phoenix.util.PhoenixRuntime;
import org.apache.phoenix.util.QueryUtil;
import org.apache.phoenix.util.SchemaUtil;
import org.apache.phoenix.util.ViewUtil;

import static org.apache.phoenix.jdbc.PhoenixDatabaseMetaData.SYSTEM_CHILD_LINK_NAME_BYTES;


public class CreateTableCompiler {
    private static final PDatum VARBINARY_DATUM = new VarbinaryDatum();
    private final PhoenixStatement statement;
    private final Operation operation;
    
    public CreateTableCompiler(PhoenixStatement statement, Operation operation) {
        this.statement = statement;
        this.operation = operation;
    }

    public MutationPlan compile(CreateTableStatement create) throws SQLException {
        final PhoenixConnection connection = statement.getConnection();
        ColumnResolver resolver = FromCompiler.getResolverForCreation(create, connection);
        PTableType type = create.getTableType();
        PTable parentToBe = null;
        ViewType viewTypeToBe = null;
        Scan scan = new Scan();
        final StatementContext context = new StatementContext(statement, resolver, scan, new SequenceManager(statement));
        // TODO: support any statement for a VIEW instead of just a WHERE clause
        ParseNode whereNode = create.getWhereClause();
        String viewStatementToBe = null;
        byte[][] viewColumnConstantsToBe = null;
        Set<PColumn> pkColumnsInWhere = new HashSet<>();
        Set<PColumn> nonPkColumnsInWhere = new HashSet<>();
        BitSet isViewColumnReferencedToBe = null;
        // Check whether column families having local index column family suffix or not if present
        // don't allow creating table.
        // Also validate the default values expressions.
        List<ColumnDef> columnDefs = create.getColumnDefs();
        List<ColumnDef> overideColumnDefs = null;
        PrimaryKeyConstraint pkConstraint = create.getPrimaryKeyConstraint();
        for (int i = 0; i < columnDefs.size(); i++) {
            ColumnDef columnDef = columnDefs.get(i);
<<<<<<< HEAD
            if (columnDef.getColumnDefName().getFamilyName() != null
                    && columnDef.getColumnDefName().getFamilyName()
                    .contains(QueryConstants.LOCAL_INDEX_COLUMN_FAMILY_PREFIX)) {
=======
            if (columnDef.getColumnDefName().getFamilyName()!=null && columnDef.getColumnDefName().getFamilyName().contains(QueryConstants.LOCAL_INDEX_COLUMN_FAMILY_PREFIX)) {
>>>>>>> 5128ad0e
                throw new SQLExceptionInfo.Builder(SQLExceptionCode.UNALLOWED_COLUMN_FAMILY)
                        .build().buildException();
            }
            // False means we do not need the default (because it evaluated to null)
            if (!columnDef.validateDefault(context, pkConstraint)) {
                if (overideColumnDefs == null) {
                    overideColumnDefs = new ArrayList<>(columnDefs);
                }
                overideColumnDefs.set(i, new ColumnDef(columnDef, null));
            }
        }
        if (overideColumnDefs != null) {
            create = new CreateTableStatement(create,overideColumnDefs);
        }
        final CreateTableStatement finalCreate = create;
        
        if (type == PTableType.VIEW) {
            TableRef tableRef = resolver.getTables().get(0);
            int nColumns = tableRef.getTable().getColumns().size();
            isViewColumnReferencedToBe = new BitSet(nColumns);
            // Used to track column references in a view
            ExpressionCompiler expressionCompiler = new ColumnTrackingExpressionCompiler(context, isViewColumnReferencedToBe);
            parentToBe = tableRef.getTable();

            // Disallow creating views on top of SYSTEM tables. See PHOENIX-5386
            if (parentToBe.getType() == PTableType.SYSTEM) {
                throw new SQLExceptionInfo
                        .Builder(SQLExceptionCode.CANNOT_CREATE_VIEWS_ON_SYSTEM_TABLES)
                        .build().buildException();
            }
            viewTypeToBe = parentToBe.getViewType() == ViewType.MAPPED ? ViewType.MAPPED : ViewType.UPDATABLE;
            if (whereNode == null) {
                viewStatementToBe = parentToBe.getViewStatement();
                if (parentToBe.getViewType() == ViewType.READ_ONLY) {
                    viewTypeToBe = ViewType.READ_ONLY;
                }
            } else {
                whereNode = StatementNormalizer.normalize(whereNode, resolver);
                if (whereNode.isStateless()) {
                    throw new SQLExceptionInfo.Builder(SQLExceptionCode.VIEW_WHERE_IS_CONSTANT)
                        .build().buildException();
                }
                // If our parent has a VIEW statement, combine it with this one
                if (parentToBe.getViewStatement() != null) {
                    SelectStatement select = new SQLParser(parentToBe.getViewStatement()).parseQuery().combine(whereNode);
                    whereNode = select.getWhere();
                }
                Expression where = whereNode.accept(expressionCompiler);
                if (where != null && !LiteralExpression.isTrue(where)) {
                    TableName baseTableName = create.getBaseTableName();
                    StringBuilder buf = new StringBuilder();
                    whereNode.toSQL(resolver, buf);
                    viewStatementToBe = QueryUtil.getViewStatement(baseTableName.getSchemaName(), baseTableName.getTableName(), buf.toString());
                }
                if (viewTypeToBe != ViewType.MAPPED) {
                    viewColumnConstantsToBe = new byte[nColumns][];
                    ViewWhereExpressionVisitor visitor = new ViewWhereExpressionVisitor(parentToBe, viewColumnConstantsToBe);
                    where.accept(visitor);

                    viewTypeToBe = visitor.isUpdatable() ? ViewType.UPDATABLE : ViewType.READ_ONLY;
                    if (viewTypeToBe == ViewType.UPDATABLE) {
                        ViewWhereExpressionValidatorVisitor validatorVisitor =
                                new ViewWhereExpressionValidatorVisitor(parentToBe,
                                        pkColumnsInWhere, nonPkColumnsInWhere);
                        where.accept(validatorVisitor);
                        if (!(connection.getQueryServices()
                                instanceof ConnectionlessQueryServicesImpl)) {
                            try {
                                viewTypeToBe = setViewTypeToBe(connection, parentToBe,
                                        pkColumnsInWhere, nonPkColumnsInWhere);
                            } catch (IOException e) {
                                throw new RuntimeException(e);
                            }
                        }
                    }

                    // If view is not updatable, viewColumnConstants should be empty. We will still
                    // inherit our parent viewConstants, but we have no additional ones.
                    if (viewTypeToBe != ViewType.UPDATABLE) {
                        viewColumnConstantsToBe = null;
                    }
                }
            }
            if (viewTypeToBe == ViewType.MAPPED
                    && parentToBe.getPKColumns().isEmpty()) {
                validateCreateViewCompilation(connection, parentToBe,
                    columnDefs, pkConstraint);
            }
            verifyIfAnyParentHasIndexesAndViewExtendsPk(parentToBe, columnDefs, pkConstraint);
        }
        final ViewType viewType = viewTypeToBe;
        final String viewStatement = viewStatementToBe;
        final byte[][] viewColumnConstants = viewColumnConstantsToBe;
        final BitSet isViewColumnReferenced = isViewColumnReferencedToBe;
        List<ParseNode> splitNodes = create.getSplitNodes();
        final byte[][] splits = new byte[splitNodes.size()][];
        ImmutableBytesWritable ptr = context.getTempPtr();
        ExpressionCompiler expressionCompiler = new ExpressionCompiler(context);
        for (int i = 0; i < splits.length; i++) {
            ParseNode node = splitNodes.get(i);
            if (node instanceof BindParseNode) {
                context.getBindManager().addParamMetaData((BindParseNode) node, VARBINARY_DATUM);
            }
            if (node.isStateless()) {
                Expression expression = node.accept(expressionCompiler);
                if (expression.evaluate(null, ptr)) {;
                    splits[i] = ByteUtil.copyKeyBytesIfNecessary(ptr);
                    continue;
                }
            }
            throw new SQLExceptionInfo.Builder(SQLExceptionCode.SPLIT_POINT_NOT_CONSTANT)
                .setMessage("Node: " + node).build().buildException();
        }
        final MetaDataClient client = new MetaDataClient(connection);
        final PTable parent = parentToBe;

        return new CreateTableMutationPlan(context, client, finalCreate, splits, parent,
            viewStatement, viewType, viewColumnConstants, isViewColumnReferenced, connection);
    }

    /**
<<<<<<< HEAD
     * Restrict view to be UPDATABLE if the WHERE clause satisfies following criteria:
     * 1. filters on PK column(s)
     * 2. filters on PK column(s) in the order they are defined
     * 3. filters on the same set of PK column(s) as its sibling views
     * Otherwise, mark the view as READ_ONLY
     *
     * @param connection The client connection
     * @param parentToBe To be parent for given view
     * @param pkColumnsInWhere Set of primary key in where clause
     * @param nonPkColumnsInWhere Set of non-primary key columns in where clause
     * @throws IOException thrown if there is an error finding sibling views
     * @throws SQLException
     */
    private ViewType setViewTypeToBe(final PhoenixConnection connection, final PTable parentToBe,
                                     final Set<PColumn> pkColumnsInWhere,
                                     final Set<PColumn> nonPkColumnsInWhere)
            throws IOException, SQLException {
        if (nonPkColumnsInWhere.size() > 0
                || !isPkColumnsInOrder(pkColumnsInWhere, parentToBe.getPKColumns())) {
            return ViewType.READ_ONLY;
        }

        byte[] parentTenantIdInBytes = parentToBe.getTenantId() != null
                ? parentToBe.getTenantId().getBytes() : null;
        byte[] parentSchemaNameInBytes = parentToBe.getSchemaName() != null
                ? parentToBe.getSchemaName().getBytes() : null;

        ConnectionQueryServices cqs = connection.unwrap(PhoenixConnection.class)
                .getQueryServices();

        try (Table linkTable = cqs.getTable(SYSTEM_CHILD_LINK_NAME_BYTES)) {
            List<PTable> legitimateSiblingViewList =
                    ViewUtil.findAllDescendantViews(linkTable, cqs.getConfiguration(),
                            parentTenantIdInBytes, parentSchemaNameInBytes,
                            parentToBe.getTableName().getBytes(),
                            HConstants.LATEST_TIMESTAMP, true).getFirst();

            if (legitimateSiblingViewList.size() > 0) {
                PTable siblingView = legitimateSiblingViewList.get(0);

                Expression siblingViewWhere = getWhereFromView(connection, siblingView);

                Set<PColumn> siblingViewPkColsInWhere = new HashSet<>();
                if (siblingViewWhere != null) {
                    ViewWhereExpressionValidatorVisitor siblingViewValidatorVisitor =
                            new ViewWhereExpressionValidatorVisitor(parentToBe,
                                    siblingViewPkColsInWhere, new HashSet<>());
                    siblingViewWhere.accept(siblingViewValidatorVisitor);
                }

                if (!pkColumnsInWhere.equals(siblingViewPkColsInWhere)) {
                    return ViewType.READ_ONLY;
                }
            }
        }
        return ViewType.UPDATABLE;
    }

    /**
     * Get the where Expression of given view.
     * @param connection The client connection
     * @param view PTable of the view
     * @return A where Expression
     * @throws SQLException
     */
    private Expression getWhereFromView(final PhoenixConnection connection, final PTable view)
            throws SQLException {
        String viewStatement = view.getViewStatement();
        if (viewStatement == null) {
            return null;
        }
        SelectStatement select = new SQLParser(viewStatement).parseQuery();
        ColumnResolver resolver = FromCompiler.getResolverForQuery(select, connection);
        StatementContext context = new StatementContext(new PhoenixStatement(connection), resolver);
        BitSet isViewColumnReferencedToBe = new BitSet(view.getColumns().size());
        ExpressionCompiler expressionCompiler = new ColumnTrackingExpressionCompiler(context,
                isViewColumnReferencedToBe);
        ParseNode whereNode = select.getWhere();
        Expression where = whereNode.accept(expressionCompiler);
        return where;
    }

    /**
     * Check if given primary key columns are in order (consecutive in position) as they are
     * defined.
     * @param pkColumns A set of primary key columns to be checked
     * @param tablePkColumns The list of table's pk columns
     * @return true if pkColumns are in order
     */
    private boolean isPkColumnsInOrder(final Set<PColumn> pkColumns,
                                       final List<PColumn> tablePkColumns) {
        if (pkColumns.size() <= 1) {
            return true;
        }

        List<Integer> tablePkPositions = new ArrayList<>();
        List<Integer> pkPositions = new ArrayList<>();
        tablePkColumns.forEach(tablePkColumn -> tablePkPositions.add(tablePkColumn.getPosition()));
        pkColumns.forEach(pkColumn -> pkPositions.add(pkColumn.getPosition()));

        Collections.sort(pkPositions);
        int allPkIndex = Collections.binarySearch(tablePkPositions, pkPositions.get(0));
        if (allPkIndex < 0) {
            return false;
        }
        for (int i = 1; i < pkPositions.size(); i++) {
            allPkIndex++;
            if (pkPositions.get(i) != tablePkPositions.get(allPkIndex)) {
                return false;
            }
        }
        return true;
=======
     * If any of the parent table/view has indexes in the parent hierarchy, and the current
     * view under creation extends the primary key of the parent, throw error.
     *
     * @param parentToBe parent table/view of the current view under creation.
     * @param columnDefs list of column definitions.
     * @param pkConstraint primary key constraint.
     * @throws SQLException if the view extends primary key and one of the parent view/table has
     * indexes in the parent hierarchy.
     */
    private void verifyIfAnyParentHasIndexesAndViewExtendsPk(PTable parentToBe,
                                                             List<ColumnDef> columnDefs,
                                                             PrimaryKeyConstraint pkConstraint)
            throws SQLException {
        if (viewExtendsParentPk(columnDefs, pkConstraint)) {
            PTable table = parentToBe;
            while (table != null) {
                if (table.getIndexes().size() > 0) {
                    throw new SQLExceptionInfo.Builder(
                            SQLExceptionCode
                                    .VIEW_CANNOT_EXTEND_PK_WITH_PARENT_INDEXES)
                            .build()
                            .buildException();
                }
                if (table.getType() != PTableType.VIEW) {
                    return;
                }
                String schemaName = table.getParentSchemaName().getString();
                String tableName = table.getParentTableName().getString();
                try {
                    table = PhoenixRuntime.getTable(
                            statement.getConnection(),
                            SchemaUtil.getTableName(schemaName, tableName));
                } catch (TableNotFoundException e) {
                    table = null;
                }
            }
        }
>>>>>>> 5128ad0e
    }

    /**
     * Validate View creation compilation.
     * 1. If view creation syntax does not specify primary key, the method
     * throws SQLException with PRIMARY_KEY_MISSING code.
     * 2. If parent table does not exist, the method throws TNFE.
     *
     * @param connection The client connection
     * @param parentToBe To be parent for given view
     * @param columnDefs List of column defs
     * @param pkConstraint PrimaryKey constraint retrieved from CreateTable
     *     statement
     * @throws SQLException If view creation validation fails
     */
    private void validateCreateViewCompilation(
            final PhoenixConnection connection, final PTable parentToBe,
            final List<ColumnDef> columnDefs,
            final PrimaryKeyConstraint pkConstraint) throws SQLException {
        boolean isPKMissed = true;
        if (pkConstraint.getColumnNames().size() > 0) {
            isPKMissed = false;
        } else {
            for (ColumnDef columnDef : columnDefs) {
                if (columnDef.isPK()) {
                    isPKMissed = false;
                    break;
                }
            }
        }
        PName fullTableName = SchemaUtil.getPhysicalHBaseTableName(
            parentToBe.getSchemaName(), parentToBe.getTableName(),
            parentToBe.isNamespaceMapped());
        // getTableIfExists will throw TNFE if table does not exist
        try (Table ignored =
               connection.getQueryServices().getTableIfExists(
                 fullTableName.getBytes())) {
            // empty try block
        } catch (IOException e) {
            throw new SQLException(e);
        }
        if (isPKMissed) {
            throw new SQLExceptionInfo
                .Builder(SQLExceptionCode.PRIMARY_KEY_MISSING)
                .build().buildException();
        }
    }

    /**
     * Returns true if the view extends the primary key of the parent table/view, returns false
     * otherwise.
     *
     * @param columnDefs column def list.
     * @param pkConstraint primary key constraint.
     * @return true if the view extends the primary key of the parent table/view, false otherwise.
     */
    private boolean viewExtendsParentPk(
            final List<ColumnDef> columnDefs,
            final PrimaryKeyConstraint pkConstraint) {
        if (pkConstraint.getColumnNames().size() > 0) {
            return true;
        } else {
            return columnDefs.stream().anyMatch(ColumnDef::isPK);
        }
    }

    public static class ColumnTrackingExpressionCompiler extends ExpressionCompiler {
        private final BitSet isColumnReferenced;
        
        public ColumnTrackingExpressionCompiler(StatementContext context, BitSet isColumnReferenced) {
            super(context, true);
            this.isColumnReferenced = isColumnReferenced;
        }
        
        @Override
        protected ColumnRef resolveColumn(ColumnParseNode node) throws SQLException {
            ColumnRef ref = super.resolveColumn(node);
            isColumnReferenced.set(ref.getColumn().getPosition());
            return ref;
        }
    }
    
    public static class ViewWhereExpressionVisitor extends StatelessTraverseNoExpressionVisitor<Boolean> {
        private boolean isUpdatable = true;
        private final PTable table;
        private int position;
        private final byte[][] columnValues;
        private final ImmutableBytesWritable ptr = new ImmutableBytesWritable();

        public ViewWhereExpressionVisitor (PTable table, byte[][] columnValues) {
            this.table = table;
            this.columnValues = columnValues;
        }
        
        public boolean isUpdatable() {
            return isUpdatable;
        }

        @Override
        public Boolean defaultReturn(Expression node, List<Boolean> l) {
            // We only hit this if we're trying to traverse somewhere
            // in which we don't have a visitLeave that returns non null
            isUpdatable = false;
            return null;
        }

        @Override
        public Iterator<Expression> visitEnter(AndExpression node) {
            return node.getChildren().iterator();
        }

        @Override
        public Boolean visitLeave(AndExpression node, List<Boolean> l) {
            return l.isEmpty() ? null : Boolean.TRUE;
        }

        @Override
        public Iterator<Expression> visitEnter(ComparisonExpression node) {
            if (node.getFilterOp() == CompareOperator.EQUAL && node.getChildren().get(1).isStateless()
            		&& node.getChildren().get(1).getDeterminism() == Determinism.ALWAYS ) {
                return Iterators.singletonIterator(node.getChildren().get(0));
            }
            return super.visitEnter(node);
        }

        @Override
        public Boolean visitLeave(ComparisonExpression node, List<Boolean> l) {
            if (l.isEmpty()) {
                return null;
            }
            
            node.getChildren().get(1).evaluate(null, ptr);
            // Set the columnValue at the position of the column to the
            // constant with which it is being compared.
            // We always strip the last byte so that we can recognize null
            // as a value with a single byte.
            columnValues[position] = new byte [ptr.getLength() + 1];
            System.arraycopy(ptr.get(), ptr.getOffset(), columnValues[position], 0, ptr.getLength());
            return Boolean.TRUE;
        }

        @Override
        public Iterator<Expression> visitEnter(IsNullExpression node) {
            return node.isNegate() ? super.visitEnter(node) : node.getChildren().iterator();
        }
        
        @Override
        public Boolean visitLeave(IsNullExpression node, List<Boolean> l) {
            // Nothing to do as we've already set the position to an empty byte array
            return l.isEmpty() ? null : Boolean.TRUE;
        }
        
        @Override
        public Boolean visit(RowKeyColumnExpression node) {
            this.position = table.getPKColumns().get(node.getPosition()).getPosition();
            return Boolean.TRUE;
        }

        @Override
        public Boolean visit(KeyValueColumnExpression node) {
            try {
                this.position = table.getColumnFamily(node.getColumnFamily()).getPColumnForColumnQualifier(node.getColumnQualifier()).getPosition();
            } catch (SQLException e) {
                throw new RuntimeException(e); // Impossible
            }
            return Boolean.TRUE;
        }
        
        @Override
        public Boolean visit(SingleCellColumnExpression node) {
            return visit(node.getKeyValueExpression());
        }
        
    }

    /**
     * Visitor for view's where expression, which updates primary key columns and non-primary key
     * columns for validating if the view is updatable
     */
    public static class ViewWhereExpressionValidatorVisitor extends
            StatelessTraverseNoExpressionVisitor<Boolean> {
        private boolean isUpdatable = true;
        private final PTable table;
        private final Set<PColumn> pkColumns;
        private final Set<PColumn> nonPKColumns;

        public ViewWhereExpressionValidatorVisitor(PTable table, Set<PColumn> pkColumns,
                                                    Set<PColumn> nonPKColumns) {
            this.table = table;
            this.pkColumns = pkColumns;
            this.nonPKColumns = nonPKColumns;
        }

        public boolean isUpdatable() {
            return isUpdatable;
        }

        @Override
        public Boolean defaultReturn(Expression node, List<Boolean> l) {
            // We only hit this if we're trying to traverse somewhere
            // in which we don't have a visitLeave that returns non null
            isUpdatable = false;
            return null;
        }

        @Override
        public Iterator<Expression> visitEnter(AndExpression node) {
            return node.getChildren().iterator();
        }

        @Override
        public Boolean visitLeave(AndExpression node, List<Boolean> l) {
            return l.isEmpty() ? null : Boolean.TRUE;
        }

        @Override
        public Iterator<Expression> visitEnter(ComparisonExpression node) {
            if (node.getFilterOp() == CompareOperator.EQUAL
                    && node.getChildren().get(1).isStateless()
                    && node.getChildren().get(1).getDeterminism() == Determinism.ALWAYS) {
                return Iterators.singletonIterator(node.getChildren().get(0));
            }
            return super.visitEnter(node);
        }

        @Override
        public Boolean visitLeave(ComparisonExpression node, List<Boolean> l) {
            if (l.isEmpty()) {
                return null;
            }
            return Boolean.TRUE;
        }

        @Override
        public Iterator<Expression> visitEnter(IsNullExpression node) {
            return node.isNegate() ? super.visitEnter(node) : node.getChildren().iterator();
        }

        @Override
        public Boolean visitLeave(IsNullExpression node, List<Boolean> l) {
            // Nothing to do as we've already set the position to an empty byte array
            return l.isEmpty() ? null : Boolean.TRUE;
        }

        @Override
        public Boolean visit(RowKeyColumnExpression node) {
            this.pkColumns.add(table.getPKColumns().get(node.getPosition()));
            return Boolean.TRUE;
        }

        @Override
        public Boolean visit(KeyValueColumnExpression node) {
            try {
                this.nonPKColumns.add(
                        table.getColumnFamily(node.getColumnFamily())
                                .getPColumnForColumnQualifier(node.getColumnQualifier()));
            } catch (SQLException e) {
                throw new RuntimeException(e); // Impossible
            }
            return Boolean.TRUE;
        }

        @Override
        public Boolean visit(SingleCellColumnExpression node) {
            return visit(node.getKeyValueExpression());
        }
    }

    private static class VarbinaryDatum implements PDatum {

        @Override
        public boolean isNullable() {
            return false;
        }

        @Override
        public PDataType getDataType() {
            return PVarbinary.INSTANCE;
        }

        @Override
        public Integer getMaxLength() {
            return null;
        }

        @Override
        public Integer getScale() {
            return null;
        }

        @Override
        public SortOrder getSortOrder() {
            return SortOrder.getDefault();
        }
        
    }

    private class CreateTableMutationPlan extends BaseMutationPlan {

        private final MetaDataClient client;
        private final CreateTableStatement finalCreate;
        private final byte[][] splits;
        private final PTable parent;
        private final String viewStatement;
        private final ViewType viewType;
        private final byte[][] viewColumnConstants;
        private final BitSet isViewColumnReferenced;
        private final PhoenixConnection connection;

        private CreateTableMutationPlan(StatementContext context, MetaDataClient client,
                CreateTableStatement finalCreate, byte[][] splits, PTable parent,
                String viewStatement, ViewType viewType, byte[][] viewColumnConstants,
                BitSet isViewColumnReferenced, PhoenixConnection connection) {
            super(context, CreateTableCompiler.this.operation);
            this.client = client;
            this.finalCreate = finalCreate;
            this.splits = splits;
            this.parent = parent;
            this.viewStatement = viewStatement;
            this.viewType = viewType;
            this.viewColumnConstants = viewColumnConstants;
            this.isViewColumnReferenced = isViewColumnReferenced;
            this.connection = connection;
        }

        @Override
        public MutationState execute() throws SQLException {
            try {
                return client.createTable(finalCreate, splits, parent, viewStatement,
                    viewType, MetaDataUtil.getViewIndexIdDataType(), viewColumnConstants,
                    isViewColumnReferenced);
            } finally {
                if (client.getConnection() != connection) {
                    client.getConnection().close();
                }
            }
        }

        @Override
        public ExplainPlan getExplainPlan() throws SQLException {
            return new ExplainPlan(Collections.singletonList("CREATE TABLE"));
        }
    }
}<|MERGE_RESOLUTION|>--- conflicted
+++ resolved
@@ -117,13 +117,9 @@
         PrimaryKeyConstraint pkConstraint = create.getPrimaryKeyConstraint();
         for (int i = 0; i < columnDefs.size(); i++) {
             ColumnDef columnDef = columnDefs.get(i);
-<<<<<<< HEAD
             if (columnDef.getColumnDefName().getFamilyName() != null
                     && columnDef.getColumnDefName().getFamilyName()
                     .contains(QueryConstants.LOCAL_INDEX_COLUMN_FAMILY_PREFIX)) {
-=======
-            if (columnDef.getColumnDefName().getFamilyName()!=null && columnDef.getColumnDefName().getFamilyName().contains(QueryConstants.LOCAL_INDEX_COLUMN_FAMILY_PREFIX)) {
->>>>>>> 5128ad0e
                 throw new SQLExceptionInfo.Builder(SQLExceptionCode.UNALLOWED_COLUMN_FAMILY)
                         .build().buildException();
             }
@@ -245,7 +241,6 @@
     }
 
     /**
-<<<<<<< HEAD
      * Restrict view to be UPDATABLE if the WHERE clause satisfies following criteria:
      * 1. filters on PK column(s)
      * 2. filters on PK column(s) in the order they are defined
@@ -358,7 +353,8 @@
             }
         }
         return true;
-=======
+    }
+  
      * If any of the parent table/view has indexes in the parent hierarchy, and the current
      * view under creation extends the primary key of the parent, throw error.
      *
@@ -396,7 +392,6 @@
                 }
             }
         }
->>>>>>> 5128ad0e
     }
 
     /**
