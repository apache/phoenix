--- conflicted
+++ resolved
@@ -510,10 +510,7 @@
         if (keySlots == null) {
             return ByteUtil.EMPTY_BYTE_ARRAY;
         }
-<<<<<<< HEAD
-
-=======
->>>>>>> 4133ec3f
+
         for (KeyExpressionVisitor.KeySlot slot : keySlots.getSlots()) {
             if (slot != null) {
                 if (schema.getField(slot.getPKPosition()).getSortOrder() == SortOrder.DESC) {
