/*
 * Licensed to the Apache Software Foundation (ASF) under one
 * or more contributor license agreements.  See the NOTICE file
 * distributed with this work for additional information
 * regarding copyright ownership.  The ASF licenses this file
 * to you under the Apache License, Version 2.0 (the
 * "License"); you may not use this file except in compliance
 * with the License.  You may obtain a copy of the License at
 *
 * http://www.apache.org/licenses/LICENSE-2.0
 *
 * Unless required by applicable law or agreed to in writing, software
 * distributed under the License is distributed on an "AS IS" BASIS,
 * WITHOUT WARRANTIES OR CONDITIONS OF ANY KIND, either express or implied.
 * See the License for the specific language governing permissions and
 * limitations under the License.
 */
package org.apache.phoenix.compile;

import static com.google.common.collect.Lists.newArrayListWithCapacity;

import java.sql.ParameterMetaData;
import java.sql.ResultSet;
import java.sql.SQLException;
import java.util.Arrays;
import java.util.BitSet;
import java.util.Collections;
import java.util.List;
import java.util.Map;
import java.util.Set;

import org.apache.hadoop.hbase.Cell;
import org.apache.hadoop.hbase.client.Scan;
import org.apache.hadoop.hbase.io.ImmutableBytesWritable;
import org.apache.hadoop.hbase.util.Bytes;
import org.apache.phoenix.cache.ServerCacheClient.ServerCache;
import org.apache.phoenix.compile.GroupByCompiler.GroupBy;
import org.apache.phoenix.compile.OrderByCompiler.OrderBy;
import org.apache.phoenix.coprocessor.BaseScannerRegionObserver;
import org.apache.phoenix.coprocessor.UngroupedAggregateRegionObserver;
import org.apache.phoenix.exception.SQLExceptionCode;
import org.apache.phoenix.exception.SQLExceptionInfo;
import org.apache.phoenix.execute.AggregatePlan;
import org.apache.phoenix.execute.MutationState;
import org.apache.phoenix.expression.Determinism;
import org.apache.phoenix.expression.Expression;
import org.apache.phoenix.expression.LiteralExpression;
import org.apache.phoenix.hbase.index.util.ImmutableBytesPtr;
import org.apache.phoenix.index.IndexMetaDataCacheClient;
import org.apache.phoenix.index.PhoenixIndexCodec;
import org.apache.phoenix.iterate.ResultIterator;
import org.apache.phoenix.jdbc.PhoenixConnection;
import org.apache.phoenix.jdbc.PhoenixResultSet;
import org.apache.phoenix.jdbc.PhoenixStatement;
import org.apache.phoenix.optimize.QueryOptimizer;
import org.apache.phoenix.parse.AliasedNode;
import org.apache.phoenix.parse.BindParseNode;
import org.apache.phoenix.parse.ColumnName;
import org.apache.phoenix.parse.HintNode;
import org.apache.phoenix.parse.HintNode.Hint;
import org.apache.phoenix.parse.LiteralParseNode;
import org.apache.phoenix.parse.NamedTableNode;
import org.apache.phoenix.parse.ParseNode;
import org.apache.phoenix.parse.SelectStatement;
import org.apache.phoenix.parse.SequenceValueParseNode;
import org.apache.phoenix.parse.UpsertStatement;
import org.apache.phoenix.parse.UpsertFunctionParseNode;
import org.apache.phoenix.query.ConnectionQueryServices;
import org.apache.phoenix.query.QueryServices;
import org.apache.phoenix.query.QueryServicesOptions;
import org.apache.phoenix.schema.ColumnRef;
import org.apache.phoenix.schema.ConstraintViolationException;
import org.apache.phoenix.schema.MetaDataClient;
import org.apache.phoenix.schema.MetaDataEntityNotFoundException;
import org.apache.phoenix.schema.PColumn;
import org.apache.phoenix.schema.PColumnImpl;
import org.apache.phoenix.schema.PDataType;
import org.apache.phoenix.schema.PName;
import org.apache.phoenix.schema.PTable;
import org.apache.phoenix.schema.PTable.ViewType;
import org.apache.phoenix.schema.PTableImpl;
import org.apache.phoenix.schema.PTableType;
import org.apache.phoenix.schema.ReadOnlyTableException;
import org.apache.phoenix.schema.SortOrder;
import org.apache.phoenix.schema.TableRef;
import org.apache.phoenix.schema.TypeMismatchException;
import org.apache.phoenix.schema.tuple.Tuple;
import org.apache.phoenix.util.ByteUtil;
import org.apache.phoenix.util.IndexUtil;
import org.apache.phoenix.util.MetaDataUtil;
import org.apache.phoenix.util.ScanUtil;
import org.apache.phoenix.util.SchemaUtil;

import com.google.common.collect.Lists;
import com.google.common.collect.Maps;
import com.google.common.collect.Sets;

public class UpsertCompiler {

    private static void setValues(byte[][] values, int[] pkSlotIndex, int[] columnIndexes, PTable table, Map<ImmutableBytesPtr, Map<PColumn, byte[]>> mutation) {
        Map<PColumn, byte[]> columnValues = Maps.newHashMapWithExpectedSize(columnIndexes.length);
        byte[][] pkValues = new byte[table.getPKColumns().size()][];
        // If the table uses salting, the first byte is the salting byte, set to an empty array
        // here and we will fill in the byte later in PRowImpl.
        if (table.getBucketNum() != null) {
            pkValues[0] = new byte[]{0};
        }
        for (int i = 0; i < values.length; i++) {
            byte[] value = values[i];
            PColumn column = table.getColumns().get(columnIndexes[i]);
            if (SchemaUtil.isPKColumn(column)) {
                pkValues[pkSlotIndex[i]] = value;
            } else {
                columnValues.put(column, value);
            }
        }
        ImmutableBytesPtr ptr = new ImmutableBytesPtr();
        table.newKey(ptr, pkValues);
        mutation.put(ptr, columnValues);
    }

    private static MutationState upsertSelect(PhoenixStatement statement,
            TableRef tableRef, RowProjector projector, ResultIterator iterator, int[] columnIndexes,
            int[] pkSlotIndexes) throws SQLException {
        try {
            PhoenixConnection connection = statement.getConnection();
            ConnectionQueryServices services = connection.getQueryServices();
            int maxSize = services.getProps().getInt(QueryServices.MAX_MUTATION_SIZE_ATTRIB, QueryServicesOptions.DEFAULT_MAX_MUTATION_SIZE);
            int batchSize = Math.min(connection.getMutateBatchSize(), maxSize);
            boolean isAutoCommit = connection.getAutoCommit();
            byte[][] values = new byte[columnIndexes.length][];
            int rowCount = 0;
            Map<ImmutableBytesPtr, Map<PColumn, byte[]>> mutation = Maps.newHashMapWithExpectedSize(batchSize);
            PTable table = tableRef.getTable();
            ResultSet rs = new PhoenixResultSet(iterator, projector, statement);
            ImmutableBytesWritable ptr = new ImmutableBytesWritable();
            while (rs.next()) {
                for (int i = 0; i < values.length; i++) {
                    PColumn column = table.getColumns().get(columnIndexes[i]);
                    byte[] bytes = rs.getBytes(i + 1);
                    ptr.set(bytes == null ? ByteUtil.EMPTY_BYTE_ARRAY : bytes);
                    Object value = rs.getObject(i + 1);
                    int rsPrecision = rs.getMetaData().getPrecision(i + 1);
                    Integer precision = rsPrecision == 0 ? null : rsPrecision;
                    int rsScale = rs.getMetaData().getScale(i + 1);
                    Integer scale = rsScale == 0 ? null : rsScale;
                    // We are guaranteed that the two column will have compatible types,
                    // as we checked that before.
                    if (!column.getDataType().isSizeCompatible(ptr, value, column.getDataType(),
                            precision, scale,
                            column.getMaxLength(), column.getScale())) {
                        throw new SQLExceptionInfo.Builder(SQLExceptionCode.DATA_EXCEEDS_MAX_CAPACITY)
                                .setColumnName(column.getName().getString())
                                .setMessage("value=" + column.getDataType().toStringLiteral(ptr, null)).build().buildException();
                    }
                    column.getDataType().coerceBytes(ptr, value, column.getDataType(),
                            precision, scale, SortOrder.getDefault(),
                            column.getMaxLength(), column.getScale(), column.getSortOrder());
                    values[i] = ByteUtil.copyKeyBytesIfNecessary(ptr);
                }
                setValues(values, pkSlotIndexes, columnIndexes, table, mutation);
                rowCount++;
                // Commit a batch if auto commit is true and we're at our batch size
                if (isAutoCommit && rowCount % batchSize == 0) {
                    MutationState state = new MutationState(tableRef, mutation, 0, maxSize, connection);
                    connection.getMutationState().join(state);
                    connection.commit();
                    mutation.clear();
                }
            }
            // If auto commit is true, this last batch will be committed upon return
            return new MutationState(tableRef, mutation, rowCount / batchSize * batchSize, maxSize, connection);
        } finally {
            iterator.close();
        }
    }

    private static class UpsertingParallelIteratorFactory extends MutatingParallelIteratorFactory {

        private RowProjector projector;
        private int[] columnIndexes;
        private int[] pkSlotIndexes;
        private final TableRef tableRef;

<<<<<<< HEAD
        private UpsertingParallelIteratorFactory(PhoenixConnection connection, TableRef tableRef) {
            super(connection, tableRef);
=======
        private UpsertingParallelIteratorFactory (PhoenixConnection connection, TableRef tableRef) {
            super(connection);
            this.tableRef = tableRef;
>>>>>>> 079c3197
        }

        @Override
        protected MutationState mutate(StatementContext context, ResultIterator iterator, PhoenixConnection connection) throws SQLException {
            PhoenixStatement statement = new PhoenixStatement(connection);
            if (context.getSequenceManager().getSequenceCount() > 0) {
                throw new IllegalStateException("Cannot pipeline upsert when sequence is referenced");
            }
            return upsertSelect(statement, tableRef, projector, iterator, columnIndexes, pkSlotIndexes);
        }

        public void setRowProjector(RowProjector projector) {
            this.projector = projector;
        }

        public void setColumnIndexes(int[] columnIndexes) {
            this.columnIndexes = columnIndexes;
        }

        public void setPkSlotIndexes(int[] pkSlotIndexes) {
            this.pkSlotIndexes = pkSlotIndexes;
        }
    }

    private final PhoenixStatement statement;

    public UpsertCompiler(PhoenixStatement statement) {
        this.statement = statement;
    }

    public MutationPlan compile(UpsertStatement upsert) throws SQLException {
        final PhoenixConnection connection = statement.getConnection();
        ConnectionQueryServices services = connection.getQueryServices();
        final int maxSize = services.getProps().getInt(QueryServices.MAX_MUTATION_SIZE_ATTRIB, QueryServicesOptions.DEFAULT_MAX_MUTATION_SIZE);
        List<ColumnName> columnNodes = upsert.getColumns();
        TableRef tableRefToBe = null;
        PTable table = null;
        Set<PColumn> addViewColumnsToBe = Collections.emptySet();
        Set<PColumn> overlapViewColumnsToBe = Collections.emptySet();
        List<PColumn> allColumnsToBe = Collections.emptyList();
        boolean isTenantSpecific = false;
        boolean isSharedViewIndex = false;
        String tenantIdStr = null;
        ColumnResolver resolver = null;
        int[] columnIndexesToBe;
        int nColumnsToSet = 0;
        int[] pkSlotIndexesToBe;
        List<ParseNode> valueNodes = upsert.getValues();
        List<PColumn> targetColumns;
        NamedTableNode tableNode = upsert.getTable();
        String tableName = tableNode.getName().getTableName();
        String schemaName = tableNode.getName().getSchemaName();
        QueryPlan queryPlanToBe = null;
        int nValuesToSet;
        boolean sameTable = false;
        boolean runOnServer = false;
        UpsertingParallelIteratorFactory parallelIteratorFactoryToBe = null;
        // Retry once if auto commit is off, as the meta data may
        // be out of date. We do not retry if auto commit is on, as we
        // update the cache up front when we create the resolver in that case.
        boolean retryOnce = !connection.getAutoCommit();
        while (true) {
            try {
                resolver = FromCompiler.getResolverForMutation(upsert, connection);
                tableRefToBe = resolver.getTables().get(0);
                table = tableRefToBe.getTable();
                if (table.getType() == PTableType.VIEW) {
                    if (table.getViewType().isReadOnly()) {
                        throw new ReadOnlyTableException(schemaName, tableName);
                    }
                }
                boolean isSalted = table.getBucketNum() != null;
                isTenantSpecific = table.isMultiTenant() && connection.getTenantId() != null;
                isSharedViewIndex = table.getViewIndexId() != null;
                tenantIdStr = isTenantSpecific ? connection.getTenantId().getString() : null;
                int posOffset = isSalted ? 1 : 0;
                // Setup array of column indexes parallel to values that are going to be set
                allColumnsToBe = table.getColumns();

                nColumnsToSet = 0;
                if (table.getViewType() == ViewType.UPDATABLE) {
                    addViewColumnsToBe = Sets.newLinkedHashSetWithExpectedSize(allColumnsToBe.size());
                    for (PColumn column : allColumnsToBe) {
                        if (column.getViewConstant() != null) {
                            addViewColumnsToBe.add(column);
                        }
                    }
                }
                ImmutableBytesWritable ptr = new ImmutableBytesWritable();
                // Allow full row upsert if no columns or only dynamic ones are specified and values count match
                if (columnNodes.isEmpty() || columnNodes.size() == upsert.getTable().getDynamicColumns().size()) {
                    nColumnsToSet = allColumnsToBe.size() - posOffset;
                    columnIndexesToBe = new int[nColumnsToSet];
                    pkSlotIndexesToBe = new int[columnIndexesToBe.length];
                    targetColumns = Lists.newArrayListWithExpectedSize(columnIndexesToBe.length);
                    targetColumns.addAll(Collections.<PColumn>nCopies(columnIndexesToBe.length, null));
                    int minPKPos = 0;
                    if (isTenantSpecific) {
                        PColumn tenantColumn = table.getPKColumns().get(minPKPos);
                        columnIndexesToBe[minPKPos] = tenantColumn.getPosition();
                        targetColumns.set(minPKPos, tenantColumn);
                        minPKPos++;
                    }
                    if (isSharedViewIndex) {
                        PColumn indexIdColumn = table.getPKColumns().get(minPKPos);
                        columnIndexesToBe[minPKPos] = indexIdColumn.getPosition();
                        targetColumns.set(minPKPos, indexIdColumn);
                        minPKPos++;
                    }
                    for (int i = posOffset, j = 0; i < allColumnsToBe.size(); i++) {
                        PColumn column = allColumnsToBe.get(i);
                        if (SchemaUtil.isPKColumn(column)) {
                            pkSlotIndexesToBe[i - posOffset] = j + posOffset;
                            if (j++ < minPKPos) { // Skip, as it's already been set above
                                continue;
                            }
                            minPKPos = 0;
                        }
                        columnIndexesToBe[i - posOffset + minPKPos] = i;
                        targetColumns.set(i - posOffset + minPKPos, column);
                    }
                    if (!addViewColumnsToBe.isEmpty()) {
                        // All view columns overlap in this case
                        overlapViewColumnsToBe = addViewColumnsToBe;
                        addViewColumnsToBe = Collections.emptySet();
                    }
                } else {
                    // Size for worse case
                    int numColsInUpsert = columnNodes.size();
                    nColumnsToSet = numColsInUpsert + addViewColumnsToBe.size() + (isTenantSpecific ? 1 : 0) + +(isSharedViewIndex ? 1 : 0);
                    columnIndexesToBe = new int[nColumnsToSet];
                    pkSlotIndexesToBe = new int[columnIndexesToBe.length];
                    targetColumns = Lists.newArrayListWithExpectedSize(columnIndexesToBe.length);
                    targetColumns.addAll(Collections.<PColumn>nCopies(columnIndexesToBe.length, null));
                    Arrays.fill(columnIndexesToBe, -1); // TODO: necessary? So we'll get an AIOB exception if it's not replaced
                    Arrays.fill(pkSlotIndexesToBe, -1); // TODO: necessary? So we'll get an AIOB exception if it's not replaced
                    BitSet pkColumnsSet = new BitSet(table.getPKColumns().size());
                    int i = 0;
                    // Add tenant column directly, as we don't want to resolve it as this will fail
                    if (isTenantSpecific) {
                        PColumn tenantColumn = table.getPKColumns().get(i + posOffset);
                        columnIndexesToBe[i] = tenantColumn.getPosition();
                        pkColumnsSet.set(pkSlotIndexesToBe[i] = i + posOffset);
                        targetColumns.set(i, tenantColumn);
                        i++;
                    }
                    if (isSharedViewIndex) {
                        PColumn indexIdColumn = table.getPKColumns().get(i + posOffset);
                        columnIndexesToBe[i] = indexIdColumn.getPosition();
                        pkColumnsSet.set(pkSlotIndexesToBe[i] = i + posOffset);
                        targetColumns.set(i, indexIdColumn);
                        i++;
                    }
                    for (ColumnName colName : columnNodes) {
                        ColumnRef ref = resolver.resolveColumn(null, colName.getFamilyName(), colName.getColumnName());
                        PColumn column = ref.getColumn();
                        if (IndexUtil.getViewConstantValue(column, ptr)) {
                            if (overlapViewColumnsToBe.isEmpty()) {
                                overlapViewColumnsToBe = Sets.newHashSetWithExpectedSize(addViewColumnsToBe.size());
                            }
                            nColumnsToSet--;
                            overlapViewColumnsToBe.add(column);
                            addViewColumnsToBe.remove(column);
                        }
                        columnIndexesToBe[i] = ref.getColumnPosition();
                        targetColumns.set(i, column);
                        if (SchemaUtil.isPKColumn(column)) {
                            pkColumnsSet.set(pkSlotIndexesToBe[i] = ref.getPKSlotPosition());
                        }
                        i++;
                    }
                    for (PColumn column : addViewColumnsToBe) {
                        columnIndexesToBe[i] = column.getPosition();
                        targetColumns.set(i, column);
                        if (SchemaUtil.isPKColumn(column)) {
                            pkColumnsSet.set(pkSlotIndexesToBe[i] = SchemaUtil.getPKPosition(table, column));
                        }
                        i++;
                    }
                    for (i = posOffset; i < table.getPKColumns().size(); i++) {
                        PColumn pkCol = table.getPKColumns().get(i);
                        if (!pkColumnsSet.get(i)) {
                            if (!pkCol.isNullable()) {
                                throw new ConstraintViolationException(table.getName().getString() + "." + pkCol.getName().getString() + " may not be null");
                            }
                        }
                    }
                }
                boolean isAutoCommit = connection.getAutoCommit();
                if (valueNodes == null) {
                    SelectStatement select = upsert.getSelect();
                    assert (select != null);
                    select = SubselectRewriter.flatten(select, connection);
                    ColumnResolver selectResolver = FromCompiler.getResolverForQuery(select, connection);
                    select = StatementNormalizer.normalize(select, selectResolver);
                    select = prependTenantAndViewConstants(table, select, tenantIdStr, addViewColumnsToBe);
                    SelectStatement transformedSelect = SubqueryRewriter.transform(select, selectResolver, connection);
                    if (transformedSelect != select) {
                        selectResolver = FromCompiler.getResolverForQuery(transformedSelect, connection);
                        select = StatementNormalizer.normalize(transformedSelect, selectResolver);
                    }
                    sameTable = select.getFrom().size() == 1
                            && tableRefToBe.equals(selectResolver.getTables().get(0));
                    tableRefToBe = adjustTimestampToMinOfSameTable(tableRefToBe, selectResolver.getTables());
                    /* We can run the upsert in a coprocessor if:
                     * 1) from has only 1 table and the into table matches from table
                     * 2) the select query isn't doing aggregation (which requires a client-side final merge)
                     * 3) autoCommit is on
                     * 4) the table is not immutable with indexes, as the client is the one that figures out the additional
                     *    puts for index tables.
                     * 5) no limit clause, as the limit clause requires client-side post processing
                     * 6) no sequences, as sequences imply that the order of upsert must match the order of
                     *    selection.
                     * Otherwise, run the query to pull the data from the server
                     * and populate the MutationState (upto a limit).
                     */
                    if (!(select.isAggregate() || select.isDistinct() || select.getLimit() != null || select.hasSequence())) {
                        // We can pipeline the upsert select instead of spooling everything to disk first,
                        // if we don't have any post processing that's required.
                        parallelIteratorFactoryToBe = new UpsertingParallelIteratorFactory(connection, tableRefToBe);
                        // If we're in the else, then it's not an aggregate, distinct, limted, or sequence using query,
                        // so we might be able to run it entirely on the server side.
                        runOnServer = sameTable && isAutoCommit && !(table.isImmutableRows() && !table.getIndexes().isEmpty());
                    }
                    // If we may be able to run on the server, add a hint that favors using the data table
                    // if all else is equal.
                    // TODO: it'd be nice if we could figure out in advance if the PK is potentially changing,
                    // as this would disallow running on the server. We currently use the row projector we
                    // get back to figure this out.
                    HintNode hint = upsert.getHint();
                    if (!upsert.getHint().hasHint(Hint.USE_INDEX_OVER_DATA_TABLE)) {
                        hint = HintNode.create(hint, Hint.USE_DATA_OVER_INDEX_TABLE);
                    }
                    select = SelectStatement.create(select, hint);
                    // Pass scan through if same table in upsert and select so that projection is computed correctly
                    // Use optimizer to choose the best plan
                    try {
                        QueryCompiler compiler = new QueryCompiler(statement, select, selectResolver, targetColumns, parallelIteratorFactoryToBe, new SequenceManager(statement));
                        queryPlanToBe = compiler.compile();
                    } catch (MetaDataEntityNotFoundException e) {
                        retryOnce = false; // don't retry if select clause has meta data entities that aren't found, as we already updated the cache
                        throw e;
                    }
                    nValuesToSet = queryPlanToBe.getProjector().getColumnCount();
                    // Cannot auto commit if doing aggregation or topN or salted
                    // Salted causes problems because the row may end up living on a different region
                } else {
                    nValuesToSet = valueNodes.size() + addViewColumnsToBe.size() + (isTenantSpecific ? 1 : 0) + (isSharedViewIndex ? 1 : 0);
                }
                // Resize down to allow a subset of columns to be specifiable
                if (columnNodes.isEmpty() && columnIndexesToBe.length >= nValuesToSet) {
                    nColumnsToSet = nValuesToSet;
                    columnIndexesToBe = Arrays.copyOf(columnIndexesToBe, nValuesToSet);
                    pkSlotIndexesToBe = Arrays.copyOf(pkSlotIndexesToBe, nValuesToSet);
                }

                if (nValuesToSet != nColumnsToSet) {
                    // We might have added columns, so refresh cache and try again if stale.
                    // Note that this check is not really sufficient, as a column could have
                    // been removed and the added back and we wouldn't detect that here.
                    if (retryOnce) {
                        retryOnce = false;
                        if (new MetaDataClient(connection).updateCache(schemaName, tableName).wasUpdated()) {
                            continue;
                        }
                    }
                    throw new SQLExceptionInfo.Builder(SQLExceptionCode.UPSERT_COLUMN_NUMBERS_MISMATCH)
                            .setMessage("Numbers of columns: " + nColumnsToSet + ". Number of values: " + nValuesToSet)
                            .build().buildException();
                }
            } catch (MetaDataEntityNotFoundException e) {
                // Catch column/column family not found exception, as our meta data may
                // be out of sync. Update the cache once and retry if we were out of sync.
                // Otherwise throw, as we'll just get the same error next time.
                if (retryOnce) {
                    retryOnce = false;
                    if (new MetaDataClient(connection).updateCache(schemaName, tableName).wasUpdated()) {
                        continue;
                    }
                }
                throw e;
            }
            break;
        }

        RowProjector projectorToBe = null;
        // Optimize only after all checks have been performed
        if (valueNodes == null) {
            queryPlanToBe = new QueryOptimizer(services).optimize(queryPlanToBe, statement, targetColumns, parallelIteratorFactoryToBe);
            projectorToBe = queryPlanToBe.getProjector();
            runOnServer &= queryPlanToBe.getTableRef().equals(tableRefToBe);
        }
        final List<PColumn> allColumns = allColumnsToBe;
        final RowProjector projector = projectorToBe;
        final QueryPlan queryPlan = queryPlanToBe;
        final TableRef tableRef = tableRefToBe;
        final int[] columnIndexes = columnIndexesToBe;
        final int[] pkSlotIndexes = pkSlotIndexesToBe;
        final Set<PColumn> addViewColumns = addViewColumnsToBe;
        final Set<PColumn> overlapViewColumns = overlapViewColumnsToBe;
        final UpsertingParallelIteratorFactory parallelIteratorFactory = parallelIteratorFactoryToBe;

        // TODO: break this up into multiple functions
        ////////////////////////////////////////////////////////////////////
        // UPSERT SELECT
        /////////////////////////////////////////////////////////////////////
        if (valueNodes == null) {
            // Before we re-order, check that for updatable view columns
            // the projected expression either matches the column name or
            // is a constant with the same required value.
            throwIfNotUpdatable(tableRef, overlapViewColumnsToBe, targetColumns, projector, sameTable);

            ////////////////////////////////////////////////////////////////////
            // UPSERT SELECT run server-side (maybe)
            /////////////////////////////////////////////////////////////////////
            if (runOnServer) {
                // At most this array will grow bigger by the number of PK columns
                int[] allColumnsIndexes = Arrays.copyOf(columnIndexes, columnIndexes.length + nValuesToSet);
                int[] reverseColumnIndexes = new int[table.getColumns().size()];
                List<Expression> projectedExpressions = Lists.newArrayListWithExpectedSize(reverseColumnIndexes.length);
                Arrays.fill(reverseColumnIndexes, -1);
                for (int i = 0; i < nValuesToSet; i++) {
                    projectedExpressions.add(projector.getColumnProjector(i).getExpression());
                    reverseColumnIndexes[columnIndexes[i]] = i;
                }
                /*
                 * Order projected columns and projected expressions with PK columns
                 * leading order by slot position
                 */
                int offset = table.getBucketNum() == null ? 0 : 1;
                for (int i = 0; i < table.getPKColumns().size() - offset; i++) {
                    PColumn column = table.getPKColumns().get(i + offset);
                    int pos = reverseColumnIndexes[column.getPosition()];
                    if (pos == -1) {
                        // Last PK column may be fixed width and nullable
                        // We don't want to insert a null expression b/c
                        // it's not valid to set a fixed width type to null.
                        if (column.getDataType().isFixedWidth()) {
                            continue;
                        }
                        // Add literal null for missing PK columns
                        pos = projectedExpressions.size();
                        Expression literalNull = LiteralExpression.newConstant(null, column.getDataType(), Determinism.ALWAYS);
                        projectedExpressions.add(literalNull);
                        allColumnsIndexes[pos] = column.getPosition();
                    }
                    // Swap select expression at pos with i
                    Collections.swap(projectedExpressions, i, pos);
                    // Swap column indexes and reverse column indexes too
                    int tempPos = allColumnsIndexes[i];
                    allColumnsIndexes[i] = allColumnsIndexes[pos];
                    allColumnsIndexes[pos] = tempPos;
                    reverseColumnIndexes[tempPos] = reverseColumnIndexes[i];
                    reverseColumnIndexes[i] = i;
                }
                // If any pk slots are changing, be conservative and don't run this server side.
                // If the row ends up living in a different region, we'll get an error otherwise.
                for (int i = 0; i < table.getPKColumns().size(); i++) {
                    PColumn column = table.getPKColumns().get(i);
                    Expression source = projectedExpressions.get(i);
                    if (source == null || !source.equals(new ColumnRef(tableRef, column.getPosition()).newColumnExpression())) {
                        // TODO: we could check the region boundaries to see if the pk will still be in it.
                        runOnServer = false; // bail on running server side, since PK may be changing
                        break;
                    }
                }

                ////////////////////////////////////////////////////////////////////
                // UPSERT SELECT run server-side
                /////////////////////////////////////////////////////////////////////
                if (runOnServer) {
                    // Iterate through columns being projected
                    List<PColumn> projectedColumns = Lists.newArrayListWithExpectedSize(projectedExpressions.size());
                    for (int i = 0; i < projectedExpressions.size(); i++) {
                        // Must make new column if position has changed
                        PColumn column = allColumns.get(allColumnsIndexes[i]);
                        projectedColumns.add(column.getPosition() == i ? column : new PColumnImpl(column, i));
                    }
                    // Build table from projectedColumns
                    PTable projectedTable = PTableImpl.makePTable(table, projectedColumns);

                    SelectStatement select = SelectStatement.create(SelectStatement.COUNT_ONE, upsert.getHint());
                    final RowProjector aggProjector = ProjectionCompiler.compile(queryPlan.getContext(), select, GroupBy.EMPTY_GROUP_BY);
                    /*
                     * Transfer over PTable representing subset of columns selected, but all PK columns.
                     * Move columns setting PK first in pkSlot order, adding LiteralExpression of null for any missing ones.
                     * Transfer over List<Expression> for projection.
                     * In region scan, evaluate expressions in order, collecting first n columns for PK and collection non PK in mutation Map
                     * Create the PRow and get the mutations, adding them to the batch
                     */
                    final StatementContext context = queryPlan.getContext();
                    final Scan scan = context.getScan();
                    scan.setAttribute(BaseScannerRegionObserver.UPSERT_SELECT_TABLE, UngroupedAggregateRegionObserver.serialize(projectedTable));
                    scan.setAttribute(BaseScannerRegionObserver.UPSERT_SELECT_EXPRS, UngroupedAggregateRegionObserver.serialize(projectedExpressions));
                    // Ignore order by - it has no impact
                    final QueryPlan aggPlan = new AggregatePlan(context, select, tableRef, aggProjector, null, OrderBy.EMPTY_ORDER_BY, null, GroupBy.EMPTY_GROUP_BY, null);
                    return new MutationPlan() {

                        @Override
                        public PhoenixConnection getConnection() {
                            return connection;
                        }

                        @Override
                        public ParameterMetaData getParameterMetaData() {
                            return queryPlan.getContext().getBindManager().getParameterMetaData();
                        }

                        @Override
                        public StatementContext getContext() {
                            return queryPlan.getContext();
                        }

                        @Override
                        public MutationState execute() throws SQLException {
                            ImmutableBytesWritable ptr = context.getTempPtr();
                            tableRef.getTable().getIndexMaintainers(ptr);
                            ServerCache cache = null;
                            try {
                                if (ptr.getLength() > 0) {
                                    IndexMetaDataCacheClient client = new IndexMetaDataCacheClient(connection, tableRef);
                                    cache = client.addIndexMetadataCache(context.getScanRanges(), ptr);
                                    byte[] uuidValue = cache.getId();
                                    scan.setAttribute(PhoenixIndexCodec.INDEX_UUID, uuidValue);
                                }
                                ResultIterator iterator = aggPlan.iterator();
                                try {
                                    Tuple row = iterator.next();
                                    final long mutationCount = (Long) aggProjector.getColumnProjector(0).getValue(row, PDataType.LONG, ptr);
                                    return new MutationState(maxSize, connection) {
                                        @Override
                                        public long getUpdateCount() {
                                            return mutationCount;
                                        }
                                    };
                                } finally {
                                    iterator.close();
                                }
                            } finally {
                                if (cache != null) {
                                    cache.close();
                                }
                            }
                        }

                        @Override
                        public ExplainPlan getExplainPlan() throws SQLException {
                            List<String> queryPlanSteps = aggPlan.getExplainPlan().getPlanSteps();
                            List<String> planSteps = Lists.newArrayListWithExpectedSize(queryPlanSteps.size() + 1);
                            planSteps.add("UPSERT ROWS");
                            planSteps.addAll(queryPlanSteps);
                            return new ExplainPlan(planSteps);
                        }
                    };
                }
            }

            ////////////////////////////////////////////////////////////////////
            // UPSERT SELECT run client-side
            /////////////////////////////////////////////////////////////////////
            return new MutationPlan() {

                @Override
                public PhoenixConnection getConnection() {
                    return connection;
                }

                @Override
                public ParameterMetaData getParameterMetaData() {
                    return queryPlan.getContext().getBindManager().getParameterMetaData();
                }

                @Override
                public StatementContext getContext() {
                    return queryPlan.getContext();
                }

                @Override
                public MutationState execute() throws SQLException {
                    ResultIterator iterator = queryPlan.iterator();
                    if (parallelIteratorFactory == null) {
                        return upsertSelect(statement, tableRef, projector, iterator, columnIndexes, pkSlotIndexes);
                    }
                    parallelIteratorFactory.setRowProjector(projector);
                    parallelIteratorFactory.setColumnIndexes(columnIndexes);
                    parallelIteratorFactory.setPkSlotIndexes(pkSlotIndexes);
                    Tuple tuple;
                    long totalRowCount = 0;
                    while ((tuple = iterator.next()) != null) {// Runs query
                        Cell kv = tuple.getValue(0);
                        totalRowCount += PDataType.LONG.getCodec().decodeLong(kv.getValueArray(), kv.getValueOffset(), SortOrder.getDefault());
                    }
                    // Return total number of rows that have been updated. In the case of auto commit being off
                    // the mutations will all be in the mutation state of the current connection.
                    return new MutationState(maxSize, statement.getConnection(), totalRowCount);
                }

                @Override
                public ExplainPlan getExplainPlan() throws SQLException {
                    List<String> queryPlanSteps = queryPlan.getExplainPlan().getPlanSteps();
                    List<String> planSteps = Lists.newArrayListWithExpectedSize(queryPlanSteps.size() + 1);
                    planSteps.add("UPSERT SELECT");
                    planSteps.addAll(queryPlanSteps);
                    return new ExplainPlan(planSteps);
                }

            };
        }

        ////////////////////////////////////////////////////////////////////
        // UPSERT VALUES
        /////////////////////////////////////////////////////////////////////
        int nodeIndex = 0;
        // initialze values with constant byte values first
        final byte[][] values = new byte[nValuesToSet][];
        if (isTenantSpecific) {
            PName tenantId = connection.getTenantId();
            tenantId = ScanUtil.padTenantIdIfNecessary(table.getRowKeySchema(), table.getBucketNum() != null, tenantId);
            values[nodeIndex++] = connection.getTenantId().getBytes();
        }
        if (isSharedViewIndex) {
            values[nodeIndex++] = MetaDataUtil.getViewIndexIdDataType().toBytes(table.getViewIndexId());
        }
        final int nodeIndexOffset = nodeIndex;
        // Allocate array based on size of all columns in table,
        // since some values may not be set (if they're nullable).
        final StatementContext context = new StatementContext(statement, resolver, new Scan(), new SequenceManager(statement));
        UpsertValuesCompiler expressionBuilder = new UpsertValuesCompiler(context);
        final List<Expression> upsertExpressions = Lists.newArrayListWithExpectedSize(valueNodes.size());
        final Map<PColumn, UpsertFunctionParseNode> functionExpressions = Maps.newHashMapWithExpectedSize(1);
        // First build all the expressions, as with sequences we want to collect them all first
        // and initialize them in one batch
        for (ParseNode valueNode : valueNodes) {
            PColumn column = allColumns.get(columnIndexes[nodeIndex]);
            expressionBuilder.setColumn(column);
            Expression expression = valueNode.accept(expressionBuilder);
            if (expression.getDataType() != null && !expression.getDataType().isCastableTo(column.getDataType())) {
                throw TypeMismatchException.newException(
                        expression.getDataType(), column.getDataType(), "expression: "
                        + expression.toString() + " in column " + column);
            }
            upsertExpressions.add(expression);
            if (valueNode instanceof UpsertFunctionParseNode) {
                functionExpressions.put(column, (UpsertFunctionParseNode) valueNode);
            }

            nodeIndex++;
        }
        return new MutationPlan() {

            @Override
            public PhoenixConnection getConnection() {
                return connection;
            }

            @Override
            public ParameterMetaData getParameterMetaData() {
                return context.getBindManager().getParameterMetaData();
            }

            @Override
            public StatementContext getContext() {
                return context;
            }

            @Override
            public MutationState execute() throws SQLException {
                ImmutableBytesWritable ptr = context.getTempPtr();
                final SequenceManager sequenceManager = context.getSequenceManager();
                // Next evaluate all the expressions
                int nodeIndex = nodeIndexOffset;
                Tuple tuple = sequenceManager.getSequenceCount() == 0 ? null
                        : sequenceManager.newSequenceTuple(null);
                for (Expression upsertExpression : upsertExpressions) {
                    PColumn column = allColumns.get(columnIndexes[nodeIndex]);
                    upsertExpression.evaluate(tuple, ptr);
                    Object value = null;
                    if (upsertExpression.getDataType() != null) {
                        value = upsertExpression.getDataType().toObject(ptr, upsertExpression.getSortOrder(), upsertExpression.getMaxLength(), upsertExpression.getScale());
                        if (!upsertExpression.getDataType().isCoercibleTo(column.getDataType(), value)) {
                            throw TypeMismatchException.newException(
                                    upsertExpression.getDataType(), column.getDataType(), "expression: "
                                    + upsertExpression.toString() + " in column " + column);
                        }
                        if (!column.getDataType().isSizeCompatible(ptr, value, upsertExpression.getDataType(),
                                upsertExpression.getMaxLength(), upsertExpression.getScale(),
                                column.getMaxLength(), column.getScale())) {
                            throw new SQLExceptionInfo.Builder(
                                    SQLExceptionCode.DATA_EXCEEDS_MAX_CAPACITY).setColumnName(column.getName().getString())
                                    .setMessage("value=" + upsertExpression.toString()).build().buildException();
                        }
                    }
                    column.getDataType().coerceBytes(ptr, value,
                            upsertExpression.getDataType(), upsertExpression.getMaxLength(), upsertExpression.getScale(), upsertExpression.getSortOrder(),
                            column.getMaxLength(), column.getScale(), column.getSortOrder());
                    if (overlapViewColumns.contains(column) && Bytes.compareTo(ptr.get(), ptr.getOffset(), ptr.getLength(), column.getViewConstant(), 0, column.getViewConstant().length - 1) != 0) {
                        throw new SQLExceptionInfo.Builder(
                                SQLExceptionCode.CANNOT_UPDATE_VIEW_COLUMN)
                                .setColumnName(column.getName().getString())
                                .setMessage("value=" + upsertExpression.toString()).build().buildException();
                    }
                    values[nodeIndex] = ByteUtil.copyKeyBytesIfNecessary(ptr);
                    nodeIndex++;
                }
                // Add columns based on view
                for (PColumn column : addViewColumns) {
                    if (IndexUtil.getViewConstantValue(column, ptr)) {
                        values[nodeIndex++] = ByteUtil.copyKeyBytesIfNecessary(ptr);
                    } else {
                        throw new IllegalStateException();
                    }
                }
                Map<ImmutableBytesPtr, Map<PColumn, byte[]>> mutation = Maps.newHashMapWithExpectedSize(1);
                setValues(values, pkSlotIndexes, columnIndexes, tableRef.getTable(), mutation);
                return new MutationState(tableRef, mutation, 0, maxSize, connection, functionExpressions);
            }

            @Override
            public ExplainPlan getExplainPlan() throws SQLException {
                List<String> planSteps = Lists.newArrayListWithExpectedSize(2);
                if (context.getSequenceManager().getSequenceCount() > 0) {
                    planSteps.add("CLIENT RESERVE " + context.getSequenceManager().getSequenceCount() + " SEQUENCES");
                }
                planSteps.add("PUT SINGLE ROW");
                return new ExplainPlan(planSteps);
            }

        };
    }

    private TableRef adjustTimestampToMinOfSameTable(TableRef upsertRef, List<TableRef> selectRefs) {
        long minTimestamp = Long.MAX_VALUE;
        for (TableRef selectRef : selectRefs) {
            if (selectRef.equals(upsertRef)) {
                minTimestamp = Math.min(minTimestamp, selectRef.getTimeStamp());
            }
        }
        if (minTimestamp != Long.MAX_VALUE) {
            // If we found the same table is selected from that is being upserted to,
            // reset the timestamp of the upsert (which controls the Put timestamp)
            // to the lowest timestamp we found to ensure that the data being selected
            // will not see the data being upserted. This prevents infinite loops
            // like the one in PHOENIX-1257.
            return new TableRef(upsertRef, minTimestamp);
        }
        return upsertRef;
    }

    private static final class UpsertValuesCompiler extends ExpressionCompiler {

        private PColumn column;

        private UpsertValuesCompiler(StatementContext context) {
            super(context);
        }

        public void setColumn(PColumn column) {
            this.column = column;
        }

        @Override
        public Expression visit(BindParseNode node) throws SQLException {
            if (isTopLevel()) {
                context.getBindManager().addParamMetaData(node, column);
                Object value = context.getBindManager().getBindValue(node);
                return LiteralExpression.newConstant(value, column.getDataType(), column.getSortOrder(), Determinism.ALWAYS);
            }
            return super.visit(node);
        }

        @Override
        public Expression visit(LiteralParseNode node) throws SQLException {
            if (isTopLevel()) {
                return LiteralExpression.newConstant(node.getValue(), column.getDataType(), column.getSortOrder(), Determinism.ALWAYS);
            }
            return super.visit(node);
        }

        @Override
        public Expression visit(SequenceValueParseNode node) throws SQLException {
            return context.getSequenceManager().newSequenceReference(node);
        }
    }

    private static SelectStatement prependTenantAndViewConstants(PTable table, SelectStatement select, String tenantId, Set<PColumn> addViewColumns) {
        if ((!table.isMultiTenant() || tenantId == null) && table.getViewIndexId() == null && addViewColumns.isEmpty()) {
            return select;
        }
        List<AliasedNode> selectNodes = newArrayListWithCapacity(select.getSelect().size() + 1 + addViewColumns.size());
        if (table.isMultiTenant() && tenantId != null) {
            selectNodes.add(new AliasedNode(null, new LiteralParseNode(tenantId)));
        }
        if (table.getViewIndexId() != null) {
            selectNodes.add(new AliasedNode(null, new LiteralParseNode(table.getViewIndexId())));
        }
        selectNodes.addAll(select.getSelect());
        for (PColumn column : addViewColumns) {
            byte[] byteValue = column.getViewConstant();
            Object value = column.getDataType().toObject(byteValue, 0, byteValue.length - 1);
            selectNodes.add(new AliasedNode(null, new LiteralParseNode(value)));
        }

        return SelectStatement.create(select, selectNodes);
    }

    /**
     * Check that none of no columns in our updatable VIEW are changing values.
     *
     * @param tableRef
     * @param overlapViewColumns
     * @param targetColumns
     * @param projector
     * @throws SQLException
     */
    private static void throwIfNotUpdatable(TableRef tableRef, Set<PColumn> overlapViewColumns,
            List<PColumn> targetColumns, RowProjector projector, boolean sameTable) throws SQLException {
        PTable table = tableRef.getTable();
        if (table.getViewType() == ViewType.UPDATABLE && !overlapViewColumns.isEmpty()) {
            ImmutableBytesWritable ptr = new ImmutableBytesWritable();
            for (int i = 0; i < targetColumns.size(); i++) {
                PColumn targetColumn = targetColumns.get(i);
                if (overlapViewColumns.contains(targetColumn)) {
                    Expression source = projector.getColumnProjector(i).getExpression();
                    if (source.isStateless()) {
                        source.evaluate(null, ptr);
                        if (Bytes.compareTo(ptr.get(), ptr.getOffset(), ptr.getLength(), targetColumn.getViewConstant(), 0, targetColumn.getViewConstant().length - 1) == 0) {
                            continue;
                        }
                    }
                    throw new SQLExceptionInfo.Builder(
                            SQLExceptionCode.CANNOT_UPDATE_VIEW_COLUMN)
                            .setColumnName(targetColumn.getName().getString())
                            .build().buildException();
                }
            }
        }
    }
}<|MERGE_RESOLUTION|>--- conflicted
+++ resolved
@@ -182,14 +182,9 @@
         private int[] pkSlotIndexes;
         private final TableRef tableRef;
 
-<<<<<<< HEAD
-        private UpsertingParallelIteratorFactory(PhoenixConnection connection, TableRef tableRef) {
-            super(connection, tableRef);
-=======
         private UpsertingParallelIteratorFactory (PhoenixConnection connection, TableRef tableRef) {
             super(connection);
             this.tableRef = tableRef;
->>>>>>> 079c3197
         }
 
         @Override
