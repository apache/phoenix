--- conflicted
+++ resolved
@@ -30,17 +30,15 @@
 import org.apache.phoenix.expression.Expression;
 import org.apache.phoenix.expression.InListExpression;
 import org.apache.phoenix.expression.IsNullExpression;
-<<<<<<< HEAD
 import org.apache.phoenix.expression.JsonMultiKeySearchOrExpression;
 import org.apache.phoenix.expression.JsonMultiKeySeatchAndExpression;
+import org.apache.phoenix.expression.JsonPathAsElementExpression;
 import org.apache.phoenix.expression.JsonPathAsTextExpression;
 import org.apache.phoenix.expression.JsonSingleKeySearchExpression;
 import org.apache.phoenix.expression.JsonSubsetExpression;
 import org.apache.phoenix.expression.JsonSupersetExpression;
-=======
 import org.apache.phoenix.expression.JsonPointAsTextExpression;
 import org.apache.phoenix.expression.JsonPointForArrayAsTextExpression;
->>>>>>> db4432fa
 import org.apache.phoenix.expression.LikeExpression;
 import org.apache.phoenix.expression.ModulusExpression;
 import org.apache.phoenix.expression.MultiplyExpression;
@@ -166,31 +164,41 @@
     public Iterator<Expression> visitEnter(ArrayElemRefExpression arrayElemRefExpression) {
         return null;
     }
-<<<<<<< HEAD
-
+    
     @Override
     public Iterator<Expression> visitEnter(JsonSingleKeySearchExpression node) {
         return null;
     }
+    
     @Override
     public Iterator<Expression> visitEnter(JsonSupersetExpression node) {
         return null;
     }
+    
     @Override
     public Iterator<Expression> visitEnter(JsonSubsetExpression node) {
         return null;
     }
+    
     @Override
     public Iterator<Expression> visitEnter(JsonMultiKeySearchOrExpression node) {
         return null;
     }
+    
     @Override
     public Iterator<Expression> visitEnter(JsonMultiKeySeatchAndExpression node) {
         return null;
     }
+    
     @Override
     public Iterator<Expression> visitEnter(JsonPathAsTextExpression node) {
-=======
+    	return null;
+    }
+    
+    @Override
+    public Iterator<Expression> visitEnter(JsonPathAsElementExpression node) {
+    	return null;
+    }
     
     @Override
     public Iterator<Expression> visitEnter(JsonPointAsTextExpression node) {
@@ -199,7 +207,6 @@
     
     @Override
     public Iterator<Expression> visitEnter(JsonPointForArrayAsTextExpression node) {
->>>>>>> db4432fa
         return null;
     }
 }