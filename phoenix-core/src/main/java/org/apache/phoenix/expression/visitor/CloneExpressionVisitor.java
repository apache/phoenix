/*
 * Licensed to the Apache Software Foundation (ASF) under one
 * or more contributor license agreements.  See the NOTICE file
 * distributed with this work for additional information
 * regarding copyright ownership.  The ASF licenses this file
 * to you under the Apache License, Version 2.0 (the
 * "License"); you may not use this file except in compliance
 * with the License.  You may obtain a copy of the License at
 *
 * http://www.apache.org/licenses/LICENSE-2.0
 *
 * Unless required by applicable law or agreed to in writing, software
 * distributed under the License is distributed on an "AS IS" BASIS,
 * WITHOUT WARRANTIES OR CONDITIONS OF ANY KIND, either express or implied.
 * See the License for the specific language governing permissions and
 * limitations under the License.
 */
package org.apache.phoenix.expression.visitor;

import java.util.List;

import org.apache.phoenix.compile.SequenceValueExpression;
import org.apache.phoenix.expression.AddExpression;
import org.apache.phoenix.expression.AndExpression;
import org.apache.phoenix.expression.ArrayConstructorExpression;
import org.apache.phoenix.expression.CaseExpression;
import org.apache.phoenix.expression.CoerceExpression;
import org.apache.phoenix.expression.ComparisonExpression;
import org.apache.phoenix.expression.Determinism;
import org.apache.phoenix.expression.DivideExpression;
import org.apache.phoenix.expression.Expression;
import org.apache.phoenix.expression.InListExpression;
import org.apache.phoenix.expression.IsNullExpression;
<<<<<<< HEAD
import org.apache.phoenix.expression.JsonMultiKeySearchOrExpression;
import org.apache.phoenix.expression.JsonMultiKeySeatchAndExpression;
import org.apache.phoenix.expression.JsonPathAsTextExpression;
import org.apache.phoenix.expression.JsonSingleKeySearchExpression;
import org.apache.phoenix.expression.JsonSubsetExpression;
import org.apache.phoenix.expression.JsonSupersetExpression;
=======
import org.apache.phoenix.expression.JsonPointAsTextExpression;
import org.apache.phoenix.expression.JsonPointForArrayAsTextExpression;
>>>>>>> db4432fa
import org.apache.phoenix.expression.KeyValueColumnExpression;
import org.apache.phoenix.expression.LikeExpression;
import org.apache.phoenix.expression.LiteralExpression;
import org.apache.phoenix.expression.ModulusExpression;
import org.apache.phoenix.expression.MultiplyExpression;
import org.apache.phoenix.expression.NotExpression;
import org.apache.phoenix.expression.OrExpression;
import org.apache.phoenix.expression.ProjectedColumnExpression;
import org.apache.phoenix.expression.RowKeyColumnExpression;
import org.apache.phoenix.expression.RowValueConstructorExpression;
import org.apache.phoenix.expression.StringConcatExpression;
import org.apache.phoenix.expression.SubtractExpression;
import org.apache.phoenix.expression.function.ArrayAnyComparisonExpression;
import org.apache.phoenix.expression.function.ArrayElemRefExpression;
import org.apache.phoenix.expression.function.ScalarFunction;
import org.apache.phoenix.expression.function.SingleAggregateFunction;

public class CloneExpressionVisitor extends TraverseAllExpressionVisitor<Expression> {

    public CloneExpressionVisitor() {
    }

    @Override
    public Expression defaultReturn(Expression node, List<Expression> l) {
        // Needed for Expressions derived from BaseTerminalExpression which don't
        // have accept methods. TODO: get rid of those
        return node;
    }

    @Override
    public Expression visit(LiteralExpression node) {
        return node;
    }

    @Override
    public Expression visit(RowKeyColumnExpression node) {
        return node;
    }

    @Override
    public Expression visit(KeyValueColumnExpression node) {
        return node;
    }

    @Override
    public Expression visit(ProjectedColumnExpression node) {
        return node;
    }

    @Override
    public Expression visit(SequenceValueExpression node) {
        return node;
    }

    @Override
    public Expression visitLeave(AndExpression node, List<Expression> l) {
        return Determinism.PER_INVOCATION.compareTo(node.getDeterminism()) > 0 ? node : new AndExpression(l);
    }

    @Override
    public Expression visitLeave(OrExpression node, List<Expression> l) {
        return Determinism.PER_INVOCATION.compareTo(node.getDeterminism()) > 0 ? node :  new OrExpression(l);
    }

    @Override
    public Expression visitLeave(ScalarFunction node, List<Expression> l) {
        return Determinism.PER_INVOCATION.compareTo(node.getDeterminism()) > 0 ? node :  node.clone(l);
    }

    @Override
    public Expression visitLeave(ComparisonExpression node, List<Expression> l) {
        return Determinism.PER_INVOCATION.compareTo(node.getDeterminism()) > 0 ? node :  node.clone(l);
    }

    @Override
    public Expression visitLeave(LikeExpression node, List<Expression> l) {
        return Determinism.PER_INVOCATION.compareTo(node.getDeterminism()) > 0 ? node :  new LikeExpression(l);
    }

    @Override
    public Expression visitLeave(SingleAggregateFunction node, List<Expression> l) {
        // Do not clone aggregate functions, as they're executed on the server side,
        // so any state for evaluation will live there.
        return Determinism.PER_INVOCATION.compareTo(node.getDeterminism()) > 0 ? node :  node;
    }

    @Override
    public Expression visitLeave(CaseExpression node, List<Expression> l) {
        return Determinism.PER_INVOCATION.compareTo(node.getDeterminism()) > 0 ? node :  new CaseExpression(l);
    }

    @Override
    public Expression visitLeave(NotExpression node, List<Expression> l) {
        return Determinism.PER_INVOCATION.compareTo(node.getDeterminism()) > 0 ? node :  new NotExpression(l);
    }

    @Override
    public Expression visitLeave(InListExpression node, List<Expression> l) {
        return Determinism.PER_INVOCATION.compareTo(node.getDeterminism()) > 0 ? node :  new InListExpression(l);
    }

    @Override
    public Expression visitLeave(IsNullExpression node, List<Expression> l) {
        return Determinism.PER_INVOCATION.compareTo(node.getDeterminism()) > 0 ? node :  node.clone(l);
    }

    @Override
    public Expression visitLeave(SubtractExpression node, List<Expression> l) {
        return Determinism.PER_INVOCATION.compareTo(node.getDeterminism()) > 0 ? node :  node.clone(l);
    }

    @Override
    public Expression visitLeave(MultiplyExpression node, List<Expression> l) {
        return Determinism.PER_INVOCATION.compareTo(node.getDeterminism()) > 0 ? node :  node.clone(l);
    }

    @Override
    public Expression visitLeave(AddExpression node, List<Expression> l) {
        return Determinism.PER_INVOCATION.compareTo(node.getDeterminism()) > 0 ? node : node.clone(l);
    }

    @Override
    public Expression visitLeave(DivideExpression node, List<Expression> l) {
        return Determinism.PER_INVOCATION.compareTo(node.getDeterminism()) > 0 ? node :  node.clone(l);
    }

    @Override
    public Expression visitLeave(ModulusExpression node, List<Expression> l) {
        return Determinism.PER_INVOCATION.compareTo(node.getDeterminism()) > 0 ? node :  node.clone(l);
    }

    @Override
    public Expression visitLeave(CoerceExpression node, List<Expression> l) {
        return Determinism.PER_INVOCATION.compareTo(node.getDeterminism()) > 0 ? node :  node.clone(l);
    }

    @Override
    public Expression visitLeave(ArrayConstructorExpression node, List<Expression> l) {
        return Determinism.PER_INVOCATION.compareTo(node.getDeterminism()) > 0 ? node :  node.clone(l);
    }

    @Override
    public Expression visitLeave(StringConcatExpression node, List<Expression> l) {
        return Determinism.PER_INVOCATION.compareTo(node.getDeterminism()) > 0 ? node :  new StringConcatExpression(l);
    }

    @Override
    public Expression visitLeave(RowValueConstructorExpression node, List<Expression> l) {
        return Determinism.PER_INVOCATION.compareTo(node.getDeterminism()) > 0 ? node :  node.clone(l);
    }

    @Override
    public Expression visitLeave(ArrayAnyComparisonExpression node, List<Expression> l) {
        return Determinism.PER_INVOCATION.compareTo(node.getDeterminism()) > 0 ? node :  new ArrayAnyComparisonExpression(l);
    }

    @Override
    public Expression visitLeave(ArrayElemRefExpression node, List<Expression> l) {
        return Determinism.PER_INVOCATION.compareTo(node.getDeterminism()) > 0 ? node :  new ArrayElemRefExpression(l);
    }
    @Override
<<<<<<< HEAD
    public Expression visitLeave(JsonSingleKeySearchExpression node, List<Expression> l) {
        return Determinism.PER_INVOCATION.compareTo(node.getDeterminism()) > 0 ? node :  new JsonSingleKeySearchExpression (l);
    }
    @Override
    public Expression visitLeave(JsonSupersetExpression node, List<Expression> l) {
        return Determinism.PER_INVOCATION.compareTo(node.getDeterminism()) > 0 ? node :  new JsonSupersetExpression(l);
    }
    @Override
    public Expression visitLeave(JsonSubsetExpression node, List<Expression> l) {
        return Determinism.PER_INVOCATION.compareTo(node.getDeterminism()) > 0 ? node :  new JsonSubsetExpression(l);
    }
    @Override
    public Expression visitLeave(JsonMultiKeySearchOrExpression node, List<Expression> l) {
        return Determinism.PER_INVOCATION.compareTo(node.getDeterminism()) > 0 ? node :  new JsonMultiKeySearchOrExpression(l);
    }
    @Override
    public Expression visitLeave(JsonMultiKeySeatchAndExpression node, List<Expression> l) {
        return Determinism.PER_INVOCATION.compareTo(node.getDeterminism()) > 0 ? node :  new JsonMultiKeySeatchAndExpression(l);
    }
    @Override
    public Expression visitLeave(JsonPathAsTextExpression node, List<Expression> l) {
        return Determinism.PER_INVOCATION.compareTo(node.getDeterminism()) > 0 ? node :  new JsonPathAsTextExpression(l);
    }
   
=======
    public Expression visitLeave(JsonPointAsTextExpression node, List<Expression> l) {
        return Determinism.PER_INVOCATION.compareTo(node.getDeterminism()) > 0 ? node :  new JsonPointAsTextExpression(l);
    }

	@Override
	public Expression visitLeave(JsonPointForArrayAsTextExpression node,
			List<Expression> l) {
		return Determinism.PER_INVOCATION.compareTo(node.getDeterminism()) > 0 ? node :  new JsonPointForArrayAsTextExpression(l);
	}
>>>>>>> db4432fa
}<|MERGE_RESOLUTION|>--- conflicted
+++ resolved
@@ -31,17 +31,15 @@
 import org.apache.phoenix.expression.Expression;
 import org.apache.phoenix.expression.InListExpression;
 import org.apache.phoenix.expression.IsNullExpression;
-<<<<<<< HEAD
 import org.apache.phoenix.expression.JsonMultiKeySearchOrExpression;
 import org.apache.phoenix.expression.JsonMultiKeySeatchAndExpression;
+import org.apache.phoenix.expression.JsonPathAsElementExpression;
 import org.apache.phoenix.expression.JsonPathAsTextExpression;
 import org.apache.phoenix.expression.JsonSingleKeySearchExpression;
 import org.apache.phoenix.expression.JsonSubsetExpression;
 import org.apache.phoenix.expression.JsonSupersetExpression;
-=======
 import org.apache.phoenix.expression.JsonPointAsTextExpression;
 import org.apache.phoenix.expression.JsonPointForArrayAsTextExpression;
->>>>>>> db4432fa
 import org.apache.phoenix.expression.KeyValueColumnExpression;
 import org.apache.phoenix.expression.LikeExpression;
 import org.apache.phoenix.expression.LiteralExpression;
@@ -203,7 +201,6 @@
         return Determinism.PER_INVOCATION.compareTo(node.getDeterminism()) > 0 ? node :  new ArrayElemRefExpression(l);
     }
     @Override
-<<<<<<< HEAD
     public Expression visitLeave(JsonSingleKeySearchExpression node, List<Expression> l) {
         return Determinism.PER_INVOCATION.compareTo(node.getDeterminism()) > 0 ? node :  new JsonSingleKeySearchExpression (l);
     }
@@ -227,8 +224,11 @@
     public Expression visitLeave(JsonPathAsTextExpression node, List<Expression> l) {
         return Determinism.PER_INVOCATION.compareTo(node.getDeterminism()) > 0 ? node :  new JsonPathAsTextExpression(l);
     }
+    @Override
+    public Expression visitLeave(JsonPathAsElementExpression node, List<Expression> l) {
+        return Determinism.PER_INVOCATION.compareTo(node.getDeterminism()) > 0 ? node :  new JsonPathAsElementExpression(l);
+    }
    
-=======
     public Expression visitLeave(JsonPointAsTextExpression node, List<Expression> l) {
         return Determinism.PER_INVOCATION.compareTo(node.getDeterminism()) > 0 ? node :  new JsonPointAsTextExpression(l);
     }
@@ -238,5 +238,5 @@
 			List<Expression> l) {
 		return Determinism.PER_INVOCATION.compareTo(node.getDeterminism()) > 0 ? node :  new JsonPointForArrayAsTextExpression(l);
 	}
->>>>>>> db4432fa
+
 }