--- conflicted
+++ resolved
@@ -185,13 +185,9 @@
     InlineArrayElemRefExpression(InlineArrayElemRefExpression.class),
     SQLIndexTypeFunction(SQLIndexTypeFunction.class),
     ModulusExpression(ModulusExpression.class),
-<<<<<<< HEAD
+    DistinctValueAggregateFunction(DistinctValueAggregateFunction.class),
     RegexpSplitFunctiond(RegexpSplitFunction.class),
     ArrayInsertUniqueFunction(ArrayInsertUniqueFunction.class);
-=======
-    DistinctValueAggregateFunction(DistinctValueAggregateFunction.class),
-    RegexpSplitFunctiond(RegexpSplitFunction.class);
->>>>>>> 079c3197
     ExpressionType(Class<? extends Expression> clazz) {
         this.clazz = clazz;
     }
