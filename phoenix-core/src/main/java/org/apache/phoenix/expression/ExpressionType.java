--- conflicted
+++ resolved
@@ -199,16 +199,13 @@
     RandomFunction(RandomFunction.class),
     ToTimeFunction(ToTimeFunction.class),
     ToTimestampFunction(ToTimestampFunction.class),
-<<<<<<< HEAD
-    InstrFunction(InstrFunction.class),
-=======
     SignFunction(SignFunction.class),
     YearFunction(YearFunction.class),
     MonthFunction(MonthFunction.class),
     SecondFunction(SecondFunction.class),
     WeekFunction(WeekFunction.class),
-    HourFunction(HourFunction.class)
->>>>>>> 0eca5f17
+    HourFunction(HourFunction.class),
+    InstrFunction(InstrFunction.class),
     ;
 
     ExpressionType(Class<? extends Expression> clazz) {
