/*
 * Licensed to the Apache Software Foundation (ASF) under one
 * or more contributor license agreements.  See the NOTICE file
 * distributed with this work for additional information
 * regarding copyright ownership.  The ASF licenses this file
 * to you under the Apache License, Version 2.0 (the
 * "License"); you may not use this file except in compliance
 * with the License.  You may obtain a copy of the License at
 *
 * http://www.apache.org/licenses/LICENSE-2.0
 *
 * Unless required by applicable law or agreed to in writing, software
 * distributed under the License is distributed on an "AS IS" BASIS,
 * WITHOUT WARRANTIES OR CONDITIONS OF ANY KIND, either express or implied.
 * See the License for the specific language governing permissions and
 * limitations under the License.
 */
package org.apache.phoenix.index;

import java.io.ByteArrayInputStream;
import java.io.DataInput;
import java.io.DataInputStream;
import java.io.DataOutput;
import java.io.DataOutputStream;
import java.io.IOException;
import java.sql.SQLException;
import java.util.ArrayList;
import java.util.Arrays;
import java.util.Collection;
import java.util.Collections;
import java.util.HashMap;
import java.util.Iterator;
import java.util.List;
import java.util.Map;
import java.util.Set;

import org.apache.hadoop.hbase.Cell;
import org.apache.hadoop.hbase.CellUtil;
import org.apache.hadoop.hbase.HConstants;
import org.apache.hadoop.hbase.KeyValue;
import org.apache.hadoop.hbase.KeyValue.Type;
import org.apache.hadoop.hbase.client.Delete;
import org.apache.hadoop.hbase.client.Durability;
import org.apache.hadoop.hbase.client.Put;
import org.apache.hadoop.hbase.io.ImmutableBytesWritable;
import org.apache.hadoop.hbase.util.Bytes;
import org.apache.hadoop.io.Writable;
import org.apache.hadoop.io.WritableUtils;
import org.apache.phoenix.compile.ColumnResolver;
import org.apache.phoenix.compile.FromCompiler;
import org.apache.phoenix.compile.IndexExpressionCompiler;
import org.apache.phoenix.compile.StatementContext;
import org.apache.phoenix.expression.Expression;
import org.apache.phoenix.expression.ExpressionType;
import org.apache.phoenix.expression.KeyValueColumnExpression;
import org.apache.phoenix.expression.visitor.KeyValueExpressionVisitor;
import org.apache.phoenix.hbase.index.ValueGetter;
import org.apache.phoenix.hbase.index.covered.update.ColumnReference;
import org.apache.phoenix.hbase.index.util.ImmutableBytesPtr;
import org.apache.phoenix.hbase.index.util.KeyValueBuilder;
import org.apache.phoenix.jdbc.PhoenixConnection;
import org.apache.phoenix.jdbc.PhoenixStatement;
import org.apache.phoenix.parse.FunctionParseNode;
import org.apache.phoenix.parse.ParseNode;
import org.apache.phoenix.parse.SQLParser;
import org.apache.phoenix.parse.StatelessTraverseAllParseNodeVisitor;
import org.apache.phoenix.parse.UDFParseNode;
import org.apache.phoenix.query.QueryConstants;
import org.apache.phoenix.schema.ColumnNotFoundException;
import org.apache.phoenix.schema.PColumn;
import org.apache.phoenix.schema.PColumnFamily;
import org.apache.phoenix.schema.PDatum;
import org.apache.phoenix.schema.PIndexState;
import org.apache.phoenix.schema.PTable;
import org.apache.phoenix.schema.PTable.IndexType;
import org.apache.phoenix.schema.PTableType;
import org.apache.phoenix.schema.RowKeySchema;
import org.apache.phoenix.schema.SaltingUtil;
import org.apache.phoenix.schema.SortOrder;
import org.apache.phoenix.schema.TableRef;
import org.apache.phoenix.schema.ValueSchema;
import org.apache.phoenix.schema.ValueSchema.Field;
import org.apache.phoenix.schema.tuple.ValueGetterTuple;
import org.apache.phoenix.schema.types.PDataType;
import org.apache.phoenix.util.BitSet;
import org.apache.phoenix.util.ByteUtil;
import org.apache.phoenix.util.IndexUtil;
import org.apache.phoenix.util.MetaDataUtil;
import org.apache.phoenix.util.SchemaUtil;
import org.apache.phoenix.util.TrustedByteArrayOutputStream;

import co.cask.tephra.TxConstants;

import com.google.common.base.Predicate;
import com.google.common.collect.Iterators;
import com.google.common.collect.Lists;
import com.google.common.collect.Maps;
import com.google.common.collect.Sets;

/**
 * 
 * Class that builds index row key from data row key and current state of
 * row and caches any covered columns. Client-side serializes into byte array using 
 * @link #serialize(PTable, ImmutableBytesWritable)}
 * and transmits to server-side through either the 
 * {@link org.apache.phoenix.index.PhoenixIndexCodec#INDEX_MD}
 * Mutation attribute or as a separate RPC call using 
 * {@link org.apache.phoenix.cache.ServerCacheClient})
 *
 * 
 * @since 2.1.0
 */
public class IndexMaintainer implements Writable, Iterable<ColumnReference> {

    private static final int EXPRESSION_NOT_PRESENT = -1;
    private static final int ESTIMATED_EXPRESSION_SIZE = 8;

	public static IndexMaintainer create(PTable dataTable, PTable index, PhoenixConnection connection) {
        if (dataTable.getType() == PTableType.INDEX || index.getType() != PTableType.INDEX || !dataTable.getIndexes().contains(index)) {
            throw new IllegalArgumentException();
        }
        IndexMaintainer maintainer = new IndexMaintainer(dataTable, index, connection);
        return maintainer;
    }
    
    public static Iterator<PTable> nonDisabledIndexIterator(Iterator<PTable> indexes) {
        return Iterators.filter(indexes, new Predicate<PTable>() {
            @Override
            public boolean apply(PTable index) {
                return !PIndexState.DISABLE.equals(index.getIndexState());
            }
        });
    }
    
    public static Iterator<PTable> enabledGlobalIndexIterator(Iterator<PTable> indexes) {
        return Iterators.filter(indexes, new Predicate<PTable>() {
            @Override
            public boolean apply(PTable index) {
                return !PIndexState.DISABLE.equals(index.getIndexState()) && !index.getIndexType().equals(IndexType.LOCAL);
            }
        });
    }
    
    public static Iterator<PTable> enabledLocalIndexIterator(Iterator<PTable> indexes) {
        return Iterators.filter(indexes, new Predicate<PTable>() {
            @Override
            public boolean apply(PTable index) {
                return !PIndexState.DISABLE.equals(index.getIndexState()) && index.getIndexType().equals(IndexType.LOCAL);
            }
        });
    }
    
    /**
     * For client-side to serialize all IndexMaintainers for a given table
     * @param dataTable data table
     * @param ptr bytes pointer to hold returned serialized value
     */
    public static void serialize(PTable dataTable, ImmutableBytesWritable ptr, PhoenixConnection connection) {
        List<PTable> indexes = dataTable.getIndexes();
        serialize(dataTable, ptr, indexes, connection);
    }

    /**
     * For client-side to serialize all IndexMaintainers for a given table
     * @param dataTable data table
     * @param ptr bytes pointer to hold returned serialized value
     * @param indexes indexes to serialize
     */
    public static void serialize(PTable dataTable, ImmutableBytesWritable ptr,
            List<PTable> indexes, PhoenixConnection connection) {
        Iterator<PTable> indexesItr = nonDisabledIndexIterator(indexes.iterator());
        if ((dataTable.isImmutableRows()) || !indexesItr.hasNext()) {
            indexesItr = enabledLocalIndexIterator(indexesItr);
            if (!indexesItr.hasNext()) {
                ptr.set(ByteUtil.EMPTY_BYTE_ARRAY);
                return;
            }
        }
        int nIndexes = 0;
        int estimatedSize = dataTable.getRowKeySchema().getEstimatedByteSize() + 2;
        while (indexesItr.hasNext()) {
            nIndexes++;
            PTable index = indexesItr.next();
            estimatedSize += index.getIndexMaintainer(dataTable, connection).getEstimatedByteSize();
        }
        TrustedByteArrayOutputStream stream = new TrustedByteArrayOutputStream(estimatedSize + 1);
        DataOutput output = new DataOutputStream(stream);
        try {
            // Encode data table salting in sign of number of indexes
            WritableUtils.writeVInt(output, nIndexes * (dataTable.getBucketNum() == null ? 1 : -1));
            // Write out data row key schema once, since it's the same for all index maintainers
            dataTable.getRowKeySchema().write(output);
            indexesItr =
                    dataTable.isImmutableRows() ? enabledLocalIndexIterator(indexes.iterator())
                            : nonDisabledIndexIterator(indexes.iterator());
            while (indexesItr.hasNext()) {
                    indexesItr.next().getIndexMaintainer(dataTable, connection).write(output);
            }
        } catch (IOException e) {
            throw new RuntimeException(e); // Impossible
        }
        ptr.set(stream.getBuffer(), 0, stream.size());
    }
    

    public static void serializeAdditional(PTable table, ImmutableBytesWritable indexMetaDataPtr,
            List<PTable> keyValueIndexes, PhoenixConnection connection) {
        int nMutableIndexes = indexMetaDataPtr.getLength() == 0 ? 0 : ByteUtil.vintFromBytes(indexMetaDataPtr);
        int nIndexes = nMutableIndexes + keyValueIndexes.size();
        int estimatedSize = indexMetaDataPtr.getLength() + 1; // Just in case new size increases buffer
        if (indexMetaDataPtr.getLength() == 0) {
            estimatedSize += table.getRowKeySchema().getEstimatedByteSize();
        }
        for (PTable index : keyValueIndexes) {
            estimatedSize += index.getIndexMaintainer(table, connection).getEstimatedByteSize();
        }
        TrustedByteArrayOutputStream stream = new TrustedByteArrayOutputStream(estimatedSize + 1);
        DataOutput output = new DataOutputStream(stream);
        try {
            // Encode data table salting in sign of number of indexes
            WritableUtils.writeVInt(output, nIndexes * (table.getBucketNum() == null ? 1 : -1));
            // Serialize current mutable indexes, subtracting the vint size from the length
            // as its still included
            if (indexMetaDataPtr.getLength() > 0) {
                output.write(indexMetaDataPtr.get(), indexMetaDataPtr.getOffset(), indexMetaDataPtr.getLength()-WritableUtils.getVIntSize(nMutableIndexes));
            } else {
                table.getRowKeySchema().write(output);
            }
            // Serialize mutable indexes afterwards
            for (PTable index : keyValueIndexes) {
                index.getIndexMaintainer(table, connection).write(output);
            }
        } catch (IOException e) {
            throw new RuntimeException(e); // Impossible
        }
        indexMetaDataPtr.set(stream.getBuffer(), 0, stream.size());
    }
    
    public static List<IndexMaintainer> deserialize(ImmutableBytesWritable metaDataPtr,
            KeyValueBuilder builder) {
        return deserialize(metaDataPtr.get(), metaDataPtr.getOffset(), metaDataPtr.getLength());
    }
    
    public static List<IndexMaintainer> deserialize(byte[] buf) {
        return deserialize(buf, 0, buf.length);
    }

    public static List<IndexMaintainer> deserialize(byte[] buf, int offset, int length) {
        ByteArrayInputStream stream = new ByteArrayInputStream(buf, offset, length);
        DataInput input = new DataInputStream(stream);
        List<IndexMaintainer> maintainers = Collections.emptyList();
        try {
            int size = WritableUtils.readVInt(input);
            boolean isDataTableSalted = size < 0;
            size = Math.abs(size);
            RowKeySchema rowKeySchema = new RowKeySchema();
            rowKeySchema.readFields(input);
            maintainers = Lists.newArrayListWithExpectedSize(size);
            for (int i = 0; i < size; i++) {
                IndexMaintainer maintainer = new IndexMaintainer(rowKeySchema, isDataTableSalted);
                maintainer.readFields(input);
                maintainers.add(maintainer);
            }
        } catch (IOException e) {
            throw new RuntimeException(e); // Impossible
        }
        return maintainers;
    }

    private byte[] viewIndexId;
    private boolean isMultiTenant;
    // indexed expressions that are not present in the row key of the data table, the expression can also refer to a regular column
    private List<Expression> indexedExpressions;
    // columns required to evaluate all expressions in indexedExpressions (this does not include columns in the data row key)
    private Set<ColumnReference> indexedColumns;
    private Set<ColumnReference> coveredColumns;
    // columns required to create index row i.e. indexedColumns + coveredColumns  (this does not include columns in the data row key)
    private Set<ColumnReference> allColumns;
    // TODO remove this in the next major release
    private List<PDataType> indexedColumnTypes;
    private RowKeyMetaData rowKeyMetaData;
    private byte[] indexTableName;
    private int nIndexSaltBuckets;
    private byte[] dataEmptyKeyValueCF;
    private ImmutableBytesPtr emptyKeyValueCFPtr;
    private int nDataCFs;
    private boolean indexWALDisabled;
    private boolean isLocalIndex;
    private boolean immutableRows;

    // Transient state
    private final boolean isDataTableSalted;
    private final RowKeySchema dataRowKeySchema;
    
    private List<ImmutableBytesPtr> indexQualifiers;
    private int estimatedIndexRowKeyBytes;
    private int estimatedExpressionSize;
    private int[] dataPkPosition;
    private int maxTrailingNulls;
    private ColumnReference dataEmptyKeyValueRef;
    private boolean rowKeyOrderOptimizable;
    
    private IndexMaintainer(RowKeySchema dataRowKeySchema, boolean isDataTableSalted) {
        this.dataRowKeySchema = dataRowKeySchema;
        this.isDataTableSalted = isDataTableSalted;
    }

    private IndexMaintainer(PTable dataTable, PTable index, PhoenixConnection connection) {
        this(dataTable.getRowKeySchema(), dataTable.getBucketNum() != null);
<<<<<<< HEAD
        assert(dataTable.getType() == PTableType.SYSTEM || dataTable.getType() == PTableType.TABLE || dataTable.getType() == PTableType.VIEW);
=======
        this.rowKeyOrderOptimizable = index.rowKeyOrderOptimizable();
>>>>>>> 72633b9d
        this.isMultiTenant = dataTable.isMultiTenant();
        this.viewIndexId = index.getViewIndexId() == null ? null : MetaDataUtil.getViewIndexIdDataType().toBytes(index.getViewIndexId());
        this.isLocalIndex = index.getIndexType() == IndexType.LOCAL;

        byte[] indexTableName = index.getPhysicalName().getBytes();
        // Use this for the nDataSaltBuckets as we need this for local indexes
        // TODO: persist nDataSaltBuckets separately, but maintain b/w compat.
        Integer nIndexSaltBuckets = isLocalIndex ? dataTable.getBucketNum() : index.getBucketNum();
        boolean indexWALDisabled = index.isWALDisabled();
        int indexPosOffset = (index.getBucketNum() == null ? 0 : 1) + (this.isMultiTenant ? 1 : 0) + (this.viewIndexId == null ? 0 : 1);
//        int indexPosOffset = !isLocalIndex && nIndexSaltBuckets > 0 ? 1 : 0;
        int nIndexColumns = index.getColumns().size() - indexPosOffset;
        int nIndexPKColumns = index.getPKColumns().size() - indexPosOffset;
        // number of expressions that are indexed that are not present in the row key of the data table
        int indexedExpressionCount = 0;
        for (int i = indexPosOffset; i<index.getPKColumns().size();i++) {
        	PColumn indexColumn = index.getPKColumns().get(i);
        	String indexColumnName = indexColumn.getName().getString();
            String dataFamilyName = IndexUtil.getDataColumnFamilyName(indexColumnName);
            String dataColumnName = IndexUtil.getDataColumnName(indexColumnName);
            try {
                PColumn dataColumn = dataFamilyName.equals("") ? dataTable.getColumn(dataColumnName) : dataTable.getColumnFamily(dataFamilyName).getColumn(dataColumnName);
                if (SchemaUtil.isPKColumn(dataColumn)) 
                    continue;
            } catch (ColumnNotFoundException e) {
             // This column must be an expression
            } catch (Exception e) {
                throw new IllegalArgumentException(e);
            }
            indexedExpressionCount++;
        }
        int indexPkColumnCount = this.dataRowKeySchema.getFieldCount() + indexedExpressionCount  - (this.isDataTableSalted ? 1 : 0) - (this.isMultiTenant ? 1 : 0);
        this.rowKeyMetaData = newRowKeyMetaData(indexPkColumnCount);
        BitSet bitSet = this.rowKeyMetaData.getViewConstantColumnBitSet();

        int dataPosOffset = (isDataTableSalted ? 1 : 0) + (this.isMultiTenant ? 1 : 0);
        int nDataPKColumns = dataRowKeySchema.getFieldCount() - dataPosOffset;
        // For indexes on views, we need to remember which data columns are "constants"
        // These are the values in a VIEW where clause. For these, we don't put them in the
        // index, as they're the same for every row in the index.
        if (dataTable.getType() == PTableType.VIEW) {
            List<PColumn>dataPKColumns = dataTable.getPKColumns();
            for (int i = dataPosOffset; i < dataPKColumns.size(); i++) {
                PColumn dataPKColumn = dataPKColumns.get(i);
                if (dataPKColumn.getViewConstant() != null) {
                    bitSet.set(i);
                    nDataPKColumns--;
                }
            }
        }
        this.indexTableName = indexTableName;
        this.indexedColumnTypes = Lists.<PDataType>newArrayListWithExpectedSize(nIndexPKColumns-nDataPKColumns);
        this.indexedExpressions = Lists.newArrayListWithExpectedSize(nIndexPKColumns-nDataPKColumns);
        this.coveredColumns = Sets.newLinkedHashSetWithExpectedSize(nIndexColumns-nIndexPKColumns);
        this.nIndexSaltBuckets  = nIndexSaltBuckets == null ? 0 : nIndexSaltBuckets;
        this.dataEmptyKeyValueCF = SchemaUtil.getEmptyColumnFamily(dataTable);
        this.emptyKeyValueCFPtr = SchemaUtil.getEmptyColumnFamilyPtr(index);
        this.nDataCFs = dataTable.getColumnFamilies().size();
        this.indexWALDisabled = indexWALDisabled;
        // TODO: check whether index is immutable or not. Currently it's always false so checking
        // data table is with immutable rows or not.
        this.immutableRows = dataTable.isImmutableRows();
        int indexColByteSize = 0;
        ColumnResolver resolver = null;
        List<ParseNode> parseNodes = new ArrayList<ParseNode>(1);
        UDFParseNodeVisitor visitor = new UDFParseNodeVisitor();
        for (int i = indexPosOffset; i < index.getPKColumns().size(); i++) {
            PColumn indexColumn = index.getPKColumns().get(i);
            String expressionStr = IndexUtil.getIndexColumnExpressionStr(indexColumn);
            try {
                ParseNode parseNode  = SQLParser.parseCondition(expressionStr);
                parseNode.accept(visitor);
                parseNodes.add(parseNode);
            } catch (SQLException e) {
                throw new RuntimeException(e);
            }
        }
        try {
            resolver = FromCompiler.getResolver(connection, new TableRef(dataTable), visitor.getUdfParseNodes());
        } catch (SQLException e) {
            throw new RuntimeException(e); // Impossible
        }
        StatementContext context = new StatementContext(new PhoenixStatement(connection), resolver);
        IndexExpressionCompiler expressionIndexCompiler = new IndexExpressionCompiler(context);
        for (int i = indexPosOffset; i < index.getPKColumns().size(); i++) {
            PColumn indexColumn = index.getPKColumns().get(i);
            int indexPos = i - indexPosOffset;
            Expression expression = null;
            try {
                expressionIndexCompiler.reset();
                expression = parseNodes.get(indexPos).accept(expressionIndexCompiler);
            } catch (SQLException e) {
                throw new RuntimeException(e); // Impossible
            }
            if ( expressionIndexCompiler.getColumnRef()!=null ) {
            	// get the column of the data table that corresponds to this index column
	            PColumn column = IndexUtil.getDataColumn(dataTable, indexColumn.getName().getString());
	            boolean isPKColumn = SchemaUtil.isPKColumn(column);
	            if (isPKColumn) {
	                int dataPkPos = dataTable.getPKColumns().indexOf(column) - (dataTable.getBucketNum() == null ? 0 : 1) - (this.isMultiTenant ? 1 : 0);
	                this.rowKeyMetaData.setIndexPkPosition(dataPkPos, indexPos);
	            } else {
	                indexColByteSize += column.getDataType().isFixedWidth() ? SchemaUtil.getFixedByteSize(column) : ValueSchema.ESTIMATED_VARIABLE_LENGTH_SIZE;
	                this.indexedExpressions.add(expression);
	            }
            }
            else {
            	indexColByteSize += expression.getDataType().isFixedWidth() ? SchemaUtil.getFixedByteSize(expression) : ValueSchema.ESTIMATED_VARIABLE_LENGTH_SIZE;
                this.indexedExpressions.add(expression);
            }
            // set the sort order of the expression correctly
            if (indexColumn.getSortOrder() == SortOrder.DESC) {
                this.rowKeyMetaData.getDescIndexColumnBitSet().set(indexPos);
            }
        }
        this.estimatedExpressionSize = expressionIndexCompiler.getTotalNodeCount() * ESTIMATED_EXPRESSION_SIZE;
        for (int i = 0; i < index.getColumnFamilies().size(); i++) {
            PColumnFamily family = index.getColumnFamilies().get(i);
            for (PColumn indexColumn : family.getColumns()) {
                PColumn column = IndexUtil.getDataColumn(dataTable, indexColumn.getName().getString());
                this.coveredColumns.add(new ColumnReference(column.getFamilyName().getBytes(), column.getName().getBytes()));
            }
        }
        this.estimatedIndexRowKeyBytes = estimateIndexRowKeyByteSize(indexColByteSize);
        initCachedState();
    }

    public byte[] buildRowKey(ValueGetter valueGetter, ImmutableBytesWritable rowKeyPtr, byte[] regionStartKey, byte[] regionEndKey)  {
        ImmutableBytesWritable ptr = new ImmutableBytesWritable();
        boolean prependRegionStartKey = isLocalIndex && regionStartKey != null;
        boolean isIndexSalted = !isLocalIndex && nIndexSaltBuckets > 0;
        int prefixKeyLength =
                prependRegionStartKey ? (regionStartKey.length != 0 ? regionStartKey.length
                        : regionEndKey.length) : 0; 
        TrustedByteArrayOutputStream stream = new TrustedByteArrayOutputStream(estimatedIndexRowKeyBytes + (prependRegionStartKey ? prefixKeyLength : 0));
        DataOutput output = new DataOutputStream(stream);
        try {
            // For local indexes, we must prepend the row key with the start region key
            if (prependRegionStartKey) {
                if (regionStartKey.length == 0) {
                    output.write(new byte[prefixKeyLength]);
                } else {
                    output.write(regionStartKey);
                }
            }
            if (isIndexSalted) {
                output.write(0); // will be set at end to index salt byte
            }
            // The dataRowKeySchema includes the salt byte field,
            // so we must adjust for that here.
            int dataPosOffset = isDataTableSalted ? 1 : 0 ;
            BitSet viewConstantColumnBitSet = this.rowKeyMetaData.getViewConstantColumnBitSet();
            int nIndexedColumns = getIndexPkColumnCount() - getNumViewConstants();
            int[][] dataRowKeyLocator = new int[2][nIndexedColumns];
            // Skip data table salt byte
            int maxRowKeyOffset = rowKeyPtr.getOffset() + rowKeyPtr.getLength();
            dataRowKeySchema.iterator(rowKeyPtr, ptr, dataPosOffset);
            if (isMultiTenant) {
                dataRowKeySchema.next(ptr, dataPosOffset, maxRowKeyOffset);
                output.write(ptr.get(), ptr.getOffset(), ptr.getLength());
                if (!dataRowKeySchema.getField(dataPosOffset).getDataType().isFixedWidth()) {
                    output.writeByte(SchemaUtil.getSeparatorByte(rowKeyOrderOptimizable, ptr.getLength()==0, dataRowKeySchema.getField(dataPosOffset)));
                }
                dataPosOffset++;
            }
            if (viewIndexId != null) {
                output.write(viewIndexId);
            }
            
            // Write index row key
            for (int i = dataPosOffset; i < dataRowKeySchema.getFieldCount(); i++) {
                Boolean hasValue=dataRowKeySchema.next(ptr, i, maxRowKeyOffset);
                // Ignore view constants from the data table, as these
                // don't need to appear in the index (as they're the
                // same for all rows in this index)
                if (!viewConstantColumnBitSet.get(i)) {
                    int pos = rowKeyMetaData.getIndexPkPosition(i-dataPosOffset);
                    if (Boolean.TRUE.equals(hasValue)) {
                        dataRowKeyLocator[0][pos] = ptr.getOffset();
                        dataRowKeyLocator[1][pos] = ptr.getLength();
                    } else {
                        dataRowKeyLocator[0][pos] = 0;
                        dataRowKeyLocator[1][pos] = 0;
                    }
                } 
            }
            BitSet descIndexColumnBitSet = rowKeyMetaData.getDescIndexColumnBitSet();
            Iterator<Expression> expressionIterator = indexedExpressions.iterator();
            for (int i = 0; i < nIndexedColumns; i++) {
                PDataType dataColumnType;
                boolean isNullable;
                SortOrder dataSortOrder;
                if (dataPkPosition[i] == EXPRESSION_NOT_PRESENT) {
                	Expression expression = expressionIterator.next();
                	dataColumnType = expression.getDataType();
                	dataSortOrder = expression.getSortOrder();
                    isNullable = expression.isNullable();
                	expression.evaluate(new ValueGetterTuple(valueGetter), ptr);
                }
                else {
                    Field field = dataRowKeySchema.getField(dataPkPosition[i]);
                    dataColumnType = field.getDataType();
                    ptr.set(rowKeyPtr.get(), dataRowKeyLocator[0][i], dataRowKeyLocator[1][i]);
                    dataSortOrder = field.getSortOrder();
                    isNullable = field.isNullable();
                }
                boolean isDataColumnInverted = dataSortOrder != SortOrder.ASC;
                PDataType indexColumnType = IndexUtil.getIndexColumnDataType(isNullable, dataColumnType);
                boolean isBytesComparable = dataColumnType.isBytesComparableWith(indexColumnType);
                boolean isIndexColumnDesc = descIndexColumnBitSet.get(i);
                if (isBytesComparable && isDataColumnInverted == isIndexColumnDesc) {
                    output.write(ptr.get(), ptr.getOffset(), ptr.getLength());
                } else {
                    if (!isBytesComparable)  {
                        indexColumnType.coerceBytes(ptr, dataColumnType, dataSortOrder, SortOrder.getDefault());
                    }
                    if (isDataColumnInverted != isIndexColumnDesc) {
                        writeInverted(ptr.get(), ptr.getOffset(), ptr.getLength(), output);
                    } else {
                        output.write(ptr.get(), ptr.getOffset(), ptr.getLength());
                    }
                }
                if (!indexColumnType.isFixedWidth()) {
                    output.writeByte(SchemaUtil.getSeparatorByte(rowKeyOrderOptimizable, ptr.getLength() == 0, isIndexColumnDesc ? SortOrder.DESC : SortOrder.ASC));
                }
            }
            int length = stream.size();
            int minLength = length - maxTrailingNulls;
            byte[] indexRowKey = stream.getBuffer();
            // Remove trailing nulls
            while (length > minLength && indexRowKey[length-1] == QueryConstants.SEPARATOR_BYTE) {
                length--;
            }
            if (isIndexSalted) {
                // Set salt byte
                byte saltByte = SaltingUtil.getSaltingByte(indexRowKey, SaltingUtil.NUM_SALTING_BYTES, length-SaltingUtil.NUM_SALTING_BYTES, nIndexSaltBuckets);
                indexRowKey[0] = saltByte;
            }
            return indexRowKey.length == length ? indexRowKey : Arrays.copyOf(indexRowKey, length);
        } catch (IOException e) {
            throw new RuntimeException(e); // Impossible
        } finally {
            try {
                stream.close();
            } catch (IOException e) {
                throw new RuntimeException(e); // Impossible
            }
        }
    }

    /*
     * Build the data row key from the index row key
     */
    public byte[] buildDataRowKey(ImmutableBytesWritable indexRowKeyPtr, byte[][] viewConstants)  {
        RowKeySchema indexRowKeySchema = getIndexRowKeySchema();
        ImmutableBytesWritable ptr = new ImmutableBytesWritable();
        TrustedByteArrayOutputStream stream = new TrustedByteArrayOutputStream(estimatedIndexRowKeyBytes);
        DataOutput output = new DataOutputStream(stream);
        // Increment dataPosOffset until all have been written
        int dataPosOffset = 0;
        int viewConstantsIndex = 0;
        try {
            int indexPosOffset = !isLocalIndex && nIndexSaltBuckets > 0 ? 1 : 0;
            int maxRowKeyOffset = indexRowKeyPtr.getOffset() + indexRowKeyPtr.getLength();
            indexRowKeySchema.iterator(indexRowKeyPtr, ptr, indexPosOffset);
            if (isDataTableSalted) {
                dataPosOffset++;
                output.write(0); // will be set at end to salt byte
            }
            if (isMultiTenant) {
                indexRowKeySchema.next(ptr, indexPosOffset, maxRowKeyOffset);
                output.write(ptr.get(), ptr.getOffset(), ptr.getLength());
                if (!dataRowKeySchema.getField(dataPosOffset).getDataType().isFixedWidth()) {
                    output.writeByte(SchemaUtil.getSeparatorByte(rowKeyOrderOptimizable, ptr.getLength() == 0, dataRowKeySchema.getField(dataPosOffset)));
                }
                indexPosOffset++;
                dataPosOffset++;
            }
            indexPosOffset = (!isLocalIndex && nIndexSaltBuckets > 0 ? 1 : 0) + (isMultiTenant ? 1 : 0) + (viewIndexId == null ? 0 : 1);
            BitSet viewConstantColumnBitSet = this.rowKeyMetaData.getViewConstantColumnBitSet();
            BitSet descIndexColumnBitSet = rowKeyMetaData.getDescIndexColumnBitSet();
            for (int i = dataPosOffset; i < dataRowKeySchema.getFieldCount(); i++) {
                // Write view constants from the data table, as these
                // won't appear in the index (as they're the
                // same for all rows in this index)
                if (viewConstantColumnBitSet.get(i)) {
                    output.write(viewConstants[viewConstantsIndex++]);
                } else {
                    int pos = rowKeyMetaData.getIndexPkPosition(i-dataPosOffset);
                    Boolean hasValue=indexRowKeySchema.iterator(indexRowKeyPtr, ptr, pos + indexPosOffset+1);
                    if (Boolean.TRUE.equals(hasValue)) {
                        // Write data row key value taking into account coercion and inversion
                        // if necessary
                        Field dataField = dataRowKeySchema.getField(i);
                        Field indexField = indexRowKeySchema.getField(pos + indexPosOffset);
                        PDataType indexColumnType = indexField.getDataType();
                        PDataType dataColumnType = dataField.getDataType();
                        SortOrder dataSortOrder = dataField.getSortOrder();
                        SortOrder indexSortOrder = indexField.getSortOrder();
                        boolean isDataColumnInverted = dataSortOrder != SortOrder.ASC;
                        boolean isBytesComparable = dataColumnType.isBytesComparableWith(indexColumnType) ;
                        if (isBytesComparable && isDataColumnInverted == descIndexColumnBitSet.get(pos)) {
                            output.write(ptr.get(), ptr.getOffset(), ptr.getLength());
                        } else {
                            if (!isBytesComparable)  {
                                dataColumnType.coerceBytes(ptr, indexColumnType, indexSortOrder, SortOrder.getDefault());
                            }
                            if (descIndexColumnBitSet.get(pos) != isDataColumnInverted) {
                                writeInverted(ptr.get(), ptr.getOffset(), ptr.getLength(), output);
                            } else {
                                output.write(ptr.get(), ptr.getOffset(), ptr.getLength());
                            }
                        }
                    }
                }
                // Write separator byte if variable length unless it's the last field in the schema
                // (but we still need to write it if it's DESC to ensure sort order is correct).
                byte sepByte = SchemaUtil.getSeparatorByte(rowKeyOrderOptimizable, ptr.getLength() == 0, dataRowKeySchema.getField(i));
                if (!dataRowKeySchema.getField(i).getDataType().isFixedWidth() && (((i+1) !=  dataRowKeySchema.getFieldCount()) || sepByte == QueryConstants.DESC_SEPARATOR_BYTE)) {
                    output.writeByte(sepByte);
                }
            }
            int length = stream.size();
            int minLength = length - maxTrailingNulls;
            byte[] dataRowKey = stream.getBuffer();
            // Remove trailing nulls
            while (length > minLength && dataRowKey[length-1] == QueryConstants.SEPARATOR_BYTE) {
                length--;
            }
            // TODO: need to capture nDataSaltBuckets instead of just a boolean. For now,
            // we store this in nIndexSaltBuckets, as we only use this function for local indexes
            // in which case nIndexSaltBuckets would never be used. Note that when we do add this
            // to be serialized, we have to add it at the end and allow for the value not being
            // there to maintain compatibility between an old client and a new server.
            if (isDataTableSalted) {
                // Set salt byte
                byte saltByte = SaltingUtil.getSaltingByte(dataRowKey, SaltingUtil.NUM_SALTING_BYTES, length-SaltingUtil.NUM_SALTING_BYTES, nIndexSaltBuckets);
                dataRowKey[0] = saltByte;
            }
            return dataRowKey.length == length ? dataRowKey : Arrays.copyOf(dataRowKey, length);
        } catch (IOException e) {
            throw new RuntimeException(e); // Impossible
        } finally {
            try {
                stream.close();
            } catch (IOException e) {
                throw new RuntimeException(e); // Impossible
            }
        }
    }
    
    /*
     * return the view index id from the index row key
     */
    public byte[] getViewIndexIdFromIndexRowKey(ImmutableBytesWritable indexRowKeyPtr) {
        assert(isLocalIndex);
        RowKeySchema indexRowKeySchema = getIndexRowKeySchema();
        // TODO add logic to skip region start key as well because we cannot find the region startkey in indexhalfstorefilereader.
        ImmutableBytesWritable ptr = new ImmutableBytesWritable();
        TrustedByteArrayOutputStream stream =
                new TrustedByteArrayOutputStream(estimatedIndexRowKeyBytes);
        DataOutput output = new DataOutputStream(stream);
        try {
            int indexPosOffset = (!isLocalIndex && nIndexSaltBuckets > 0 ? 1 : 0) + (isMultiTenant ? 1 : 0) + (viewIndexId == null ? 0 : 1);
            Boolean hasValue =
                    indexRowKeySchema.iterator(indexRowKeyPtr, ptr, indexPosOffset);
            if (Boolean.TRUE.equals(hasValue)) {
                    output.write(ptr.get(), ptr.getOffset(), ptr.getLength());
            }
            int length = stream.size();
            byte[] dataRowKey = stream.getBuffer();
            return dataRowKey.length == length ? dataRowKey : Arrays.copyOf(dataRowKey, length);
        } catch (IOException e) {
            throw new RuntimeException(e); // Impossible
        } finally {
            try {
                stream.close();
            } catch (IOException e) {
                throw new RuntimeException(e); // Impossible
            }
        }
    }

    private volatile RowKeySchema indexRowKeySchema;
    
    // We have enough information to generate the index row key schema
    private RowKeySchema generateIndexRowKeySchema() {
        int nIndexedColumns = getIndexPkColumnCount() + (isMultiTenant ? 1 : 0) + (!isLocalIndex && nIndexSaltBuckets > 0 ? 1 : 0) + (viewIndexId != null ? 1 : 0) - getNumViewConstants();
        RowKeySchema.RowKeySchemaBuilder builder = new RowKeySchema.RowKeySchemaBuilder(nIndexedColumns);
        builder.rowKeyOrderOptimizable(rowKeyOrderOptimizable);
        if (!isLocalIndex && nIndexSaltBuckets > 0) {
            builder.addField(SaltingUtil.SALTING_COLUMN, false, SortOrder.ASC);
            nIndexedColumns--;
        }
        int dataPosOffset = isDataTableSalted ? 1 : 0 ;
        if (isMultiTenant) {
            builder.addField(dataRowKeySchema.getField(dataPosOffset++));
            nIndexedColumns--;
        }
        if (viewIndexId != null) {
            nIndexedColumns--;
            builder.addField(new PDatum() {

                @Override
                public boolean isNullable() {
                    return false;
                }

                @Override
                public PDataType getDataType() {
                    return MetaDataUtil.getViewIndexIdDataType();
                }

                @Override
                public Integer getMaxLength() {
                    return null;
                }

                @Override
                public Integer getScale() {
                    return null;
                }

                @Override
                public SortOrder getSortOrder() {
                    return SortOrder.getDefault();
                }
                
            }, false, SortOrder.getDefault());
        }
        
        Field[] indexFields = new Field[nIndexedColumns];
        BitSet viewConstantColumnBitSet = this.rowKeyMetaData.getViewConstantColumnBitSet();
        // Add Field for all data row pk columns
        for (int i = dataPosOffset; i < dataRowKeySchema.getFieldCount(); i++) {
            // Ignore view constants from the data table, as these
            // don't need to appear in the index (as they're the
            // same for all rows in this index)
            if (!viewConstantColumnBitSet.get(i)) {
                int pos = rowKeyMetaData.getIndexPkPosition(i-dataPosOffset);
                Field dataField = dataRowKeySchema.getField(i);
                indexFields[pos] = 
                        dataRowKeySchema.getField(i);
            } 
        }
        BitSet descIndexColumnBitSet = rowKeyMetaData.getDescIndexColumnBitSet();
        Iterator<Expression> expressionItr = indexedExpressions.iterator();
        for (int i = 0; i < indexFields.length; i++) {
            Field indexField = indexFields[i];
            PDataType dataTypeToBe;
            SortOrder sortOrderToBe;
            boolean isNullableToBe;
            Integer maxLengthToBe;
            Integer scaleToBe;
            if (indexField == null) {
                Expression e = expressionItr.next();
                isNullableToBe = true;
                dataTypeToBe = IndexUtil.getIndexColumnDataType(isNullableToBe, e.getDataType());
                sortOrderToBe = descIndexColumnBitSet.get(i) ? SortOrder.DESC : SortOrder.ASC;
                maxLengthToBe = e.getMaxLength();
                scaleToBe = e.getScale();
            } else {
                isNullableToBe = indexField.isNullable();
                dataTypeToBe = IndexUtil.getIndexColumnDataType(isNullableToBe, indexField.getDataType());
                sortOrderToBe = descIndexColumnBitSet.get(i) ? SortOrder.DESC : SortOrder.ASC;
                maxLengthToBe = indexField.getMaxLength();
                scaleToBe = indexField.getScale();
            }
            final PDataType dataType = dataTypeToBe;
            final SortOrder sortOrder = sortOrderToBe;
            final boolean isNullable = isNullableToBe;
            final Integer maxLength = maxLengthToBe;
            final Integer scale = scaleToBe;
            builder.addField(new PDatum() {

                @Override
                public boolean isNullable() {
                    return isNullable;
                }

                @Override
                public PDataType getDataType() {
                    return dataType;
                }

                @Override
                public Integer getMaxLength() {
                    return maxLength;
                }

                @Override
                public Integer getScale() {
                    return scale;
                }

                @Override
                public SortOrder getSortOrder() {
                    return sortOrder;
                }
                
            }, true, sortOrder);
        }
        return builder.build();
    }
    
    private int getNumViewConstants() {
        BitSet bitSet = this.rowKeyMetaData.getViewConstantColumnBitSet();
        int num = 0;
        for(int i = 0; i<dataRowKeySchema.getFieldCount();i++){
            if(bitSet.get(i)) num++;
        }
        return num;
    }

    private RowKeySchema getIndexRowKeySchema() {
        if (indexRowKeySchema != null) {
            return indexRowKeySchema;
        }
        synchronized (this) {
            if (indexRowKeySchema == null) {
                indexRowKeySchema = generateIndexRowKeySchema();
            }
        }
        return indexRowKeySchema;
    }

    public Put buildUpdateMutation(KeyValueBuilder kvBuilder, ValueGetter valueGetter, ImmutableBytesWritable dataRowKeyPtr, long ts, byte[] regionStartKey, byte[] regionEndKey) throws IOException {
        Put put = null;
        // New row being inserted: add the empty key value
        if (valueGetter.getLatestValue(dataEmptyKeyValueRef) == null) {
            byte[] indexRowKey = this.buildRowKey(valueGetter, dataRowKeyPtr, regionStartKey, regionEndKey);
            put = new Put(indexRowKey);
            // add the keyvalue for the empty row
            put.add(kvBuilder.buildPut(new ImmutableBytesPtr(indexRowKey),
                this.getEmptyKeyValueFamily(), QueryConstants.EMPTY_COLUMN_BYTES_PTR, ts,
                // set the value to the empty column name
                QueryConstants.EMPTY_COLUMN_BYTES_PTR));
            put.setDurability(!indexWALDisabled ? Durability.USE_DEFAULT : Durability.SKIP_WAL);
        }
        int i = 0;
        for (ColumnReference ref : this.getCoverededColumns()) {
            ImmutableBytesPtr cq = this.indexQualifiers.get(i++);
            ImmutableBytesWritable value = valueGetter.getLatestValue(ref);
            byte[] indexRowKey = this.buildRowKey(valueGetter, dataRowKeyPtr, regionStartKey, regionEndKey);
            ImmutableBytesPtr rowKey = new ImmutableBytesPtr(indexRowKey);
            if (value != null) {
                if (put == null) {
                    put = new Put(indexRowKey);
                    put.setDurability(!indexWALDisabled ? Durability.USE_DEFAULT : Durability.SKIP_WAL);
                }
                //this is a little bit of extra work for installations that are running <0.94.14, but that should be rare and is a short-term set of wrappers - it shouldn't kill GC
                put.add(kvBuilder.buildPut(rowKey, ref.getFamilyWritable(), cq, ts, value));
            }
        }
        return put;
    }

    private enum DeleteType {SINGLE_VERSION, ALL_VERSIONS};
    private DeleteType getDeleteTypeOrNull(Collection<Cell> pendingUpdates) {
        int nDeleteCF = 0;
<<<<<<< HEAD
        int nDeleteVersionCF = 0;
        for (Cell kv : pendingUpdates) {
        	if (kv.getTypeByte() == KeyValue.Type.DeleteFamilyVersion.getCode()) {
                nDeleteVersionCF++;
=======
        for (KeyValue kv : pendingUpdates) {
            if (kv.getTypeByte() == KeyValue.Type.DeleteFamily.getCode()) {
                nDeleteCF++;
>>>>>>> 72633b9d
            }
        	else if (kv.getTypeByte() == KeyValue.Type.DeleteFamily.getCode()
        			// Since we don't include the index rows in the change set for txn tables, we need to detect row deletes that have transformed by TransactionProcessor
        			// TODO see if implement PhoenixTransactionalIndexer.preDelete will work instead of the following check
        			|| (CellUtil.matchingQualifier(kv, TxConstants.FAMILY_DELETE_QUALIFIER) && CellUtil.matchingValue(kv, HConstants.EMPTY_BYTE_ARRAY))) {
        	    nDeleteCF++;
        	}
        }
<<<<<<< HEAD
        // This is what a delete looks like on the server side for mutable indexing...
        // Should all be one or the other for DeleteFamily versus DeleteFamilyVersion, but just in case not
        return nDeleteVersionCF >= this.nDataCFs ? DeleteType.SINGLE_VERSION : nDeleteCF + nDeleteVersionCF >= this.nDataCFs ? DeleteType.ALL_VERSIONS : null;
=======
        return nDeleteCF == this.nDataCFs && nDeleteCF > 0;
>>>>>>> 72633b9d
    }
    
    public boolean isRowDeleted(Collection<Cell> pendingUpdates) {
        return getDeleteTypeOrNull(pendingUpdates) != null;
    }
    
    private boolean hasIndexedColumnChanged(ValueGetter oldState, Collection<Cell> pendingUpdates) throws IOException {
        if (pendingUpdates.isEmpty()) {
            return false;
        }
        Map<ColumnReference,Cell> newState = Maps.newHashMapWithExpectedSize(pendingUpdates.size()); 
        for (Cell kv : pendingUpdates) {
            newState.put(new ColumnReference(CellUtil.cloneFamily(kv), CellUtil.cloneQualifier(kv)), kv);
        }
        for (ColumnReference ref : indexedColumns) {
        	Cell newValue = newState.get(ref);
        	if (newValue != null) { // Indexed column has potentially changed
        	    ImmutableBytesWritable oldValue = oldState.getLatestValue(ref);
        		boolean newValueSetAsNull = (newValue.getTypeByte() == Type.DeleteColumn.getCode() || newValue.getTypeByte() == Type.Delete.getCode() || CellUtil.matchingValue(newValue, HConstants.EMPTY_BYTE_ARRAY));
        		//If the new column value has to be set as null and the older value is null too,
        		//then just skip to the next indexed column.
        		if (newValueSetAsNull && oldValue == null) {
        			continue;
        		}
        		if ((oldValue == null && !newValueSetAsNull) || (oldValue != null && newValueSetAsNull)) {
        			return true;
        		}
        		// If the old value is different than the new value, the index row needs to be deleted
        		if (Bytes.compareTo(oldValue.get(), oldValue.getOffset(), oldValue.getLength(), 
        				newValue.getValueArray(), newValue.getValueOffset(), newValue.getValueLength()) != 0) {
        			return true;
        		}
        	}
        }
        return false;
    }
    
   /**
     * Used for immutable indexes that only index PK column values. In that case, we can handle a data row deletion,
     * since we can build the corresponding index row key.
     */
    public Delete buildDeleteMutation(KeyValueBuilder kvBuilder, ImmutableBytesWritable dataRowKeyPtr, long ts) throws IOException {
        return buildDeleteMutation(kvBuilder, null, dataRowKeyPtr, Collections.<Cell>emptyList(), ts, null, null);
    }
    
    @SuppressWarnings("deprecation")
    public Delete buildDeleteMutation(KeyValueBuilder kvBuilder, ValueGetter oldState, ImmutableBytesWritable dataRowKeyPtr, Collection<Cell> pendingUpdates, long ts, byte[] regionStartKey, byte[] regionEndKey) throws IOException {
        byte[] indexRowKey = this.buildRowKey(oldState, dataRowKeyPtr, regionStartKey, regionEndKey);
        // Delete the entire row if any of the indexed columns changed
        DeleteType deleteType = null;
        if (oldState == null || (deleteType=getDeleteTypeOrNull(pendingUpdates)) != null || hasIndexedColumnChanged(oldState, pendingUpdates)) { // Deleting the entire row
            byte[] emptyCF = emptyKeyValueCFPtr.copyBytesIfNecessary();
            Delete delete = new Delete(indexRowKey);
            // If table delete was single version, then index delete should be as well
            if (deleteType == DeleteType.SINGLE_VERSION) {
                for (ColumnReference ref : getCoverededColumns()) { // FIXME: Keep Set<byte[]> for index CFs?
                    delete.deleteFamilyVersion(ref.getFamily(), ts);
                }
                delete.deleteFamilyVersion(emptyCF, ts);
            } else {
                for (ColumnReference ref : getCoverededColumns()) { // FIXME: Keep Set<byte[]> for index CFs?
                    delete.deleteFamily(ref.getFamily(), ts);
                }
                delete.deleteFamily(emptyCF, ts);
            }
            delete.setDurability(!indexWALDisabled ? Durability.USE_DEFAULT : Durability.SKIP_WAL);
            return delete;
        }
        Delete delete = null;
        // Delete columns for missing key values
        for (Cell kv : pendingUpdates) {
            if (kv.getTypeByte() != KeyValue.Type.Put.getCode()) {
                ColumnReference ref = new ColumnReference(kv.getFamily(), kv.getQualifier());
                if (coveredColumns.contains(ref)) {
                    if (delete == null) {
                        delete = new Delete(indexRowKey);                    
                        delete.setDurability(!indexWALDisabled ? Durability.USE_DEFAULT : Durability.SKIP_WAL);
                    }
                    // If point delete for data table, then use point delete for index as well
                    if (kv.getTypeByte() == KeyValue.Type.Delete.getCode()) {
                        delete.deleteColumn(ref.getFamily(), IndexUtil.getIndexColumnName(ref.getFamily(), ref.getQualifier()), ts);
                    } else {
                        delete.deleteColumns(ref.getFamily(), IndexUtil.getIndexColumnName(ref.getFamily(), ref.getQualifier()), ts);
                    }
                }
            }
        }
        return delete;
    }

    public byte[] getIndexTableName() {
        return indexTableName;
    }
    
    public Set<ColumnReference> getCoverededColumns() {
        return coveredColumns;
    }

    public Set<ColumnReference> getAllColumns() {
        return allColumns;
    }
    
    public ImmutableBytesPtr getEmptyKeyValueFamily() {
        // Since the metadata of an index table will never change,
        // we can infer this based on the family of the first covered column
        // If if there are no covered columns, we know it's our default name
        return emptyKeyValueCFPtr;
    }

    @Override
    public void readFields(DataInput input) throws IOException {
        int encodedIndexSaltBucketsAndMultiTenant = WritableUtils.readVInt(input);
        isMultiTenant = encodedIndexSaltBucketsAndMultiTenant < 0;
        nIndexSaltBuckets = Math.abs(encodedIndexSaltBucketsAndMultiTenant) - 1;
        int encodedIndexedColumnsAndViewId = WritableUtils.readVInt(input);
        boolean hasViewIndexId = encodedIndexedColumnsAndViewId < 0;
        if (hasViewIndexId) {
            // Fixed length
            viewIndexId = new byte[MetaDataUtil.getViewIndexIdDataType().getByteSize()];
            input.readFully(viewIndexId);
        }
        int nIndexedColumns = Math.abs(encodedIndexedColumnsAndViewId) - 1;
        indexedColumns = Sets.newLinkedHashSetWithExpectedSize(nIndexedColumns);
        for (int i = 0; i < nIndexedColumns; i++) {
            byte[] cf = Bytes.readByteArray(input);
            byte[] cq = Bytes.readByteArray(input);
            indexedColumns.add(new ColumnReference(cf,cq));
        }
        indexedColumnTypes = Lists.newArrayListWithExpectedSize(nIndexedColumns);
        for (int i = 0; i < nIndexedColumns; i++) {
            PDataType type = PDataType.values()[WritableUtils.readVInt(input)];
            indexedColumnTypes.add(type);
        }
        int encodedCoveredolumnsAndLocalIndex = WritableUtils.readVInt(input);
        isLocalIndex = encodedCoveredolumnsAndLocalIndex < 0;
        int nCoveredColumns = Math.abs(encodedCoveredolumnsAndLocalIndex) - 1;
        coveredColumns = Sets.newLinkedHashSetWithExpectedSize(nCoveredColumns);
        for (int i = 0; i < nCoveredColumns; i++) {
            byte[] cf = Bytes.readByteArray(input);
            byte[] cq = Bytes.readByteArray(input);
            coveredColumns.add(new ColumnReference(cf,cq));
        }
        // Hack to serialize whether the index row key is optimizable
        int len = WritableUtils.readVInt(input);
        if (len < 0) {
            rowKeyOrderOptimizable = false;
            len *= -1;
        } else {
            rowKeyOrderOptimizable = true;
        }
        indexTableName = new byte[len];
        input.readFully(indexTableName, 0, len);
        dataEmptyKeyValueCF = Bytes.readByteArray(input);
        len = WritableUtils.readVInt(input);
        //TODO remove this in the next major release
        boolean isNewClient = false;
        if (len < 0) {
          isNewClient = true;
          len=Math.abs(len);
        }
        byte [] emptyKeyValueCF = new byte[len];
        input.readFully(emptyKeyValueCF, 0, len);
        emptyKeyValueCFPtr = new ImmutableBytesPtr(emptyKeyValueCF);
        
        if (isNewClient) {
            int numIndexedExpressions = WritableUtils.readVInt(input);
            indexedExpressions = Lists.newArrayListWithExpectedSize(numIndexedExpressions);        
            for (int i = 0; i < numIndexedExpressions; i++) {
            	Expression expression = ExpressionType.values()[WritableUtils.readVInt(input)].newInstance();
            	expression.readFields(input);
            	indexedExpressions.add(expression);
            }
        }
        else {
            indexedExpressions = Lists.newArrayListWithExpectedSize(indexedColumns.size());
            Iterator<ColumnReference> colReferenceIter = indexedColumns.iterator();
            Iterator<PDataType> dataTypeIter = indexedColumnTypes.iterator();
            while (colReferenceIter.hasNext()) {
                ColumnReference colRef = colReferenceIter.next();
                final PDataType dataType = dataTypeIter.next();
                indexedExpressions.add(new KeyValueColumnExpression(new PDatum() {
                    
                    @Override
                    public boolean isNullable() {
                        return true;
                    }
                    
                    @Override
                    public SortOrder getSortOrder() {
                        return SortOrder.getDefault();
                    }
                    
                    @Override
                    public Integer getScale() {
                        return null;
                    }
                    
                    @Override
                    public Integer getMaxLength() {
                        return null;
                    }
                    
                    @Override
                    public PDataType getDataType() {
                        return dataType;
                    }
                }, colRef.getFamily(), colRef.getQualifier()));
            }
        }
        
        rowKeyMetaData = newRowKeyMetaData();
        rowKeyMetaData.readFields(input);
        int nDataCFs = WritableUtils.readVInt(input);
        // Encode indexWALDisabled in nDataCFs
        indexWALDisabled = nDataCFs < 0;
        this.nDataCFs = Math.abs(nDataCFs) - 1;
        int encodedEstimatedIndexRowKeyBytesAndImmutableRows = WritableUtils.readVInt(input);
        this.immutableRows = encodedEstimatedIndexRowKeyBytesAndImmutableRows < 0;
        this.estimatedIndexRowKeyBytes = Math.abs(encodedEstimatedIndexRowKeyBytesAndImmutableRows);
        initCachedState();
    }
    
    @Override
    public void write(DataOutput output) throws IOException {
        // Encode nIndexSaltBuckets and isMultiTenant together
        WritableUtils.writeVInt(output, (nIndexSaltBuckets + 1) * (isMultiTenant ? -1 : 1));
        // Encode indexedColumns.size() and whether or not there's a viewIndexId
        WritableUtils.writeVInt(output, (indexedColumns.size() + 1) * (viewIndexId != null ? -1 : 1));
        if (viewIndexId != null) {
            output.write(viewIndexId);
        }
        for (ColumnReference ref : indexedColumns) {
            Bytes.writeByteArray(output, ref.getFamily());
            Bytes.writeByteArray(output, ref.getQualifier());
        }
        //TODO remove indexedColumnTypes in the next major release
        for (int i = 0; i < indexedColumnTypes.size(); i++) {
            PDataType type = indexedColumnTypes.get(i);
            WritableUtils.writeVInt(output, type.ordinal());
        }
        // Encode coveredColumns.size() and whether or not this is a local index
        WritableUtils.writeVInt(output, (coveredColumns.size() + 1) * (isLocalIndex ? -1 : 1));
        for (ColumnReference ref : coveredColumns) {
            Bytes.writeByteArray(output, ref.getFamily());
            Bytes.writeByteArray(output, ref.getQualifier());
        }
        // TODO: remove when rowKeyOrderOptimizable hack no longer needed
        WritableUtils.writeVInt(output,indexTableName.length * (rowKeyOrderOptimizable ? 1 : -1));
        output.write(indexTableName, 0, indexTableName.length);
        Bytes.writeByteArray(output, dataEmptyKeyValueCF);
        // TODO in order to maintain b/w compatibility encode emptyKeyValueCFPtr.getLength() as a negative value (so we can distinguish between new and old clients)
        // when indexedColumnTypes is removed, remove this 
        WritableUtils.writeVInt(output,-emptyKeyValueCFPtr.getLength());
        output.write(emptyKeyValueCFPtr.get(),emptyKeyValueCFPtr.getOffset(), emptyKeyValueCFPtr.getLength());
        
        WritableUtils.writeVInt(output, indexedExpressions.size());
        for (Expression expression : indexedExpressions) {
        	WritableUtils.writeVInt(output, ExpressionType.valueOf(expression).ordinal());
        	expression.write(output);
        }
        
        rowKeyMetaData.write(output);
        // Encode indexWALDisabled in nDataCFs
        WritableUtils.writeVInt(output, (nDataCFs + 1) * (indexWALDisabled ? -1 : 1));
        // Encode estimatedIndexRowKeyBytes and immutableRows together.
        WritableUtils.writeVInt(output, estimatedIndexRowKeyBytes * (immutableRows ? -1 : 1));
    }

    public int getEstimatedByteSize() {
        int size = WritableUtils.getVIntSize(nIndexSaltBuckets);
        size += WritableUtils.getVIntSize(estimatedIndexRowKeyBytes);
        size += WritableUtils.getVIntSize(indexedColumns.size());
        size += viewIndexId == null ? 0 : viewIndexId.length;
        for (ColumnReference ref : indexedColumns) {
            size += WritableUtils.getVIntSize(ref.getFamily().length);
            size += ref.getFamily().length;
            size += WritableUtils.getVIntSize(ref.getQualifier().length);
            size += ref.getQualifier().length;
        }
        for (int i = 0; i < indexedColumnTypes.size(); i++) {
            PDataType type = indexedColumnTypes.get(i);
            size += WritableUtils.getVIntSize(type.ordinal());
        }
        size += WritableUtils.getVIntSize(coveredColumns.size());
        for (ColumnReference ref : coveredColumns) {
            size += WritableUtils.getVIntSize(ref.getFamilyWritable().getSize());
            size += ref.getFamily().length;
            size += WritableUtils.getVIntSize(ref.getQualifierWritable().getSize());
            size += ref.getQualifier().length;
        }
        size += indexTableName.length + WritableUtils.getVIntSize(indexTableName.length);
        size += rowKeyMetaData.getByteSize();
        size += dataEmptyKeyValueCF.length + WritableUtils.getVIntSize(dataEmptyKeyValueCF.length);
        size += emptyKeyValueCFPtr.getLength() + WritableUtils.getVIntSize(emptyKeyValueCFPtr.getLength());
        size += WritableUtils.getVIntSize(nDataCFs+1);
        size += WritableUtils.getVIntSize(indexedExpressions.size());
        for (Expression expression : indexedExpressions) {
            size += WritableUtils.getVIntSize(ExpressionType.valueOf(expression).ordinal());
        }
        size += estimatedExpressionSize;
        return size;
    }
    
    private int estimateIndexRowKeyByteSize(int indexColByteSize) {
        int estimatedIndexRowKeyBytes = indexColByteSize + dataRowKeySchema.getEstimatedValueLength() + (nIndexSaltBuckets == 0 || isLocalIndex || this.isDataTableSalted ? 0 : SaltingUtil.NUM_SALTING_BYTES);
        return estimatedIndexRowKeyBytes;
    }
    
    /**
     * Init calculated state reading/creating
     */
    private void initCachedState() {
        dataEmptyKeyValueRef =
                new ColumnReference(emptyKeyValueCFPtr.copyBytesIfNecessary(),
                        QueryConstants.EMPTY_COLUMN_BYTES);

        indexQualifiers = Lists.newArrayListWithExpectedSize(this.coveredColumns.size());
        for (ColumnReference ref : coveredColumns) {
            indexQualifiers.add(new ImmutableBytesPtr(IndexUtil.getIndexColumnName(
                ref.getFamily(), ref.getQualifier())));
        }

        this.allColumns = Sets.newLinkedHashSetWithExpectedSize(indexedExpressions.size() + coveredColumns.size());
        // columns that are required to evaluate all expressions in indexedExpressions (not including columns in data row key)
        this.indexedColumns = Sets.newLinkedHashSetWithExpectedSize(indexedExpressions.size());
        for (Expression expression : indexedExpressions) {
        	KeyValueExpressionVisitor visitor = new KeyValueExpressionVisitor() {
                @Override
                public Void visit(KeyValueColumnExpression expression) {
                	indexedColumns.add(new ColumnReference(expression.getColumnFamily(), expression.getColumnName()));
                    indexedColumnTypes.add(expression.getDataType());
                    return null;
                }
            };
            expression.accept(visitor);
        }
        allColumns.addAll(indexedColumns);
        allColumns.addAll(coveredColumns);
        
        int dataPkOffset = (isDataTableSalted ? 1 : 0) + (isMultiTenant ? 1 : 0);
        int nIndexPkColumns = getIndexPkColumnCount();
        dataPkPosition = new int[nIndexPkColumns];
        Arrays.fill(dataPkPosition, EXPRESSION_NOT_PRESENT);
        int numViewConstantColumns = 0;
        BitSet viewConstantColumnBitSet = rowKeyMetaData.getViewConstantColumnBitSet();
        for (int i = dataPkOffset; i < dataRowKeySchema.getFieldCount(); i++) {
            if (!viewConstantColumnBitSet.get(i)) {
                int indexPkPosition = rowKeyMetaData.getIndexPkPosition(i-dataPkOffset);
                this.dataPkPosition[indexPkPosition] = i;
            } else {
                numViewConstantColumns++;
            }
        }
        
        // Calculate the max number of trailing nulls that we should get rid of after building the index row key.
        // We only get rid of nulls for variable length types, so we have to be careful to consider the type of the
        // index table, not the data type of the data table
        int expressionsPos = indexedExpressions.size();
        int indexPkPos = nIndexPkColumns - numViewConstantColumns - 1;
        while (indexPkPos >= 0) {
            int dataPkPos = dataPkPosition[indexPkPos];
            boolean isDataNullable;
            PDataType dataType;
            if (dataPkPos == EXPRESSION_NOT_PRESENT) {
                isDataNullable = true;
                dataType = indexedExpressions.get(--expressionsPos).getDataType();
            } else {
                Field dataField = dataRowKeySchema.getField(dataPkPos);
                dataType = dataField.getDataType();
                isDataNullable = dataField.isNullable();
            }
            PDataType indexDataType = IndexUtil.getIndexColumnDataType(isDataNullable, dataType);
            if (indexDataType.isFixedWidth()) {
                break;
            }
            indexPkPos--;
        }
        maxTrailingNulls = nIndexPkColumns-indexPkPos-1;
    }

    private int getIndexPkColumnCount() {
        return dataRowKeySchema.getFieldCount() + indexedExpressions.size() - (isDataTableSalted ? 1 : 0) - (isMultiTenant ? 1 : 0);
    }
    
    private RowKeyMetaData newRowKeyMetaData() {
        return getIndexPkColumnCount() < 0xFF ? new ByteSizeRowKeyMetaData() : new IntSizedRowKeyMetaData();
    }

    private RowKeyMetaData newRowKeyMetaData(int capacity) {
        return capacity < 0xFF ? new ByteSizeRowKeyMetaData(capacity) : new IntSizedRowKeyMetaData(capacity);
    }

    private static void writeInverted(byte[] buf, int offset, int length, DataOutput output) throws IOException {
        for (int i = offset; i < offset + length; i++) {
            byte b = SortOrder.invert(buf[i]);
            output.write(b);
        }
    }
    
    private abstract class RowKeyMetaData implements Writable {
        private BitSet descIndexColumnBitSet;
        private BitSet viewConstantColumnBitSet;
        
        private RowKeyMetaData() {
        }
        
        private RowKeyMetaData(int nIndexedColumns) {
            descIndexColumnBitSet = BitSet.withCapacity(nIndexedColumns);
            viewConstantColumnBitSet = BitSet.withCapacity(dataRowKeySchema.getMaxFields()); // Size based on number of data PK columns
      }
        
        protected int getByteSize() {
            return BitSet.getByteSize(getIndexPkColumnCount()) * 3 + BitSet.getByteSize(dataRowKeySchema.getMaxFields());
        }
        
        protected abstract int getIndexPkPosition(int dataPkPosition);
        protected abstract int setIndexPkPosition(int dataPkPosition, int indexPkPosition);
        
        @Override
        public void readFields(DataInput input) throws IOException {
            int length = getIndexPkColumnCount();
            descIndexColumnBitSet = BitSet.read(input, length);
            int vclength = dataRowKeySchema.getMaxFields();
            viewConstantColumnBitSet = BitSet.read(input, vclength);
        }
        
        @Override
        public void write(DataOutput output) throws IOException {
            int length = getIndexPkColumnCount();
            BitSet.write(output, descIndexColumnBitSet, length);
            int vclength = dataRowKeySchema.getMaxFields();
            BitSet.write(output, viewConstantColumnBitSet, vclength);
        }

        private BitSet getDescIndexColumnBitSet() {
            return descIndexColumnBitSet;
        }

        private BitSet getViewConstantColumnBitSet() {
            return viewConstantColumnBitSet;
        }
    }
    
    private static int BYTE_OFFSET = 127;
    
    private class ByteSizeRowKeyMetaData extends RowKeyMetaData {
        private byte[] indexPkPosition;
        
        private ByteSizeRowKeyMetaData() {
        }

        private ByteSizeRowKeyMetaData(int nIndexedColumns) {
            super(nIndexedColumns);
            this.indexPkPosition = new byte[nIndexedColumns];
        }
        
        @Override
        protected int getIndexPkPosition(int dataPkPosition) {
            // Use offset for byte so that we can get full range of 0 - 255
            // We use -128 as marker for a non row key index column,
            // that's why our offset if 127 instead of 128
            return this.indexPkPosition[dataPkPosition] + BYTE_OFFSET;
        }

        @Override
        protected int setIndexPkPosition(int dataPkPosition, int indexPkPosition) {
            return this.indexPkPosition[dataPkPosition] = (byte)(indexPkPosition - BYTE_OFFSET);
        }

        @Override
        public void write(DataOutput output) throws IOException {
            super.write(output);
            output.write(indexPkPosition);
        }

        @Override
        protected int getByteSize() {
            return super.getByteSize() + indexPkPosition.length;
        }

        @Override
        public void readFields(DataInput input) throws IOException {
            super.readFields(input);
            this.indexPkPosition = new byte[getIndexPkColumnCount()];
            input.readFully(indexPkPosition);
        }
    }
    
    private class IntSizedRowKeyMetaData extends RowKeyMetaData {
        private int[] indexPkPosition;
        
        private IntSizedRowKeyMetaData() {
        }

        private IntSizedRowKeyMetaData(int nIndexedColumns) {
            super(nIndexedColumns);
            this.indexPkPosition = new int[nIndexedColumns];
        }
        
        @Override
        protected int getIndexPkPosition(int dataPkPosition) {
            return this.indexPkPosition[dataPkPosition];
        }

        @Override
        protected int setIndexPkPosition(int dataPkPosition, int indexPkPosition) {
            return this.indexPkPosition[dataPkPosition] = indexPkPosition;
        }
        
        @Override
        public void write(DataOutput output) throws IOException {
            super.write(output);
            for (int i = 0; i < indexPkPosition.length; i++) {
                output.writeInt(indexPkPosition[i]);
            }
        }

        @Override
        protected int getByteSize() {
            return super.getByteSize() + indexPkPosition.length * Bytes.SIZEOF_INT;
        }

        @Override
        public void readFields(DataInput input) throws IOException {
            super.readFields(input);
            this.indexPkPosition = new int[getIndexPkColumnCount()];
            for (int i = 0; i < indexPkPosition.length; i++) {
                indexPkPosition[i] = input.readInt();
            }
        }
    }

    @Override
    public Iterator<ColumnReference> iterator() {
        return allColumns.iterator();
    }

    public ValueGetter createGetterFromKeyValues(final byte[] rowKey, Collection<? extends Cell> pendingUpdates) {
        final Map<ColumnReference, ImmutableBytesPtr> valueMap = Maps.newHashMapWithExpectedSize(pendingUpdates
                .size());
        for (Cell kv : pendingUpdates) {
            // create new pointers to each part of the kv
            ImmutableBytesPtr value = new ImmutableBytesPtr(kv.getValueArray(), kv.getValueOffset(), kv.getValueLength());
            valueMap.put(new ColumnReference(kv.getFamilyArray(), kv.getFamilyOffset(), kv.getFamilyLength(), kv.getQualifierArray(), kv.getQualifierOffset(), kv.getQualifierLength()), value);
        }
        return new ValueGetter() {
            @Override
            public ImmutableBytesWritable getLatestValue(ColumnReference ref) {
                if(ref.equals(dataEmptyKeyValueRef)) return null;
                return valueMap.get(ref);
            }
            @Override
            public byte[] getRowKey() {
            	return rowKey;
            }
        };
    }

    public byte[] getDataEmptyKeyValueCF() {
        return dataEmptyKeyValueCF;
    }
    
    public boolean isLocalIndex() {
        return isLocalIndex;
    }
    
    public boolean isImmutableRows() {
        return immutableRows;
    }
    
    public Set<ColumnReference> getIndexedColumns() {
        return indexedColumns;
    }

    public static class UDFParseNodeVisitor extends StatelessTraverseAllParseNodeVisitor {

        private Map<String, UDFParseNode> udfParseNodes;
        public UDFParseNodeVisitor() {
            udfParseNodes = new HashMap<String, UDFParseNode>(1);
        }

        @Override
        public boolean visitEnter(FunctionParseNode node) throws SQLException {
            if(node instanceof UDFParseNode) {
                udfParseNodes.put(node.getName(), (UDFParseNode)node);
            }
            return super.visitEnter(node);
        }
        
        public Map<String, UDFParseNode> getUdfParseNodes() {
            return udfParseNodes;
        }
    }
}<|MERGE_RESOLUTION|>--- conflicted
+++ resolved
@@ -307,11 +307,8 @@
 
     private IndexMaintainer(PTable dataTable, PTable index, PhoenixConnection connection) {
         this(dataTable.getRowKeySchema(), dataTable.getBucketNum() != null);
-<<<<<<< HEAD
         assert(dataTable.getType() == PTableType.SYSTEM || dataTable.getType() == PTableType.TABLE || dataTable.getType() == PTableType.VIEW);
-=======
         this.rowKeyOrderOptimizable = index.rowKeyOrderOptimizable();
->>>>>>> 72633b9d
         this.isMultiTenant = dataTable.isMultiTenant();
         this.viewIndexId = index.getViewIndexId() == null ? null : MetaDataUtil.getViewIndexIdDataType().toBytes(index.getViewIndexId());
         this.isLocalIndex = index.getIndexType() == IndexType.LOCAL;
@@ -870,18 +867,12 @@
     }
 
     private enum DeleteType {SINGLE_VERSION, ALL_VERSIONS};
-    private DeleteType getDeleteTypeOrNull(Collection<Cell> pendingUpdates) {
+    private DeleteType getDeleteTypeOrNull(Collection<KeyValue> pendingUpdates) {
         int nDeleteCF = 0;
-<<<<<<< HEAD
         int nDeleteVersionCF = 0;
-        for (Cell kv : pendingUpdates) {
+        for (KeyValue kv : pendingUpdates) {
         	if (kv.getTypeByte() == KeyValue.Type.DeleteFamilyVersion.getCode()) {
                 nDeleteVersionCF++;
-=======
-        for (KeyValue kv : pendingUpdates) {
-            if (kv.getTypeByte() == KeyValue.Type.DeleteFamily.getCode()) {
-                nDeleteCF++;
->>>>>>> 72633b9d
             }
         	else if (kv.getTypeByte() == KeyValue.Type.DeleteFamily.getCode()
         			// Since we don't include the index rows in the change set for txn tables, we need to detect row deletes that have transformed by TransactionProcessor
@@ -890,20 +881,16 @@
         	    nDeleteCF++;
         	}
         }
-<<<<<<< HEAD
         // This is what a delete looks like on the server side for mutable indexing...
         // Should all be one or the other for DeleteFamily versus DeleteFamilyVersion, but just in case not
         return nDeleteVersionCF >= this.nDataCFs ? DeleteType.SINGLE_VERSION : nDeleteCF + nDeleteVersionCF >= this.nDataCFs ? DeleteType.ALL_VERSIONS : null;
-=======
-        return nDeleteCF == this.nDataCFs && nDeleteCF > 0;
->>>>>>> 72633b9d
-    }
-    
-    public boolean isRowDeleted(Collection<Cell> pendingUpdates) {
+    }
+    
+    public boolean isRowDeleted(Collection<KeyValue> pendingUpdates) {
         return getDeleteTypeOrNull(pendingUpdates) != null;
     }
     
-    private boolean hasIndexedColumnChanged(ValueGetter oldState, Collection<Cell> pendingUpdates) throws IOException {
+    private boolean hasIndexedColumnChanged(ValueGetter oldState, Collection<KeyValue> pendingUpdates) throws IOException {
         if (pendingUpdates.isEmpty()) {
             return false;
         }
@@ -939,11 +926,11 @@
      * since we can build the corresponding index row key.
      */
     public Delete buildDeleteMutation(KeyValueBuilder kvBuilder, ImmutableBytesWritable dataRowKeyPtr, long ts) throws IOException {
-        return buildDeleteMutation(kvBuilder, null, dataRowKeyPtr, Collections.<Cell>emptyList(), ts, null, null);
+        return buildDeleteMutation(kvBuilder, null, dataRowKeyPtr, Collections.<KeyValue>emptyList(), ts, null, null);
     }
     
     @SuppressWarnings("deprecation")
-    public Delete buildDeleteMutation(KeyValueBuilder kvBuilder, ValueGetter oldState, ImmutableBytesWritable dataRowKeyPtr, Collection<Cell> pendingUpdates, long ts, byte[] regionStartKey, byte[] regionEndKey) throws IOException {
+    public Delete buildDeleteMutation(KeyValueBuilder kvBuilder, ValueGetter oldState, ImmutableBytesWritable dataRowKeyPtr, Collection<KeyValue> pendingUpdates, long ts, byte[] regionStartKey, byte[] regionEndKey) throws IOException {
         byte[] indexRowKey = this.buildRowKey(oldState, dataRowKeyPtr, regionStartKey, regionEndKey);
         // Delete the entire row if any of the indexed columns changed
         DeleteType deleteType = null;
