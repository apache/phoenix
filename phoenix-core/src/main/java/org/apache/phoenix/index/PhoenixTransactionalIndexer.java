/*
 * Licensed to the Apache Software Foundation (ASF) under one or more contributor license agreements. See the NOTICE
 * file distributed with this work for additional information regarding copyright ownership. The ASF licenses this file
 * to you under the Apache License, Version 2.0 (the "License"); you may not use this file except in compliance with the
 * License. You may obtain a copy of the License at http://www.apache.org/licenses/LICENSE-2.0 Unless required by
 * applicable law or agreed to in writing, software distributed under the License is distributed on an "AS IS" BASIS,
 * WITHOUT WARRANTIES OR CONDITIONS OF ANY KIND, either express or implied. See the License for the specific language
 * governing permissions and limitations under the License.
 */
package org.apache.phoenix.index;

import java.io.IOException;
import java.util.ArrayList;
import java.util.Collection;
import java.util.Collections;
import java.util.Comparator;
import java.util.HashMap;
import java.util.Iterator;
import java.util.LinkedList;
import java.util.List;
import java.util.Map;
import java.util.Set;

import co.cask.tephra.Transaction;
import co.cask.tephra.Transaction.VisibilityLevel;
import co.cask.tephra.TxConstants;
import co.cask.tephra.hbase98.TransactionAwareHTable;

import org.apache.commons.logging.Log;
import org.apache.commons.logging.LogFactory;
import org.apache.hadoop.hbase.Cell;
import org.apache.hadoop.hbase.CellScanner;
import org.apache.hadoop.hbase.CoprocessorEnvironment;
import org.apache.hadoop.hbase.KeyValue;
import org.apache.hadoop.hbase.KeyValueUtil;
import org.apache.hadoop.hbase.TableName;
import org.apache.hadoop.hbase.client.HTableInterface;
import org.apache.hadoop.hbase.client.Mutation;
import org.apache.hadoop.hbase.client.Result;
import org.apache.hadoop.hbase.client.ResultScanner;
import org.apache.hadoop.hbase.client.Scan;
import org.apache.hadoop.hbase.coprocessor.BaseRegionObserver;
import org.apache.hadoop.hbase.coprocessor.ObserverContext;
import org.apache.hadoop.hbase.coprocessor.RegionCoprocessorEnvironment;
import org.apache.hadoop.hbase.io.ImmutableBytesWritable;
import org.apache.hadoop.hbase.regionserver.MiniBatchOperationInProgress;
import org.apache.hadoop.hbase.util.Bytes;
import org.apache.hadoop.hbase.util.Pair;
import org.apache.htrace.Span;
import org.apache.htrace.Trace;
import org.apache.htrace.TraceScope;
import org.apache.phoenix.compile.ScanRanges;
import org.apache.phoenix.hbase.index.MultiMutation;
import org.apache.phoenix.hbase.index.ValueGetter;
import org.apache.phoenix.hbase.index.covered.IndexUpdate;
import org.apache.phoenix.hbase.index.covered.TableState;
import org.apache.phoenix.hbase.index.covered.update.ColumnReference;
import org.apache.phoenix.hbase.index.covered.update.ColumnTracker;
import org.apache.phoenix.hbase.index.covered.update.IndexedColumnGroup;
import org.apache.phoenix.hbase.index.util.ImmutableBytesPtr;
import org.apache.phoenix.hbase.index.write.IndexWriter;
import org.apache.phoenix.query.KeyRange;
import org.apache.phoenix.query.QueryConstants;
import org.apache.phoenix.schema.types.PVarbinary;
import org.apache.phoenix.trace.TracingUtils;
import org.apache.phoenix.trace.util.NullSpan;
import org.apache.phoenix.util.ScanUtil;
import org.apache.phoenix.util.SchemaUtil;
import org.apache.phoenix.util.ServerUtil;

import com.google.common.collect.Lists;
import com.google.common.collect.Maps;
import com.google.common.collect.Sets;
import com.google.inject.Key;
import com.google.common.primitives.Longs;

<<<<<<< HEAD
import co.cask.tephra.Transaction;
import co.cask.tephra.Transaction.VisibilityLevel;
import co.cask.tephra.TxConstants;
import co.cask.tephra.hbase11.TransactionAwareHTable;

=======
>>>>>>> c5ec69e5
/**
 * Do all the work of managing index updates for a transactional table from a single coprocessor. Since the transaction
 * manager essentially time orders writes through conflict detection, the logic to maintain a secondary index is quite a
 * bit simpler than the non transactional case. For example, there's no need to muck with the WAL, as failure scenarios
 * are handled by aborting the transaction.
 */
public class PhoenixTransactionalIndexer extends BaseRegionObserver {

    private static final Log LOG = LogFactory.getLog(PhoenixTransactionalIndexer.class);

    private PhoenixIndexCodec codec;
    private IndexWriter writer;
    private boolean stopped;

    @Override
    public void start(CoprocessorEnvironment e) throws IOException {
        final RegionCoprocessorEnvironment env = (RegionCoprocessorEnvironment)e;
        String serverName = env.getRegionServerServices().getServerName().getServerName();
        codec = new PhoenixIndexCodec();
        codec.initialize(env);

        // setup the actual index writer
        this.writer = new IndexWriter(env, serverName + "-tx-index-writer");
    }

    @Override
    public void stop(CoprocessorEnvironment e) throws IOException {
        if (this.stopped) { return; }
        this.stopped = true;
        String msg = "TxIndexer is being stopped";
        this.writer.stop(msg);
    }

    private static Iterator<Mutation> getMutationIterator(final MiniBatchOperationInProgress<Mutation> miniBatchOp) {
        return new Iterator<Mutation>() {
            private int i = 0;
            
            @Override
            public boolean hasNext() {
                return i < miniBatchOp.size();
            }

            @Override
            public Mutation next() {
                return miniBatchOp.getOperation(i++);
            }

            @Override
            public void remove() {
                throw new UnsupportedOperationException();
            }
            
        };
    }
    @Override
    public void preBatchMutate(ObserverContext<RegionCoprocessorEnvironment> c,
            MiniBatchOperationInProgress<Mutation> miniBatchOp) throws IOException {

        Mutation m = miniBatchOp.getOperation(0);
        if (!codec.isEnabled(m)) {
            super.preBatchMutate(c, miniBatchOp);
            return;
        }

        Map<String,byte[]> updateAttributes = m.getAttributesMap();
        PhoenixIndexMetaData indexMetaData = new PhoenixIndexMetaData(c.getEnvironment(),updateAttributes);
        byte[] txRollbackAttribute = m.getAttribute(TxConstants.TX_ROLLBACK_ATTRIBUTE_KEY);
        Collection<Pair<Mutation, byte[]>> indexUpdates = null;
        // get the current span, or just use a null-span to avoid a bunch of if statements
        try (TraceScope scope = Trace.startSpan("Starting to build index updates")) {
            Span current = scope.getSpan();
            if (current == null) {
                current = NullSpan.INSTANCE;
            }

            // get the index updates for all elements in this batch
            indexUpdates = getIndexUpdates(c.getEnvironment(), indexMetaData, getMutationIterator(miniBatchOp), txRollbackAttribute);

            current.addTimelineAnnotation("Built index updates, doing preStep");
            TracingUtils.addAnnotation(current, "index update count", indexUpdates.size());

            // no index updates, so we are done
            if (!indexUpdates.isEmpty()) {
                this.writer.write(indexUpdates);
            }
        } catch (Throwable t) {
            String msg = "Failed to update index with entries:" + indexUpdates;
            LOG.error(msg, t);
            ServerUtil.throwIOException(msg, t);
        }
    }

    private Collection<Pair<Mutation, byte[]>> getIndexUpdates(RegionCoprocessorEnvironment env, PhoenixIndexMetaData indexMetaData, Iterator<Mutation> mutationIterator, byte[] txRollbackAttribute) throws IOException {
        ResultScanner currentScanner = null;
        TransactionAwareHTable txTable = null;
        // Collect up all mutations in batch
        Map<ImmutableBytesPtr, MultiMutation> mutations =
                new HashMap<ImmutableBytesPtr, MultiMutation>();
        while(mutationIterator.hasNext()) {
            Mutation m = mutationIterator.next();
            // add the mutation to the batch set
            ImmutableBytesPtr row = new ImmutableBytesPtr(m.getRow());
            MultiMutation stored = mutations.get(row);
            // we haven't seen this row before, so add it
            if (stored == null) {
                stored = new MultiMutation(row);
                mutations.put(row, stored);
            }
            stored.addAll(m);
        }
        
        // Collect the set of mutable ColumnReferences so that we can first
        // run a scan to get the current state. We'll need this to delete
        // the existing index rows.
        Transaction tx = indexMetaData.getTransaction();
        assert(tx != null);
        List<IndexMaintainer> indexMaintainers = indexMetaData.getIndexMaintainers();
        Set<ColumnReference> mutableColumns = Sets.newHashSetWithExpectedSize(indexMaintainers.size() * 10);
        for (IndexMaintainer indexMaintainer : indexMaintainers) {
            // For transactional tables, we use an index maintainer
            // to aid in rollback if there's a KeyValue column in the index. The alternative would be
            // to hold on to all uncommitted index row keys (even ones already sent to HBase) on the
            // client side.
            mutableColumns.addAll(indexMaintainer.getAllColumns());
        }

        boolean isRollback = txRollbackAttribute!=null;
        Collection<Pair<Mutation, byte[]>> indexUpdates = new ArrayList<Pair<Mutation, byte[]>>(mutations.size() * 2 * indexMaintainers.size());
        try {
            if (!mutableColumns.isEmpty()) {
                List<KeyRange> keys = Lists.newArrayListWithExpectedSize(mutations.size());
                for (ImmutableBytesPtr ptr : mutations.keySet()) {
                    keys.add(PVarbinary.INSTANCE.getKeyRange(ptr.copyBytesIfNecessary()));
                }
                Scan scan = new Scan();
                // Project all mutable columns
                for (ColumnReference ref : mutableColumns) {
                    scan.addColumn(ref.getFamily(), ref.getQualifier());
                }
                // Project empty key value column
                scan.addColumn(indexMaintainers.get(0).getDataEmptyKeyValueCF(), QueryConstants.EMPTY_COLUMN_BYTES);
                ScanRanges scanRanges = ScanRanges.create(SchemaUtil.VAR_BINARY_SCHEMA, Collections.singletonList(keys), ScanUtil.SINGLE_COLUMN_SLOT_SPAN, KeyRange.EVERYTHING_RANGE, null, true, -1);
                scanRanges.initializeScan(scan);
                scan.setFilter(scanRanges.getSkipScanFilter());
                TableName tableName = env.getRegion().getRegionInfo().getTable();
                HTableInterface htable = env.getTable(tableName);
                txTable = new TransactionAwareHTable(htable);
                txTable.startTx(tx);
                // For rollback, we need to see all versions, including
                // the last committed version as there may be multiple
                // checkpointed versions.
                if (isRollback) {
                    tx.setVisibility(VisibilityLevel.SNAPSHOT_ALL);
                }
                currentScanner = txTable.getScanner(scan);
            }
            if (isRollback) {
                processRollback(env, indexMetaData, txRollbackAttribute, currentScanner, mutations, tx, mutableColumns, indexUpdates);
            } else {
                processMutation(env, indexMetaData, txRollbackAttribute, currentScanner, mutations, tx, mutableColumns, indexUpdates);
            }
        } finally {
            if (txTable != null) txTable.close();
        }
        
        return indexUpdates;
    }

    private void processMutation(RegionCoprocessorEnvironment env,
            PhoenixIndexMetaData indexMetaData, byte[] txRollbackAttribute,
            ResultScanner scanner,
            Map<ImmutableBytesPtr, MultiMutation> mutations, Transaction tx,
            Set<ColumnReference> mutableColumns,
            Collection<Pair<Mutation, byte[]>> indexUpdates) throws IOException {
        if (scanner != null) {
            Result result;
            ColumnReference emptyColRef = new ColumnReference(indexMetaData.getIndexMaintainers().get(0).getDataEmptyKeyValueCF(), QueryConstants.EMPTY_COLUMN_BYTES);
            // Process existing data table rows by removing the old index row and adding the new index row
            while ((result = scanner.next()) != null) {
                Mutation m = mutations.remove(new ImmutableBytesPtr(result.getRow()));
                TxTableState state = new TxTableState(env, mutableColumns, indexMetaData.getAttributes(), tx.getWritePointer(), m, emptyColRef, result);
                generateDeletes(indexMetaData, indexUpdates, txRollbackAttribute, state);
                generatePuts(indexMetaData, indexUpdates, state);
            }
        }
        // Process new data table by adding new index rows
        for (Mutation m : mutations.values()) {
            TxTableState state = new TxTableState(env, mutableColumns, indexMetaData.getAttributes(), tx.getWritePointer(), m);
            generatePuts(indexMetaData, indexUpdates, state);
        }
    }

    private void processRollback(RegionCoprocessorEnvironment env,
            PhoenixIndexMetaData indexMetaData, byte[] txRollbackAttribute,
            ResultScanner scanner,
            Map<ImmutableBytesPtr, MultiMutation> mutations, Transaction tx,
            Set<ColumnReference> mutableColumns,
            Collection<Pair<Mutation, byte[]>> indexUpdates) throws IOException {
        if (scanner != null) {
            Result result;
            // Loop through last committed row state plus all new rows associated with current transaction
            // to generate point delete markers for all index rows that were added. We don't have Tephra
            // manage index rows in change sets because we don't want to be hit with the additional
            // memory hit and do not need to do conflict detection on index rows.
            ColumnReference emptyColRef = new ColumnReference(indexMetaData.getIndexMaintainers().get(0).getDataEmptyKeyValueCF(), QueryConstants.EMPTY_COLUMN_BYTES);
            while ((result = scanner.next()) != null) {
                Mutation m = mutations.remove(new ImmutableBytesPtr(result.getRow()));
                // Sort by timestamp, type, cf, cq so we can process in time batches from oldest to newest
                // (as if we're "replaying" them in time order).
                List<Cell> cells = result.listCells();
                Collections.sort(cells, new Comparator<Cell>() {

                    @Override
                    public int compare(Cell o1, Cell o2) {
                        int c = Longs.compare(o1.getTimestamp(), o2.getTimestamp());
                        if (c != 0) return c;
                        c = o1.getTypeByte() - o2.getTypeByte();
                        if (c != 0) return c;
                        c = Bytes.compareTo(o1.getFamilyArray(), o1.getFamilyOffset(), o1.getFamilyLength(), o1.getFamilyArray(), o1.getFamilyOffset(), o1.getFamilyLength());
                        if (c != 0) return c;
                        return Bytes.compareTo(o1.getQualifierArray(), o1.getQualifierOffset(), o1.getQualifierLength(), o1.getQualifierArray(), o1.getQualifierOffset(), o1.getQualifierLength());
                    }
                    
                });
                int i = 0;
                int nCells = cells.size();
                Result oldResult = null, newResult;
                long readPtr = tx.getReadPointer();
                do {
                    boolean hasPuts = false;
                    LinkedList<Cell> singleTimeCells = Lists.newLinkedList();
                    long writePtr;
                    do {
                        Cell cell = cells.get(i);
                        hasPuts |= cell.getTypeByte() == KeyValue.Type.Put.getCode();
                        writePtr = cell.getTimestamp();
                        do {
                            // Add at the beginning of the list to match the expected HBase
                            // newest to oldest sort order (which TxTableState relies on
                            // with the Result.getLatestColumnValue() calls).
                            singleTimeCells.addFirst(cell);
                        } while (++i < nCells && cells.get(i).getTimestamp() == writePtr);
                    } while (i < nCells && cells.get(i).getTimestamp() <= readPtr);
                    
                    // Generate point delete markers for the prior row deletion of the old index value.
                    // The write timestamp is the next timestamp, not the current timestamp,
                    // as the earliest cells are the current values for the row (and we don't
                    // want to delete the current row).
                    if (oldResult != null) {
                        TxTableState state = new TxTableState(env, mutableColumns, indexMetaData.getAttributes(), writePtr, m, emptyColRef, oldResult);
                        generateDeletes(indexMetaData, indexUpdates, txRollbackAttribute, state);
                    }
                    // Generate point delete markers for the new index value.
                    // If our time batch doesn't have Puts (i.e. we have only Deletes), then do not
                    // generate deletes. We would have generated the delete above based on the state
                    // of the previous row. The delete markers do not give us the state we need to
                    // delete.
                    if (hasPuts) {
                        newResult = Result.create(singleTimeCells);
                        // First row may represent the current state which we don't want to delete
                        if (writePtr > readPtr) {
                            TxTableState state = new TxTableState(env, mutableColumns, indexMetaData.getAttributes(), writePtr, m, emptyColRef, newResult);
                            generateDeletes(indexMetaData, indexUpdates, txRollbackAttribute, state);
                        }
                        oldResult = newResult;
                    } else {
                        oldResult = null;
                    }
                } while (i < nCells);
            }
        }
    }

    private void generateDeletes(PhoenixIndexMetaData indexMetaData,
            Collection<Pair<Mutation, byte[]>> indexUpdates,
            byte[] attribValue, TxTableState state) throws IOException {
        Iterable<IndexUpdate> deletes = codec.getIndexDeletes(state, indexMetaData);
        for (IndexUpdate delete : deletes) {
            if (delete.isValid()) {
                delete.getUpdate().setAttribute(TxConstants.TX_ROLLBACK_ATTRIBUTE_KEY, attribValue);
                indexUpdates.add(new Pair<Mutation, byte[]>(delete.getUpdate(),delete.getTableName()));
            }
        }
    }

    boolean generatePuts(
            PhoenixIndexMetaData indexMetaData,
            Collection<Pair<Mutation, byte[]>> indexUpdates,
            TxTableState state)
            throws IOException {
        state.applyMutation();
        Iterable<IndexUpdate> puts = codec.getIndexUpserts(state, indexMetaData);
        boolean validPut = false;
        for (IndexUpdate put : puts) {
            if (put.isValid()) {
                indexUpdates.add(new Pair<Mutation, byte[]>(put.getUpdate(),put.getTableName()));
                validPut = true;
            }
        }
        return validPut;
    }


    private static class TxTableState implements TableState {
        private final Mutation mutation;
        private final long currentTimestamp;
        private final RegionCoprocessorEnvironment env;
        private final Map<String, byte[]> attributes;
        private final List<KeyValue> pendingUpdates;
        private final Set<ColumnReference> indexedColumns;
        private final Map<ColumnReference, ImmutableBytesWritable> valueMap;
        
        private TxTableState(RegionCoprocessorEnvironment env, Set<ColumnReference> indexedColumns, Map<String, byte[]> attributes, long currentTimestamp, Mutation mutation) {
            this.env = env;
            this.currentTimestamp = currentTimestamp;
            this.indexedColumns = indexedColumns;
            this.attributes = attributes;
            this.mutation = mutation;
            int estimatedSize = indexedColumns.size();
            this.valueMap = Maps.newHashMapWithExpectedSize(estimatedSize);
            this.pendingUpdates = Lists.newArrayListWithExpectedSize(estimatedSize);
            try {
                CellScanner scanner = mutation.cellScanner();
                while (scanner.advance()) {
                    Cell cell = scanner.current();
                    pendingUpdates.add(KeyValueUtil.ensureKeyValue(cell));
                }
            } catch (IOException e) {
                throw new RuntimeException(e); // Impossible
            }
        }
        
        public TxTableState(RegionCoprocessorEnvironment env, Set<ColumnReference> indexedColumns, Map<String, byte[]> attributes, long currentTimestamp, Mutation m, ColumnReference emptyColRef, Result r) {
            this(env, indexedColumns, attributes, currentTimestamp, m);

            for (ColumnReference ref : indexedColumns) {
                Cell cell = r.getColumnLatestCell(ref.getFamily(), ref.getQualifier());
                if (cell != null) {
                    ImmutableBytesWritable ptr = new ImmutableBytesWritable();
                    ptr.set(cell.getValueArray(), cell.getValueOffset(), cell.getValueLength());
                    valueMap.put(ref, ptr);
                }
            }
            /*
            Cell cell = r.getColumnLatestCell(emptyColRef.getFamily(), emptyColRef.getQualifier());
            if (cell != null) {
                ImmutableBytesWritable ptr = new ImmutableBytesWritable();
                ptr.set(cell.getValueArray(), cell.getValueOffset(), cell.getValueLength());
                valueMap.put(emptyColRef, ptr);
            }
            */
        }
        
        @Override
        public RegionCoprocessorEnvironment getEnvironment() {
            return env;
        }

        @Override
        public long getCurrentTimestamp() {
            return currentTimestamp;
        }

        @Override
        public Map<String, byte[]> getUpdateAttributes() {
            return attributes;
        }

        @Override
        public byte[] getCurrentRowKey() {
            return mutation.getRow();
        }

        @Override
        public List<? extends IndexedColumnGroup> getIndexColumnHints() {
            return Collections.emptyList();
        }

        public void applyMutation() {
            /*if (mutation instanceof Delete) {
                valueMap.clear();
            } else */ {
                for (Cell cell : pendingUpdates) {
                    if (cell.getTypeByte() == KeyValue.Type.Delete.getCode() || cell.getTypeByte() == KeyValue.Type.DeleteColumn.getCode()) {
                        ColumnReference ref = new ColumnReference(cell.getFamilyArray(), cell.getFamilyOffset(), cell.getFamilyLength(), cell.getQualifierArray(), cell.getQualifierOffset(), cell.getQualifierLength());
                        valueMap.remove(ref);
                    } else if (cell.getTypeByte() == KeyValue.Type.DeleteFamily.getCode() || cell.getTypeByte() == KeyValue.Type.DeleteFamilyVersion.getCode()) {
                        for (ColumnReference ref : indexedColumns) {
                            if (ref.matchesFamily(cell.getFamilyArray(), cell.getFamilyOffset(), cell.getFamilyLength())) {
                                valueMap.remove(ref);
                            }
                        }
                    } else if (cell.getTypeByte() == KeyValue.Type.Put.getCode()){
                        ColumnReference ref = new ColumnReference(cell.getFamilyArray(), cell.getFamilyOffset(), cell.getFamilyLength(), cell.getQualifierArray(), cell.getQualifierOffset(), cell.getQualifierLength());
                        if (indexedColumns.contains(ref)) {
                            ImmutableBytesWritable ptr = new ImmutableBytesWritable();
                            ptr.set(cell.getValueArray(), cell.getValueOffset(), cell.getValueLength());
                            valueMap.put(ref, ptr);
                        }
                    } else {
                        throw new IllegalStateException("Unexpected mutation type for " + cell);
                    }
                }
            }
        }
        
        @Override
        public Collection<KeyValue> getPendingUpdate() {
            return pendingUpdates;
        }

        @Override
        public Pair<ValueGetter, IndexUpdate> getIndexUpdateState(Collection<? extends ColumnReference> indexedColumns)
                throws IOException {
            // TODO: creating these objects over and over again is wasteful
            ColumnTracker tracker = new ColumnTracker(indexedColumns);
            ValueGetter getter = new ValueGetter() {

                @Override
                public ImmutableBytesWritable getLatestValue(ColumnReference ref) throws IOException {
                    return valueMap.get(ref);
                }

                @Override
                public byte[] getRowKey() {
                    return mutation.getRow();
                }
                
            };
            Pair<ValueGetter, IndexUpdate> pair = new Pair<ValueGetter, IndexUpdate>(getter, new IndexUpdate(tracker));
            return pair;
        }
    }
}<|MERGE_RESOLUTION|>--- conflicted
+++ resolved
@@ -74,14 +74,11 @@
 import com.google.inject.Key;
 import com.google.common.primitives.Longs;
 
-<<<<<<< HEAD
 import co.cask.tephra.Transaction;
 import co.cask.tephra.Transaction.VisibilityLevel;
 import co.cask.tephra.TxConstants;
 import co.cask.tephra.hbase11.TransactionAwareHTable;
 
-=======
->>>>>>> c5ec69e5
 /**
  * Do all the work of managing index updates for a transactional table from a single coprocessor. Since the transaction
  * manager essentially time orders writes through conflict detection, the logic to maintain a secondary index is quite a
