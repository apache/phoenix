/*
 * Licensed to the Apache Software Foundation (ASF) under one or more contributor license agreements. See the NOTICE
 * file distributed with this work for additional information regarding copyright ownership. The ASF licenses this file
 * to you under the Apache License, Version 2.0 (the "License"); you may not use this file except in compliance with the
 * License. You may obtain a copy of the License at http://www.apache.org/licenses/LICENSE-2.0 Unless required by
 * applicable law or agreed to in writing, software distributed under the License is distributed on an "AS IS" BASIS,
 * WITHOUT WARRANTIES OR CONDITIONS OF ANY KIND, either express or implied. See the License for the specific language
 * governing permissions and limitations under the License.
 */
package org.apache.phoenix.index;

import java.io.IOException;
import java.util.ArrayList;
import java.util.Collection;
import java.util.Collections;
import java.util.Comparator;
import java.util.HashMap;
import java.util.Iterator;
import java.util.LinkedList;
import java.util.List;
import java.util.Map;
import java.util.Set;

import org.apache.commons.logging.Log;
import org.apache.commons.logging.LogFactory;
import org.apache.hadoop.hbase.Cell;
import org.apache.hadoop.hbase.CellScanner;
import org.apache.hadoop.hbase.CoprocessorEnvironment;
import org.apache.hadoop.hbase.KeyValue;
import org.apache.hadoop.hbase.KeyValueUtil;
import org.apache.hadoop.hbase.TableName;
import org.apache.hadoop.hbase.client.HTableInterface;
import org.apache.hadoop.hbase.client.Mutation;
import org.apache.hadoop.hbase.client.Result;
import org.apache.hadoop.hbase.client.ResultScanner;
import org.apache.hadoop.hbase.client.Scan;
import org.apache.hadoop.hbase.coprocessor.BaseRegionObserver;
import org.apache.hadoop.hbase.coprocessor.ObserverContext;
import org.apache.hadoop.hbase.coprocessor.RegionCoprocessorEnvironment;
import org.apache.hadoop.hbase.io.ImmutableBytesWritable;
import org.apache.hadoop.hbase.regionserver.MiniBatchOperationInProgress;
import org.apache.hadoop.hbase.util.Bytes;
import org.apache.hadoop.hbase.util.Pair;
import org.apache.htrace.Span;
import org.apache.htrace.Trace;
import org.apache.htrace.TraceScope;
import org.apache.phoenix.compile.ScanRanges;
import org.apache.phoenix.hbase.index.MultiMutation;
import org.apache.phoenix.hbase.index.ValueGetter;
import org.apache.phoenix.hbase.index.covered.IndexUpdate;
import org.apache.phoenix.hbase.index.covered.TableState;
import org.apache.phoenix.hbase.index.covered.update.ColumnReference;
import org.apache.phoenix.hbase.index.covered.update.ColumnTracker;
import org.apache.phoenix.hbase.index.covered.update.IndexedColumnGroup;
import org.apache.phoenix.hbase.index.util.ImmutableBytesPtr;
import org.apache.phoenix.hbase.index.write.IndexWriter;
import org.apache.phoenix.query.KeyRange;
import org.apache.phoenix.query.QueryConstants;
import org.apache.phoenix.schema.types.PVarbinary;
import org.apache.phoenix.trace.TracingUtils;
import org.apache.phoenix.trace.util.NullSpan;
import org.apache.phoenix.util.ScanUtil;
import org.apache.phoenix.util.SchemaUtil;
import org.apache.phoenix.util.ServerUtil;

import com.google.common.collect.Lists;
import com.google.common.collect.Maps;
import com.google.common.collect.Sets;
<<<<<<< HEAD
import com.google.inject.Key;
=======
import com.google.common.primitives.Longs;

import co.cask.tephra.Transaction;
import co.cask.tephra.Transaction.VisibilityLevel;
import co.cask.tephra.TxConstants;
import co.cask.tephra.hbase98.TransactionAwareHTable;
>>>>>>> bb7c74df

/**
 * Do all the work of managing index updates for a transactional table from a single coprocessor. Since the transaction
 * manager essentially time orders writes through conflict detection, the logic to maintain a secondary index is quite a
 * bit simpler than the non transactional case. For example, there's no need to muck with the WAL, as failure scenarios
 * are handled by aborting the transaction.
 */
public class PhoenixTransactionalIndexer extends BaseRegionObserver {

    private static final Log LOG = LogFactory.getLog(PhoenixTransactionalIndexer.class);

    private PhoenixIndexCodec codec;
    private IndexWriter writer;
    private boolean stopped;

    @Override
    public void start(CoprocessorEnvironment e) throws IOException {
        final RegionCoprocessorEnvironment env = (RegionCoprocessorEnvironment)e;
        String serverName = env.getRegionServerServices().getServerName().getServerName();
        codec = new PhoenixIndexCodec();
        codec.initialize(env);

        // setup the actual index writer
        this.writer = new IndexWriter(env, serverName + "-tx-index-writer");
    }

    @Override
    public void stop(CoprocessorEnvironment e) throws IOException {
        if (this.stopped) { return; }
        this.stopped = true;
        String msg = "TxIndexer is being stopped";
        this.writer.stop(msg);
    }

    private static Iterator<Mutation> getMutationIterator(final MiniBatchOperationInProgress<Mutation> miniBatchOp) {
        return new Iterator<Mutation>() {
            private int i = 0;
            
            @Override
            public boolean hasNext() {
                return i < miniBatchOp.size();
            }

            @Override
            public Mutation next() {
                return miniBatchOp.getOperation(i++);
            }

            @Override
            public void remove() {
                throw new UnsupportedOperationException();
            }
            
        };
    }
    @Override
    public void preBatchMutate(ObserverContext<RegionCoprocessorEnvironment> c,
            MiniBatchOperationInProgress<Mutation> miniBatchOp) throws IOException {

        Mutation m = miniBatchOp.getOperation(0);
        if (!codec.isEnabled(m)) {
            super.preBatchMutate(c, miniBatchOp);
            return;
        }

        Map<String,byte[]> updateAttributes = m.getAttributesMap();
        PhoenixIndexMetaData indexMetaData = new PhoenixIndexMetaData(c.getEnvironment(),updateAttributes);
        byte[] txRollbackAttribute = m.getAttribute(TxConstants.TX_ROLLBACK_ATTRIBUTE_KEY);
        Collection<Pair<Mutation, byte[]>> indexUpdates = null;
        // get the current span, or just use a null-span to avoid a bunch of if statements
        try (TraceScope scope = Trace.startSpan("Starting to build index updates")) {
            Span current = scope.getSpan();
            if (current == null) {
                current = NullSpan.INSTANCE;
            }

            // get the index updates for all elements in this batch
            indexUpdates = getIndexUpdates(c.getEnvironment(), indexMetaData, getMutationIterator(miniBatchOp), txRollbackAttribute);

            current.addTimelineAnnotation("Built index updates, doing preStep");
            TracingUtils.addAnnotation(current, "index update count", indexUpdates.size());

            // no index updates, so we are done
            if (!indexUpdates.isEmpty()) {
                this.writer.write(indexUpdates);
            }
        } catch (Throwable t) {
            String msg = "Failed to update index with entries:" + indexUpdates;
            LOG.error(msg, t);
            ServerUtil.throwIOException(msg, t);
        }
    }

    private Collection<Pair<Mutation, byte[]>> getIndexUpdates(RegionCoprocessorEnvironment env, PhoenixIndexMetaData indexMetaData, Iterator<Mutation> mutationIterator, byte[] txRollbackAttribute) throws IOException {
        ResultScanner currentScanner = null;
        TransactionAwareHTable txTable = null;
        // Collect up all mutations in batch
        Map<ImmutableBytesPtr, MultiMutation> mutations =
                new HashMap<ImmutableBytesPtr, MultiMutation>();
        while(mutationIterator.hasNext()) {
            Mutation m = mutationIterator.next();
            // add the mutation to the batch set
            ImmutableBytesPtr row = new ImmutableBytesPtr(m.getRow());
            MultiMutation stored = mutations.get(row);
            // we haven't seen this row before, so add it
            if (stored == null) {
                stored = new MultiMutation(row);
                mutations.put(row, stored);
            }
            stored.addAll(m);
        }
        
        // Collect the set of mutable ColumnReferences so that we can first
        // run a scan to get the current state. We'll need this to delete
        // the existing index rows.
        Transaction tx = indexMetaData.getTransaction();
        assert(tx != null);
        List<IndexMaintainer> indexMaintainers = indexMetaData.getIndexMaintainers();
        Set<ColumnReference> mutableColumns = Sets.newHashSetWithExpectedSize(indexMaintainers.size() * 10);
        for (IndexMaintainer indexMaintainer : indexMaintainers) {
            // For transactional tables, we use an index maintainer
            // to aid in rollback if there's a KeyValue column in the index. The alternative would be
            // to hold on to all uncommitted index row keys (even ones already sent to HBase) on the
            // client side.
            mutableColumns.addAll(indexMaintainer.getAllColumns());
        }

        boolean isRollback = txRollbackAttribute!=null;
        Collection<Pair<Mutation, byte[]>> indexUpdates = new ArrayList<Pair<Mutation, byte[]>>(mutations.size() * 2 * indexMaintainers.size());
        try {
            if (!mutableColumns.isEmpty()) {
                List<KeyRange> keys = Lists.newArrayListWithExpectedSize(mutations.size());
                for (ImmutableBytesPtr ptr : mutations.keySet()) {
                    keys.add(PVarbinary.INSTANCE.getKeyRange(ptr.copyBytesIfNecessary()));
                }
                Scan scan = new Scan();
                // Project all mutable columns
                for (ColumnReference ref : mutableColumns) {
                    scan.addColumn(ref.getFamily(), ref.getQualifier());
                }
                // Project empty key value column
                scan.addColumn(indexMaintainers.get(0).getDataEmptyKeyValueCF(), QueryConstants.EMPTY_COLUMN_BYTES);
<<<<<<< HEAD
                ScanRanges scanRanges = ScanRanges.create(SchemaUtil.VAR_BINARY_SCHEMA, Collections.singletonList(keys), ScanUtil.SINGLE_COLUMN_SLOT_SPAN, KeyRange.EVERYTHING_RANGE, null, true, -1);
=======
                // Project all mutable columns
                ScanRanges scanRanges = ScanRanges.create(SchemaUtil.VAR_BINARY_SCHEMA, Collections.singletonList(keys), ScanUtil.SINGLE_COLUMN_SLOT_SPAN);
>>>>>>> bb7c74df
                scanRanges.initializeScan(scan);
                scan.setFilter(scanRanges.getSkipScanFilter());
                TableName tableName = env.getRegion().getRegionInfo().getTable();
                HTableInterface htable = env.getTable(tableName);
                txTable = new TransactionAwareHTable(htable);
                txTable.startTx(tx);
                // For rollback, we need to see all versions, including
                // the last committed version as there may be multiple
                // checkpointed versions.
                if (isRollback) {
                    tx.setVisibility(VisibilityLevel.SNAPSHOT_ALL);
                }
                currentScanner = txTable.getScanner(scan);
            }
            if (isRollback) {
                processRollback(env, indexMetaData, txRollbackAttribute, currentScanner, mutations, tx, mutableColumns, indexUpdates);
            } else {
                processScanner(env, indexMetaData, txRollbackAttribute, currentScanner, mutations, tx, mutableColumns, indexUpdates);
                for (Mutation m : mutations.values()) {
                    TxTableState state = new TxTableState(env, mutableColumns, indexMetaData.getAttributes(), tx.getWritePointer(), m);
                    // if we did not generate valid put, we might have to generate a delete
                    if (!generatePuts(indexMetaData, indexUpdates, state)) {
                        generateDeletes(indexMetaData, indexUpdates, txRollbackAttribute, state);
                    }
                }
            }
        } finally {
            if (txTable != null) txTable.close();
        }
        
        return indexUpdates;
    }

    private void processScanner(RegionCoprocessorEnvironment env,
            PhoenixIndexMetaData indexMetaData, byte[] txRollbackAttribute,
            ResultScanner scanner,
            Map<ImmutableBytesPtr, MultiMutation> mutations, Transaction tx,
            Set<ColumnReference> mutableColumns,
            Collection<Pair<Mutation, byte[]>> indexUpdates) throws IOException {
        if (scanner != null) {
            Result result;
            ColumnReference emptyColRef = new ColumnReference(indexMetaData.getIndexMaintainers().get(0).getDataEmptyKeyValueCF(), QueryConstants.EMPTY_COLUMN_BYTES);
            while ((result = scanner.next()) != null) {
                Mutation m = mutations.remove(new ImmutableBytesPtr(result.getRow()));
                TxTableState state = new TxTableState(env, mutableColumns, indexMetaData.getAttributes(), tx.getWritePointer(), m, emptyColRef, result);
                generateDeletes(indexMetaData, indexUpdates, txRollbackAttribute, state);
                generatePuts(indexMetaData, indexUpdates, state);
            }
        }
    }

    private void processRollback(RegionCoprocessorEnvironment env,
            PhoenixIndexMetaData indexMetaData, byte[] txRollbackAttribute,
            ResultScanner scanner,
            Map<ImmutableBytesPtr, MultiMutation> mutations, Transaction tx,
            Set<ColumnReference> mutableColumns,
            Collection<Pair<Mutation, byte[]>> indexUpdates) throws IOException {
        if (scanner != null) {
            Result result;
            ColumnReference emptyColRef = new ColumnReference(indexMetaData.getIndexMaintainers().get(0).getDataEmptyKeyValueCF(), QueryConstants.EMPTY_COLUMN_BYTES);
            while ((result = scanner.next()) != null) {
                Mutation m = mutations.remove(new ImmutableBytesPtr(result.getRow()));
                // Sort by timestamp, type, cf, cq so we can process in time batches
                List<Cell> cells = result.listCells();
                Collections.sort(cells, new Comparator<Cell>() {

                    @Override
                    public int compare(Cell o1, Cell o2) {
                        int c = Longs.compare(o1.getTimestamp(), o2.getTimestamp());
                        if (c != 0) return c;
                        c = o1.getTypeByte() - o2.getTypeByte();
                        if (c != 0) return c;
                        c = Bytes.compareTo(o1.getFamilyArray(), o1.getFamilyOffset(), o1.getFamilyLength(), o1.getFamilyArray(), o1.getFamilyOffset(), o1.getFamilyLength());
                        if (c != 0) return c;
                        return Bytes.compareTo(o1.getQualifierArray(), o1.getQualifierOffset(), o1.getQualifierLength(), o1.getQualifierArray(), o1.getQualifierOffset(), o1.getQualifierLength());
                    }
                    
                });
                int i = 0;
                int nCells = cells.size();
                Result oldResult = null, newResult;
                long readPtr = tx.getReadPointer();
                do {
                    boolean hasPuts = false;
                    LinkedList<Cell> singleTimeCells = Lists.newLinkedList();
                    long writePtr;
                    do {
                        Cell cell = cells.get(i);
                        hasPuts |= cell.getTypeByte() == KeyValue.Type.Put.getCode();
                        writePtr = cell.getTimestamp();
                        do {
                            // Add at the beginning of the list to match the expected HBase
                            // newest to oldest sort order (which TxTableState relies on
                            // with the Result.getLatestColumnValue() calls).
                            singleTimeCells.addFirst(cell);
                        } while (++i < nCells && cells.get(i).getTimestamp() == writePtr);
                    } while (i < nCells && cells.get(i).getTimestamp() <= readPtr);
                    
                    // Generate point delete markers for the prior row deletion of the old index value.
                    // The write timestamp is the next timestamp, not the current timestamp,
                    // as the earliest cells are the current values for the row (and we don't
                    // want to delete the current row).
                    if (oldResult != null) {
                        TxTableState state = new TxTableState(env, mutableColumns, indexMetaData.getAttributes(), writePtr, m, emptyColRef, oldResult);
                        generateDeletes(indexMetaData, indexUpdates, txRollbackAttribute, state);
                    }
                    // Generate point delete markers for the new index value.
                    // If our time batch doesn't have Puts (i.e. we have only Deletes), then do not
                    // generate deletes. We would have generated the delete above based on the state
                    // of the previous row. The delete markers do not give us the state we need to
                    // delete.
                    if (hasPuts) {
                        newResult = Result.create(singleTimeCells);
                        // First row may represent the current state which we don't want to delete
                        if (writePtr > readPtr) {
                            TxTableState state = new TxTableState(env, mutableColumns, indexMetaData.getAttributes(), writePtr, m, emptyColRef, newResult);
                            generateDeletes(indexMetaData, indexUpdates, txRollbackAttribute, state);
                        }
                        oldResult = newResult;
                    } else {
                        oldResult = null;
                    }
                } while (i < nCells);
            }
        }
    }

    private void generateDeletes(PhoenixIndexMetaData indexMetaData,
            Collection<Pair<Mutation, byte[]>> indexUpdates,
            byte[] attribValue, TxTableState state) throws IOException {
        Iterable<IndexUpdate> deletes = codec.getIndexDeletes(state, indexMetaData);
        for (IndexUpdate delete : deletes) {
            if (delete.isValid()) {
                delete.getUpdate().setAttribute(TxConstants.TX_ROLLBACK_ATTRIBUTE_KEY, attribValue);
                indexUpdates.add(new Pair<Mutation, byte[]>(delete.getUpdate(),delete.getTableName()));
            }
        }
    }

    boolean generatePuts(
            PhoenixIndexMetaData indexMetaData,
            Collection<Pair<Mutation, byte[]>> indexUpdates,
            TxTableState state)
            throws IOException {
        state.applyMutation();
        Iterable<IndexUpdate> puts = codec.getIndexUpserts(state, indexMetaData);
        boolean validPut = false;
        for (IndexUpdate put : puts) {
            if (put.isValid()) {
                indexUpdates.add(new Pair<Mutation, byte[]>(put.getUpdate(),put.getTableName()));
                validPut = true;
            }
        }
        return validPut;
    }


    private static class TxTableState implements TableState {
        private final Mutation mutation;
        private final long currentTimestamp;
        private final RegionCoprocessorEnvironment env;
        private final Map<String, byte[]> attributes;
        private final List<KeyValue> pendingUpdates;
        private final Set<ColumnReference> indexedColumns;
        private final Map<ColumnReference, ImmutableBytesWritable> valueMap;
        
        private TxTableState(RegionCoprocessorEnvironment env, Set<ColumnReference> indexedColumns, Map<String, byte[]> attributes, long currentTimestamp, Mutation mutation) {
            this.env = env;
            this.currentTimestamp = currentTimestamp;
            this.indexedColumns = indexedColumns;
            this.attributes = attributes;
            this.mutation = mutation;
            int estimatedSize = indexedColumns.size();
            this.valueMap = Maps.newHashMapWithExpectedSize(estimatedSize);
            this.pendingUpdates = Lists.newArrayListWithExpectedSize(estimatedSize);
            try {
                CellScanner scanner = mutation.cellScanner();
                while (scanner.advance()) {
                    Cell cell = scanner.current();
                    pendingUpdates.add(KeyValueUtil.ensureKeyValue(cell));
                }
            } catch (IOException e) {
                throw new RuntimeException(e); // Impossible
            }
        }
        
        public TxTableState(RegionCoprocessorEnvironment env, Set<ColumnReference> indexedColumns, Map<String, byte[]> attributes, long currentTimestamp, Mutation m, ColumnReference emptyColRef, Result r) {
            this(env, indexedColumns, attributes, currentTimestamp, m);

            for (ColumnReference ref : indexedColumns) {
                Cell cell = r.getColumnLatestCell(ref.getFamily(), ref.getQualifier());
                if (cell != null) {
                    ImmutableBytesWritable ptr = new ImmutableBytesWritable();
                    ptr.set(cell.getValueArray(), cell.getValueOffset(), cell.getValueLength());
                    valueMap.put(ref, ptr);
                }
            }
            /*
            Cell cell = r.getColumnLatestCell(emptyColRef.getFamily(), emptyColRef.getQualifier());
            if (cell != null) {
                ImmutableBytesWritable ptr = new ImmutableBytesWritable();
                ptr.set(cell.getValueArray(), cell.getValueOffset(), cell.getValueLength());
                valueMap.put(emptyColRef, ptr);
            }
            */
        }
        
        @Override
        public RegionCoprocessorEnvironment getEnvironment() {
            return env;
        }

        @Override
        public long getCurrentTimestamp() {
            return currentTimestamp;
        }

        @Override
        public Map<String, byte[]> getUpdateAttributes() {
            return attributes;
        }

        @Override
        public byte[] getCurrentRowKey() {
            return mutation.getRow();
        }

        @Override
        public List<? extends IndexedColumnGroup> getIndexColumnHints() {
            return Collections.emptyList();
        }

        public void applyMutation() {
            /*if (mutation instanceof Delete) {
                valueMap.clear();
            } else */ {
                for (Cell cell : pendingUpdates) {
                    if (cell.getTypeByte() == KeyValue.Type.Delete.getCode() || cell.getTypeByte() == KeyValue.Type.DeleteColumn.getCode()) {
                        ColumnReference ref = new ColumnReference(cell.getFamilyArray(), cell.getFamilyOffset(), cell.getFamilyLength(), cell.getQualifierArray(), cell.getQualifierOffset(), cell.getQualifierLength());
                        valueMap.remove(ref);
                    } else if (cell.getTypeByte() == KeyValue.Type.DeleteFamily.getCode() || cell.getTypeByte() == KeyValue.Type.DeleteFamilyVersion.getCode()) {
                        for (ColumnReference ref : indexedColumns) {
                            if (ref.matchesFamily(cell.getFamilyArray(), cell.getFamilyOffset(), cell.getFamilyLength())) {
                                valueMap.remove(ref);
                            }
                        }
                    } else if (cell.getTypeByte() == KeyValue.Type.Put.getCode()){
                        ColumnReference ref = new ColumnReference(cell.getFamilyArray(), cell.getFamilyOffset(), cell.getFamilyLength(), cell.getQualifierArray(), cell.getQualifierOffset(), cell.getQualifierLength());
                        if (indexedColumns.contains(ref)) {
                            ImmutableBytesWritable ptr = new ImmutableBytesWritable();
                            ptr.set(cell.getValueArray(), cell.getValueOffset(), cell.getValueLength());
                            valueMap.put(ref, ptr);
                        }
                    } else {
                        throw new IllegalStateException("Unexpected mutation type for " + cell);
                    }
                }
            }
        }
        
        @Override
        public Collection<KeyValue> getPendingUpdate() {
            return pendingUpdates;
        }

        @Override
        public Pair<ValueGetter, IndexUpdate> getIndexUpdateState(Collection<? extends ColumnReference> indexedColumns)
                throws IOException {
            // TODO: creating these objects over and over again is wasteful
            ColumnTracker tracker = new ColumnTracker(indexedColumns);
            ValueGetter getter = new ValueGetter() {

                @Override
                public ImmutableBytesWritable getLatestValue(ColumnReference ref) throws IOException {
                    return valueMap.get(ref);
                }

                @Override
                public byte[] getRowKey() {
                    return mutation.getRow();
                }
                
            };
            Pair<ValueGetter, IndexUpdate> pair = new Pair<ValueGetter, IndexUpdate>(getter, new IndexUpdate(tracker));
            return pair;
        }
    }
}<|MERGE_RESOLUTION|>--- conflicted
+++ resolved
@@ -66,16 +66,13 @@
 import com.google.common.collect.Lists;
 import com.google.common.collect.Maps;
 import com.google.common.collect.Sets;
-<<<<<<< HEAD
 import com.google.inject.Key;
-=======
 import com.google.common.primitives.Longs;
 
 import co.cask.tephra.Transaction;
 import co.cask.tephra.Transaction.VisibilityLevel;
 import co.cask.tephra.TxConstants;
 import co.cask.tephra.hbase98.TransactionAwareHTable;
->>>>>>> bb7c74df
 
 /**
  * Do all the work of managing index updates for a transactional table from a single coprocessor. Since the transaction
@@ -218,12 +215,7 @@
                 }
                 // Project empty key value column
                 scan.addColumn(indexMaintainers.get(0).getDataEmptyKeyValueCF(), QueryConstants.EMPTY_COLUMN_BYTES);
-<<<<<<< HEAD
                 ScanRanges scanRanges = ScanRanges.create(SchemaUtil.VAR_BINARY_SCHEMA, Collections.singletonList(keys), ScanUtil.SINGLE_COLUMN_SLOT_SPAN, KeyRange.EVERYTHING_RANGE, null, true, -1);
-=======
-                // Project all mutable columns
-                ScanRanges scanRanges = ScanRanges.create(SchemaUtil.VAR_BINARY_SCHEMA, Collections.singletonList(keys), ScanUtil.SINGLE_COLUMN_SLOT_SPAN);
->>>>>>> bb7c74df
                 scanRanges.initializeScan(scan);
                 scan.setFilter(scanRanges.getSkipScanFilter());
                 TableName tableName = env.getRegion().getRegionInfo().getTable();
