--- conflicted
+++ resolved
@@ -14,11 +14,8 @@
 import java.util.List;
 import java.util.Map;
 
-<<<<<<< HEAD
 import org.apache.hadoop.hbase.client.Delete;
-=======
-import org.apache.hadoop.conf.Configuration;
->>>>>>> 72633b9d
+import org.apache.hadoop.hbase.client.Put;
 import org.apache.hadoop.hbase.client.Mutation;
 import org.apache.hadoop.hbase.coprocessor.RegionCoprocessorEnvironment;
 import org.apache.hadoop.hbase.io.ImmutableBytesWritable;
@@ -75,7 +72,7 @@
             IndexUpdate indexUpdate = statePair.getSecond();
             indexUpdate.setTable(maintainer.getIndexTableName());
             Put put = maintainer.buildUpdateMutation(KV_BUILDER, valueGetter, ptr, state.getCurrentTimestamp(), env
-                    .getRegion().getStartKey(), env.getRegion().getEndKey());
+                    .getRegion().getRegionInfo().getStartKey(), env.getRegion().getRegionInfo().getEndKey());
             indexUpdate.setUpdate(put);
             indexUpdates.add(indexUpdate);
         }
@@ -89,7 +86,6 @@
         ptr.set(state.getCurrentRowKey());
         List<IndexUpdate> indexUpdates = Lists.newArrayList();
         for (IndexMaintainer maintainer : indexMaintainers) {
-<<<<<<< HEAD
             // For transactional tables, we use an index maintainer
             // to aid in rollback if there's a KeyValue column in the index. The alternative would be
             // to hold on to all uncommitted index row keys (even ones already sent to HBase) on the
@@ -99,50 +95,8 @@
             IndexUpdate indexUpdate = statePair.getSecond();
             indexUpdate.setTable(maintainer.getIndexTableName());
             Delete delete = maintainer.buildDeleteMutation(KV_BUILDER, valueGetter, ptr, state.getPendingUpdate(),
-                    state.getCurrentTimestamp(), env.getRegion().getStartKey(), env.getRegion().getEndKey());
+                    state.getCurrentTimestamp(), env.getRegion().getRegionInfo().getStartKey(), env.getRegion().getRegionInfo().getEndKey());
             indexUpdate.setUpdate(delete);
-=======
-            if(upsert) {
-                // Short-circuit building state when we know it's a row deletion
-                if (maintainer.isRowDeleted(state.getPendingUpdate())) {
-                    continue;
-                }
-            }
-            IndexUpdate indexUpdate = null;
-            if (maintainer.isImmutableRows()) {
-                indexUpdate = new IndexUpdate(new ColumnTracker(maintainer.getAllColumns()));
-                if(maintainer.isLocalIndex()) {
-                    indexUpdate.setTable(localIndexTableName);
-                } else {
-                    indexUpdate.setTable(maintainer.getIndexTableName());
-                }
-                valueGetter = maintainer.createGetterFromKeyValues(dataRowKey, state.getPendingUpdate());
-            } else {
-                // TODO: if more efficient, I could do this just once with all columns in all indexes
-                Pair<Scanner,IndexUpdate> statePair = state.getIndexedColumnsTableState(maintainer.getAllColumns());
-                scanner = statePair.getFirst();
-                indexUpdate = statePair.getSecond();
-                indexUpdate.setTable(maintainer.getIndexTableName());
-                valueGetter = IndexManagementUtil.createGetterFromScanner(scanner, dataRowKey);
-            }
-            Mutation mutation = null;
-            if (upsert) {
-                mutation =
-                        maintainer.buildUpdateMutation(kvBuilder, valueGetter, ptr, state.getCurrentTimestamp(),
-                            env.getRegion().getRegionInfo().getStartKey(),
-                            env.getRegion().getRegionInfo().getEndKey());
-            } else {
-                mutation =
-                        maintainer.buildDeleteMutation(kvBuilder, valueGetter, ptr, state.getPendingUpdate(),
-                            state.getCurrentTimestamp(), env.getRegion().getRegionInfo().getStartKey(),
-                            env.getRegion().getRegionInfo().getEndKey());
-            }
-            indexUpdate.setUpdate(mutation);
-            if (scanner != null) {
-                scanner.close();
-                scanner = null;
-            }
->>>>>>> 72633b9d
             indexUpdates.add(indexUpdate);
         }
         return indexUpdates;
