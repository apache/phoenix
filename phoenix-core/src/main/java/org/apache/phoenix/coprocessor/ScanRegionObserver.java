/*
 * Licensed to the Apache Software Foundation (ASF) under one
 * or more contributor license agreements.  See the NOTICE file
 * distributed with this work for additional information
 * regarding copyright ownership.  The ASF licenses this file
 * to you under the Apache License, Version 2.0 (the
 * "License"); you may not use this file except in compliance
 * with the License.  You may obtain a copy of the License at
 *
 * http://www.apache.org/licenses/LICENSE-2.0
 *
 * Unless required by applicable law or agreed to in writing, software
 * distributed under the License is distributed on an "AS IS" BASIS,
 * WITHOUT WARRANTIES OR CONDITIONS OF ANY KIND, either express or implied.
 * See the License for the specific language governing permissions and
 * limitations under the License.
 */
package org.apache.phoenix.coprocessor;

import java.io.ByteArrayInputStream;
import java.io.ByteArrayOutputStream;
import java.io.DataInputStream;
import java.io.DataOutputStream;
import java.io.IOException;
import java.util.ArrayList;
import java.util.List;

<<<<<<< HEAD
import org.apache.hadoop.hbase.Cell;
=======
import org.apache.hadoop.hbase.HConstants;
>>>>>>> f22460c5
import org.apache.hadoop.hbase.HRegionInfo;
import org.apache.hadoop.hbase.KeyValue;
import org.apache.hadoop.hbase.KeyValue.Type;
import org.apache.hadoop.hbase.client.Scan;
import org.apache.hadoop.hbase.coprocessor.ObserverContext;
import org.apache.hadoop.hbase.coprocessor.RegionCoprocessorEnvironment;
import org.apache.hadoop.hbase.io.ImmutableBytesWritable;
import org.apache.hadoop.hbase.regionserver.HRegion;
import org.apache.hadoop.hbase.regionserver.RegionScanner;
import org.apache.hadoop.hbase.util.Bytes;
import org.apache.hadoop.io.WritableUtils;
import org.apache.phoenix.cache.GlobalCache;
import org.apache.phoenix.cache.TenantCache;
import org.apache.phoenix.expression.Expression;
import org.apache.phoenix.expression.KeyValueColumnExpression;
import org.apache.phoenix.expression.OrderByExpression;
import org.apache.phoenix.expression.function.ArrayIndexFunction;
import org.apache.phoenix.iterate.OrderedResultIterator;
import org.apache.phoenix.iterate.RegionScannerResultIterator;
import org.apache.phoenix.iterate.ResultIterator;
import org.apache.phoenix.join.HashJoinInfo;
import org.apache.phoenix.join.ScanProjector;
import org.apache.phoenix.memory.MemoryManager.MemoryChunk;
import org.apache.phoenix.query.QueryConstants;
import org.apache.phoenix.schema.KeyValueSchema;
import org.apache.phoenix.schema.KeyValueSchema.KeyValueSchemaBuilder;
import org.apache.phoenix.schema.PDataType;
import org.apache.phoenix.schema.ValueBitSet;
import org.apache.phoenix.schema.tuple.MultiKeyValueTuple;
import org.apache.phoenix.schema.tuple.Tuple;
import org.apache.phoenix.util.ScanUtil;
import org.apache.phoenix.util.ServerUtil;

import com.google.common.collect.Lists;


/**
 * 
 * Wraps the scan performing a non aggregate query to prevent needless retries
 * if a Phoenix bug is encountered from our custom filter expression evaluation.
 * Unfortunately, until HBASE-7481 gets fixed, there's no way to do this from our
 * custom filters.
 *
 * 
 * @since 0.1
 */
public class ScanRegionObserver extends BaseScannerRegionObserver {
    public static final String NON_AGGREGATE_QUERY = "NonAggregateQuery";
    private static final String TOPN = "TopN";
    private ImmutableBytesWritable ptr = new ImmutableBytesWritable();
    private KeyValueSchema kvSchema = null;
    private ValueBitSet kvSchemaBitSet;
    public static void serializeIntoScan(Scan scan, int thresholdBytes, int limit, List<OrderByExpression> orderByExpressions, int estimatedRowSize) {
        ByteArrayOutputStream stream = new ByteArrayOutputStream(); // TODO: size?
        try {
            DataOutputStream output = new DataOutputStream(stream);
            WritableUtils.writeVInt(output, thresholdBytes);
            WritableUtils.writeVInt(output, limit);
            WritableUtils.writeVInt(output, estimatedRowSize);
            WritableUtils.writeVInt(output, orderByExpressions.size());
            for (OrderByExpression orderingCol : orderByExpressions) {
                orderingCol.write(output);
            }
            scan.setAttribute(TOPN, stream.toByteArray());
        } catch (IOException e) {
            throw new RuntimeException(e);
        } finally {
            try {
                stream.close();
            } catch (IOException e) {
                throw new RuntimeException(e);
            }
        }
    }
    
    public static OrderedResultIterator deserializeFromScan(Scan scan, RegionScanner s) {
        byte[] topN = scan.getAttribute(TOPN);
        if (topN == null) {
            return null;
        }
        ByteArrayInputStream stream = new ByteArrayInputStream(topN); // TODO: size?
        try {
            DataInputStream input = new DataInputStream(stream);
            int thresholdBytes = WritableUtils.readVInt(input);
            int limit = WritableUtils.readVInt(input);
            int estimatedRowSize = WritableUtils.readVInt(input);
            int size = WritableUtils.readVInt(input);
            List<OrderByExpression> orderByExpressions = Lists.newArrayListWithExpectedSize(size);           
            for (int i = 0; i < size; i++) {
                OrderByExpression orderByExpression = new OrderByExpression();
                orderByExpression.readFields(input);
                orderByExpressions.add(orderByExpression);
            }
            ResultIterator inner = new RegionScannerResultIterator(s);
            return new OrderedResultIterator(inner, orderByExpressions, thresholdBytes, limit >= 0 ? limit : null, estimatedRowSize);
        } catch (IOException e) {
            throw new RuntimeException(e);
        } finally {
            try {
                stream.close();
            } catch (IOException e) {
                throw new RuntimeException(e);
            }
        }
    }
    
    private Expression[] deserializeArrayPostionalExpressionInfoFromScan(Scan scan, RegionScanner s,
            List<KeyValueColumnExpression> arrayKVRefs) {
        byte[] specificArrayIdx = scan.getAttribute(QueryConstants.SPECIFIC_ARRAY_INDEX);
        if (specificArrayIdx == null) {
            return null;
        }
        KeyValueSchemaBuilder builder = new KeyValueSchemaBuilder(0);
        ByteArrayInputStream stream = new ByteArrayInputStream(specificArrayIdx);
        try {
            DataInputStream input = new DataInputStream(stream);
            int arrayKVRefSize = WritableUtils.readVInt(input);
            for (int i = 0; i < arrayKVRefSize; i++) {
                KeyValueColumnExpression kvExp = new KeyValueColumnExpression();
                kvExp.readFields(input);
                arrayKVRefs.add(kvExp);
            }
            int arrayKVFuncSize = WritableUtils.readVInt(input);
            Expression[] arrayFuncRefs = new Expression[arrayKVFuncSize];
            for (int i = 0; i < arrayKVFuncSize; i++) {
                ArrayIndexFunction arrayIdxFunc = new ArrayIndexFunction();
                arrayIdxFunc.readFields(input);
                arrayFuncRefs[i] = arrayIdxFunc;
                builder.addField(arrayIdxFunc);
            }
            kvSchema = builder.build();
            kvSchemaBitSet = ValueBitSet.newInstance(kvSchema);
            return arrayFuncRefs;
        } catch (IOException e) {
            throw new RuntimeException(e);
        } finally {
            try {
                stream.close();
            } catch (IOException e) {
                throw new RuntimeException(e);
            }
        }
    }

    @Override
    protected RegionScanner doPostScannerOpen(final ObserverContext<RegionCoprocessorEnvironment> c, final Scan scan, final RegionScanner s) throws Throwable {
        byte[] isScanQuery = scan.getAttribute(NON_AGGREGATE_QUERY);

        if (isScanQuery == null || Bytes.compareTo(PDataType.FALSE_BYTES, isScanQuery) == 0) {
            return s;
        }
        
        final ScanProjector p = ScanProjector.deserializeProjectorFromScan(scan);
        final HashJoinInfo j = HashJoinInfo.deserializeHashJoinFromScan(scan);
        final ImmutableBytesWritable tenantId = ScanUtil.getTenantId(scan);
        
        RegionScanner innerScanner = s;
        if (p != null || j != null) {
            innerScanner = new HashJoinRegionScanner(s, p, j, tenantId, c.getEnvironment());
        }
        
        final OrderedResultIterator iterator = deserializeFromScan(scan,innerScanner);
        List<KeyValueColumnExpression> arrayKVRefs = new ArrayList<KeyValueColumnExpression>();
        Expression[] arrayFuncRefs = deserializeArrayPostionalExpressionInfoFromScan(
                scan, innerScanner, arrayKVRefs);
        innerScanner = getWrappedScanner(c, innerScanner, arrayKVRefs, arrayFuncRefs);
        if (iterator == null) {
            return innerScanner;
        }
        // TODO:the above wrapped scanner should be used here also
        return getTopNScanner(c, innerScanner, iterator, tenantId);
    }
    
    /**
     *  Return region scanner that does TopN.
     *  We only need to call startRegionOperation and closeRegionOperation when
     *  getting the first Tuple (which forces running through the entire region)
     *  since after this everything is held in memory
     */
    private RegionScanner getTopNScanner(final ObserverContext<RegionCoprocessorEnvironment> c, final RegionScanner s, final OrderedResultIterator iterator, ImmutableBytesWritable tenantId) throws Throwable {
        final Tuple firstTuple;
        TenantCache tenantCache = GlobalCache.getTenantCache(c.getEnvironment(), tenantId);
        long estSize = iterator.getEstimatedByteSize();
        final MemoryChunk chunk = tenantCache.getMemoryManager().allocate(estSize);
        final HRegion region = c.getEnvironment().getRegion();
        region.startRegionOperation();
        try {
            // Once we return from the first call to next, we've run through and cached
            // the topN rows, so we no longer need to start/stop a region operation.
            firstTuple = iterator.next();
            // Now that the topN are cached, we can resize based on the real size
            long actualSize = iterator.getByteSize();
            chunk.resize(actualSize);
        } catch (Throwable t) {
            ServerUtil.throwIOException(region.getRegionNameAsString(), t);
            return null;
        } finally {
            region.closeRegionOperation();
        }
        return new BaseRegionScanner() {
            private Tuple tuple = firstTuple;
            
            @Override
            public boolean isFilterDone() {
                return tuple == null; 
            }

            @Override
            public HRegionInfo getRegionInfo() {
                return s.getRegionInfo();
            }

            @Override
            public boolean next(List<Cell> results) throws IOException {
                try {
                    if (isFilterDone()) {
                        return false;
                    }
                    
                    for (int i = 0; i < tuple.size(); i++) {
                        results.add(tuple.getValue(i));
                    }
                    
                    tuple = iterator.next();
                    return !isFilterDone();
                } catch (Throwable t) {
                    ServerUtil.throwIOException(region.getRegionNameAsString(), t);
                    return false;
                }
            }

            @Override
            public void close() throws IOException {
                try {
                    s.close();
                } finally {
                    chunk.close();                }
            }
            
            @Override
            public long getMaxResultSize() {
                return s.getMaxResultSize();
            }
        };
    }
        
    /**
     * Return wrapped scanner that catches unexpected exceptions (i.e. Phoenix bugs) and
     * re-throws as DoNotRetryIOException to prevent needless retrying hanging the query
     * for 30 seconds. Unfortunately, until HBASE-7481 gets fixed, there's no way to do
     * the same from a custom filter.
     * @param arrayFuncRefs 
     * @param arrayKVRefs 
     */
    private RegionScanner getWrappedScanner(final ObserverContext<RegionCoprocessorEnvironment> c, final RegionScanner s, 
           final List<KeyValueColumnExpression> arrayKVRefs, final Expression[] arrayFuncRefs) {
        return new RegionScanner() {

            @Override
            public boolean next(List<Cell> results) throws IOException {
                try {
                    return s.next(results);
                } catch (Throwable t) {
                    ServerUtil.throwIOException(c.getEnvironment().getRegion().getRegionNameAsString(), t);
                    return false; // impossible
                }
            }

            @Override
            public boolean next(List<Cell> result, int limit) throws IOException {
                try {
                    return s.next(result, limit);
                } catch (Throwable t) {
                    ServerUtil.throwIOException(c.getEnvironment().getRegion().getRegionNameAsString(), t);
                    return false; // impossible
                }
            }

            @Override
            public void close() throws IOException {
                s.close();
            }

            @Override
            public HRegionInfo getRegionInfo() {
                return s.getRegionInfo();
            }

            @Override
            public boolean isFilterDone() throws IOException {
                return s.isFilterDone();
            }

            @Override
            public boolean reseek(byte[] row) throws IOException {
                return s.reseek(row);
            }
            
            @Override
            public long getMvccReadPoint() {
                return s.getMvccReadPoint();
            }

            @Override
            public boolean nextRaw(List<Cell> result) throws IOException {
                try {
<<<<<<< HEAD
                    return s.nextRaw(result);
=======
                    boolean next = s.nextRaw(result, metric);
                    if(result.size() == 0) {
                        return next;
                    } else if((arrayFuncRefs != null && arrayFuncRefs.length == 0) || arrayKVRefs.size() == 0) {
                        return next;
                    }
                    replaceArrayIndexElement(arrayKVRefs, arrayFuncRefs, result);
                    return next;
>>>>>>> f22460c5
                } catch (Throwable t) {
                    ServerUtil.throwIOException(c.getEnvironment().getRegion().getRegionNameAsString(), t);
                    return false; // impossible
                }
            }

            

            @Override
            public boolean nextRaw(List<Cell> result, int limit) throws IOException {
                try {
<<<<<<< HEAD
                    return s.nextRaw(result, limit);
=======
                    boolean next = s.nextRaw(result, limit, metric);
                    if (result.size() == 0) {
                        return next;
                    } else if ((arrayFuncRefs != null && arrayFuncRefs.length == 0) || arrayKVRefs.size() == 0) { 
                        return next; 
                    }
                    // There is a scanattribute set to retrieve the specific array element
                    replaceArrayIndexElement(arrayKVRefs, arrayFuncRefs, result);
                    return next;
>>>>>>> f22460c5
                } catch (Throwable t) {
                    ServerUtil.throwIOException(c.getEnvironment().getRegion().getRegionNameAsString(), t);
                    return false; // impossible
                }
            }
<<<<<<< HEAD
            
            @Override
            public long getMaxResultSize() {
                return s.getMaxResultSize();
=======

            private void replaceArrayIndexElement(final List<KeyValueColumnExpression> arrayKVRefs,
                    final Expression[] arrayFuncRefs, List<KeyValue> result) {
                MultiKeyValueTuple tuple = new MultiKeyValueTuple(result);
                // The size of both the arrays would be same?
                // Using KeyValueSchema to set and retrieve the value
                // collect the first kv to get the row
                KeyValue rowKv = result.get(0);
                for (int i = 0; i < arrayKVRefs.size(); i++) {
                    KeyValueColumnExpression kvExp = arrayKVRefs.get(i);
                    if (kvExp.evaluate(tuple, ptr)) {
                        for (int idx = tuple.size() - 1; idx >= 0; idx--) {
                            KeyValue kv = tuple.getValue(idx);
                            if (Bytes.equals(kvExp.getColumnFamily(), kv.getFamily())
                                    && Bytes.equals(kvExp.getColumnName(), kv.getQualifier())) {
                                // remove the kv that has the full array values.
                                result.remove(idx);
                                break;
                            }
                        }
                    }
                }
                byte[] value = kvSchema.toBytes(tuple, arrayFuncRefs,
                        kvSchemaBitSet, ptr);
                // Add a dummy kv with the exact value of the array index
                result.add(new KeyValue(rowKv.getBuffer(), rowKv.getRowOffset(), rowKv.getRowLength(),
                        QueryConstants.ARRAY_VALUE_COLUMN_FAMILY, 0, QueryConstants.ARRAY_VALUE_COLUMN_FAMILY.length,
                        QueryConstants.ARRAY_VALUE_COLUMN_QUALIFIER, 0,
                        QueryConstants.ARRAY_VALUE_COLUMN_QUALIFIER.length, HConstants.LATEST_TIMESTAMP,
                        Type.codeToType(rowKv.getType()), value, 0, value.length));
>>>>>>> f22460c5
            }
        };
    }
    
    
}<|MERGE_RESOLUTION|>--- conflicted
+++ resolved
@@ -25,11 +25,8 @@
 import java.util.ArrayList;
 import java.util.List;
 
-<<<<<<< HEAD
+import org.apache.hadoop.hbase.HConstants;
 import org.apache.hadoop.hbase.Cell;
-=======
-import org.apache.hadoop.hbase.HConstants;
->>>>>>> f22460c5
 import org.apache.hadoop.hbase.HRegionInfo;
 import org.apache.hadoop.hbase.KeyValue;
 import org.apache.hadoop.hbase.KeyValue.Type;
@@ -336,10 +333,7 @@
             @Override
             public boolean nextRaw(List<Cell> result) throws IOException {
                 try {
-<<<<<<< HEAD
-                    return s.nextRaw(result);
-=======
-                    boolean next = s.nextRaw(result, metric);
+                    boolean next = s.nextRaw(result);
                     if(result.size() == 0) {
                         return next;
                     } else if((arrayFuncRefs != null && arrayFuncRefs.length == 0) || arrayKVRefs.size() == 0) {
@@ -347,22 +341,16 @@
                     }
                     replaceArrayIndexElement(arrayKVRefs, arrayFuncRefs, result);
                     return next;
->>>>>>> f22460c5
                 } catch (Throwable t) {
                     ServerUtil.throwIOException(c.getEnvironment().getRegion().getRegionNameAsString(), t);
                     return false; // impossible
                 }
             }
 
-            
-
             @Override
             public boolean nextRaw(List<Cell> result, int limit) throws IOException {
                 try {
-<<<<<<< HEAD
-                    return s.nextRaw(result, limit);
-=======
-                    boolean next = s.nextRaw(result, limit, metric);
+                    boolean next = s.nextRaw(result, limit);
                     if (result.size() == 0) {
                         return next;
                     } else if ((arrayFuncRefs != null && arrayFuncRefs.length == 0) || arrayKVRefs.size() == 0) { 
@@ -371,33 +359,28 @@
                     // There is a scanattribute set to retrieve the specific array element
                     replaceArrayIndexElement(arrayKVRefs, arrayFuncRefs, result);
                     return next;
->>>>>>> f22460c5
                 } catch (Throwable t) {
                     ServerUtil.throwIOException(c.getEnvironment().getRegion().getRegionNameAsString(), t);
                     return false; // impossible
                 }
             }
-<<<<<<< HEAD
-            
-            @Override
-            public long getMaxResultSize() {
-                return s.getMaxResultSize();
-=======
 
             private void replaceArrayIndexElement(final List<KeyValueColumnExpression> arrayKVRefs,
-                    final Expression[] arrayFuncRefs, List<KeyValue> result) {
+                    final Expression[] arrayFuncRefs, List<Cell> result) {
                 MultiKeyValueTuple tuple = new MultiKeyValueTuple(result);
                 // The size of both the arrays would be same?
                 // Using KeyValueSchema to set and retrieve the value
                 // collect the first kv to get the row
-                KeyValue rowKv = result.get(0);
+                Cell rowKv = result.get(0);
                 for (int i = 0; i < arrayKVRefs.size(); i++) {
                     KeyValueColumnExpression kvExp = arrayKVRefs.get(i);
                     if (kvExp.evaluate(tuple, ptr)) {
                         for (int idx = tuple.size() - 1; idx >= 0; idx--) {
-                            KeyValue kv = tuple.getValue(idx);
-                            if (Bytes.equals(kvExp.getColumnFamily(), kv.getFamily())
-                                    && Bytes.equals(kvExp.getColumnName(), kv.getQualifier())) {
+                        	Cell kv = tuple.getValue(idx);
+                            if (Bytes.equals(kvExp.getColumnFamily(), 0, kvExp.getColumnFamily().length, 
+                            		kv.getFamilyArray(), kv.getFamilyOffset(), kv.getFamilyLength())
+                                && Bytes.equals(kvExp.getColumnName(), 0, kvExp.getColumnName().length, 
+                                		kv.getQualifierArray(), kv.getQualifierOffset(), kv.getQualifierLength())) {
                                 // remove the kv that has the full array values.
                                 result.remove(idx);
                                 break;
@@ -408,12 +391,16 @@
                 byte[] value = kvSchema.toBytes(tuple, arrayFuncRefs,
                         kvSchemaBitSet, ptr);
                 // Add a dummy kv with the exact value of the array index
-                result.add(new KeyValue(rowKv.getBuffer(), rowKv.getRowOffset(), rowKv.getRowLength(),
+                result.add(new KeyValue(rowKv.getRowArray(), rowKv.getRowOffset(), rowKv.getRowLength(),
                         QueryConstants.ARRAY_VALUE_COLUMN_FAMILY, 0, QueryConstants.ARRAY_VALUE_COLUMN_FAMILY.length,
                         QueryConstants.ARRAY_VALUE_COLUMN_QUALIFIER, 0,
                         QueryConstants.ARRAY_VALUE_COLUMN_QUALIFIER.length, HConstants.LATEST_TIMESTAMP,
-                        Type.codeToType(rowKv.getType()), value, 0, value.length));
->>>>>>> f22460c5
+                        Type.codeToType(rowKv.getTypeByte()), value, 0, value.length));
+            }
+            
+            @Override
+            public long getMaxResultSize() {
+                return s.getMaxResultSize();
             }
         };
     }
