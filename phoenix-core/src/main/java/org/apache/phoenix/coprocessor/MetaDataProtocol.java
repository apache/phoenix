/*
 * Licensed to the Apache Software Foundation (ASF) under one
 * or more contributor license agreements.  See the NOTICE file
 * distributed with this work for additional information
 * regarding copyright ownership.  The ASF licenses this file
 * to you under the Apache License, Version 2.0 (the
 * "License"); you may not use this file except in compliance
 * with the License.  You may obtain a copy of the License at
 *
 * http://www.apache.org/licenses/LICENSE-2.0
 *
 * Unless required by applicable law or agreed to in writing, software
 * distributed under the License is distributed on an "AS IS" BASIS,
 * WITHOUT WARRANTIES OR CONDITIONS OF ANY KIND, either express or implied.
 * See the License for the specific language governing permissions and
 * limitations under the License.
 */
package org.apache.phoenix.coprocessor;

import java.util.ArrayList;
import java.util.Collections;
import java.util.Iterator;
import java.util.List;
import java.util.NavigableMap;
import java.util.TreeMap;

import org.apache.hadoop.hbase.util.ByteStringer;
import org.apache.phoenix.coprocessor.generated.MetaDataProtos;
import org.apache.phoenix.coprocessor.generated.MetaDataProtos.MetaDataResponse;
import org.apache.phoenix.coprocessor.generated.MetaDataProtos.MetaDataService;
import org.apache.phoenix.coprocessor.generated.PFunctionProtos;
import org.apache.phoenix.hbase.index.util.VersionUtil;
import org.apache.phoenix.parse.PFunction;
import org.apache.phoenix.parse.PSchema;
import org.apache.phoenix.schema.PColumn;
import org.apache.phoenix.schema.PColumnImpl;
import org.apache.phoenix.schema.PName;
import org.apache.phoenix.schema.PNameFactory;
import org.apache.phoenix.schema.PTable;
import org.apache.phoenix.schema.PTableImpl;
import org.apache.phoenix.util.ByteUtil;

import com.google.common.base.Function;
import com.google.common.collect.Lists;
import com.google.protobuf.ByteString;

/**
 *
 * Coprocessor protocol for Phoenix DDL. Phoenix stores the table metadata in
 * an HBase table named SYSTEM.TABLE. Each table is represented by:
 * - one row for the table
 * - one row per column in the tabe
 * Upto {@link #DEFAULT_MAX_META_DATA_VERSIONS} versions are kept. The time
 * stamp of the metadata must always be increasing. The timestamp of the key
 * values in the data row corresponds to the schema that it's using.
 *
 * TODO: dynamically prune number of schema version kept based on whether or
 * not the data table still uses it (based on the min time stamp of the data
 * table).
 *
 *
 * @since 0.1
 */
public abstract class MetaDataProtocol extends MetaDataService {
    public static final int PHOENIX_MAJOR_VERSION = 4;
    public static final int PHOENIX_MINOR_VERSION = 13;
    public static final int PHOENIX_PATCH_NUMBER = 0;
    public static final int PHOENIX_VERSION =
            VersionUtil.encodeVersion(PHOENIX_MAJOR_VERSION, PHOENIX_MINOR_VERSION, PHOENIX_PATCH_NUMBER);

    public static final long MIN_TABLE_TIMESTAMP = 0;
    public static final long MIN_SYSTEM_TABLE_MIGRATION_TIMESTAMP = 0;
    public static final String MIGRATION_IN_PROGRESS = "MigrationInProgress";

    public static final int DEFAULT_MAX_META_DATA_VERSIONS = 1000;
    public static final boolean DEFAULT_META_DATA_KEEP_DELETED_CELLS = true;
    public static final int DEFAULT_MAX_STAT_DATA_VERSIONS = 1;
    public static final boolean DEFAULT_STATS_KEEP_DELETED_CELLS = false;
    
    // Min system table timestamps for every release.
    public static final long MIN_SYSTEM_TABLE_TIMESTAMP_4_1_0 = MIN_TABLE_TIMESTAMP + 3;
    public static final long MIN_SYSTEM_TABLE_TIMESTAMP_4_2_0 = MIN_TABLE_TIMESTAMP + 4;
    public static final long MIN_SYSTEM_TABLE_TIMESTAMP_4_2_1 = MIN_TABLE_TIMESTAMP + 5;
    public static final long MIN_SYSTEM_TABLE_TIMESTAMP_4_3_0 = MIN_TABLE_TIMESTAMP + 7;
    public static final long MIN_SYSTEM_TABLE_TIMESTAMP_4_5_0 = MIN_TABLE_TIMESTAMP + 8;
    public static final long MIN_SYSTEM_TABLE_TIMESTAMP_4_6_0 = MIN_TABLE_TIMESTAMP + 9;
    public static final long MIN_SYSTEM_TABLE_TIMESTAMP_4_7_0 = MIN_TABLE_TIMESTAMP + 15;
    public static final long MIN_SYSTEM_TABLE_TIMESTAMP_4_8_0 = MIN_TABLE_TIMESTAMP + 18;
    public static final long MIN_SYSTEM_TABLE_TIMESTAMP_4_8_1 = MIN_TABLE_TIMESTAMP + 18;
    public static final long MIN_SYSTEM_TABLE_TIMESTAMP_4_9_0 = MIN_TABLE_TIMESTAMP + 20;
    public static final long MIN_SYSTEM_TABLE_TIMESTAMP_4_10_0 = MIN_TABLE_TIMESTAMP + 25;
    public static final long MIN_SYSTEM_TABLE_TIMESTAMP_4_11_0 = MIN_TABLE_TIMESTAMP + 27;
    // Since there's no upgrade code, keep the version the same as the previous version
    public static final long MIN_SYSTEM_TABLE_TIMESTAMP_4_12_0 = MIN_SYSTEM_TABLE_TIMESTAMP_4_11_0;
<<<<<<< HEAD
    public static final long MIN_SYSTEM_TABLE_TIMESTAMP_4_13_0 = MIN_TABLE_TIMESTAMP + 28;
=======
    public static final long MIN_SYSTEM_TABLE_TIMESTAMP_4_13_0 = MIN_SYSTEM_TABLE_TIMESTAMP_4_11_0;
>>>>>>> 2a8e1c75
    // MIN_SYSTEM_TABLE_TIMESTAMP needs to be set to the max of all the MIN_SYSTEM_TABLE_TIMESTAMP_* constants
    public static final long MIN_SYSTEM_TABLE_TIMESTAMP = MIN_SYSTEM_TABLE_TIMESTAMP_4_13_0;
    
    // ALWAYS update this map whenever rolling out a new release (major, minor or patch release). 
    // Key is the SYSTEM.CATALOG timestamp for the version and value is the version string.
    private static final NavigableMap<Long, String> TIMESTAMP_VERSION_MAP = new TreeMap<>();
    static {
        TIMESTAMP_VERSION_MAP.put(MIN_SYSTEM_TABLE_MIGRATION_TIMESTAMP, MIGRATION_IN_PROGRESS);
        TIMESTAMP_VERSION_MAP.put(MIN_SYSTEM_TABLE_TIMESTAMP_4_1_0, "4.1.x");
        TIMESTAMP_VERSION_MAP.put(MIN_SYSTEM_TABLE_TIMESTAMP_4_2_0, "4.2.0");
        TIMESTAMP_VERSION_MAP.put(MIN_SYSTEM_TABLE_TIMESTAMP_4_2_1, "4.2.1");
        TIMESTAMP_VERSION_MAP.put(MIN_SYSTEM_TABLE_TIMESTAMP_4_3_0, "4.3.x");
        TIMESTAMP_VERSION_MAP.put(MIN_SYSTEM_TABLE_TIMESTAMP_4_5_0, "4.5.x");
        TIMESTAMP_VERSION_MAP.put(MIN_SYSTEM_TABLE_TIMESTAMP_4_6_0, "4.6.x");
        TIMESTAMP_VERSION_MAP.put(MIN_SYSTEM_TABLE_TIMESTAMP_4_7_0, "4.7.x");
        TIMESTAMP_VERSION_MAP.put(MIN_SYSTEM_TABLE_TIMESTAMP_4_8_0, "4.8.x");
        TIMESTAMP_VERSION_MAP.put(MIN_SYSTEM_TABLE_TIMESTAMP_4_9_0, "4.9.x");
        TIMESTAMP_VERSION_MAP.put(MIN_SYSTEM_TABLE_TIMESTAMP_4_10_0, "4.10.x");
        TIMESTAMP_VERSION_MAP.put(MIN_SYSTEM_TABLE_TIMESTAMP_4_11_0, "4.11.x");
        TIMESTAMP_VERSION_MAP.put(MIN_SYSTEM_TABLE_TIMESTAMP_4_12_0, "4.12.x");
        TIMESTAMP_VERSION_MAP.put(MIN_SYSTEM_TABLE_TIMESTAMP_4_13_0, "4.13.x");
    }
    
    public static final String CURRENT_CLIENT_VERSION = PHOENIX_MAJOR_VERSION + "." + PHOENIX_MINOR_VERSION + "." + PHOENIX_PATCH_NUMBER; 
    
    // TODO: pare this down to minimum, as we don't need duplicates for both table and column errors, nor should we need
    // a different code for every type of error.
    // ENTITY_ALREADY_EXISTS, ENTITY_NOT_FOUND, NEWER_ENTITY_FOUND, ENTITY_NOT_IN_REGION, CONCURRENT_MODIFICATION
    // ILLEGAL_MUTATION (+ sql code)
    public enum MutationCode {
        TABLE_ALREADY_EXISTS,
        TABLE_NOT_FOUND,
        COLUMN_NOT_FOUND,
        COLUMN_ALREADY_EXISTS,
        CONCURRENT_TABLE_MUTATION,
        TABLE_NOT_IN_REGION,
        NEWER_TABLE_FOUND,
        UNALLOWED_TABLE_MUTATION,
        NO_PK_COLUMNS,
        PARENT_TABLE_NOT_FOUND,
        FUNCTION_ALREADY_EXISTS,
        FUNCTION_NOT_FOUND,
        NEWER_FUNCTION_FOUND,
        FUNCTION_NOT_IN_REGION,
        SCHEMA_ALREADY_EXISTS, 
        NEWER_SCHEMA_FOUND,
        SCHEMA_NOT_FOUND,
        SCHEMA_NOT_IN_REGION,
        TABLES_EXIST_ON_SCHEMA,
        UNALLOWED_SCHEMA_MUTATION,
        AUTO_PARTITION_SEQUENCE_NOT_FOUND,
        CANNOT_COERCE_AUTO_PARTITION_ID,
        TOO_MANY_INDEXES,
        INVALID_VIEW,
        NO_OP
    };

  public static class SharedTableState {
        private PName tenantId;
        private PName schemaName;
        private PName tableName;
        private List<PColumn> columns;
        private List<PName> physicalNames;
        private Short viewIndexId;
        
        public SharedTableState(PTable table) {
            this.tenantId = table.getTenantId();
            this.schemaName = table.getSchemaName();
            this.tableName = table.getTableName();
            this.columns = table.getColumns();
            this.physicalNames = table.getPhysicalNames();
            this.viewIndexId = table.getViewIndexId();
        }
        
        public SharedTableState(
                org.apache.phoenix.coprocessor.generated.MetaDataProtos.SharedTableState sharedTable) {
            this.tenantId = sharedTable.hasTenantId() ? PNameFactory.newName(sharedTable.getTenantId().toByteArray()) : null;
            this.schemaName = PNameFactory.newName(sharedTable.getSchemaName().toByteArray());
            this.tableName = PNameFactory.newName(sharedTable.getTableName().toByteArray());
            this.columns = Lists.transform(sharedTable.getColumnsList(),
                new Function<org.apache.phoenix.coprocessor.generated.PTableProtos.PColumn, PColumn>() {
                @Override
                public PColumn apply(org.apache.phoenix.coprocessor.generated.PTableProtos.PColumn column) {
                    return PColumnImpl.createFromProto(column);
                }
            });
            this.physicalNames = Lists.transform(sharedTable.getPhysicalNamesList(),
                new Function<ByteString, PName>() {
                @Override
                public PName apply(ByteString physicalName) {
                    return PNameFactory.newName(physicalName.toByteArray());
                }
            });
            this.viewIndexId = (short)sharedTable.getViewIndexId();
        }

        public PName getTenantId() {
            return tenantId;
        }

        public PName getSchemaName() {
            return schemaName;
        }

        public PName getTableName() {
            return tableName;
        }

        public List<PColumn> getColumns() {
            return columns;
        }

        public List<PName> getPhysicalNames() {
            return physicalNames;
        }

        public Short getViewIndexId() {
            return viewIndexId;
        }
        
  }
    
  public static class MetaDataMutationResult {
        private MutationCode returnCode;
        private long mutationTime;
        private PTable table;
        private List<byte[]> tableNamesToDelete;
        private List<SharedTableState> sharedTablesToDelete;
        private byte[] columnName;
        private byte[] familyName;
        private boolean wasUpdated;
        private PSchema schema;
        private Short viewIndexId;

        private List<PFunction> functions = new ArrayList<PFunction>(1);
        private long autoPartitionNum;

        public MetaDataMutationResult() {
        }

        public MetaDataMutationResult(MutationCode returnCode, long currentTime, PTable table, PColumn column) {
            this(returnCode, currentTime, table);
            if(column != null){
                this.columnName = column.getName().getBytes();
                this.familyName = column.getFamilyName().getBytes();
            }
        }

        public MetaDataMutationResult(MutationCode returnCode, long currentTime, PTable table) {
           this(returnCode, currentTime, table, Collections.<byte[]> emptyList());
        }

        public MetaDataMutationResult(MutationCode returnCode, long currentTime, List<PFunction> functions, boolean wasUpdated) {
            this.returnCode = returnCode;
            this.mutationTime = currentTime;
            this.functions = functions;
            this.wasUpdated = wasUpdated;
         }

        public MetaDataMutationResult(MutationCode returnCode, PSchema schema, long currentTime) {
            this.returnCode = returnCode;
            this.mutationTime = currentTime;
            this.schema = schema;
        }

        // For testing, so that connectionless can set wasUpdated so ColumnResolver doesn't complain
        public MetaDataMutationResult(MutationCode returnCode, long currentTime, PTable table, boolean wasUpdated) {
            this(returnCode, currentTime, table, Collections.<byte[]> emptyList());
            this.wasUpdated = wasUpdated;
         }
        
        public MetaDataMutationResult(MutationCode returnCode, long currentTime, PTable table, List<byte[]> tableNamesToDelete) {
            this.returnCode = returnCode;
            this.mutationTime = currentTime;
            this.table = table;
            this.tableNamesToDelete = tableNamesToDelete;
        }
        
        public MetaDataMutationResult(MutationCode returnCode, int currentTime, PTable table, int viewIndexId) {
            this(returnCode, currentTime, table, Collections.<byte[]> emptyList());
            this.viewIndexId = (short)viewIndexId;
        }
        
        public MetaDataMutationResult(MutationCode returnCode, long currentTime, PTable table, List<byte[]> tableNamesToDelete, List<SharedTableState> sharedTablesToDelete) {
            this(returnCode, currentTime, table, tableNamesToDelete);
            this.sharedTablesToDelete = sharedTablesToDelete;
        }

        public MutationCode getMutationCode() {
            return returnCode;
        }

        public long getMutationTime() {
            return mutationTime;
        }

        public boolean wasUpdated() {
            return wasUpdated;
        }

        public PTable getTable() {
            return table;
        }

        public void setTable(PTable table) {
            this.table = table;
        }
        
        public void setFunction(PFunction function) {
            this.functions.add(function);
        }

        public List<byte[]> getTableNamesToDelete() {
            return tableNamesToDelete;
        }

        public byte[] getColumnName() {
            return columnName;
        }

        public byte[] getFamilyName() {
            return familyName;
        }

        public List<PFunction> getFunctions() {
            return functions;
        }
        
        public List<SharedTableState> getSharedTablesToDelete() {
            return sharedTablesToDelete;
        }

        public long getAutoPartitionNum() {
            return autoPartitionNum;
        }
        
        public Short getViewIndexId() {
            return viewIndexId;
        }

        public static MetaDataMutationResult constructFromProto(MetaDataResponse proto) {
          MetaDataMutationResult result = new MetaDataMutationResult();
          result.returnCode = MutationCode.values()[proto.getReturnCode().ordinal()];
          result.mutationTime = proto.getMutationTime();
          if (proto.hasTable()) {
            result.wasUpdated = true;
            result.table = PTableImpl.createFromProto(proto.getTable());
          }
          if (proto.getFunctionCount() > 0) {
              result.wasUpdated = true;
              for(PFunctionProtos.PFunction function: proto.getFunctionList())
              result.functions.add(PFunction.createFromProto(function));
          }
          if (proto.getTablesToDeleteCount() > 0) {
            result.tableNamesToDelete =
                Lists.newArrayListWithExpectedSize(proto.getTablesToDeleteCount());
            for (ByteString tableName : proto.getTablesToDeleteList()) {
              result.tableNamesToDelete.add(tableName.toByteArray());
            }
          }
          result.columnName = ByteUtil.EMPTY_BYTE_ARRAY;
          if(proto.hasColumnName()){
            result.columnName = proto.getColumnName().toByteArray();
          }
          if(proto.hasFamilyName()){
            result.familyName = proto.getFamilyName().toByteArray();
          }
          if(proto.getSharedTablesToDeleteCount() > 0) {
              result.sharedTablesToDelete = 
                 Lists.newArrayListWithExpectedSize(proto.getSharedTablesToDeleteCount());
              for (org.apache.phoenix.coprocessor.generated.MetaDataProtos.SharedTableState sharedTable : 
                  proto.getSharedTablesToDeleteList()) {
                result.sharedTablesToDelete.add(new SharedTableState(sharedTable));
                }
          }
          if (proto.hasSchema()) {
            result.schema = PSchema.createFromProto(proto.getSchema());
          }
          if (proto.hasAutoPartitionNum()) {
              result.autoPartitionNum = proto.getAutoPartitionNum();
          }
            if (proto.hasViewIndexId()) {
                result.viewIndexId = (short)proto.getViewIndexId();
            }
          return result;
        }

        public static MetaDataResponse toProto(MetaDataMutationResult result) {
          MetaDataProtos.MetaDataResponse.Builder builder =
              MetaDataProtos.MetaDataResponse.newBuilder();
          if (result != null) {
            builder.setReturnCode(MetaDataProtos.MutationCode.values()[result.getMutationCode()
                .ordinal()]);
            builder.setMutationTime(result.getMutationTime());
            if (result.table != null) {
              builder.setTable(PTableImpl.toProto(result.table));
            }
            if (result.getTableNamesToDelete() != null) {
              for (byte[] tableName : result.tableNamesToDelete) {
                builder.addTablesToDelete(ByteStringer.wrap(tableName));
              }
            }
            if(result.getColumnName() != null){
              builder.setColumnName(ByteStringer.wrap(result.getColumnName()));
            }
            if(result.getFamilyName() != null){
              builder.setFamilyName(ByteStringer.wrap(result.getFamilyName()));
            }
            if (result.getSharedTablesToDelete() !=null){
              for (SharedTableState sharedTableState : result.sharedTablesToDelete) {
                org.apache.phoenix.coprocessor.generated.MetaDataProtos.SharedTableState.Builder sharedTableStateBuilder =
                        org.apache.phoenix.coprocessor.generated.MetaDataProtos.SharedTableState.newBuilder();
                for (PColumn col : sharedTableState.getColumns()) {
                    sharedTableStateBuilder.addColumns(PColumnImpl.toProto(col));
                }
                for (PName physicalName : sharedTableState.getPhysicalNames()) {
                    sharedTableStateBuilder.addPhysicalNames(ByteStringer.wrap(physicalName.getBytes()));
                }
                if (sharedTableState.getTenantId()!=null) {
                    sharedTableStateBuilder.setTenantId(ByteStringer.wrap(sharedTableState.getTenantId().getBytes()));
                }
                sharedTableStateBuilder.setSchemaName(ByteStringer.wrap(sharedTableState.getSchemaName().getBytes()));
                sharedTableStateBuilder.setTableName(ByteStringer.wrap(sharedTableState.getTableName().getBytes()));
                sharedTableStateBuilder.setViewIndexId(sharedTableState.getViewIndexId());
                builder.addSharedTablesToDelete(sharedTableStateBuilder.build());
              }
            }
            if (result.getSchema() != null) {
              builder.setSchema(PSchema.toProto(result.schema));
            }
            builder.setAutoPartitionNum(result.getAutoPartitionNum());
                if (result.getViewIndexId() != null) {
                    builder.setViewIndexId(result.getViewIndexId());
                }
          }
          return builder.build();
        }

        public PSchema getSchema() {
            return schema;
        }
    }
  
    public static long getPriorVersion() {
        Iterator<Long> iterator = TIMESTAMP_VERSION_MAP.descendingKeySet().iterator();
        if (!iterator.hasNext()) {
            return -1;
        }
        return iterator.next();
    }
    
    public static String getVersion(long serverTimestamp) {
        /*
         * It is possible that when clients are trying to run upgrades concurrently, we could be at an intermediate
         * server timestamp. Using floorKey provides us a range based lookup where the timestamp range for a release is
         * [timeStampForRelease, timestampForNextRelease).
         */
        String version = TIMESTAMP_VERSION_MAP.get(TIMESTAMP_VERSION_MAP.floorKey(serverTimestamp));
        return version;
    }
}<|MERGE_RESOLUTION|>--- conflicted
+++ resolved
@@ -92,13 +92,10 @@
     public static final long MIN_SYSTEM_TABLE_TIMESTAMP_4_11_0 = MIN_TABLE_TIMESTAMP + 27;
     // Since there's no upgrade code, keep the version the same as the previous version
     public static final long MIN_SYSTEM_TABLE_TIMESTAMP_4_12_0 = MIN_SYSTEM_TABLE_TIMESTAMP_4_11_0;
-<<<<<<< HEAD
-    public static final long MIN_SYSTEM_TABLE_TIMESTAMP_4_13_0 = MIN_TABLE_TIMESTAMP + 28;
-=======
     public static final long MIN_SYSTEM_TABLE_TIMESTAMP_4_13_0 = MIN_SYSTEM_TABLE_TIMESTAMP_4_11_0;
->>>>>>> 2a8e1c75
+    public static final long MIN_SYSTEM_TABLE_TIMESTAMP_4_14_0 = MIN_TABLE_TIMESTAMP + 28;
     // MIN_SYSTEM_TABLE_TIMESTAMP needs to be set to the max of all the MIN_SYSTEM_TABLE_TIMESTAMP_* constants
-    public static final long MIN_SYSTEM_TABLE_TIMESTAMP = MIN_SYSTEM_TABLE_TIMESTAMP_4_13_0;
+    public static final long MIN_SYSTEM_TABLE_TIMESTAMP = MIN_SYSTEM_TABLE_TIMESTAMP_4_14_0;
     
     // ALWAYS update this map whenever rolling out a new release (major, minor or patch release). 
     // Key is the SYSTEM.CATALOG timestamp for the version and value is the version string.
