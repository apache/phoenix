/*
 * Licensed to the Apache Software Foundation (ASF) under one
 * or more contributor license agreements.  See the NOTICE file
 * distributed with this work for additional information
 * regarding copyright ownership.  The ASF licenses this file
 * to you under the Apache License, Version 2.0 (the
 * "License"); you may not use this file except in compliance
 * with the License.  You may obtain a copy of the License at
 *
 * http://www.apache.org/licenses/LICENSE-2.0
 *
 * Unless required by applicable law or agreed to in writing, software
 * distributed under the License is distributed on an "AS IS" BASIS,
 * WITHOUT WARRANTIES OR CONDITIONS OF ANY KIND, either express or implied.
 * See the License for the specific language governing permissions and
 * limitations under the License.
 */
package org.apache.phoenix.coprocessor;

import static org.apache.hadoop.hbase.KeyValueUtil.createFirstOnRow;
import static org.apache.phoenix.jdbc.PhoenixDatabaseMetaData.APPEND_ONLY_SCHEMA_BYTES;
import static org.apache.phoenix.jdbc.PhoenixDatabaseMetaData.ARRAY_SIZE_BYTES;
import static org.apache.phoenix.jdbc.PhoenixDatabaseMetaData.AUTO_PARTITION_SEQ_BYTES;
import static org.apache.phoenix.jdbc.PhoenixDatabaseMetaData.CLASS_NAME_BYTES;
import static org.apache.phoenix.jdbc.PhoenixDatabaseMetaData.COLUMN_COUNT_BYTES;
import static org.apache.phoenix.jdbc.PhoenixDatabaseMetaData.COLUMN_DEF_BYTES;
import static org.apache.phoenix.jdbc.PhoenixDatabaseMetaData.COLUMN_NAME_INDEX;
import static org.apache.phoenix.jdbc.PhoenixDatabaseMetaData.COLUMN_QUALIFIER_BYTES;
import static org.apache.phoenix.jdbc.PhoenixDatabaseMetaData.COLUMN_QUALIFIER_COUNTER_BYTES;
import static org.apache.phoenix.jdbc.PhoenixDatabaseMetaData.COLUMN_SIZE_BYTES;
import static org.apache.phoenix.jdbc.PhoenixDatabaseMetaData.DATA_TABLE_NAME_BYTES;
import static org.apache.phoenix.jdbc.PhoenixDatabaseMetaData.DATA_TYPE_BYTES;
import static org.apache.phoenix.jdbc.PhoenixDatabaseMetaData.DECIMAL_DIGITS_BYTES;
import static org.apache.phoenix.jdbc.PhoenixDatabaseMetaData.DEFAULT_COLUMN_FAMILY_NAME_BYTES;
import static org.apache.phoenix.jdbc.PhoenixDatabaseMetaData.DEFAULT_VALUE_BYTES;
import static org.apache.phoenix.jdbc.PhoenixDatabaseMetaData.DISABLE_WAL_BYTES;
import static org.apache.phoenix.jdbc.PhoenixDatabaseMetaData.ENCODING_SCHEME_BYTES;
import static org.apache.phoenix.jdbc.PhoenixDatabaseMetaData.FAMILY_NAME_INDEX;
import static org.apache.phoenix.jdbc.PhoenixDatabaseMetaData.IMMUTABLE_ROWS_BYTES;
import static org.apache.phoenix.jdbc.PhoenixDatabaseMetaData.INDEX_DISABLE_TIMESTAMP_BYTES;
import static org.apache.phoenix.jdbc.PhoenixDatabaseMetaData.INDEX_STATE_BYTES;
import static org.apache.phoenix.jdbc.PhoenixDatabaseMetaData.INDEX_TYPE_BYTES;
import static org.apache.phoenix.jdbc.PhoenixDatabaseMetaData.IS_ARRAY_BYTES;
import static org.apache.phoenix.jdbc.PhoenixDatabaseMetaData.IS_CONSTANT_BYTES;
import static org.apache.phoenix.jdbc.PhoenixDatabaseMetaData.IS_NAMESPACE_MAPPED_BYTES;
import static org.apache.phoenix.jdbc.PhoenixDatabaseMetaData.IS_ROW_TIMESTAMP_BYTES;
import static org.apache.phoenix.jdbc.PhoenixDatabaseMetaData.IS_VIEW_REFERENCED_BYTES;
import static org.apache.phoenix.jdbc.PhoenixDatabaseMetaData.JAR_PATH_BYTES;
import static org.apache.phoenix.jdbc.PhoenixDatabaseMetaData.LINK_TYPE_BYTES;
import static org.apache.phoenix.jdbc.PhoenixDatabaseMetaData.MAX_VALUE_BYTES;
import static org.apache.phoenix.jdbc.PhoenixDatabaseMetaData.MIN_VALUE_BYTES;
import static org.apache.phoenix.jdbc.PhoenixDatabaseMetaData.MULTI_TENANT_BYTES;
import static org.apache.phoenix.jdbc.PhoenixDatabaseMetaData.NULLABLE_BYTES;
import static org.apache.phoenix.jdbc.PhoenixDatabaseMetaData.NUM_ARGS_BYTES;
import static org.apache.phoenix.jdbc.PhoenixDatabaseMetaData.ORDINAL_POSITION_BYTES;
import static org.apache.phoenix.jdbc.PhoenixDatabaseMetaData.PK_NAME_BYTES;
import static org.apache.phoenix.jdbc.PhoenixDatabaseMetaData.RETURN_TYPE_BYTES;
import static org.apache.phoenix.jdbc.PhoenixDatabaseMetaData.SALT_BUCKETS_BYTES;
import static org.apache.phoenix.jdbc.PhoenixDatabaseMetaData.SCHEMA_NAME_INDEX;
import static org.apache.phoenix.jdbc.PhoenixDatabaseMetaData.SORT_ORDER_BYTES;
import static org.apache.phoenix.jdbc.PhoenixDatabaseMetaData.STORAGE_SCHEME_BYTES;
import static org.apache.phoenix.jdbc.PhoenixDatabaseMetaData.STORE_NULLS_BYTES;
import static org.apache.phoenix.jdbc.PhoenixDatabaseMetaData.TABLE_FAMILY_BYTES;
import static org.apache.phoenix.jdbc.PhoenixDatabaseMetaData.TABLE_NAME_INDEX;
import static org.apache.phoenix.jdbc.PhoenixDatabaseMetaData.TABLE_SEQ_NUM_BYTES;
import static org.apache.phoenix.jdbc.PhoenixDatabaseMetaData.TABLE_TYPE_BYTES;
import static org.apache.phoenix.jdbc.PhoenixDatabaseMetaData.TENANT_ID_INDEX;
import static org.apache.phoenix.jdbc.PhoenixDatabaseMetaData.TRANSACTIONAL_BYTES;
import static org.apache.phoenix.jdbc.PhoenixDatabaseMetaData.TRANSACTION_PROVIDER_BYTES;
import static org.apache.phoenix.jdbc.PhoenixDatabaseMetaData.TYPE_BYTES;
import static org.apache.phoenix.jdbc.PhoenixDatabaseMetaData.UPDATE_CACHE_FREQUENCY_BYTES;
import static org.apache.phoenix.jdbc.PhoenixDatabaseMetaData.USE_STATS_FOR_PARALLELIZATION_BYTES;
import static org.apache.phoenix.jdbc.PhoenixDatabaseMetaData.VIEW_CONSTANT_BYTES;
import static org.apache.phoenix.jdbc.PhoenixDatabaseMetaData.VIEW_INDEX_ID_BYTES;
import static org.apache.phoenix.jdbc.PhoenixDatabaseMetaData.VIEW_STATEMENT_BYTES;
import static org.apache.phoenix.jdbc.PhoenixDatabaseMetaData.VIEW_TYPE_BYTES;
import static org.apache.phoenix.query.QueryConstants.DIVERGED_VIEW_BASE_COLUMN_COUNT;
import static org.apache.phoenix.schema.PTableType.INDEX;
import static org.apache.phoenix.schema.PTableType.TABLE;
import static org.apache.phoenix.util.SchemaUtil.getVarCharLength;
import static org.apache.phoenix.util.SchemaUtil.getVarChars;

import java.io.IOException;
import java.security.PrivilegedExceptionAction;
import java.sql.ResultSetMetaData;
import java.sql.SQLException;
import java.sql.Statement;
import java.util.ArrayList;
import java.util.Arrays;
import java.util.Collections;
import java.util.Comparator;
import java.util.HashSet;
import java.util.Iterator;
import java.util.List;
import java.util.ListIterator;
import java.util.Map;
import java.util.Map.Entry;
import java.util.NavigableMap;
import java.util.Properties;
import java.util.Set;

import org.apache.hadoop.conf.Configuration;
import org.apache.hadoop.hbase.Cell;
import org.apache.hadoop.hbase.CellUtil;
import org.apache.hadoop.hbase.Coprocessor;
import org.apache.hadoop.hbase.CoprocessorEnvironment;
import org.apache.hadoop.hbase.DoNotRetryIOException;
import org.apache.hadoop.hbase.HConstants;
import org.apache.hadoop.hbase.HRegionInfo;
import org.apache.hadoop.hbase.KeyValue;
import org.apache.hadoop.hbase.KeyValue.Type;
import org.apache.hadoop.hbase.TableName;
import org.apache.hadoop.hbase.client.Delete;
import org.apache.hadoop.hbase.client.Get;
import org.apache.hadoop.hbase.client.Mutation;
import org.apache.hadoop.hbase.client.Put;
import org.apache.hadoop.hbase.client.Result;
import org.apache.hadoop.hbase.client.Scan;
import org.apache.hadoop.hbase.client.Table;
import org.apache.hadoop.hbase.coprocessor.CoprocessorException;
import org.apache.hadoop.hbase.coprocessor.CoprocessorService;
import org.apache.hadoop.hbase.coprocessor.RegionCoprocessorEnvironment;
import org.apache.hadoop.hbase.filter.FirstKeyOnlyFilter;
import org.apache.hadoop.hbase.io.ImmutableBytesWritable;
import org.apache.hadoop.hbase.ipc.RpcServer.Call;
import org.apache.hadoop.hbase.ipc.RpcUtil;
import org.apache.hadoop.hbase.regionserver.Region;
import org.apache.hadoop.hbase.regionserver.Region.RowLock;
import org.apache.hadoop.hbase.regionserver.RegionScanner;
import org.apache.hadoop.hbase.security.User;
import org.apache.hadoop.hbase.util.Bytes;
import org.apache.hadoop.hbase.util.Pair;
import org.apache.hadoop.hbase.util.VersionInfo;
import org.apache.phoenix.cache.GlobalCache;
import org.apache.phoenix.cache.GlobalCache.FunctionBytesPtr;
import org.apache.phoenix.compile.ColumnNameTrackingExpressionCompiler;
import org.apache.phoenix.compile.ColumnResolver;
import org.apache.phoenix.compile.FromCompiler;
import org.apache.phoenix.compile.QueryPlan;
import org.apache.phoenix.compile.ScanRanges;
import org.apache.phoenix.compile.StatementContext;
import org.apache.phoenix.compile.WhereCompiler;
import org.apache.phoenix.coprocessor.generated.MetaDataProtos;
import org.apache.phoenix.coprocessor.generated.MetaDataProtos.AddColumnRequest;
import org.apache.phoenix.coprocessor.generated.MetaDataProtos.ClearCacheRequest;
import org.apache.phoenix.coprocessor.generated.MetaDataProtos.ClearCacheResponse;
import org.apache.phoenix.coprocessor.generated.MetaDataProtos.ClearTableFromCacheRequest;
import org.apache.phoenix.coprocessor.generated.MetaDataProtos.ClearTableFromCacheResponse;
import org.apache.phoenix.coprocessor.generated.MetaDataProtos.CreateFunctionRequest;
import org.apache.phoenix.coprocessor.generated.MetaDataProtos.CreateSchemaRequest;
import org.apache.phoenix.coprocessor.generated.MetaDataProtos.CreateTableRequest;
import org.apache.phoenix.coprocessor.generated.MetaDataProtos.DropColumnRequest;
import org.apache.phoenix.coprocessor.generated.MetaDataProtos.DropFunctionRequest;
import org.apache.phoenix.coprocessor.generated.MetaDataProtos.DropSchemaRequest;
import org.apache.phoenix.coprocessor.generated.MetaDataProtos.DropTableRequest;
import org.apache.phoenix.coprocessor.generated.MetaDataProtos.GetFunctionsRequest;
import org.apache.phoenix.coprocessor.generated.MetaDataProtos.GetSchemaRequest;
import org.apache.phoenix.coprocessor.generated.MetaDataProtos.GetTableRequest;
import org.apache.phoenix.coprocessor.generated.MetaDataProtos.GetVersionRequest;
import org.apache.phoenix.coprocessor.generated.MetaDataProtos.GetVersionResponse;
import org.apache.phoenix.coprocessor.generated.MetaDataProtos.MetaDataResponse;
import org.apache.phoenix.coprocessor.generated.MetaDataProtos.UpdateIndexStateRequest;
import org.apache.phoenix.expression.Expression;
import org.apache.phoenix.expression.KeyValueColumnExpression;
import org.apache.phoenix.expression.LiteralExpression;
import org.apache.phoenix.expression.ProjectedColumnExpression;
import org.apache.phoenix.expression.RowKeyColumnExpression;
import org.apache.phoenix.expression.visitor.StatelessTraverseAllExpressionVisitor;
import org.apache.phoenix.hbase.index.covered.update.ColumnReference;
import org.apache.phoenix.hbase.index.util.GenericKeyValueBuilder;
import org.apache.phoenix.hbase.index.util.ImmutableBytesPtr;
import org.apache.phoenix.hbase.index.util.KeyValueBuilder;
import org.apache.phoenix.index.IndexMaintainer;
import org.apache.phoenix.iterate.ResultIterator;
import org.apache.phoenix.jdbc.PhoenixConnection;
import org.apache.phoenix.jdbc.PhoenixDatabaseMetaData;
import org.apache.phoenix.jdbc.PhoenixResultSet;
import org.apache.phoenix.jdbc.PhoenixStatement;
import org.apache.phoenix.metrics.Metrics;
import org.apache.phoenix.parse.LiteralParseNode;
import org.apache.phoenix.parse.PFunction;
import org.apache.phoenix.parse.PFunction.FunctionArgument;
import org.apache.phoenix.parse.PSchema;
import org.apache.phoenix.parse.ParseNode;
import org.apache.phoenix.parse.SQLParser;
import org.apache.phoenix.protobuf.ProtobufUtil;
import org.apache.phoenix.query.ConnectionQueryServices;
import org.apache.phoenix.query.KeyRange;
import org.apache.phoenix.query.QueryConstants;
import org.apache.phoenix.query.QueryServices;
import org.apache.phoenix.query.QueryServicesOptions;
import org.apache.phoenix.schema.ColumnFamilyNotFoundException;
import org.apache.phoenix.schema.ColumnNotFoundException;
import org.apache.phoenix.schema.ColumnRef;
import org.apache.phoenix.schema.PColumn;
import org.apache.phoenix.schema.PColumnFamily;
import org.apache.phoenix.schema.PColumnImpl;
import org.apache.phoenix.schema.PIndexState;
import org.apache.phoenix.schema.PMetaDataEntity;
import org.apache.phoenix.schema.PName;
import org.apache.phoenix.schema.PNameFactory;
import org.apache.phoenix.schema.PTable;
import org.apache.phoenix.schema.PTable.EncodedCQCounter;
import org.apache.phoenix.schema.PTable.ImmutableStorageScheme;
import org.apache.phoenix.schema.PTable.IndexType;
import org.apache.phoenix.schema.PTable.LinkType;
import org.apache.phoenix.schema.PTable.QualifierEncodingScheme;
import org.apache.phoenix.schema.PTable.ViewType;
import org.apache.phoenix.schema.PTableImpl;
import org.apache.phoenix.schema.PTableKey;
import org.apache.phoenix.schema.PTableType;
import org.apache.phoenix.schema.ParentTableNotFoundException;
import org.apache.phoenix.schema.SaltingUtil;
import org.apache.phoenix.schema.SequenceAllocation;
import org.apache.phoenix.schema.SequenceAlreadyExistsException;
import org.apache.phoenix.schema.SequenceKey;
import org.apache.phoenix.schema.SequenceNotFoundException;
import org.apache.phoenix.schema.SortOrder;
import org.apache.phoenix.schema.TableNotFoundException;
import org.apache.phoenix.schema.TableRef;
import org.apache.phoenix.schema.types.PBinary;
import org.apache.phoenix.schema.types.PBoolean;
import org.apache.phoenix.schema.types.PDataType;
import org.apache.phoenix.schema.types.PInteger;
import org.apache.phoenix.schema.types.PLong;
import org.apache.phoenix.schema.types.PSmallint;
import org.apache.phoenix.schema.types.PTinyint;
import org.apache.phoenix.schema.types.PVarbinary;
import org.apache.phoenix.schema.types.PVarchar;
import org.apache.phoenix.trace.util.Tracing;
import org.apache.phoenix.transaction.TransactionFactory;
import org.apache.phoenix.util.ByteUtil;
import org.apache.phoenix.util.EncodedColumnsUtil;
import org.apache.phoenix.util.EnvironmentEdgeManager;
import org.apache.phoenix.util.IndexUtil;
import org.apache.phoenix.util.KeyValueUtil;
import org.apache.phoenix.util.MetaDataUtil;
import org.apache.phoenix.util.PhoenixRuntime;
import org.apache.phoenix.util.QueryUtil;
import org.apache.phoenix.util.ReadOnlyProps;
import org.apache.phoenix.util.SchemaUtil;
import org.apache.phoenix.util.ServerUtil;
import org.apache.phoenix.util.UpgradeUtil;
import org.slf4j.Logger;
import org.slf4j.LoggerFactory;

import com.google.common.cache.Cache;
import com.google.common.collect.Iterables;
import com.google.common.collect.Lists;
import com.google.common.collect.Maps;
import com.google.protobuf.ByteString;
import com.google.protobuf.RpcCallback;
import com.google.protobuf.RpcController;
import com.google.protobuf.Service;

/**
 *
 * Endpoint co-processor through which all Phoenix metadata mutations flow.
 * We only allow mutations to the latest version of a Phoenix table (i.e. the
 * timeStamp must be increasing).
 * For adding/dropping columns use a sequence number on the table to ensure that
 * the client has the latest version.
 * The timeStamp on the table correlates with the timeStamp on the data row.
 * TODO: we should enforce that a metadata mutation uses a timeStamp bigger than
 * any in use on the data table, b/c otherwise we can end up with data rows that
 * are not valid against a schema row.
 *
 *
 * @since 0.1
 */
@SuppressWarnings("deprecation")
public class MetaDataEndpointImpl extends MetaDataProtocol implements CoprocessorService, Coprocessor {
    private static final Logger logger = LoggerFactory.getLogger(MetaDataEndpointImpl.class);

    // Column to track tables that have been upgraded based on PHOENIX-2067
    public static final String ROW_KEY_ORDER_OPTIMIZABLE = "ROW_KEY_ORDER_OPTIMIZABLE";
    public static final byte[] ROW_KEY_ORDER_OPTIMIZABLE_BYTES = Bytes.toBytes(ROW_KEY_ORDER_OPTIMIZABLE);

    private static final byte[] CHILD_TABLE_BYTES = new byte[] {PTable.LinkType.CHILD_TABLE.getSerializedValue()};
    private static final byte[] PHYSICAL_TABLE_BYTES =
            new byte[] { PTable.LinkType.PHYSICAL_TABLE.getSerializedValue() };

    // KeyValues for Table
    private static final KeyValue TABLE_TYPE_KV = createFirstOnRow(ByteUtil.EMPTY_BYTE_ARRAY, TABLE_FAMILY_BYTES, TABLE_TYPE_BYTES);
    private static final KeyValue TABLE_SEQ_NUM_KV = createFirstOnRow(ByteUtil.EMPTY_BYTE_ARRAY, TABLE_FAMILY_BYTES, TABLE_SEQ_NUM_BYTES);
    private static final KeyValue COLUMN_COUNT_KV = createFirstOnRow(ByteUtil.EMPTY_BYTE_ARRAY, TABLE_FAMILY_BYTES, COLUMN_COUNT_BYTES);
    private static final KeyValue SALT_BUCKETS_KV = createFirstOnRow(ByteUtil.EMPTY_BYTE_ARRAY, TABLE_FAMILY_BYTES, SALT_BUCKETS_BYTES);
    private static final KeyValue PK_NAME_KV = createFirstOnRow(ByteUtil.EMPTY_BYTE_ARRAY, TABLE_FAMILY_BYTES, PK_NAME_BYTES);
    private static final KeyValue DATA_TABLE_NAME_KV = createFirstOnRow(ByteUtil.EMPTY_BYTE_ARRAY, TABLE_FAMILY_BYTES, DATA_TABLE_NAME_BYTES);
    private static final KeyValue INDEX_STATE_KV = createFirstOnRow(ByteUtil.EMPTY_BYTE_ARRAY, TABLE_FAMILY_BYTES, INDEX_STATE_BYTES);
    private static final KeyValue IMMUTABLE_ROWS_KV = createFirstOnRow(ByteUtil.EMPTY_BYTE_ARRAY, TABLE_FAMILY_BYTES, IMMUTABLE_ROWS_BYTES);
    private static final KeyValue VIEW_EXPRESSION_KV = createFirstOnRow(ByteUtil.EMPTY_BYTE_ARRAY, TABLE_FAMILY_BYTES, VIEW_STATEMENT_BYTES);
    private static final KeyValue DEFAULT_COLUMN_FAMILY_KV = createFirstOnRow(ByteUtil.EMPTY_BYTE_ARRAY, TABLE_FAMILY_BYTES, DEFAULT_COLUMN_FAMILY_NAME_BYTES);
    private static final KeyValue DISABLE_WAL_KV = createFirstOnRow(ByteUtil.EMPTY_BYTE_ARRAY, TABLE_FAMILY_BYTES, DISABLE_WAL_BYTES);
    private static final KeyValue MULTI_TENANT_KV = createFirstOnRow(ByteUtil.EMPTY_BYTE_ARRAY, TABLE_FAMILY_BYTES, MULTI_TENANT_BYTES);
    private static final KeyValue VIEW_TYPE_KV = createFirstOnRow(ByteUtil.EMPTY_BYTE_ARRAY, TABLE_FAMILY_BYTES, VIEW_TYPE_BYTES);
    private static final KeyValue VIEW_INDEX_ID_KV = createFirstOnRow(ByteUtil.EMPTY_BYTE_ARRAY, TABLE_FAMILY_BYTES, VIEW_INDEX_ID_BYTES);
    private static final KeyValue INDEX_TYPE_KV = createFirstOnRow(ByteUtil.EMPTY_BYTE_ARRAY, TABLE_FAMILY_BYTES, INDEX_TYPE_BYTES);
    private static final KeyValue INDEX_DISABLE_TIMESTAMP_KV = createFirstOnRow(ByteUtil.EMPTY_BYTE_ARRAY, TABLE_FAMILY_BYTES, INDEX_DISABLE_TIMESTAMP_BYTES);
    private static final KeyValue STORE_NULLS_KV = createFirstOnRow(ByteUtil.EMPTY_BYTE_ARRAY, TABLE_FAMILY_BYTES, STORE_NULLS_BYTES);
    private static final KeyValue EMPTY_KEYVALUE_KV = createFirstOnRow(ByteUtil.EMPTY_BYTE_ARRAY, TABLE_FAMILY_BYTES, QueryConstants.EMPTY_COLUMN_BYTES);
    private static final KeyValue BASE_COLUMN_COUNT_KV = createFirstOnRow(ByteUtil.EMPTY_BYTE_ARRAY, TABLE_FAMILY_BYTES, PhoenixDatabaseMetaData.BASE_COLUMN_COUNT_BYTES);
    private static final KeyValue ROW_KEY_ORDER_OPTIMIZABLE_KV = createFirstOnRow(ByteUtil.EMPTY_BYTE_ARRAY, TABLE_FAMILY_BYTES, ROW_KEY_ORDER_OPTIMIZABLE_BYTES);
    private static final KeyValue TRANSACTIONAL_KV = createFirstOnRow(ByteUtil.EMPTY_BYTE_ARRAY, TABLE_FAMILY_BYTES, TRANSACTIONAL_BYTES);
    private static final KeyValue TRANSACTION_PROVIDER_KV = createFirstOnRow(ByteUtil.EMPTY_BYTE_ARRAY, TABLE_FAMILY_BYTES, TRANSACTION_PROVIDER_BYTES);
    private static final KeyValue UPDATE_CACHE_FREQUENCY_KV = createFirstOnRow(ByteUtil.EMPTY_BYTE_ARRAY, TABLE_FAMILY_BYTES, UPDATE_CACHE_FREQUENCY_BYTES);
    private static final KeyValue IS_NAMESPACE_MAPPED_KV = createFirstOnRow(ByteUtil.EMPTY_BYTE_ARRAY,
            TABLE_FAMILY_BYTES, IS_NAMESPACE_MAPPED_BYTES);
    private static final KeyValue AUTO_PARTITION_SEQ_KV = createFirstOnRow(ByteUtil.EMPTY_BYTE_ARRAY, TABLE_FAMILY_BYTES, AUTO_PARTITION_SEQ_BYTES);
    private static final KeyValue APPEND_ONLY_SCHEMA_KV = createFirstOnRow(ByteUtil.EMPTY_BYTE_ARRAY, TABLE_FAMILY_BYTES, APPEND_ONLY_SCHEMA_BYTES);
    private static final KeyValue STORAGE_SCHEME_KV = createFirstOnRow(ByteUtil.EMPTY_BYTE_ARRAY, TABLE_FAMILY_BYTES, STORAGE_SCHEME_BYTES);
    private static final KeyValue ENCODING_SCHEME_KV = createFirstOnRow(ByteUtil.EMPTY_BYTE_ARRAY, TABLE_FAMILY_BYTES, ENCODING_SCHEME_BYTES);
    private static final KeyValue USE_STATS_FOR_PARALLELIZATION_KV = createFirstOnRow(ByteUtil.EMPTY_BYTE_ARRAY, TABLE_FAMILY_BYTES, USE_STATS_FOR_PARALLELIZATION_BYTES);
    
    private static final List<KeyValue> TABLE_KV_COLUMNS = Arrays.<KeyValue>asList(
            EMPTY_KEYVALUE_KV,
            TABLE_TYPE_KV,
            TABLE_SEQ_NUM_KV,
            COLUMN_COUNT_KV,
            SALT_BUCKETS_KV,
            PK_NAME_KV,
            DATA_TABLE_NAME_KV,
            INDEX_STATE_KV,
            IMMUTABLE_ROWS_KV,
            VIEW_EXPRESSION_KV,
            DEFAULT_COLUMN_FAMILY_KV,
            DISABLE_WAL_KV,
            MULTI_TENANT_KV,
            VIEW_TYPE_KV,
            VIEW_INDEX_ID_KV,
            INDEX_TYPE_KV,
            INDEX_DISABLE_TIMESTAMP_KV,
            STORE_NULLS_KV,
            BASE_COLUMN_COUNT_KV,
            ROW_KEY_ORDER_OPTIMIZABLE_KV,
            TRANSACTIONAL_KV,
            TRANSACTION_PROVIDER_KV,
            UPDATE_CACHE_FREQUENCY_KV,
            IS_NAMESPACE_MAPPED_KV,
            AUTO_PARTITION_SEQ_KV,
            APPEND_ONLY_SCHEMA_KV,
            STORAGE_SCHEME_KV,
            ENCODING_SCHEME_KV,
            USE_STATS_FOR_PARALLELIZATION_KV
            );
    static {
        Collections.sort(TABLE_KV_COLUMNS, KeyValue.COMPARATOR);
    }

    private static final int TABLE_TYPE_INDEX = TABLE_KV_COLUMNS.indexOf(TABLE_TYPE_KV);
    private static final int TABLE_SEQ_NUM_INDEX = TABLE_KV_COLUMNS.indexOf(TABLE_SEQ_NUM_KV);
    private static final int COLUMN_COUNT_INDEX = TABLE_KV_COLUMNS.indexOf(COLUMN_COUNT_KV);
    private static final int SALT_BUCKETS_INDEX = TABLE_KV_COLUMNS.indexOf(SALT_BUCKETS_KV);
    private static final int PK_NAME_INDEX = TABLE_KV_COLUMNS.indexOf(PK_NAME_KV);
    private static final int DATA_TABLE_NAME_INDEX = TABLE_KV_COLUMNS.indexOf(DATA_TABLE_NAME_KV);
    private static final int INDEX_STATE_INDEX = TABLE_KV_COLUMNS.indexOf(INDEX_STATE_KV);
    private static final int IMMUTABLE_ROWS_INDEX = TABLE_KV_COLUMNS.indexOf(IMMUTABLE_ROWS_KV);
    private static final int VIEW_STATEMENT_INDEX = TABLE_KV_COLUMNS.indexOf(VIEW_EXPRESSION_KV);
    private static final int DEFAULT_COLUMN_FAMILY_INDEX = TABLE_KV_COLUMNS.indexOf(DEFAULT_COLUMN_FAMILY_KV);
    private static final int DISABLE_WAL_INDEX = TABLE_KV_COLUMNS.indexOf(DISABLE_WAL_KV);
    private static final int MULTI_TENANT_INDEX = TABLE_KV_COLUMNS.indexOf(MULTI_TENANT_KV);
    private static final int VIEW_TYPE_INDEX = TABLE_KV_COLUMNS.indexOf(VIEW_TYPE_KV);
    private static final int VIEW_INDEX_ID_INDEX = TABLE_KV_COLUMNS.indexOf(VIEW_INDEX_ID_KV);
    private static final int INDEX_TYPE_INDEX = TABLE_KV_COLUMNS.indexOf(INDEX_TYPE_KV);
    private static final int STORE_NULLS_INDEX = TABLE_KV_COLUMNS.indexOf(STORE_NULLS_KV);
    private static final int BASE_COLUMN_COUNT_INDEX = TABLE_KV_COLUMNS.indexOf(BASE_COLUMN_COUNT_KV);
    private static final int ROW_KEY_ORDER_OPTIMIZABLE_INDEX = TABLE_KV_COLUMNS.indexOf(ROW_KEY_ORDER_OPTIMIZABLE_KV);
    private static final int TRANSACTIONAL_INDEX = TABLE_KV_COLUMNS.indexOf(TRANSACTIONAL_KV);
    private static final int TRANSACTION_PROVIDER_INDEX = TABLE_KV_COLUMNS.indexOf(TRANSACTION_PROVIDER_KV);
    private static final int UPDATE_CACHE_FREQUENCY_INDEX = TABLE_KV_COLUMNS.indexOf(UPDATE_CACHE_FREQUENCY_KV);
    private static final int INDEX_DISABLE_TIMESTAMP = TABLE_KV_COLUMNS.indexOf(INDEX_DISABLE_TIMESTAMP_KV);
    private static final int IS_NAMESPACE_MAPPED_INDEX = TABLE_KV_COLUMNS.indexOf(IS_NAMESPACE_MAPPED_KV);
    private static final int AUTO_PARTITION_SEQ_INDEX = TABLE_KV_COLUMNS.indexOf(AUTO_PARTITION_SEQ_KV);
    private static final int APPEND_ONLY_SCHEMA_INDEX = TABLE_KV_COLUMNS.indexOf(APPEND_ONLY_SCHEMA_KV);
    private static final int STORAGE_SCHEME_INDEX = TABLE_KV_COLUMNS.indexOf(STORAGE_SCHEME_KV);
    private static final int QUALIFIER_ENCODING_SCHEME_INDEX = TABLE_KV_COLUMNS.indexOf(ENCODING_SCHEME_KV);
    private static final int USE_STATS_FOR_PARALLELIZATION_INDEX = TABLE_KV_COLUMNS.indexOf(USE_STATS_FOR_PARALLELIZATION_KV);

    // KeyValues for Column
    private static final KeyValue DECIMAL_DIGITS_KV = createFirstOnRow(ByteUtil.EMPTY_BYTE_ARRAY, TABLE_FAMILY_BYTES, DECIMAL_DIGITS_BYTES);
    private static final KeyValue COLUMN_SIZE_KV = createFirstOnRow(ByteUtil.EMPTY_BYTE_ARRAY, TABLE_FAMILY_BYTES, COLUMN_SIZE_BYTES);
    private static final KeyValue NULLABLE_KV = createFirstOnRow(ByteUtil.EMPTY_BYTE_ARRAY, TABLE_FAMILY_BYTES, NULLABLE_BYTES);
    private static final KeyValue DATA_TYPE_KV = createFirstOnRow(ByteUtil.EMPTY_BYTE_ARRAY, TABLE_FAMILY_BYTES, DATA_TYPE_BYTES);
    private static final KeyValue ORDINAL_POSITION_KV = createFirstOnRow(ByteUtil.EMPTY_BYTE_ARRAY, TABLE_FAMILY_BYTES, ORDINAL_POSITION_BYTES);
    private static final KeyValue SORT_ORDER_KV = createFirstOnRow(ByteUtil.EMPTY_BYTE_ARRAY, TABLE_FAMILY_BYTES, SORT_ORDER_BYTES);
    private static final KeyValue ARRAY_SIZE_KV = createFirstOnRow(ByteUtil.EMPTY_BYTE_ARRAY, TABLE_FAMILY_BYTES, ARRAY_SIZE_BYTES);
    private static final KeyValue VIEW_CONSTANT_KV = createFirstOnRow(ByteUtil.EMPTY_BYTE_ARRAY, TABLE_FAMILY_BYTES, VIEW_CONSTANT_BYTES);
    private static final KeyValue IS_VIEW_REFERENCED_KV = createFirstOnRow(ByteUtil.EMPTY_BYTE_ARRAY, TABLE_FAMILY_BYTES, IS_VIEW_REFERENCED_BYTES);
    private static final KeyValue COLUMN_DEF_KV = createFirstOnRow(ByteUtil.EMPTY_BYTE_ARRAY, TABLE_FAMILY_BYTES, COLUMN_DEF_BYTES);
    private static final KeyValue IS_ROW_TIMESTAMP_KV = createFirstOnRow(ByteUtil.EMPTY_BYTE_ARRAY, TABLE_FAMILY_BYTES, IS_ROW_TIMESTAMP_BYTES);
    private static final KeyValue COLUMN_QUALIFIER_KV = createFirstOnRow(ByteUtil.EMPTY_BYTE_ARRAY, TABLE_FAMILY_BYTES, COLUMN_QUALIFIER_BYTES);

    private static final List<KeyValue> COLUMN_KV_COLUMNS = Arrays.<KeyValue>asList(
            DECIMAL_DIGITS_KV,
            COLUMN_SIZE_KV,
            NULLABLE_KV,
            DATA_TYPE_KV,
            ORDINAL_POSITION_KV,
            SORT_ORDER_KV,
            DATA_TABLE_NAME_KV, // included in both column and table row for metadata APIs
            ARRAY_SIZE_KV,
            VIEW_CONSTANT_KV,
            IS_VIEW_REFERENCED_KV,
            COLUMN_DEF_KV,
            IS_ROW_TIMESTAMP_KV,
            COLUMN_QUALIFIER_KV
            );
    static {
        Collections.sort(COLUMN_KV_COLUMNS, KeyValue.COMPARATOR);
    }
    private static final KeyValue QUALIFIER_COUNTER_KV = KeyValue.createFirstOnRow(ByteUtil.EMPTY_BYTE_ARRAY, TABLE_FAMILY_BYTES, COLUMN_QUALIFIER_COUNTER_BYTES);
    private static final int DECIMAL_DIGITS_INDEX = COLUMN_KV_COLUMNS.indexOf(DECIMAL_DIGITS_KV);
    private static final int COLUMN_SIZE_INDEX = COLUMN_KV_COLUMNS.indexOf(COLUMN_SIZE_KV);
    private static final int NULLABLE_INDEX = COLUMN_KV_COLUMNS.indexOf(NULLABLE_KV);
    private static final int DATA_TYPE_INDEX = COLUMN_KV_COLUMNS.indexOf(DATA_TYPE_KV);
    private static final int ORDINAL_POSITION_INDEX = COLUMN_KV_COLUMNS.indexOf(ORDINAL_POSITION_KV);
    private static final int SORT_ORDER_INDEX = COLUMN_KV_COLUMNS.indexOf(SORT_ORDER_KV);
    private static final int ARRAY_SIZE_INDEX = COLUMN_KV_COLUMNS.indexOf(ARRAY_SIZE_KV);
    private static final int VIEW_CONSTANT_INDEX = COLUMN_KV_COLUMNS.indexOf(VIEW_CONSTANT_KV);
    private static final int IS_VIEW_REFERENCED_INDEX = COLUMN_KV_COLUMNS.indexOf(IS_VIEW_REFERENCED_KV);
    private static final int COLUMN_DEF_INDEX = COLUMN_KV_COLUMNS.indexOf(COLUMN_DEF_KV);
    private static final int IS_ROW_TIMESTAMP_INDEX = COLUMN_KV_COLUMNS.indexOf(IS_ROW_TIMESTAMP_KV);
    private static final int COLUMN_QUALIFIER_INDEX = COLUMN_KV_COLUMNS.indexOf(COLUMN_QUALIFIER_KV);

    private static final int LINK_TYPE_INDEX = 0;

    private static final KeyValue CLASS_NAME_KV = createFirstOnRow(ByteUtil.EMPTY_BYTE_ARRAY, TABLE_FAMILY_BYTES, CLASS_NAME_BYTES);
    private static final KeyValue JAR_PATH_KV = createFirstOnRow(ByteUtil.EMPTY_BYTE_ARRAY, TABLE_FAMILY_BYTES, JAR_PATH_BYTES);
    private static final KeyValue RETURN_TYPE_KV = createFirstOnRow(ByteUtil.EMPTY_BYTE_ARRAY, TABLE_FAMILY_BYTES, RETURN_TYPE_BYTES);
    private static final KeyValue NUM_ARGS_KV = createFirstOnRow(ByteUtil.EMPTY_BYTE_ARRAY, TABLE_FAMILY_BYTES, NUM_ARGS_BYTES);
    private static final KeyValue TYPE_KV = createFirstOnRow(ByteUtil.EMPTY_BYTE_ARRAY, TABLE_FAMILY_BYTES, TYPE_BYTES);
    private static final KeyValue IS_CONSTANT_KV = createFirstOnRow(ByteUtil.EMPTY_BYTE_ARRAY, TABLE_FAMILY_BYTES, IS_CONSTANT_BYTES);
    private static final KeyValue DEFAULT_VALUE_KV = createFirstOnRow(ByteUtil.EMPTY_BYTE_ARRAY, TABLE_FAMILY_BYTES, DEFAULT_VALUE_BYTES);
    private static final KeyValue MIN_VALUE_KV = createFirstOnRow(ByteUtil.EMPTY_BYTE_ARRAY, TABLE_FAMILY_BYTES, MIN_VALUE_BYTES);
    private static final KeyValue MAX_VALUE_KV = createFirstOnRow(ByteUtil.EMPTY_BYTE_ARRAY, TABLE_FAMILY_BYTES, MAX_VALUE_BYTES);
    private static final KeyValue IS_ARRAY_KV = createFirstOnRow(ByteUtil.EMPTY_BYTE_ARRAY, TABLE_FAMILY_BYTES, IS_ARRAY_BYTES);

    private static final List<KeyValue> FUNCTION_KV_COLUMNS = Arrays.<KeyValue>asList(
        EMPTY_KEYVALUE_KV,
        CLASS_NAME_KV,
        JAR_PATH_KV,
        RETURN_TYPE_KV,
        NUM_ARGS_KV
        );
    static {
        Collections.sort(FUNCTION_KV_COLUMNS, KeyValue.COMPARATOR);
    }

    private static final int CLASS_NAME_INDEX = FUNCTION_KV_COLUMNS.indexOf(CLASS_NAME_KV);
    private static final int JAR_PATH_INDEX = FUNCTION_KV_COLUMNS.indexOf(JAR_PATH_KV);
    private static final int RETURN_TYPE_INDEX = FUNCTION_KV_COLUMNS.indexOf(RETURN_TYPE_KV);
    private static final int NUM_ARGS_INDEX = FUNCTION_KV_COLUMNS.indexOf(NUM_ARGS_KV);

    private static final List<KeyValue> FUNCTION_ARG_KV_COLUMNS = Arrays.<KeyValue>asList(
        TYPE_KV,
        IS_ARRAY_KV,
        IS_CONSTANT_KV,
        DEFAULT_VALUE_KV,
        MIN_VALUE_KV,
        MAX_VALUE_KV
        );
    static {
        Collections.sort(FUNCTION_ARG_KV_COLUMNS, KeyValue.COMPARATOR);
    }

    private static final int IS_ARRAY_INDEX = FUNCTION_ARG_KV_COLUMNS.indexOf(IS_ARRAY_KV);
    private static final int IS_CONSTANT_INDEX = FUNCTION_ARG_KV_COLUMNS.indexOf(IS_CONSTANT_KV);
    private static final int DEFAULT_VALUE_INDEX = FUNCTION_ARG_KV_COLUMNS.indexOf(DEFAULT_VALUE_KV);
    private static final int MIN_VALUE_INDEX = FUNCTION_ARG_KV_COLUMNS.indexOf(MIN_VALUE_KV);
    private static final int MAX_VALUE_INDEX = FUNCTION_ARG_KV_COLUMNS.indexOf(MAX_VALUE_KV);

    private static PName newPName(byte[] keyBuffer, int keyOffset, int keyLength) {
        if (keyLength <= 0) {
            return null;
        }
        int length = getVarCharLength(keyBuffer, keyOffset, keyLength);
        return PNameFactory.newName(keyBuffer, keyOffset, length);
    }

    private RegionCoprocessorEnvironment env;

    private PhoenixMetaDataCoprocessorHost phoenixAccessCoprocessorHost;
    private boolean accessCheckEnabled;
    private boolean blockWriteRebuildIndex;
    private int maxIndexesPerTable;
    private boolean isTablesMappingEnabled;


    /**
     * Stores a reference to the coprocessor environment provided by the
     * {@link org.apache.hadoop.hbase.regionserver.RegionCoprocessorHost} from the region where this
     * coprocessor is loaded. Since this is a coprocessor endpoint, it always expects to be loaded
     * on a table region, so always expects this to be an instance of
     * {@link RegionCoprocessorEnvironment}.
     * @param env the environment provided by the coprocessor host
     * @throws IOException if the provided environment is not an instance of
     *             {@code RegionCoprocessorEnvironment}
     */
    @Override
    public void start(CoprocessorEnvironment env) throws IOException {
        if (env instanceof RegionCoprocessorEnvironment) {
            this.env = (RegionCoprocessorEnvironment) env;
        } else {
            throw new CoprocessorException("Must be loaded on a table region!");
        }
        
        phoenixAccessCoprocessorHost = new PhoenixMetaDataCoprocessorHost(this.env);
        Configuration config = env.getConfiguration();
        this.accessCheckEnabled = config.getBoolean(QueryServices.PHOENIX_ACLS_ENABLED,
                QueryServicesOptions.DEFAULT_PHOENIX_ACLS_ENABLED);
        this.blockWriteRebuildIndex  = config.getBoolean(QueryServices.INDEX_FAILURE_BLOCK_WRITE,
                QueryServicesOptions.DEFAULT_INDEX_FAILURE_BLOCK_WRITE);
        this.maxIndexesPerTable = config.getInt(QueryServices.MAX_INDEXES_PER_TABLE,
                    QueryServicesOptions.DEFAULT_MAX_INDEXES_PER_TABLE);
        this.isTablesMappingEnabled = SchemaUtil.isNamespaceMappingEnabled(PTableType.TABLE,
                new ReadOnlyProps(config.iterator()));

        logger.info("Starting Tracing-Metrics Systems");
        // Start the phoenix trace collection
        Tracing.addTraceMetricsSource();
        Metrics.ensureConfigured();
    }

    @Override
    public void stop(CoprocessorEnvironment env) throws IOException {
        // nothing to do
    }

    @Override
    public Service getService() {
        return this;
    }

    @Override
    public void getTable(RpcController controller, GetTableRequest request,
            RpcCallback<MetaDataResponse> done) {
        MetaDataResponse.Builder builder = MetaDataResponse.newBuilder();
        byte[] tenantId = request.getTenantId().toByteArray();
        byte[] schemaName = request.getSchemaName().toByteArray();
        byte[] tableName = request.getTableName().toByteArray();
        byte[] key = SchemaUtil.getTableKey(tenantId, schemaName, tableName);
        long tableTimeStamp = request.getTableTimestamp();
        try {
            // TODO: check that key is within region.getStartKey() and region.getEndKey()
            // and return special code to force client to lookup region from meta.
            Region region = env.getRegion();
            MetaDataMutationResult result = checkTableKeyInRegion(key, region);
            if (result != null) {
                done.run(MetaDataMutationResult.toProto(result));
                return;
            }

            long currentTime = EnvironmentEdgeManager.currentTimeMillis();
            PTable table =
                    doGetTable(tenantId, schemaName, tableName, request.getClientTimestamp(),
                        null, request.getClientVersion(), request.getSkipAddingIndexes(),
                        request.getSkipAddingParentColumns(),
                        PTableImpl.createFromProto(request.getLockedAncestorTable()));
            if (table == null) {
                builder.setReturnCode(MetaDataProtos.MutationCode.TABLE_NOT_FOUND);
                builder.setMutationTime(currentTime);
                done.run(builder.build());
                return;
            }
            getCoprocessorHost().preGetTable(Bytes.toString(tenantId), SchemaUtil.getTableName(schemaName, tableName),
                    TableName.valueOf(table.getPhysicalName().getBytes()));

            builder.setReturnCode(MetaDataProtos.MutationCode.TABLE_ALREADY_EXISTS);
            builder.setMutationTime(currentTime);
            if (blockWriteRebuildIndex) {
                long disableIndexTimestamp = table.getIndexDisableTimestamp();
                long minNonZerodisableIndexTimestamp = disableIndexTimestamp > 0 ? disableIndexTimestamp : Long.MAX_VALUE;
                for (PTable index : table.getIndexes()) {
                    disableIndexTimestamp = index.getIndexDisableTimestamp();
                    if (disableIndexTimestamp > 0
                            && (index.getIndexState() == PIndexState.ACTIVE
                                    || index.getIndexState() == PIndexState.PENDING_ACTIVE
                                    || index.getIndexState() == PIndexState.PENDING_DISABLE)
                            && disableIndexTimestamp < minNonZerodisableIndexTimestamp) {
                        minNonZerodisableIndexTimestamp = disableIndexTimestamp;
                    }
                }
                // Freeze time for table at min non-zero value of INDEX_DISABLE_TIMESTAMP
                // This will keep the table consistent with index as the table has had one more
                // batch applied to it.
                if (minNonZerodisableIndexTimestamp != Long.MAX_VALUE) {
                    // Subtract one because we add one due to timestamp granularity in Windows
                    builder.setMutationTime(minNonZerodisableIndexTimestamp - 1);
                }
            }
            // the PTable of views and indexes on views might get updated because a column is added to one of
            // their parents (this won't change the timestamp)
            if (table.getType()!=PTableType.TABLE || table.getTimeStamp() != tableTimeStamp) {
                builder.setTable(PTableImpl.toProto(table));
            }
            done.run(builder.build());
        } catch (Throwable t) {
            logger.error("getTable failed", t);
            ProtobufUtil.setControllerException(controller,
                ServerUtil.createIOException(SchemaUtil.getTableName(schemaName, tableName), t));
        }
    }

    /**
     * Used to add the columns present the ancestor hierarchy to the PTable of the given view or
     * view index
     * @param table PTable of the view or view index
     * @param skipAddingIndexes if true the returned PTable won't include indexes
     * @param skipAddingParentColumns if true the returned PTable won't include columns derived from
     *            ancestor tables
     * @param lockedAncestorTable ancestor table table that is being mutated (as we won't be able to
     *            resolve this table as its locked)
     */
    private Pair<PTable, MetaDataProtos.MutationCode> combineColumns(PTable table, long timestamp,
            int clientVersion, boolean skipAddingIndexes, boolean skipAddingParentColumns,
            PTable lockedAncestorTable) throws SQLException, IOException {
        boolean hasIndexId = table.getViewIndexId() != null;
        if (table.getType() != PTableType.VIEW && !hasIndexId) {
            return new Pair<PTable, MetaDataProtos.MutationCode>(table,
                    MetaDataProtos.MutationCode.TABLE_ALREADY_EXISTS);
        }
        if (!skipAddingParentColumns) {
            table =
                    addDerivedColumnsFromAncestors(table, timestamp, clientVersion,
                        lockedAncestorTable);
            if (table==null) {
                return new Pair<PTable, MetaDataProtos.MutationCode>(table,
                        MetaDataProtos.MutationCode.TABLE_NOT_FOUND);
            }
            // we need to resolve the indexes of views (to get ensure they also have all the columns
            // derived from their ancestors) 
            if (!skipAddingIndexes && !table.getIndexes().isEmpty()) {
                List<PTable> indexes = Lists.newArrayListWithExpectedSize(table.getIndexes().size());
                for (PTable index : table.getIndexes()) {
                    byte[] tenantIdBytes =
                            index.getTenantId() == null ? ByteUtil.EMPTY_BYTE_ARRAY
                                    : index.getTenantId().getBytes();
                    PTable latestIndex =
                            doGetTable(tenantIdBytes, index.getSchemaName().getBytes(),
                                index.getTableName().getBytes(), timestamp, null, clientVersion, true,
                                false, lockedAncestorTable);
                    if (latestIndex == null) {
                        throw new TableNotFoundException(
                                "Could not find index table while combining columns "
                                        + index.getTableName().getString() + " with tenant id "
                                        + index.getTenantId());
                    }
                    indexes.add(latestIndex);
                }
                table = PTableImpl.makePTable(table, table.getTimeStamp(), indexes);
            }
        }
        
        MetaDataProtos.MutationCode mutationCode =
                table != null ? MetaDataProtos.MutationCode.TABLE_ALREADY_EXISTS
                        : MetaDataProtos.MutationCode.TABLE_NOT_FOUND;
        return new Pair<PTable, MetaDataProtos.MutationCode>(table, mutationCode);
    }

    
    private PTable addDerivedColumnsFromAncestors(PTable table, long timestamp,
            int clientVersion, PTable lockedAncestorTable) throws IOException, SQLException, TableNotFoundException {
        // combine columns for view and view indexes
        byte[] tenantId =
                table.getTenantId() != null ? table.getTenantId().getBytes()
                        : ByteUtil.EMPTY_BYTE_ARRAY;
        byte[] schemaName = table.getSchemaName().getBytes();
        byte[] tableName = table.getTableName().getBytes();
		String fullTableName = SchemaUtil.getTableName(table.getSchemaName().getString(),
				table.getTableName().getString());
        boolean hasIndexId = table.getViewIndexId() != null;
        boolean isSalted = table.getBucketNum() != null;
        if (table.getType() != PTableType.VIEW && !hasIndexId) {
            return table;
        }
        boolean isDiverged = isDivergedView(table);
        // here you combine columns from the parent tables the logic is as follows, if the PColumn
        // is in the EXCLUDED_COLUMNS remove it, otherwise priority of keeping duplicate columns is
        // child -> parent
        List<TableInfo> ancestorList = Lists.newArrayList();
        TableViewFinderResult viewFinderResult = new TableViewFinderResult();
        if (PTableType.VIEW == table.getType()) {
            findAncestorViews(tenantId, schemaName, tableName, viewFinderResult,
                table.isNamespaceMapped());
        } else { // is a view index
            findAncestorViewsOfIndex(tenantId, schemaName, tableName, viewFinderResult,
                table.isNamespaceMapped());
        }
        if (viewFinderResult.getResults().isEmpty()) {
            // no need to combine columns for local indexes on regular tables
            return table;
        }
        for (TableInfo viewInfo : viewFinderResult.getResults()) {
            ancestorList.add(viewInfo);
        }
        List<PColumn> allColumns = Lists.newArrayList();
        List<PColumn> excludedColumns = Lists.newArrayList();
        // add my own columns first in reverse order
        List<PColumn> myColumns = table.getColumns();
        for (int i = myColumns.size() - 1; i >= 0; i--) {
            PColumn pColumn = myColumns.get(i);
            if (pColumn.isExcluded()) {
                excludedColumns.add(pColumn);
            } else if (!pColumn.equals(SaltingUtil.SALTING_COLUMN)) { 
                // skip salted column as it will be added from the base table columns
                allColumns.add(pColumn);
            }
        }

        // initialize map from with indexed expression to list of required data columns
        // then remove the data columns that have not been dropped, so that we get the columns that
        // have been dropped
        Map<PColumn, List<String>> indexRequiredDroppedDataColMap =
                Maps.newHashMapWithExpectedSize(table.getColumns().size());
        if (hasIndexId) {
            int indexPosOffset = (isSalted ? 1 : 0) + (table.isMultiTenant() ? 1 : 0) + 1;
            ColumnNameTrackingExpressionCompiler expressionCompiler =
                    new ColumnNameTrackingExpressionCompiler();
            for (int i = indexPosOffset; i < table.getPKColumns().size(); i++) {
                PColumn indexColumn = table.getPKColumns().get(i);
                try {
                    expressionCompiler.reset();
                    String expressionStr = IndexUtil.getIndexColumnExpressionStr(indexColumn);
                    ParseNode parseNode = SQLParser.parseCondition(expressionStr);
                    parseNode.accept(expressionCompiler);
                    indexRequiredDroppedDataColMap.put(indexColumn,
                        Lists.newArrayList(expressionCompiler.getDataColumnNames()));
                } catch (SQLException e) {
                    throw new RuntimeException(e); // Impossible
                }
            }
        }

        // now go up from child to parent all the way to the base table:
        PTable baseTable = null;
        long maxTableTimestamp = -1;
        int numPKCols = table.getPKColumns().size();
        for (int i = 0; i < ancestorList.size(); i++) {
            TableInfo parentTableInfo = ancestorList.get(i);
            PTable pTable = null;
            String fullParentTableName = SchemaUtil.getTableName(parentTableInfo.getSchemaName(),
			    parentTableInfo.getTableName());
            PName parentTenantId =
                    (parentTableInfo.getTenantId() != null && parentTableInfo.getTenantId().length!=0)
                            ? PNameFactory.newName(parentTableInfo.getTenantId()) : null;
            PTableKey pTableKey = new PTableKey(parentTenantId, fullParentTableName);
            // if we already have the PTable of an ancestor that has been locked, no need to look up
            // the table
            if (lockedAncestorTable != null && lockedAncestorTable.getKey().equals(pTableKey)) {
                pTable = lockedAncestorTable;
            } else {
                // if we are currently combining columns for a view index and are looking up its
                // ancestors we do not add the indexes to the ancestor PTable (or else we end up in
                // a circular loop)
                // we also don't need to add parent columns of the ancestors as we combine columns
                // from all ancestors
                pTable =
                        doGetTable(parentTableInfo.getTenantId(), parentTableInfo.getSchemaName(),
                            parentTableInfo.getTableName(), timestamp, null, clientVersion, hasIndexId,
                            true, null);
            }
            if (pTable == null) {
                throw new ParentTableNotFoundException(fullParentTableName, fullTableName);
            } else {
                // only combine columns for view indexes (and not local indexes on regular tables
                // which also have a viewIndexId)
                if (i == 0 && hasIndexId && pTable.getType() != PTableType.VIEW) {
                    return table;
                }
                if (TABLE.equals(pTable.getType())) {
                    baseTable = pTable;
                }
                // set the final table timestamp as the max timestamp of the view/view index or its
                // ancestors
                maxTableTimestamp = Math.max(maxTableTimestamp, pTable.getTimeStamp());
                if (hasIndexId) {
                    // add all pk columns of parent tables to indexes
                    for (PColumn column : pTable.getPKColumns()) {
                        // don't add the salt column of ancestor tables for view indexes
                        if (column.equals(SaltingUtil.SALTING_COLUMN) || column.isExcluded()) {
                            continue;
                        }
                        column = IndexUtil.getIndexPKColumn(++numPKCols, column);
                        int existingColumnIndex = allColumns.indexOf(column);
                        if (existingColumnIndex == -1) {
                            allColumns.add(0, column);
                        }
                    }
                    for (int j = 0; j < pTable.getColumns().size(); j++) {
                        PColumn tableColumn = pTable.getColumns().get(j);
                        if (tableColumn.isExcluded()) {
                            continue;
                        }
                        String dataColumnName = tableColumn.getName().getString();
                        // remove from list of columns since it has not been dropped
                        for (Entry<PColumn, List<String>> entry : indexRequiredDroppedDataColMap
                                .entrySet()) {
                            entry.getValue().remove(dataColumnName);
                        }
                    }
                } else {
                    List<PColumn> currAncestorTableCols = PTableImpl.getColumnsToClone(pTable);
                    if (currAncestorTableCols != null) {
                        for (int j = currAncestorTableCols.size() - 1; j >= 0; j--) {
                            PColumn column = currAncestorTableCols.get(j);
                            // for diverged views we always include pk columns of the base table. We
                            // have to include these pk columns to be able to support adding pk
                            // columns to the diverged view
                            // we only include regular columns that were created before the view
                            // diverged
                            if (isDiverged && column.getFamilyName() != null
                                    && column.getTimestamp() > table.getTimeStamp()) {
                                continue;
                            }
                            // need to check if this column is in the list of excluded (dropped)
                            // columns of the view
                            int existingIndex = excludedColumns.indexOf(column);
                            if (existingIndex != -1) {
                                // if it is, only exclude the column if was created before the
                                // column was dropped in the view in order to handle the case where
                                // a base table column is dropped in a view, then dropped in the
                                // base table and then added back to the base table
                                if (column.getTimestamp() <= excludedColumns.get(existingIndex)
                                        .getTimestamp()) {
                                    continue;
                                }
                            }
                            if (column.isExcluded()) {
                                excludedColumns.add(column);
                            } else {
                                int existingColumnIndex = allColumns.indexOf(column);
                                if (existingColumnIndex != -1) {
                                    // if the same column exists in a parent and child, we keep the
                                    // latest column
                                    PColumn existingColumn = allColumns.get(existingColumnIndex);
                                    if (column.getTimestamp() > existingColumn.getTimestamp()) {
                                        allColumns.remove(existingColumnIndex);
                                        allColumns.add(column);
                                    }
                                } else {
                                    allColumns.add(column);
                                }
                            }
                        }
                    }
                }
            }
        }
        // at this point indexRequiredDroppedDataColMap only contain the columns required by a view
        // index that have dropped
        for (Entry<PColumn, List<String>> entry : indexRequiredDroppedDataColMap.entrySet()) {
            if (!entry.getValue().isEmpty()) {
                PColumn indexColumnToBeDropped = entry.getKey();
                if (SchemaUtil.isPKColumn(indexColumnToBeDropped)) {
                    // if an indexed column was dropped in an ancestor then we
                    // cannot use this index an more
                    // TODO figure out a way to actually drop this view index
                    return null;
                } else {
                    allColumns.remove(indexColumnToBeDropped);
                }
            }
        }
        // lets remove the excluded columns first if the timestamp is newer than
        // the added column
        for (PColumn excludedColumn : excludedColumns) {
            int index = allColumns.indexOf(excludedColumn);
            if (index != -1) {
                if (allColumns.get(index).getTimestamp() <= excludedColumn.getTimestamp()) {
                    allColumns.remove(excludedColumn);
                }
            }
        }
        List<PColumn> columnsToAdd = Lists.newArrayList();
        int position = isSalted ? 1 : 0;
        for (int i = allColumns.size() - 1; i >= 0; i--) {
            PColumn column = allColumns.get(i);
            if (table.getColumns().contains(column)) {
                // for views this column is not derived from an ancestor
                columnsToAdd.add(new PColumnImpl(column, position));
            } else {
                columnsToAdd.add(new PColumnImpl(column, true, position));
            }
            position++;
        }
        // need to have the columns in the PTable to use the WhereCompiler
        // unfortunately so this needs to be done
        // twice....
        // TODO set the view properties correctly instead of just setting them
        // same as the base table
        int baseTableColumnCount =
                isDiverged ? QueryConstants.DIVERGED_VIEW_BASE_COLUMN_COUNT
                        : columnsToAdd.size() - myColumns.size();
        PTableImpl pTable =
                PTableImpl.makePTable(table, baseTable, columnsToAdd, maxTableTimestamp,
                    baseTableColumnCount);
        return WhereConstantParser.addViewInfoToPColumnsIfNeeded(pTable);
    }

    private PhoenixMetaDataCoprocessorHost getCoprocessorHost() {
        return phoenixAccessCoprocessorHost;
    }

    /**
     * @param skipAddingIndexes if true the PTable will not include indexes for tables or views
     * @param skipAddingParentColumns if true the PTable will not include parent columns for views
     *            or indexes
     * @param lockedAncestorTable ancestor table table that is being mutated (as we won't be able to
     *            resolve this table as its locked)
     */
    private PTable buildTable(byte[] key, ImmutableBytesPtr cacheKey, Region region,
            long clientTimeStamp, int clientVersion, boolean skipAddingIndexes,
            boolean skipAddingParentColumns, PTable lockedAncestorTable)
            throws IOException, SQLException {
        Scan scan = MetaDataUtil.newTableRowsScan(key, MIN_TABLE_TIMESTAMP, clientTimeStamp);
        Cache<ImmutableBytesPtr,PMetaDataEntity> metaDataCache = GlobalCache.getInstance(this.env).getMetaDataCache();
        PTable newTable;
        try (RegionScanner scanner = region.getScanner(scan)) {
            PTable oldTable = (PTable)metaDataCache.getIfPresent(cacheKey);
            long tableTimeStamp = oldTable == null ? MIN_TABLE_TIMESTAMP-1 : oldTable.getTimeStamp();
            newTable = getTable(scanner, clientTimeStamp, tableTimeStamp, clientVersion, skipAddingIndexes);
            if (newTable != null
                    && (oldTable == null || tableTimeStamp < newTable.getTimeStamp()
                            || (blockWriteRebuildIndex && newTable.getIndexDisableTimestamp() > 0))
                    // only cache the PTable if it has the required indexes,
                    // the PTable added to the cache doesn't include parent columns as we always call 
                    // combine columns after looking up the PTable from the cache
                    && !skipAddingIndexes) {
                if (logger.isDebugEnabled()) {
                    logger.debug("Caching table "
                            + Bytes.toStringBinary(cacheKey.get(), cacheKey.getOffset(),
                                cacheKey.getLength())
                            + " at seqNum " + newTable.getSequenceNumber()
                            + " with newer timestamp " + newTable.getTimeStamp() + " versus "
                            + tableTimeStamp);
                }
                metaDataCache.put(cacheKey, newTable);
            }
            if (newTable != null) {
                newTable = combineColumns(newTable, clientTimeStamp, clientVersion, skipAddingIndexes, skipAddingParentColumns, lockedAncestorTable).getFirst();
            }
        }
        return newTable;
    }

    private List<PFunction> buildFunctions(List<byte[]> keys, Region region,
            long clientTimeStamp, boolean isReplace, List<Mutation> deleteMutationsForReplace) throws IOException, SQLException {
        List<KeyRange> keyRanges = Lists.newArrayListWithExpectedSize(keys.size());
        for (byte[] key : keys) {
            byte[] stopKey = ByteUtil.concat(key, QueryConstants.SEPARATOR_BYTE_ARRAY);
            ByteUtil.nextKey(stopKey, stopKey.length);
            keyRanges.add(PVarbinary.INSTANCE.getKeyRange(key, true, stopKey, false));
        }
        Scan scan = new Scan();
        scan.setTimeRange(MIN_TABLE_TIMESTAMP, clientTimeStamp);
        ScanRanges scanRanges = ScanRanges.createPointLookup(keyRanges);
        scanRanges.initializeScan(scan);
        scan.setFilter(scanRanges.getSkipScanFilter());
        Cache<ImmutableBytesPtr,PMetaDataEntity> metaDataCache = GlobalCache.getInstance(this.env).getMetaDataCache();
        List<PFunction> functions = new ArrayList<PFunction>();
        PFunction function = null;
        try (RegionScanner scanner = region.getScanner(scan)) {
            for(int i = 0; i< keys.size(); i++) {
                function = null;
                function =
                        getFunction(scanner, isReplace, clientTimeStamp, deleteMutationsForReplace);
                if (function == null) {
                    return null;
                }
                byte[] functionKey =
                        SchemaUtil.getFunctionKey(
                            function.getTenantId() == null ? ByteUtil.EMPTY_BYTE_ARRAY : function
                                    .getTenantId().getBytes(), Bytes.toBytes(function
                                    .getFunctionName()));
                metaDataCache.put(new FunctionBytesPtr(functionKey), function);
                functions.add(function);
            }
            return functions;
        }
    }

    private List<PSchema> buildSchemas(List<byte[]> keys, Region region, long clientTimeStamp,
            ImmutableBytesPtr cacheKey) throws IOException, SQLException {
        List<KeyRange> keyRanges = Lists.newArrayListWithExpectedSize(keys.size());
        for (byte[] key : keys) {
            byte[] stopKey = ByteUtil.concat(key, QueryConstants.SEPARATOR_BYTE_ARRAY);
            ByteUtil.nextKey(stopKey, stopKey.length);
            keyRanges.add(PVarbinary.INSTANCE.getKeyRange(key, true, stopKey, false));
        }
        Scan scan = new Scan();
        scan.setTimeRange(MIN_TABLE_TIMESTAMP, clientTimeStamp);
        ScanRanges scanRanges = ScanRanges.createPointLookup(keyRanges);
        scanRanges.initializeScan(scan);
        scan.setFilter(scanRanges.getSkipScanFilter());
        Cache<ImmutableBytesPtr, PMetaDataEntity> metaDataCache = GlobalCache.getInstance(this.env).getMetaDataCache();
        List<PSchema> schemas = new ArrayList<PSchema>();
        PSchema schema = null;
        try (RegionScanner scanner = region.getScanner(scan)) {
            for (int i = 0; i < keys.size(); i++) {
                schema = null;
                schema = getSchema(scanner, clientTimeStamp);
                if (schema == null) { return null; }
                metaDataCache.put(cacheKey, schema);
                schemas.add(schema);
            }
            return schemas;
        }
    }

    private void addIndexToTable(PName tenantId, PName schemaName, PName indexName, PName tableName, long clientTimeStamp, List<PTable> indexes, int clientVersion) throws IOException, SQLException {
        byte[] tenantIdBytes = tenantId == null ? ByteUtil.EMPTY_BYTE_ARRAY : tenantId.getBytes();
        byte[] key = SchemaUtil.getTableKey(tenantIdBytes, schemaName.getBytes(), indexName.getBytes());
        PTable indexTable = doGetTable(tenantIdBytes, schemaName.getBytes(), indexName.getBytes(), clientTimeStamp, clientVersion);
        if (indexTable == null) {
            ServerUtil.throwIOException("Index not found", new TableNotFoundException(schemaName.getString(), indexName.getString()));
            return;
        }
        indexes.add(indexTable);
    }

    private void addExcludedColumnToTable(List<PColumn> pColumns, PName colName, PName famName, long timestamp) {
        PColumnImpl pColumn = PColumnImpl.createExcludedColumn(famName, colName, timestamp);
        pColumns.add(pColumn);
    }

    private void addColumnToTable(List<Cell> results, PName colName, PName famName,
        Cell[] colKeyValues, List<PColumn> columns, boolean isSalted) {
        int i = 0;
        int j = 0;
        while (i < results.size() && j < COLUMN_KV_COLUMNS.size()) {
            Cell kv = results.get(i);
            Cell searchKv = COLUMN_KV_COLUMNS.get(j);
            int cmp =
                    Bytes.compareTo(kv.getQualifierArray(), kv.getQualifierOffset(),
                        kv.getQualifierLength(), searchKv.getQualifierArray(),
                        searchKv.getQualifierOffset(), searchKv.getQualifierLength());
            if (cmp == 0) {
                colKeyValues[j++] = kv;
                i++;
            } else if (cmp > 0) {
                colKeyValues[j++] = null;
            } else {
                i++; // shouldn't happen - means unexpected KV in system table column row
            }
        }

        if (colKeyValues[DATA_TYPE_INDEX] == null || colKeyValues[NULLABLE_INDEX] == null
                || colKeyValues[ORDINAL_POSITION_INDEX] == null) {
            throw new IllegalStateException("Didn't find all required key values in '"
                    + colName.getString() + "' column metadata row");
        }

        Cell columnSizeKv = colKeyValues[COLUMN_SIZE_INDEX];
        Integer maxLength =
                columnSizeKv == null ? null : PInteger.INSTANCE.getCodec().decodeInt(
                    columnSizeKv.getValueArray(), columnSizeKv.getValueOffset(), SortOrder.getDefault());
        Cell decimalDigitKv = colKeyValues[DECIMAL_DIGITS_INDEX];
        Integer scale =
                decimalDigitKv == null ? null : PInteger.INSTANCE.getCodec().decodeInt(
                    decimalDigitKv.getValueArray(), decimalDigitKv.getValueOffset(), SortOrder.getDefault());
        Cell ordinalPositionKv = colKeyValues[ORDINAL_POSITION_INDEX];
        int position =
            PInteger.INSTANCE.getCodec().decodeInt(ordinalPositionKv.getValueArray(),
                    ordinalPositionKv.getValueOffset(), SortOrder.getDefault()) + (isSalted ? 1 : 0);
        Cell nullableKv = colKeyValues[NULLABLE_INDEX];
        boolean isNullable =
            PInteger.INSTANCE.getCodec().decodeInt(nullableKv.getValueArray(),
                    nullableKv.getValueOffset(), SortOrder.getDefault()) != ResultSetMetaData.columnNoNulls;
        Cell dataTypeKv = colKeyValues[DATA_TYPE_INDEX];
        PDataType dataType =
                PDataType.fromTypeId(PInteger.INSTANCE.getCodec().decodeInt(
                  dataTypeKv.getValueArray(), dataTypeKv.getValueOffset(), SortOrder.getDefault()));
        if (maxLength == null && dataType == PBinary.INSTANCE) dataType = PVarbinary.INSTANCE;   // For
                                                                                               // backward
                                                                                               // compatibility.
        Cell sortOrderKv = colKeyValues[SORT_ORDER_INDEX];
        SortOrder sortOrder =
                sortOrderKv == null ? SortOrder.getDefault() : SortOrder.fromSystemValue(PInteger.INSTANCE
                        .getCodec().decodeInt(sortOrderKv.getValueArray(),
                                sortOrderKv.getValueOffset(), SortOrder.getDefault()));

        Cell arraySizeKv = colKeyValues[ARRAY_SIZE_INDEX];
        Integer arraySize = arraySizeKv == null ? null :
            PInteger.INSTANCE.getCodec().decodeInt(arraySizeKv.getValueArray(), arraySizeKv.getValueOffset(), SortOrder.getDefault());

        Cell viewConstantKv = colKeyValues[VIEW_CONSTANT_INDEX];
        byte[] viewConstant = viewConstantKv == null ? null : viewConstantKv.getValue();
        Cell isViewReferencedKv = colKeyValues[IS_VIEW_REFERENCED_INDEX];
        boolean isViewReferenced = isViewReferencedKv != null && Boolean.TRUE.equals(PBoolean.INSTANCE.toObject(isViewReferencedKv.getValueArray(), isViewReferencedKv.getValueOffset(), isViewReferencedKv.getValueLength()));
        Cell columnDefKv = colKeyValues[COLUMN_DEF_INDEX];
        String expressionStr = columnDefKv==null ? null : (String)PVarchar.INSTANCE.toObject(columnDefKv.getValueArray(), columnDefKv.getValueOffset(), columnDefKv.getValueLength());
        Cell isRowTimestampKV = colKeyValues[IS_ROW_TIMESTAMP_INDEX];
        boolean isRowTimestamp =
                isRowTimestampKV == null ? false : Boolean.TRUE.equals(PBoolean.INSTANCE.toObject(
                        isRowTimestampKV.getValueArray(), isRowTimestampKV.getValueOffset(),
                        isRowTimestampKV.getValueLength()));

        boolean isPkColumn = famName == null || famName.getString() == null;
        Cell columnQualifierKV = colKeyValues[COLUMN_QUALIFIER_INDEX];
        // Older tables won't have column qualifier metadata present. To make things simpler, just set the
        // column qualifier bytes by using the column name.
        byte[] columnQualifierBytes = columnQualifierKV != null ? 
                Arrays.copyOfRange(columnQualifierKV.getValueArray(),
                    columnQualifierKV.getValueOffset(), columnQualifierKV.getValueOffset()
                            + columnQualifierKV.getValueLength()) : (isPkColumn ? null : colName.getBytes());
        PColumn column = new PColumnImpl(colName, famName, dataType, maxLength, scale, isNullable, position-1, sortOrder, arraySize, viewConstant, isViewReferenced, expressionStr, isRowTimestamp, false, columnQualifierBytes,
            results.get(0).getTimestamp());
        columns.add(column);
    }

    private void addArgumentToFunction(List<Cell> results, PName functionName, PName type,
        Cell[] functionKeyValues, List<FunctionArgument> arguments, short argPosition) throws SQLException {
        int i = 0;
        int j = 0;
        while (i < results.size() && j < FUNCTION_ARG_KV_COLUMNS.size()) {
            Cell kv = results.get(i);
            Cell searchKv = FUNCTION_ARG_KV_COLUMNS.get(j);
            int cmp =
                    Bytes.compareTo(kv.getQualifierArray(), kv.getQualifierOffset(),
                        kv.getQualifierLength(), searchKv.getQualifierArray(),
                        searchKv.getQualifierOffset(), searchKv.getQualifierLength());
            if (cmp == 0) {
                functionKeyValues[j++] = kv;
                i++;
            } else if (cmp > 0) {
                functionKeyValues[j++] = null;
            } else {
                i++; // shouldn't happen - means unexpected KV in system table column row
            }
        }

        Cell isArrayKv = functionKeyValues[IS_ARRAY_INDEX];
        boolean isArrayType =
                isArrayKv == null ? false : Boolean.TRUE.equals(PBoolean.INSTANCE.toObject(
                    isArrayKv.getValueArray(), isArrayKv.getValueOffset(),
                    isArrayKv.getValueLength()));
        Cell isConstantKv = functionKeyValues[IS_CONSTANT_INDEX];
        boolean isConstant =
                isConstantKv == null ? false : Boolean.TRUE.equals(PBoolean.INSTANCE.toObject(
                    isConstantKv.getValueArray(), isConstantKv.getValueOffset(),
                    isConstantKv.getValueLength()));
        Cell defaultValueKv = functionKeyValues[DEFAULT_VALUE_INDEX];
        String defaultValue =
                defaultValueKv == null ? null : (String) PVarchar.INSTANCE.toObject(
                    defaultValueKv.getValueArray(), defaultValueKv.getValueOffset(),
                    defaultValueKv.getValueLength());
        Cell minValueKv = functionKeyValues[MIN_VALUE_INDEX];
        String minValue =
                minValueKv == null ? null : (String) PVarchar.INSTANCE.toObject(
                    minValueKv.getValueArray(), minValueKv.getValueOffset(),
                    minValueKv.getValueLength());
        Cell maxValueKv = functionKeyValues[MAX_VALUE_INDEX];
        String maxValue =
                maxValueKv == null ? null : (String) PVarchar.INSTANCE.toObject(
                    maxValueKv.getValueArray(), maxValueKv.getValueOffset(),
                    maxValueKv.getValueLength());
        FunctionArgument arg =
                new FunctionArgument(type.getString(), isArrayType, isConstant,
                        defaultValue == null ? null : LiteralExpression.newConstant((new LiteralParseNode(defaultValue)).getValue()),
                        minValue == null ? null : LiteralExpression.newConstant((new LiteralParseNode(minValue)).getValue()),
                        maxValue == null ? null : LiteralExpression.newConstant((new LiteralParseNode(maxValue)).getValue()),
                        argPosition);
        arguments.add(arg);
    }

    /**
     * @param skipAddingIndexes if true the returned PTable for a table or view won't have include indexes
     * @return PTable 
     */
    private PTable getTable(RegionScanner scanner, long clientTimeStamp, long tableTimeStamp,
            int clientVersion, boolean skipAddingIndexes)
        throws IOException, SQLException {
        List<Cell> results = Lists.newArrayList();
        scanner.next(results);
        if (results.isEmpty()) {
            return null;
        }
        Cell[] tableKeyValues = new Cell[TABLE_KV_COLUMNS.size()];
        Cell[] colKeyValues = new Cell[COLUMN_KV_COLUMNS.size()];

        // Create PTable based on KeyValues from scan
        Cell keyValue = results.get(0);
        byte[] keyBuffer = keyValue.getRowArray();
        int keyLength = keyValue.getRowLength();
        int keyOffset = keyValue.getRowOffset();
        PName tenantId = newPName(keyBuffer, keyOffset, keyLength);
        int tenantIdLength = (tenantId == null) ? 0 : tenantId.getBytes().length;
        if (tenantIdLength == 0) {
            tenantId = null;
        }
        PName schemaName = newPName(keyBuffer, keyOffset+tenantIdLength+1, keyLength);
        int schemaNameLength = schemaName.getBytes().length;
        int tableNameLength = keyLength - schemaNameLength - 1 - tenantIdLength - 1;
        byte[] tableNameBytes = new byte[tableNameLength];
        System.arraycopy(keyBuffer, keyOffset + schemaNameLength + 1 + tenantIdLength + 1,
            tableNameBytes, 0, tableNameLength);
        PName tableName = PNameFactory.newName(tableNameBytes);

        int offset = tenantIdLength + schemaNameLength + tableNameLength + 3;
        // This will prevent the client from continually looking for the current
        // table when we know that there will never be one since we disallow updates
        // unless the table is the latest
        // If we already have a table newer than the one we just found and
        // the client timestamp is less that the existing table time stamp,
        // bump up the timeStamp to right before the client time stamp, since
        // we know it can't possibly change.
        long timeStamp = keyValue.getTimestamp();
        // long timeStamp = tableTimeStamp > keyValue.getTimestamp() &&
        // clientTimeStamp < tableTimeStamp
        // ? clientTimeStamp-1
        // : keyValue.getTimestamp();

        int i = 0;
        int j = 0;
        while (i < results.size() && j < TABLE_KV_COLUMNS.size()) {
            Cell kv = results.get(i);
            Cell searchKv = TABLE_KV_COLUMNS.get(j);
            int cmp =
                    Bytes.compareTo(kv.getQualifierArray(), kv.getQualifierOffset(),
                        kv.getQualifierLength(), searchKv.getQualifierArray(),
                        searchKv.getQualifierOffset(), searchKv.getQualifierLength());
            if (cmp == 0) {
                timeStamp = Math.max(timeStamp, kv.getTimestamp()); // Find max timestamp of table
                                                                    // header row
                tableKeyValues[j++] = kv;
                i++;
            } else if (cmp > 0) {
                timeStamp = Math.max(timeStamp, kv.getTimestamp());
                tableKeyValues[j++] = null;
            } else {
                i++; // shouldn't happen - means unexpected KV in system table header row
            }
        }
        // TABLE_TYPE, TABLE_SEQ_NUM and COLUMN_COUNT are required.
        if (tableKeyValues[TABLE_TYPE_INDEX] == null || tableKeyValues[TABLE_SEQ_NUM_INDEX] == null
                || tableKeyValues[COLUMN_COUNT_INDEX] == null) {
            throw new IllegalStateException(
                    "Didn't find expected key values for table row in metadata row");
        }

        Cell tableTypeKv = tableKeyValues[TABLE_TYPE_INDEX];
        PTableType tableType =
                PTableType
                        .fromSerializedValue(tableTypeKv.getValueArray()[tableTypeKv.getValueOffset()]);
        Cell tableSeqNumKv = tableKeyValues[TABLE_SEQ_NUM_INDEX];
        long tableSeqNum =
            PLong.INSTANCE.getCodec().decodeLong(tableSeqNumKv.getValueArray(),
                    tableSeqNumKv.getValueOffset(), SortOrder.getDefault());
        Cell columnCountKv = tableKeyValues[COLUMN_COUNT_INDEX];
        int columnCount =
            PInteger.INSTANCE.getCodec().decodeInt(columnCountKv.getValueArray(),
                    columnCountKv.getValueOffset(), SortOrder.getDefault());
        Cell pkNameKv = tableKeyValues[PK_NAME_INDEX];
        PName pkName =
                pkNameKv != null ? newPName(pkNameKv.getValueArray(), pkNameKv.getValueOffset(),
                    pkNameKv.getValueLength()) : null;
        Cell saltBucketNumKv = tableKeyValues[SALT_BUCKETS_INDEX];
        Integer saltBucketNum =
                saltBucketNumKv != null ? (Integer) PInteger.INSTANCE.getCodec().decodeInt(
                    saltBucketNumKv.getValueArray(), saltBucketNumKv.getValueOffset(), SortOrder.getDefault()) : null;
        if (saltBucketNum != null && saltBucketNum.intValue() == 0) {
            saltBucketNum = null; // Zero salt buckets means not salted
        }
        Cell dataTableNameKv = tableKeyValues[DATA_TABLE_NAME_INDEX];
        PName dataTableName =
                dataTableNameKv != null ? newPName(dataTableNameKv.getValueArray(),
                    dataTableNameKv.getValueOffset(), dataTableNameKv.getValueLength()) : null;
        Cell indexStateKv = tableKeyValues[INDEX_STATE_INDEX];
        PIndexState indexState =
                indexStateKv == null ? null : PIndexState.fromSerializedValue(indexStateKv
                        .getValueArray()[indexStateKv.getValueOffset()]);
        // If client is not yet up to 4.12, then translate PENDING_ACTIVE to ACTIVE (as would have been
        // the value in those versions) since the client won't have this index state in its enum.
        if (indexState == PIndexState.PENDING_ACTIVE && clientVersion < MetaDataProtocol.MIN_PENDING_ACTIVE_INDEX) {
            indexState = PIndexState.ACTIVE;
        }
        // If client is not yet up to 4.14, then translate PENDING_DISABLE to DISABLE
        // since the client won't have this index state in its enum.
        if (indexState == PIndexState.PENDING_DISABLE && clientVersion < MetaDataProtocol.MIN_PENDING_DISABLE_INDEX) {
            // note: for older clients, we have to rely on the rebuilder to transition PENDING_DISABLE -> DISABLE
            indexState = PIndexState.DISABLE;
        }
        Cell immutableRowsKv = tableKeyValues[IMMUTABLE_ROWS_INDEX];
        boolean isImmutableRows =
                immutableRowsKv == null ? false : (Boolean) PBoolean.INSTANCE.toObject(
                    immutableRowsKv.getValueArray(), immutableRowsKv.getValueOffset(),
                    immutableRowsKv.getValueLength());
        Cell defaultFamilyNameKv = tableKeyValues[DEFAULT_COLUMN_FAMILY_INDEX];
        PName defaultFamilyName = defaultFamilyNameKv != null ? newPName(defaultFamilyNameKv.getValueArray(), defaultFamilyNameKv.getValueOffset(), defaultFamilyNameKv.getValueLength()) : null;
        Cell viewStatementKv = tableKeyValues[VIEW_STATEMENT_INDEX];
        String viewStatement = viewStatementKv != null ? (String) PVarchar.INSTANCE.toObject(viewStatementKv.getValueArray(), viewStatementKv.getValueOffset(),
                viewStatementKv.getValueLength()) : null;
        Cell disableWALKv = tableKeyValues[DISABLE_WAL_INDEX];
        boolean disableWAL = disableWALKv == null ? PTable.DEFAULT_DISABLE_WAL : Boolean.TRUE.equals(
            PBoolean.INSTANCE.toObject(disableWALKv.getValueArray(), disableWALKv.getValueOffset(), disableWALKv.getValueLength()));
        Cell multiTenantKv = tableKeyValues[MULTI_TENANT_INDEX];
        boolean multiTenant = multiTenantKv == null ? false : Boolean.TRUE.equals(PBoolean.INSTANCE.toObject(multiTenantKv.getValueArray(), multiTenantKv.getValueOffset(), multiTenantKv.getValueLength()));
        Cell storeNullsKv = tableKeyValues[STORE_NULLS_INDEX];
        boolean storeNulls = storeNullsKv == null ? false : Boolean.TRUE.equals(PBoolean.INSTANCE.toObject(storeNullsKv.getValueArray(), storeNullsKv.getValueOffset(), storeNullsKv.getValueLength()));
        Cell transactionalKv = tableKeyValues[TRANSACTIONAL_INDEX];
        Cell transactionProviderKv = tableKeyValues[TRANSACTION_PROVIDER_INDEX];
        TransactionFactory.Provider transactionProvider = null;
        if (transactionProviderKv == null) {
            if (transactionalKv != null && Boolean.TRUE.equals(
                    PBoolean.INSTANCE.toObject(
                            transactionalKv.getValueArray(), 
                            transactionalKv.getValueOffset(), 
                            transactionalKv.getValueLength()))) {
                // For backward compat, prior to client setting TRANSACTION_PROVIDER
                transactionProvider = TransactionFactory.Provider.TEPHRA;
            }
        } else {
            transactionProvider = TransactionFactory.Provider.fromCode(
                    PTinyint.INSTANCE.getCodec().decodeByte(
                            transactionProviderKv.getValueArray(),
                            transactionProviderKv.getValueOffset(), 
                            SortOrder.getDefault()));
        }
        Cell viewTypeKv = tableKeyValues[VIEW_TYPE_INDEX];
        ViewType viewType = viewTypeKv == null ? null : ViewType.fromSerializedValue(viewTypeKv.getValueArray()[viewTypeKv.getValueOffset()]);
        Cell viewIndexIdKv = tableKeyValues[VIEW_INDEX_ID_INDEX];
        Short viewIndexId = viewIndexIdKv == null ? null : (Short)MetaDataUtil.getViewIndexIdDataType().getCodec().decodeShort(viewIndexIdKv.getValueArray(), viewIndexIdKv.getValueOffset(), SortOrder.getDefault());
        Cell indexTypeKv = tableKeyValues[INDEX_TYPE_INDEX];
        IndexType indexType = indexTypeKv == null ? null : IndexType.fromSerializedValue(indexTypeKv.getValueArray()[indexTypeKv.getValueOffset()]);
        Cell baseColumnCountKv = tableKeyValues[BASE_COLUMN_COUNT_INDEX];
        int baseColumnCount = baseColumnCountKv == null ? 0 : PInteger.INSTANCE.getCodec().decodeInt(baseColumnCountKv.getValueArray(),
            baseColumnCountKv.getValueOffset(), SortOrder.getDefault());
        Cell rowKeyOrderOptimizableKv = tableKeyValues[ROW_KEY_ORDER_OPTIMIZABLE_INDEX];
        boolean rowKeyOrderOptimizable = rowKeyOrderOptimizableKv == null ? false : Boolean.TRUE.equals(PBoolean.INSTANCE.toObject(rowKeyOrderOptimizableKv.getValueArray(), rowKeyOrderOptimizableKv.getValueOffset(), rowKeyOrderOptimizableKv.getValueLength()));
        Cell updateCacheFrequencyKv = tableKeyValues[UPDATE_CACHE_FREQUENCY_INDEX];
        long updateCacheFrequency = updateCacheFrequencyKv == null ? 0 :
            PLong.INSTANCE.getCodec().decodeLong(updateCacheFrequencyKv.getValueArray(),
                    updateCacheFrequencyKv.getValueOffset(), SortOrder.getDefault());
        Cell indexDisableTimestampKv = tableKeyValues[INDEX_DISABLE_TIMESTAMP];
        long indexDisableTimestamp = indexDisableTimestampKv == null ? 0L : PLong.INSTANCE.getCodec().decodeLong(indexDisableTimestampKv.getValueArray(),
                indexDisableTimestampKv.getValueOffset(), SortOrder.getDefault());
        Cell isNamespaceMappedKv = tableKeyValues[IS_NAMESPACE_MAPPED_INDEX];
        boolean isNamespaceMapped = isNamespaceMappedKv == null ? false
                : Boolean.TRUE.equals(PBoolean.INSTANCE.toObject(isNamespaceMappedKv.getValueArray(),
                        isNamespaceMappedKv.getValueOffset(), isNamespaceMappedKv.getValueLength()));
        Cell autoPartitionSeqKv = tableKeyValues[AUTO_PARTITION_SEQ_INDEX];
        String autoPartitionSeq = autoPartitionSeqKv != null ? (String) PVarchar.INSTANCE.toObject(autoPartitionSeqKv.getValueArray(), autoPartitionSeqKv.getValueOffset(),
            autoPartitionSeqKv.getValueLength()) : null;
        Cell isAppendOnlySchemaKv = tableKeyValues[APPEND_ONLY_SCHEMA_INDEX];
        boolean isAppendOnlySchema = isAppendOnlySchemaKv == null ? false
                : Boolean.TRUE.equals(PBoolean.INSTANCE.toObject(isAppendOnlySchemaKv.getValueArray(),
                    isAppendOnlySchemaKv.getValueOffset(), isAppendOnlySchemaKv.getValueLength()));
        Cell storageSchemeKv = tableKeyValues[STORAGE_SCHEME_INDEX];
        //TODO: change this once we start having other values for storage schemes
        ImmutableStorageScheme storageScheme = storageSchemeKv == null ? ImmutableStorageScheme.ONE_CELL_PER_COLUMN : ImmutableStorageScheme
                .fromSerializedValue((byte)PTinyint.INSTANCE.toObject(storageSchemeKv.getValueArray(),
                        storageSchemeKv.getValueOffset(), storageSchemeKv.getValueLength()));
        Cell encodingSchemeKv = tableKeyValues[QUALIFIER_ENCODING_SCHEME_INDEX];
        QualifierEncodingScheme encodingScheme = encodingSchemeKv == null ? QualifierEncodingScheme.NON_ENCODED_QUALIFIERS : QualifierEncodingScheme
                .fromSerializedValue((byte)PTinyint.INSTANCE.toObject(encodingSchemeKv.getValueArray(),
                    encodingSchemeKv.getValueOffset(), encodingSchemeKv.getValueLength()));
        Cell useStatsForParallelizationKv = tableKeyValues[USE_STATS_FOR_PARALLELIZATION_INDEX];
        Boolean useStatsForParallelization = useStatsForParallelizationKv == null ? null : Boolean.TRUE.equals(PBoolean.INSTANCE.toObject(useStatsForParallelizationKv.getValueArray(), useStatsForParallelizationKv.getValueOffset(), useStatsForParallelizationKv.getValueLength()));
        
        List<PColumn> columns = Lists.newArrayListWithExpectedSize(columnCount);
        List<PTable> indexes = Lists.newArrayList();
        List<PName> physicalTables = Lists.newArrayList();
        PName parentTableName = tableType == INDEX ? dataTableName : null;
        PName parentSchemaName = tableType == INDEX ? schemaName : null;
        EncodedCQCounter cqCounter =
                (!EncodedColumnsUtil.usesEncodedColumnNames(encodingScheme) || tableType == PTableType.VIEW) ? PTable.EncodedCQCounter.NULL_COUNTER
                        : new EncodedCQCounter();
        while (true) {
          results.clear();
          scanner.next(results);
          if (results.isEmpty()) {
              break;
          }
          Cell colKv = results.get(LINK_TYPE_INDEX);
          int colKeyLength = colKv.getRowLength();
          PName colName = newPName(colKv.getRowArray(), colKv.getRowOffset() + offset, colKeyLength-offset);
          int colKeyOffset = offset + colName.getBytes().length + 1;
          PName famName = newPName(colKv.getRowArray(), colKv.getRowOffset() + colKeyOffset, colKeyLength-colKeyOffset);
          if (isQualifierCounterKV(colKv)) {
              Integer value = PInteger.INSTANCE.getCodec().decodeInt(colKv.getValueArray(), colKv.getValueOffset(), SortOrder.ASC);
              cqCounter.setValue(famName.getString(), value);
          } else if (Bytes.compareTo(LINK_TYPE_BYTES, 0, LINK_TYPE_BYTES.length, colKv.getQualifierArray(), colKv.getQualifierOffset(), colKv.getQualifierLength())==0) {
              LinkType linkType = LinkType.fromSerializedValue(colKv.getValueArray()[colKv.getValueOffset()]);
              if (linkType == LinkType.INDEX_TABLE && !skipAddingIndexes) {
                  addIndexToTable(tenantId, schemaName, famName, tableName, clientTimeStamp, indexes, clientVersion);
              } else if (linkType == LinkType.PHYSICAL_TABLE) {
                  physicalTables.add(famName);
              } else if (linkType == LinkType.PARENT_TABLE) {
                  parentTableName = PNameFactory.newName(SchemaUtil.getTableNameFromFullName(famName.getBytes()));
                  parentSchemaName = PNameFactory.newName(SchemaUtil.getSchemaNameFromFullName(famName.getBytes()));
              } else if (linkType == LinkType.EXCLUDED_COLUMN) {
                  // add the excludedColumn
                  addExcludedColumnToTable(columns, colName, famName, colKv.getTimestamp());
              }
          } else {
              addColumnToTable(results, colName, famName, colKeyValues, columns, saltBucketNum != null);
          }
        }
        // Avoid querying the stats table because we're holding the rowLock here. Issuing an RPC to a remote
        // server while holding this lock is a bad idea and likely to cause contention.
        return PTableImpl.makePTable(tenantId, schemaName, tableName, tableType, indexState, timeStamp, tableSeqNum,
                pkName, saltBucketNum, columns, parentSchemaName, parentTableName, indexes, isImmutableRows, physicalTables, defaultFamilyName,
                viewStatement, disableWAL, multiTenant, storeNulls, viewType, viewIndexId, indexType,
                rowKeyOrderOptimizable, transactionProvider, updateCacheFrequency, baseColumnCount,
                indexDisableTimestamp, isNamespaceMapped, autoPartitionSeq, isAppendOnlySchema, storageScheme, encodingScheme, cqCounter, useStatsForParallelization);
    }

    private boolean isQualifierCounterKV(Cell kv) {
        int cmp =
                Bytes.compareTo(kv.getQualifierArray(), kv.getQualifierOffset(),
                    kv.getQualifierLength(), QUALIFIER_COUNTER_KV.getQualifierArray(),
                    QUALIFIER_COUNTER_KV.getQualifierOffset(), QUALIFIER_COUNTER_KV.getQualifierLength());
        return cmp == 0;
    }

    private PSchema getSchema(RegionScanner scanner, long clientTimeStamp) throws IOException, SQLException {
        List<Cell> results = Lists.newArrayList();
        scanner.next(results);
        if (results.isEmpty()) { return null; }

        Cell keyValue = results.get(0);
        byte[] keyBuffer = keyValue.getRowArray();
        int keyLength = keyValue.getRowLength();
        int keyOffset = keyValue.getRowOffset();
        PName tenantId = newPName(keyBuffer, keyOffset, keyLength);
        int tenantIdLength = (tenantId == null) ? 0 : tenantId.getBytes().length;
        if (tenantIdLength == 0) {
            tenantId = null;
        }
        PName schemaName = newPName(keyBuffer, keyOffset + tenantIdLength + 1, keyLength - tenantIdLength - 1);
        long timeStamp = keyValue.getTimestamp();
        return new PSchema(schemaName.getString(), timeStamp);
    }

    private PFunction getFunction(RegionScanner scanner, final boolean isReplace, long clientTimeStamp, List<Mutation> deleteMutationsForReplace)
            throws IOException, SQLException {
        List<Cell> results = Lists.newArrayList();
        scanner.next(results);
        if (results.isEmpty()) {
            return null;
        }
        Cell[] functionKeyValues = new Cell[FUNCTION_KV_COLUMNS.size()];
        Cell[] functionArgKeyValues = new Cell[FUNCTION_ARG_KV_COLUMNS.size()];
        // Create PFunction based on KeyValues from scan
        Cell keyValue = results.get(0);
        byte[] keyBuffer = keyValue.getRowArray();
        int keyLength = keyValue.getRowLength();
        int keyOffset = keyValue.getRowOffset();
        long currentTimeMillis = EnvironmentEdgeManager.currentTimeMillis();
        if(isReplace) {
            long deleteTimeStamp =
                    clientTimeStamp == HConstants.LATEST_TIMESTAMP ? currentTimeMillis - 1
                            : (keyValue.getTimestamp() < clientTimeStamp ? clientTimeStamp - 1
                                    : keyValue.getTimestamp());
            deleteMutationsForReplace.add(new Delete(keyBuffer, keyOffset, keyLength, deleteTimeStamp));
        }
        PName tenantId = newPName(keyBuffer, keyOffset, keyLength);
        int tenantIdLength = (tenantId == null) ? 0 : tenantId.getBytes().length;
        if (tenantIdLength == 0) {
            tenantId = null;
        }
        PName functionName =
                newPName(keyBuffer, keyOffset + tenantIdLength + 1, keyLength - tenantIdLength - 1);
        int functionNameLength = functionName.getBytes().length+1;
        int offset = tenantIdLength + functionNameLength + 1;

        long timeStamp = keyValue.getTimestamp();

        int i = 0;
        int j = 0;
        while (i < results.size() && j < FUNCTION_KV_COLUMNS.size()) {
            Cell kv = results.get(i);
            Cell searchKv = FUNCTION_KV_COLUMNS.get(j);
            int cmp =
                    Bytes.compareTo(kv.getQualifierArray(), kv.getQualifierOffset(),
                        kv.getQualifierLength(), searchKv.getQualifierArray(),
                        searchKv.getQualifierOffset(), searchKv.getQualifierLength());
            if (cmp == 0) {
                timeStamp = Math.max(timeStamp, kv.getTimestamp()); // Find max timestamp of table
                                                                    // header row
                functionKeyValues[j++] = kv;
                i++;
            } else if (cmp > 0) {
                timeStamp = Math.max(timeStamp, kv.getTimestamp());
                functionKeyValues[j++] = null;
            } else {
                i++; // shouldn't happen - means unexpected KV in system table header row
            }
        }
        // CLASS_NAME,NUM_ARGS and JAR_PATH are required.
        if (functionKeyValues[CLASS_NAME_INDEX] == null || functionKeyValues[NUM_ARGS_INDEX] == null) {
            throw new IllegalStateException(
                    "Didn't find expected key values for function row in metadata row");
        }

        Cell classNameKv = functionKeyValues[CLASS_NAME_INDEX];
        PName className = newPName(classNameKv.getValueArray(), classNameKv.getValueOffset(),
            classNameKv.getValueLength());
        Cell jarPathKv = functionKeyValues[JAR_PATH_INDEX];
        PName jarPath = null;
        if(jarPathKv != null) {
            jarPath = newPName(jarPathKv.getValueArray(), jarPathKv.getValueOffset(),
                jarPathKv.getValueLength());
        }
        Cell numArgsKv = functionKeyValues[NUM_ARGS_INDEX];
        int numArgs =
                PInteger.INSTANCE.getCodec().decodeInt(numArgsKv.getValueArray(),
                    numArgsKv.getValueOffset(), SortOrder.getDefault());
        Cell returnTypeKv = functionKeyValues[RETURN_TYPE_INDEX];
        PName returnType =
                returnTypeKv == null ? null : newPName(returnTypeKv.getValueArray(),
                    returnTypeKv.getValueOffset(), returnTypeKv.getValueLength());

        List<FunctionArgument> arguments = Lists.newArrayListWithExpectedSize(numArgs);
        for (int k = 0; k < numArgs; k++) {
            results.clear();
            scanner.next(results);
            if (results.isEmpty()) {
                break;
            }
            Cell typeKv = results.get(0);
            if(isReplace) {
                long deleteTimeStamp =
                        clientTimeStamp == HConstants.LATEST_TIMESTAMP ? currentTimeMillis - 1
                                : (typeKv.getTimestamp() < clientTimeStamp ? clientTimeStamp - 1
                                        : typeKv.getTimestamp());
                deleteMutationsForReplace.add(new Delete(typeKv.getRowArray(), typeKv
                        .getRowOffset(), typeKv.getRowLength(), deleteTimeStamp));
            }
            int typeKeyLength = typeKv.getRowLength();
            PName typeName =
                    newPName(typeKv.getRowArray(), typeKv.getRowOffset() + offset, typeKeyLength
                            - offset - 3);

            int argPositionOffset =  offset + typeName.getBytes().length + 1;
            short argPosition = Bytes.toShort(typeKv.getRowArray(), typeKv.getRowOffset() + argPositionOffset, typeKeyLength
                - argPositionOffset);
            addArgumentToFunction(results, functionName, typeName, functionArgKeyValues, arguments, argPosition);
        }
        Collections.sort(arguments, new Comparator<FunctionArgument>() {
            @Override
            public int compare(FunctionArgument o1, FunctionArgument o2) {
                return o1.getArgPosition() - o2.getArgPosition();
            }
        });
        return new PFunction(tenantId, functionName.getString(), arguments, returnType.getString(),
                className.getString(), jarPath == null ? null : jarPath.getString(), timeStamp);
    }

    private PTable buildDeletedTable(byte[] key, ImmutableBytesPtr cacheKey, Region region,
        long clientTimeStamp) throws IOException {
        if (clientTimeStamp == HConstants.LATEST_TIMESTAMP) {
            return null;
        }

        Scan scan = MetaDataUtil.newTableRowsScan(key, clientTimeStamp, HConstants.LATEST_TIMESTAMP);
        scan.setFilter(new FirstKeyOnlyFilter());
        scan.setRaw(true);
        List<Cell> results = Lists.<Cell> newArrayList();
        try (RegionScanner scanner = region.getScanner(scan)) {
          scanner.next(results);
        }
        for (Cell kv : results) {
            KeyValue.Type type = Type.codeToType(kv.getTypeByte());
            if (type == Type.DeleteFamily) { // Row was deleted
                Cache<ImmutableBytesPtr, PMetaDataEntity> metaDataCache =
                        GlobalCache.getInstance(this.env).getMetaDataCache();
                PTable table = newDeletedTableMarker(kv.getTimestamp());
                metaDataCache.put(cacheKey, table);
                return table;
            }
        }
        return null;
    }


    private PFunction buildDeletedFunction(byte[] key, ImmutableBytesPtr cacheKey, Region region,
        long clientTimeStamp) throws IOException {
        if (clientTimeStamp == HConstants.LATEST_TIMESTAMP) {
            return null;
        }

        Scan scan = MetaDataUtil.newTableRowsScan(key, clientTimeStamp, HConstants.LATEST_TIMESTAMP);
        scan.setFilter(new FirstKeyOnlyFilter());
        scan.setRaw(true);
        List<Cell> results = Lists.<Cell> newArrayList();
        try (RegionScanner scanner = region.getScanner(scan);) {
          scanner.next(results);
        }
        // HBase ignores the time range on a raw scan (HBASE-7362)
        if (!results.isEmpty() && results.get(0).getTimestamp() > clientTimeStamp) {
            Cell kv = results.get(0);
            if (kv.getTypeByte() == Type.Delete.getCode()) {
                Cache<ImmutableBytesPtr, PMetaDataEntity> metaDataCache =
                        GlobalCache.getInstance(this.env).getMetaDataCache();
                PFunction function = newDeletedFunctionMarker(kv.getTimestamp());
                metaDataCache.put(cacheKey, function);
                return function;
            }
        }
        return null;
    }

    private PSchema buildDeletedSchema(byte[] key, ImmutableBytesPtr cacheKey, Region region, long clientTimeStamp)
            throws IOException {
        if (clientTimeStamp == HConstants.LATEST_TIMESTAMP) { return null; }

        Scan scan = MetaDataUtil.newTableRowsScan(key, clientTimeStamp, HConstants.LATEST_TIMESTAMP);
        scan.setFilter(new FirstKeyOnlyFilter());
        scan.setRaw(true);
        List<Cell> results = Lists.<Cell> newArrayList();
        try (RegionScanner scanner = region.getScanner(scan);) {
            scanner.next(results);
        }
        // HBase ignores the time range on a raw scan (HBASE-7362)
        if (!results.isEmpty() && results.get(0).getTimestamp() > clientTimeStamp) {
            Cell kv = results.get(0);
            if (kv.getTypeByte() == Type.Delete.getCode()) {
                Cache<ImmutableBytesPtr, PMetaDataEntity> metaDataCache = GlobalCache.getInstance(this.env)
                        .getMetaDataCache();
                PSchema schema = newDeletedSchemaMarker(kv.getTimestamp());
                metaDataCache.put(cacheKey, schema);
                return schema;
            }
        }
        return null;
    }

    private static PTable newDeletedTableMarker(long timestamp) {
        return new PTableImpl(timestamp);
    }

    private static PFunction newDeletedFunctionMarker(long timestamp) {
        return new PFunction(timestamp);
    }

    private static PSchema newDeletedSchemaMarker(long timestamp) {
        return new PSchema(timestamp);
    }

    private static boolean isTableDeleted(PTable table) {
        return table.getName() == null;
    }

    private static boolean isSchemaDeleted(PSchema schema) {
        return schema.getSchemaName() == null;
    }

    private static boolean isFunctionDeleted(PFunction function) {
        return function.getFunctionName() == null;
    }

    private PTable loadTable(RegionCoprocessorEnvironment env, byte[] key,
        ImmutableBytesPtr cacheKey, long clientTimeStamp, long asOfTimeStamp, int clientVersion)
        throws IOException, SQLException {
        Region region = env.getRegion();
        PTable table = getTableFromCache(cacheKey, clientTimeStamp, clientVersion, false, false, null);
        // We always cache the latest version - fault in if not in cache
        if (table != null || (table = buildTable(key, cacheKey, region, asOfTimeStamp, clientVersion, false, false, null)) != null) {
            return table;
        }
        // if not found then check if newer table already exists and add delete marker for timestamp
        // found
        if (table == null
                && (table = buildDeletedTable(key, cacheKey, region, clientTimeStamp)) != null) {
            return table;
        }
        return null;
    }
    
    /**
     * Returns a PTable if its found in the cache.
     */
   private PTable getTableFromCache(ImmutableBytesPtr cacheKey, long clientTimeStamp, int clientVersion, boolean skipAddingIndexes, boolean skipAddingParentColumns, PTable lockedAncestorTable) throws SQLException, IOException {
       Cache<ImmutableBytesPtr,PMetaDataEntity> metaDataCache = GlobalCache.getInstance(this.env).getMetaDataCache();
       PTable table = (PTable)metaDataCache.getIfPresent(cacheKey);
       if (table!=null)
           table = combineColumns(table, clientTimeStamp, clientVersion, skipAddingIndexes, skipAddingParentColumns, lockedAncestorTable).getFirst();
       return table;
   }

    private PFunction loadFunction(RegionCoprocessorEnvironment env, byte[] key,
            ImmutableBytesPtr cacheKey, long clientTimeStamp, long asOfTimeStamp, boolean isReplace, List<Mutation> deleteMutationsForReplace)
            throws IOException, SQLException {
            Region region = env.getRegion();
            Cache<ImmutableBytesPtr,PMetaDataEntity> metaDataCache = GlobalCache.getInstance(this.env).getMetaDataCache();
            PFunction function = (PFunction)metaDataCache.getIfPresent(cacheKey);
            // We always cache the latest version - fault in if not in cache
            if (function != null && !isReplace) {
                return function;
            }
            ArrayList<byte[]> arrayList = new ArrayList<byte[]>(1);
            arrayList.add(key);
            List<PFunction> functions = buildFunctions(arrayList, region, asOfTimeStamp, isReplace, deleteMutationsForReplace);
            if(functions != null) return functions.get(0);
            // if not found then check if newer table already exists and add delete marker for timestamp
            // found
            if (function == null
                    && (function = buildDeletedFunction(key, cacheKey, region, clientTimeStamp)) != null) {
                return function;
            }
            return null;
        }

    private PSchema loadSchema(RegionCoprocessorEnvironment env, byte[] key, ImmutableBytesPtr cacheKey,
            long clientTimeStamp, long asOfTimeStamp) throws IOException, SQLException {
        Region region = env.getRegion();
        Cache<ImmutableBytesPtr, PMetaDataEntity> metaDataCache = GlobalCache.getInstance(this.env).getMetaDataCache();
        PSchema schema = (PSchema)metaDataCache.getIfPresent(cacheKey);
        // We always cache the latest version - fault in if not in cache
        if (schema != null) { return schema; }
        ArrayList<byte[]> arrayList = new ArrayList<byte[]>(1);
        arrayList.add(key);
        List<PSchema> schemas = buildSchemas(arrayList, region, asOfTimeStamp, cacheKey);
        if (schemas != null) return schemas.get(0);
        // if not found then check if newer schema already exists and add delete marker for timestamp
        // found
        if (schema == null
                && (schema = buildDeletedSchema(key, cacheKey, region, clientTimeStamp)) != null) { return schema; }
        return null;
    }

    /**
     * @return null if the physical table row information is not present.
     */
    private static Mutation getPhysicalTableRowForView(List<Mutation> tableMetadata, byte[][] parentTenantSchemaTableNames, byte[][] physicalSchemaTableNames) {
        int size = tableMetadata.size();
        byte[][] rowKeyMetaData = new byte[3][];
        MetaDataUtil.getTenantIdAndSchemaAndTableName(tableMetadata, rowKeyMetaData);
        Mutation physicalTableRow = null;
        Mutation parentTableRow = null;
        boolean physicalTableLinkFound = false;
        boolean parentTableLinkFound = false;
        if (size >= 2) {
            int i = size - 1;
            while (i >= 1) {
                Mutation m = tableMetadata.get(i);
                if (m instanceof Put) {
                    LinkType linkType = MetaDataUtil.getLinkType(m);
                    if (linkType == LinkType.PHYSICAL_TABLE) {
                        physicalTableRow = m;
                        physicalTableLinkFound = true;
                    }
                    if (linkType == LinkType.PARENT_TABLE) {
                        parentTableRow=m;
                        parentTableLinkFound = true;
                    }
                }
                if(physicalTableLinkFound && parentTableLinkFound){
                    break;
                }
                i--;
            }
        }
        if (!parentTableLinkFound) {
            parentTenantSchemaTableNames[0] = null;
            parentTenantSchemaTableNames[1] = null;
            parentTenantSchemaTableNames[2] = null;
            
        }
        if (!physicalTableLinkFound) {
            physicalSchemaTableNames[0] = null;
            physicalSchemaTableNames[1] = null;
            physicalSchemaTableNames[2] = null;
        }
        if (physicalTableLinkFound) {
            getSchemaTableNames(physicalTableRow,physicalSchemaTableNames);
        }
        if (parentTableLinkFound) {
            getSchemaTableNames(parentTableRow,parentTenantSchemaTableNames);   
        }
        return physicalTableRow;
    }
    
    private static void getSchemaTableNames(Mutation row, byte[][] schemaTableNames) {
        byte[][] rowKeyMetaData = new byte[5][];
        getVarChars(row.getRow(), 5, rowKeyMetaData);
        byte[] tenantId = rowKeyMetaData[PhoenixDatabaseMetaData.TENANT_ID_INDEX];
        byte[] colBytes = rowKeyMetaData[PhoenixDatabaseMetaData.COLUMN_NAME_INDEX];
        byte[] famBytes = rowKeyMetaData[PhoenixDatabaseMetaData.FAMILY_NAME_INDEX];
        if ((colBytes == null || colBytes.length == 0) && (famBytes != null && famBytes.length > 0)) {
            byte[] sName = SchemaUtil.getSchemaNameFromFullName(famBytes).getBytes();
            byte[] tName = SchemaUtil.getTableNameFromFullName(famBytes).getBytes();
            schemaTableNames[0]= tenantId;
            schemaTableNames[1] = sName;
            schemaTableNames[2] = tName;
        }
    }

    @Override
    public void createTable(RpcController controller, CreateTableRequest request,
            RpcCallback<MetaDataResponse> done) {
        MetaDataResponse.Builder builder = MetaDataResponse.newBuilder();
        byte[][] rowKeyMetaData = new byte[3][];
        byte[] schemaName = null;
        byte[] tableName = null;
        String fullTableName = SchemaUtil.getTableName(schemaName, tableName);
        try {
            int clientVersion = request.getClientVersion();
            List<Mutation> tableMetadata = ProtobufUtil.getMutations(request);
            MetaDataUtil.getTenantIdAndSchemaAndTableName(tableMetadata, rowKeyMetaData);
            byte[] tenantIdBytes = rowKeyMetaData[PhoenixDatabaseMetaData.TENANT_ID_INDEX];
            schemaName = rowKeyMetaData[PhoenixDatabaseMetaData.SCHEMA_NAME_INDEX];
            tableName = rowKeyMetaData[PhoenixDatabaseMetaData.TABLE_NAME_INDEX];
            // TODO before creating a table we need to see if the table was previously created and then dropped
            // and clean up any parent->child links or child views
            boolean isNamespaceMapped = MetaDataUtil.isNameSpaceMapped(tableMetadata, GenericKeyValueBuilder.INSTANCE,
                    new ImmutableBytesWritable());
            final IndexType indexType = MetaDataUtil.getIndexType(tableMetadata, GenericKeyValueBuilder.INSTANCE,
                    new ImmutableBytesWritable());
            byte[] parentTenantId = null;
            byte[] parentSchemaName = null;
            byte[] parentTableName = null;
            PTableType tableType = MetaDataUtil.getTableType(tableMetadata, GenericKeyValueBuilder.INSTANCE, new ImmutableBytesWritable());
            ViewType viewType = MetaDataUtil.getViewType(tableMetadata, GenericKeyValueBuilder.INSTANCE, new ImmutableBytesWritable());

            // Here we are passed the parent's columns to add to a view, PHOENIX-3534 allows for a splittable
            // System.Catalog thus we only store the columns that are new to the view, not the parents columns,
            // thus here we remove everything that is ORDINAL.POSITION <= baseColumnCount and update the
            // ORDINAL.POSITIONS to be shifted accordingly.
            // TODO PHOENIX-4767 remove the following code that removes the base table column metadata in the next release 
            if (PTableType.VIEW.equals(tableType) && !ViewType.MAPPED.equals(viewType)) {
            	boolean isSalted = MetaDataUtil.getSaltBuckets(tableMetadata, GenericKeyValueBuilder.INSTANCE, new ImmutableBytesWritable()) > 0;
				int baseColumnCount = MetaDataUtil.getBaseColumnCount(tableMetadata) - (isSalted ? 1 : 0);
                if (baseColumnCount > 0) {
                    Iterator<Mutation> mutationIterator = tableMetadata.iterator();
                    while (mutationIterator.hasNext()) {
                        Mutation mutation = mutationIterator.next();
                        // if not null and ordinal position < base column count remove this mutation
                        ImmutableBytesWritable ptr = new ImmutableBytesWritable();
                        MetaDataUtil.getMutationValue(mutation, PhoenixDatabaseMetaData.ORDINAL_POSITION_BYTES,
                            GenericKeyValueBuilder.INSTANCE, ptr);
                        if (MetaDataUtil.getMutationValue(mutation, PhoenixDatabaseMetaData.ORDINAL_POSITION_BYTES,
                            GenericKeyValueBuilder.INSTANCE, ptr)) {
                            int ordinalValue = PInteger.INSTANCE.getCodec().decodeInt(ptr, SortOrder.ASC);
                            if (ordinalValue <= baseColumnCount) {
                                mutationIterator.remove();
                            } else {
                                if (mutation instanceof Put) {
                                    byte[] ordinalPositionBytes = new byte[PInteger.INSTANCE.getByteSize()];
                                    int newOrdinalValue = ordinalValue - baseColumnCount;
                                    PInteger.INSTANCE.getCodec()
                                        .encodeInt(newOrdinalValue, ordinalPositionBytes, 0);
                                    byte[] family = Iterables.getOnlyElement(mutation.getFamilyCellMap().keySet());
                                    MetaDataUtil.mutatePutValue((Put) mutation, family, PhoenixDatabaseMetaData.ORDINAL_POSITION_BYTES, ordinalPositionBytes);
                                }
                            }
                        }
                    }
                }
            }

            byte[] parentTableKey = null;
            Mutation viewPhysicalTableRow = null;
            Set<TableName> indexes = new HashSet<TableName>();;
            byte[] cPhysicalName = SchemaUtil.getPhysicalHBaseTableName(schemaName, tableName, isNamespaceMapped)
                    .getBytes();
            byte[] cParentPhysicalName=null;
            if (tableType == PTableType.VIEW) {
                byte[][] parentSchemaTableNames = new byte[3][];
                byte[][] parentPhysicalSchemaTableNames = new byte[3][];
                /*
                 * For a view, we lock the base physical table row. For a mapped view, there is 
                 * no link present to the physical table. So the viewPhysicalTableRow is null
                 * in that case.
                 */
                
                viewPhysicalTableRow = getPhysicalTableRowForView(tableMetadata, parentSchemaTableNames,parentPhysicalSchemaTableNames);
                long clientTimeStamp = MetaDataUtil.getClientTimeStamp(tableMetadata);
                if (parentPhysicalSchemaTableNames[2] != null) {
                    
                    parentTableKey = SchemaUtil.getTableKey(ByteUtil.EMPTY_BYTE_ARRAY,
                            parentPhysicalSchemaTableNames[1], parentPhysicalSchemaTableNames[2]);
                    PTable parentTable =
                            doGetTable(ByteUtil.EMPTY_BYTE_ARRAY, parentPhysicalSchemaTableNames[1],
                                parentPhysicalSchemaTableNames[2], clientTimeStamp, clientVersion);
                    if (parentTable == null) {
                        builder.setReturnCode(MetaDataProtos.MutationCode.PARENT_TABLE_NOT_FOUND);
                        builder.setMutationTime(EnvironmentEdgeManager.currentTimeMillis());
                        done.run(builder.build());
                        return;
                    }
                    cParentPhysicalName = parentTable.getPhysicalName().getBytes();
                    if (parentSchemaTableNames[2] != null
                            && Bytes.compareTo(parentSchemaTableNames[2], parentPhysicalSchemaTableNames[2]) != 0) {
                        // if view is created on view
                        byte[] tenantId =
                                parentSchemaTableNames[0] == null ? ByteUtil.EMPTY_BYTE_ARRAY
                                        : parentSchemaTableNames[0];
                        parentTable =
                                doGetTable(tenantId, parentSchemaTableNames[1],
                                    parentSchemaTableNames[2], clientTimeStamp, clientVersion);
                        if (parentTable == null) {
                            // it could be a global view
                            parentTable =
                                    doGetTable(ByteUtil.EMPTY_BYTE_ARRAY, parentSchemaTableNames[1],
                                        parentSchemaTableNames[2], clientTimeStamp, clientVersion);
                        }
                    }
                    if (parentTable == null) {
                        builder.setReturnCode(MetaDataProtos.MutationCode.PARENT_TABLE_NOT_FOUND);
                        builder.setMutationTime(EnvironmentEdgeManager.currentTimeMillis());
                        done.run(builder.build());
                        return;
                    }
                    for (PTable index : parentTable.getIndexes()) {
                        indexes.add(TableName.valueOf(index.getPhysicalName().getBytes()));
                    }
                } else {
                    // Mapped View
                    cParentPhysicalName = SchemaUtil.getTableNameAsBytes(schemaName, tableName);
                }
                parentTenantId = ByteUtil.EMPTY_BYTE_ARRAY;
                parentSchemaName = parentPhysicalSchemaTableNames[1];
                parentTableName = parentPhysicalSchemaTableNames[2];
                    
            } else if (tableType == PTableType.INDEX) {
                parentSchemaName = schemaName;
                /* 
                 * For an index we lock the parent table's row which could be a physical table or a view.
                 * If the parent table is a physical table, then the tenantIdBytes is empty because
                 * we allow creating an index with a tenant connection only if the parent table is a view.
                 */
                parentTenantId = tenantIdBytes;
                parentTableName = MetaDataUtil.getParentTableName(tableMetadata);
                parentTableKey = SchemaUtil.getTableKey(tenantIdBytes, parentSchemaName, parentTableName);
                long clientTimeStamp = MetaDataUtil.getClientTimeStamp(tableMetadata);
                PTable parentTable =
                        doGetTable(tenantIdBytes, parentSchemaName, parentTableName, clientTimeStamp, null,
                            request.getClientVersion(), false, false, null);
                if (IndexType.LOCAL == indexType) {
                    cPhysicalName = parentTable.getPhysicalName().getBytes();
                    cParentPhysicalName=parentTable.getPhysicalName().getBytes();
                } else if (parentTable.getType() == PTableType.VIEW) {
                    cPhysicalName = MetaDataUtil.getViewIndexPhysicalName(parentTable.getPhysicalName().getBytes());
                    cParentPhysicalName = parentTable.getPhysicalName().getBytes();
                }else{
                    cParentPhysicalName = SchemaUtil
                            .getPhysicalHBaseTableName(parentSchemaName, parentTableName, isNamespaceMapped).getBytes();
                }
            }
            
            getCoprocessorHost().preCreateTable(Bytes.toString(tenantIdBytes),
                    fullTableName,
                    (tableType == PTableType.VIEW) ? null : TableName.valueOf(cPhysicalName),
                    cParentPhysicalName == null ? null : TableName.valueOf(cParentPhysicalName), tableType,
                    /* TODO: During inital create we may not need the family map */
                    Collections.<byte[]> emptySet(), indexes);

            Region region = env.getRegion();
            List<RowLock> locks = Lists.newArrayList();
            // Place a lock using key for the table to be created
            byte[] tableKey = SchemaUtil.getTableKey(tenantIdBytes, schemaName, tableName);
            try {
                acquireLock(region, tableKey, locks);

                // If the table key resides outside the region, return without doing anything
                MetaDataMutationResult result = checkTableKeyInRegion(tableKey, region);
                if (result != null) {
                    done.run(MetaDataMutationResult.toProto(result));
                    return;
                }

                long clientTimeStamp = MetaDataUtil.getClientTimeStamp(tableMetadata);
                ImmutableBytesPtr parentCacheKey = null;
                PTable parentTable = null;
                if (parentTableName != null) {
                    // we lock the parent table when creating an index on a table or a view
                    if (tableType == PTableType.INDEX) {
                        result = checkTableKeyInRegion(parentTableKey, region);
                        if (result != null) {
                            builder.setReturnCode(MetaDataProtos.MutationCode.TABLE_NOT_IN_REGION);
                            builder.setMutationTime(EnvironmentEdgeManager.currentTimeMillis());
                            done.run(builder.build());
                            return;
                        }
                        acquireLock(region, parentTableKey, locks);
                    }
                    parentTable =  doGetTable(parentTenantId, parentSchemaName, parentTableName,
                        clientTimeStamp, null, clientVersion, false, false, null);
                    parentCacheKey = new ImmutableBytesPtr(parentTableKey);
                    if (parentTable == null || isTableDeleted(parentTable)) {
                        builder.setReturnCode(MetaDataProtos.MutationCode.PARENT_TABLE_NOT_FOUND);
                        builder.setMutationTime(EnvironmentEdgeManager.currentTimeMillis());
                        done.run(builder.build());
                        return;
                    }
                    // make sure we haven't gone over our threshold for indexes on this table.
                    if (execeededIndexQuota(tableType, parentTable)) {
                        builder.setReturnCode(MetaDataProtos.MutationCode.TOO_MANY_INDEXES);
                        builder.setMutationTime(EnvironmentEdgeManager.currentTimeMillis());
                        done.run(builder.build());
                        return;
                    }
                    long parentTableSeqNumber;
                    if (tableType == PTableType.VIEW && viewPhysicalTableRow != null && request.hasClientVersion()) {
                        // Starting 4.5, the client passes the sequence number of the physical table in the table metadata.
                        parentTableSeqNumber = MetaDataUtil.getSequenceNumber(viewPhysicalTableRow);
                    } else if (tableType == PTableType.VIEW && !request.hasClientVersion()) {
                        // Before 4.5, due to a bug, the parent table key wasn't available.
                        // So don't do anything and prevent the exception from being thrown.
                        parentTableSeqNumber = parentTable.getSequenceNumber();
                    } else {
                        parentTableSeqNumber = MetaDataUtil.getParentSequenceNumber(tableMetadata);
                    }
                    // If parent table isn't at the expected sequence number, then return
                    if (parentTable.getSequenceNumber() != parentTableSeqNumber) {
                        builder.setReturnCode(MetaDataProtos.MutationCode.CONCURRENT_TABLE_MUTATION);
                        builder.setMutationTime(EnvironmentEdgeManager.currentTimeMillis());
                        builder.setTable(PTableImpl.toProto(parentTable));
                        done.run(builder.build());
                        return;
                    }
                }
                // Load child table next
                ImmutableBytesPtr cacheKey = new ImmutableBytesPtr(tableKey);
                // Get as of latest timestamp so we can detect if we have a newer table that already
                // exists without making an additional query
                PTable table =
                        loadTable(env, tableKey, cacheKey, clientTimeStamp, HConstants.LATEST_TIMESTAMP, clientVersion);
                if (table != null) {
                    if (table.getTimeStamp() < clientTimeStamp) {
                        // If the table is older than the client time stamp and it's deleted,
                        // continue
                        if (!isTableDeleted(table)) {
                            builder.setReturnCode(MetaDataProtos.MutationCode.TABLE_ALREADY_EXISTS);
                            builder.setMutationTime(EnvironmentEdgeManager.currentTimeMillis());
                            builder.setTable(PTableImpl.toProto(table));
                            done.run(builder.build());
                            return;
                        }
                    } else {
                        builder.setReturnCode(MetaDataProtos.MutationCode.NEWER_TABLE_FOUND);
                        builder.setMutationTime(EnvironmentEdgeManager.currentTimeMillis());
                        builder.setTable(PTableImpl.toProto(table));
                        done.run(builder.build());
                        return;
                    }
                }
                // Add cell for ROW_KEY_ORDER_OPTIMIZABLE = true, as we know that new tables
                // conform the correct row key. The exception is for a VIEW, which the client
                // sends over depending on its base physical table.
                if (tableType != PTableType.VIEW) {
                    UpgradeUtil.addRowKeyOrderOptimizableCell(tableMetadata, tableKey, clientTimeStamp);
                }
                // If the parent table of the view has the auto partition sequence name attribute, modify the
                // tableMetadata and set the view statement and partition column correctly
                if (parentTable!=null && parentTable.getAutoPartitionSeqName()!=null) {
                    long autoPartitionNum = 1;
                    try (PhoenixConnection connection = QueryUtil.getConnectionOnServer(env.getConfiguration()).unwrap(PhoenixConnection.class);
                        Statement stmt = connection.createStatement()) {
                        String seqName = parentTable.getAutoPartitionSeqName();
                        // Not going through the standard route of using statement.execute() as that code path
                        // is blocked if the metadata hasn't been been upgraded to the new minor release.
                        String seqNextValueSql = String.format("SELECT NEXT VALUE FOR %s", seqName);
                        PhoenixStatement ps = stmt.unwrap(PhoenixStatement.class);
                        QueryPlan plan = ps.compileQuery(seqNextValueSql);
                        ResultIterator resultIterator = plan.iterator();
                        PhoenixResultSet rs = ps.newResultSet(resultIterator, plan.getProjector(), plan.getContext());
                        rs.next();
                        autoPartitionNum = rs.getLong(1);
                    }
                    catch (SequenceNotFoundException e) {
                        builder.setReturnCode(MetaDataProtos.MutationCode.AUTO_PARTITION_SEQUENCE_NOT_FOUND);
                        builder.setMutationTime(EnvironmentEdgeManager.currentTimeMillis());
                        done.run(builder.build());
                        return;
                    }
                    PColumn autoPartitionCol = parentTable.getPKColumns().get(MetaDataUtil.getAutoPartitionColIndex(parentTable));
                    if (!PLong.INSTANCE.isCoercibleTo(autoPartitionCol.getDataType(), autoPartitionNum)) {
                        builder.setReturnCode(MetaDataProtos.MutationCode.CANNOT_COERCE_AUTO_PARTITION_ID);
                        builder.setMutationTime(EnvironmentEdgeManager.currentTimeMillis());
                        done.run(builder.build());
                        return;
                    }
                    builder.setAutoPartitionNum(autoPartitionNum);

                    // set the VIEW STATEMENT column of the header row
                    Put tableHeaderPut = MetaDataUtil.getPutOnlyTableHeaderRow(tableMetadata);
                    NavigableMap<byte[], List<Cell>> familyCellMap = tableHeaderPut.getFamilyCellMap();
                    List<Cell> cells = familyCellMap.get(TABLE_FAMILY_BYTES);
                    Cell cell = cells.get(0);
                    String autoPartitionWhere = QueryUtil.getViewPartitionClause(MetaDataUtil.getAutoPartitionColumnName(parentTable), autoPartitionNum);
                    String hbaseVersion = VersionInfo.getVersion();
                    ImmutableBytesPtr ptr = new ImmutableBytesPtr();
                    KeyValueBuilder kvBuilder = KeyValueBuilder.get(hbaseVersion);
                    MetaDataUtil.getMutationValue(tableHeaderPut, VIEW_STATEMENT_BYTES, kvBuilder, ptr);
                    byte[] value = ptr.copyBytesIfNecessary();
                    byte[] viewStatement = null;
                    // if we have an existing where clause add the auto partition where clause to it
                    if (!Bytes.equals(value, QueryConstants.EMPTY_COLUMN_VALUE_BYTES)) {
                        viewStatement = Bytes.add(value, Bytes.toBytes(" AND "), Bytes.toBytes(autoPartitionWhere));
                    }
                    else {
                        viewStatement = Bytes.toBytes(QueryUtil.getViewStatement(parentTable.getSchemaName().getString(), parentTable.getTableName().getString(), autoPartitionWhere));
                    }
                    Cell viewStatementCell = new KeyValue(cell.getRow(), cell.getFamily(), VIEW_STATEMENT_BYTES,
                        cell.getTimestamp(), Type.codeToType(cell.getTypeByte()), viewStatement);
                    cells.add(viewStatementCell);

                    // set the IS_VIEW_REFERENCED column of the auto partition column row
                    Put autoPartitionPut = MetaDataUtil.getPutOnlyAutoPartitionColumn(parentTable, tableMetadata);
                    familyCellMap = autoPartitionPut.getFamilyCellMap();
                    cells = familyCellMap.get(TABLE_FAMILY_BYTES);
                    cell = cells.get(0);
                    PDataType dataType = autoPartitionCol.getDataType();
                    Object val = dataType.toObject(autoPartitionNum, PLong.INSTANCE);
                    byte[] bytes = new byte [dataType.getByteSize() + 1];
                    dataType.toBytes(val, bytes, 0);
                    Cell viewConstantCell = new KeyValue(cell.getRow(), cell.getFamily(), VIEW_CONSTANT_BYTES,
                        cell.getTimestamp(), Type.codeToType(cell.getTypeByte()), bytes);
                    cells.add(viewConstantCell);
                }
                Short indexId = null;
                if (request.hasAllocateIndexId() && request.getAllocateIndexId()) {
                    String tenantIdStr = tenantIdBytes.length == 0 ? null : Bytes.toString(tenantIdBytes);
                    try (PhoenixConnection connection = QueryUtil.getConnectionOnServer(env.getConfiguration()).unwrap(PhoenixConnection.class)) {
                        PName physicalName = parentTable.getPhysicalName();
                        int nSequenceSaltBuckets = connection.getQueryServices().getSequenceSaltBuckets();
                        SequenceKey key = MetaDataUtil.getViewIndexSequenceKey(tenantIdStr, physicalName,
                            nSequenceSaltBuckets, parentTable.isNamespaceMapped() );
                        // TODO Review Earlier sequence was created at (SCN-1/LATEST_TIMESTAMP) and incremented at the client max(SCN,dataTable.getTimestamp), but it seems we should
                        // use always LATEST_TIMESTAMP to avoid seeing wrong sequence values by different connection having SCN
                        // or not.
                        long sequenceTimestamp = HConstants.LATEST_TIMESTAMP;
                        try {
                            connection.getQueryServices().createSequence(key.getTenantId(), key.getSchemaName(), key.getSequenceName(),
                                Short.MIN_VALUE, 1, 1, Long.MIN_VALUE, Long.MAX_VALUE, false, sequenceTimestamp);
                        } catch (SequenceAlreadyExistsException e) {
                        }
                        long[] seqValues = new long[1];
                        SQLException[] sqlExceptions = new SQLException[1];
                        connection.getQueryServices().incrementSequences(Collections.singletonList(new SequenceAllocation(key, 1)),
                            HConstants.LATEST_TIMESTAMP, seqValues, sqlExceptions);
                        if (sqlExceptions[0] != null) {
                            throw sqlExceptions[0];
                        }
                        long seqValue = seqValues[0];
                        if (seqValue > Short.MAX_VALUE) {
                            builder.setReturnCode(MetaDataProtos.MutationCode.TOO_MANY_INDEXES);
                            builder.setMutationTime(EnvironmentEdgeManager.currentTimeMillis());
                            done.run(builder.build());
                            return;
                        }
                        Put tableHeaderPut = MetaDataUtil.getPutOnlyTableHeaderRow(tableMetadata);

                        NavigableMap<byte[], List<Cell>> familyCellMap = tableHeaderPut.getFamilyCellMap();
                        List<Cell> cells = familyCellMap.get(TABLE_FAMILY_BYTES);
                        Cell cell = cells.get(0);
                        PDataType dataType = MetaDataUtil.getViewIndexIdDataType();
                        Object val = dataType.toObject(seqValue, PLong.INSTANCE);
                        byte[] bytes = new byte [dataType.getByteSize() + 1];
                        dataType.toBytes(val, bytes, 0);
                        Cell indexIdCell = new KeyValue(cell.getRow(), cell.getFamily(), VIEW_INDEX_ID_BYTES,
                            cell.getTimestamp(), Type.codeToType(cell.getTypeByte()), bytes);
                        cells.add(indexIdCell);
                        indexId = (short) seqValue;
                    }
                }
                
                // From 4.15 the child links are stored in a separate table SYSTEM.CHILD_LINK
                List<Mutation> childLinkMutations = MetaDataUtil.removeChildLinks(tableMetadata);
                MetaDataResponse response =
                        processRemoteRegionMutations(
                            PhoenixDatabaseMetaData.SYSTEM_CHILD_LINK_NAME_BYTES,
                            childLinkMutations, fullTableName,
                            MetaDataProtos.MutationCode.UNABLE_TO_CREATE_CHILD_LINK);
                if (response != null) {
                    done.run(response);
                    return;
                }

                List<Mutation> localMutations =
                        Lists.newArrayListWithExpectedSize(tableMetadata.size());
                List<Mutation> remoteMutations = Lists.newArrayListWithExpectedSize(2);
                // check to see if there are any mutations that should not be applied to this region
                separateLocalAndRemoteMutations(region, tableMetadata, localMutations, remoteMutations);
                if (!remoteMutations.isEmpty()) {
                    // there should only be remote mutations if we are creating a view that uses
                    // encoded column qualifiers (the remote mutations are to update the encoded
                    // column qualifier counter on the parent table)
                    if (parentTable != null && tableType == PTableType.VIEW && parentTable
                            .getEncodingScheme() != QualifierEncodingScheme.NON_ENCODED_QUALIFIERS) {
                        response =
                                processRemoteRegionMutations(
                                    PhoenixDatabaseMetaData.SYSTEM_CATALOG_NAME_BYTES,
                                    remoteMutations, fullTableName,
                                    MetaDataProtos.MutationCode.UNABLE_TO_UPDATE_PARENT_TABLE);
                        if (response != null) {
                            done.run(response);
                            return;
                        }
                    }
                    else {
                        String msg = "Found unexpected mutations while creating "+fullTableName;
                        logger.error(msg);
                        for (Mutation m : remoteMutations) {
                            logger.debug("Mutation rowkey : " + Bytes.toStringBinary(m.getRow()));
                            logger.debug("Mutation family cell map : " + m.getFamilyCellMap());
                        }
                        throw new IllegalStateException(msg);
                    }
                }
                
                // TODO: Switch this to HRegion#batchMutate when we want to support indexes on the
                // system table. Basically, we get all the locks that we don't already hold for all the
                // tableMetadata rows. This ensures we don't have deadlock situations (ensuring
                // primary and then index table locks are held, in that order). For now, we just don't support
                // indexing on the system table. This is an issue because of the way we manage batch mutation
                // in the Indexer.
                mutateRowsWithLocks(region, localMutations, Collections.<byte[]> emptySet(), HConstants.NO_NONCE, HConstants.NO_NONCE);

                // Invalidate the cache - the next getTable call will add it
                // TODO: consider loading the table that was just created here, patching up the parent table, and updating the cache
                Cache<ImmutableBytesPtr,PMetaDataEntity> metaDataCache = GlobalCache.getInstance(this.env).getMetaDataCache();
                if (parentCacheKey != null) {
                    metaDataCache.invalidate(parentCacheKey);
                }
                metaDataCache.invalidate(cacheKey);
                // Get timeStamp from mutations - the above method sets it if it's unset
                long currentTimeStamp = MetaDataUtil.getClientTimeStamp(tableMetadata);
                builder.setReturnCode(MetaDataProtos.MutationCode.TABLE_NOT_FOUND);
                if (indexId != null) {
                    builder.setViewIndexId(indexId);
                }
                builder.setMutationTime(currentTimeStamp);
                done.run(builder.build());
                return;
            } finally {
                releaseRowLocks(region,locks);
            }
        } catch (Throwable t) {
            logger.error("createTable failed", t);
            ProtobufUtil.setControllerException(controller,
                    ServerUtil.createIOException(fullTableName, t));
        }
    }

    private boolean execeededIndexQuota(PTableType tableType, PTable parentTable) {
        return PTableType.INDEX == tableType && parentTable.getIndexes().size() >= maxIndexesPerTable;
    }

    private void findAncestorViewsOfIndex(byte[] tenantId, byte[] schemaName, byte[] indexName,
            TableViewFinderResult result, boolean isNamespaceMapped) throws IOException {
        try (Table hTable =
                env.getTable(SchemaUtil.getPhysicalTableName(
                    PhoenixDatabaseMetaData.SYSTEM_CATALOG_NAME_BYTES, env.getConfiguration()))) {
            TableViewFinderResult currentResult =
                    ViewFinder.findParentViewofIndex(hTable, tenantId, schemaName, indexName);
            if (currentResult.getResults().size() == 1) {
                result.addResult(currentResult);
                TableInfo tableInfo = currentResult.getResults().get(0);
                findAncestorViews(tableInfo.getTenantId(), tableInfo.getSchemaName(),
                    tableInfo.getTableName(), result, isNamespaceMapped);
            }
            // else this is an index on a regular table and so we don't need to combine columns
        }
    }
    
    private void findAncestorViews(byte[] tenantId, byte[] schemaName, byte[] tableName,
            TableViewFinderResult result, boolean isNamespaceMapped) throws IOException {
        try (Table hTable =
                env.getTable(SchemaUtil.getPhysicalTableName(
                    PhoenixDatabaseMetaData.SYSTEM_CATALOG_NAME_BYTES, env.getConfiguration()))) {
            ViewFinder.findAllRelatives(hTable, tenantId, schemaName, tableName,
                LinkType.PARENT_TABLE, result);
            if (!isNamespaceMapped || schemaName.length==0) {
                // the child->parent link is overwritten by the child->physical table link for first
                // level children of base table when namespace mapping is disabled or if the parent
                // table doesn't have a schema as both the parent table name and physical table name
                // are the same.
                // When namespace mapping is enabled the physical table name is of the form S:T
                // while the table name is of the form S.T so we need to query for the
                // PHYSICAL_TABLE link
                result.addResult(ViewFinder.findBaseTable(hTable, tenantId, schemaName, tableName));
            }
        }
    }

    private void findAllChildViews(byte[] tenantId, byte[] schemaName, byte[] tableName, TableViewFinderResult result) throws IOException {
        try (Table hTable =
                env.getTable(SchemaUtil.getPhysicalTableName(
                    PhoenixDatabaseMetaData.SYSTEM_CHILD_LINK_NAME_BYTES,
                    env.getConfiguration()))) {
            ViewFinder.findAllRelatives(hTable, tenantId, schemaName, tableName,
                LinkType.CHILD_TABLE, result);
        }
    }
    
	private void separateLocalAndRemoteMutations(Region region, List<Mutation> mutations,
			List<Mutation> localMutations, List<Mutation> remoteMutations) {
		HRegionInfo regionInfo = region.getRegionInfo();
		for (Mutation mutation : mutations) {
			if (regionInfo.containsRow(mutation.getRow())) {
				localMutations.add(mutation);
			} else {
				remoteMutations.add(mutation);
			}
		}
	}

    @Override
    public void dropTable(RpcController controller, DropTableRequest request,
            RpcCallback<MetaDataResponse> done) {
        MetaDataResponse.Builder builder = MetaDataResponse.newBuilder();
        boolean isCascade = request.getCascade();
        byte[][] rowKeyMetaData = new byte[3][];
        String tableType = request.getTableType();
        byte[] schemaName = null;
        byte[] tableName = null;
        PTable lockedAncestorTable = PTableImpl.createFromProto(request.getLockedAncestorTable());

        try {
            List<Mutation> tableMetadata = ProtobufUtil.getMutations(request);
            List<Mutation> childLinkMutations = Lists.newArrayList();
            MetaDataUtil.getTenantIdAndSchemaAndTableName(tableMetadata, rowKeyMetaData);
            byte[] tenantIdBytes = rowKeyMetaData[PhoenixDatabaseMetaData.TENANT_ID_INDEX];
            schemaName = rowKeyMetaData[PhoenixDatabaseMetaData.SCHEMA_NAME_INDEX];
            tableName = rowKeyMetaData[PhoenixDatabaseMetaData.TABLE_NAME_INDEX];
            PTableType pTableType=PTableType.fromSerializedValue(tableType);
            // Disallow deletion of a system table
            if (pTableType == PTableType.SYSTEM) {
                builder.setReturnCode(MetaDataProtos.MutationCode.UNALLOWED_TABLE_MUTATION);
                builder.setMutationTime(EnvironmentEdgeManager.currentTimeMillis());
                done.run(builder.build());
                return;
            }
            
            List<byte[]> tableNamesToDelete = Lists.newArrayList();
            List<SharedTableState> sharedTablesToDelete = Lists.newArrayList();
            
            byte[] lockKey = SchemaUtil.getTableKey(tenantIdBytes, schemaName, tableName);
            Region region = env.getRegion();
            MetaDataMutationResult result = checkTableKeyInRegion(lockKey, region);
            if (result != null) {
                done.run(MetaDataMutationResult.toProto(result));
                return;
            }
            
            byte[] parentTableName = MetaDataUtil.getParentTableName(tableMetadata);
            byte[] parentLockKey = null;
            // No need to lock parent table for views or view indexes
            if (parentTableName != null && pTableType != PTableType.VIEW) {
                parentLockKey = SchemaUtil.getTableKey(tenantIdBytes, schemaName, parentTableName);
                result = checkTableKeyInRegion(lockKey, region);
                if (result != null) {
                    done.run(MetaDataMutationResult.toProto(result));
                    return;
                }
            }
            
            long clientTimeStamp = MetaDataUtil.getClientTimeStamp(tableMetadata);
//            byte[] cKey = SchemaUtil.getTableKey(tenantIdBytes, schemaName, tableName);
//            PTable loadedTable = getTableOnCurrentRegion(env, cKey, new ImmutableBytesPtr(cKey), clientTimeStamp, clientTimeStamp,
//                    request.getClientVersion());
            PTable loadedTable =
                    doGetTable(tenantIdBytes, schemaName, tableName, clientTimeStamp, null,
                        request.getClientVersion(), false, false, lockedAncestorTable);
            if (loadedTable == null) {
                builder.setReturnCode(MetaDataProtos.MutationCode.TABLE_NOT_FOUND);
                builder.setMutationTime(EnvironmentEdgeManager.currentTimeMillis());
                done.run(builder.build());
                return;
            }
            getCoprocessorHost().preDropTable(Bytes.toString(tenantIdBytes),
                    SchemaUtil.getTableName(schemaName, tableName),
                    TableName.valueOf(loadedTable.getPhysicalName().getBytes()),
                    getParentPhysicalTableName(loadedTable), pTableType, loadedTable.getIndexes());
            List<RowLock> locks = Lists.newArrayList();
            try {
                acquireLock(region, lockKey, locks);
                if (parentLockKey != null) {
                    acquireLock(region, parentLockKey, locks);
                }

                List<ImmutableBytesPtr> invalidateList = new ArrayList<ImmutableBytesPtr>();
                result =
                        doDropTable(lockKey, tenantIdBytes, schemaName, tableName, parentTableName,
                            PTableType.fromSerializedValue(tableType), tableMetadata, childLinkMutations,
                            invalidateList, tableNamesToDelete, sharedTablesToDelete, isCascade, request.getClientVersion());
                if (result.getMutationCode() != MutationCode.TABLE_ALREADY_EXISTS) {
                    done.run(MetaDataMutationResult.toProto(result));
                    return;
                }
                Cache<ImmutableBytesPtr, PMetaDataEntity> metaDataCache =
                        GlobalCache.getInstance(this.env).getMetaDataCache();

                List<Mutation> localMutations =
                        Lists.newArrayListWithExpectedSize(tableMetadata.size());
                List<Mutation> remoteMutations = Lists.newArrayList();
                separateLocalAndRemoteMutations(region, tableMetadata, localMutations, remoteMutations);
                if (!remoteMutations.isEmpty()) {
                    // there should only be remote mutations if we are creating a view that uses encoded column qualifiers
                    // (the remote mutations are to update the encoded column qualifier counter on the parent table)
                    String msg = "Found unexpected mutations while dropping table "+SchemaUtil.getTableName(schemaName, tableName);
                    logger.error(msg);
                    for (Mutation m : remoteMutations) {
                        logger.debug("Mutation rowkey : " + Bytes.toStringBinary(m.getRow()));
                        logger.debug("Mutation family cell map : " + m.getFamilyCellMap());
                    }
                    throw new IllegalStateException(msg);
                }
				// drop rows from catalog on this region
				mutateRowsWithLocks(region, localMutations, Collections.<byte[]> emptySet(), HConstants.NO_NONCE,
						HConstants.NO_NONCE);

				long currentTime = MetaDataUtil.getClientTimeStamp(tableMetadata);
                for (ImmutableBytesPtr ckey : invalidateList) {
                    metaDataCache.put(ckey, newDeletedTableMarker(currentTime));
                }
                if (parentLockKey != null) {
                    ImmutableBytesPtr parentCacheKey = new ImmutableBytesPtr(parentLockKey);
                    metaDataCache.invalidate(parentCacheKey);
                }

                // drop all child links which are stored in a separate table SYSTEM.CHILD_LINK
                MetaDataResponse response =
                        processRemoteRegionMutations(
                            PhoenixDatabaseMetaData.SYSTEM_CHILD_LINK_NAME_BYTES,
                            childLinkMutations, SchemaUtil.getTableName(schemaName, tableName),
                            MetaDataProtos.MutationCode.UNABLE_TO_CREATE_CHILD_LINK);
                if (response!=null) {
                    done.run(response);
                    return;
                }

                done.run(MetaDataMutationResult.toProto(result));
                return;
            } finally {
                releaseRowLocks(region, locks);
            }
        } catch (Throwable t) {
          logger.error("dropTable failed", t);
            ProtobufUtil.setControllerException(controller,
                ServerUtil.createIOException(SchemaUtil.getTableName(schemaName, tableName), t));
        }
    }
    
    protected void releaseRowLocks(Region region, List<RowLock> locks) {
        if (locks != null) {
            region.releaseRowLocks(locks);
        }
    }

    private RowLock acquireLock(Region region, byte[] lockKey, List<RowLock> locks) throws IOException {
        RowLock rowLock = region.getRowLock(lockKey, false);
        if (rowLock == null) {
            throw new IOException("Failed to acquire lock on " + Bytes.toStringBinary(lockKey));
        }
        if (locks != null) {
            locks.add(rowLock);
        }
        return rowLock;
    }

    private MetaDataResponse processRemoteRegionMutations(byte[] systemTableName,
            List<Mutation> remoteMutations, String tableName,
            MetaDataProtos.MutationCode mutationCode) throws IOException {
        MetaDataResponse.Builder builder = MetaDataResponse.newBuilder();
        try (Table hTable =
                env.getTable(
                    SchemaUtil.getPhysicalTableName(systemTableName, env.getConfiguration()))) {
            hTable.batch(remoteMutations);
        } catch (Throwable t) {
            logger.error("Unable to write mutations to " + Bytes.toString(systemTableName), t);
            builder.setReturnCode(mutationCode);
            builder.setMutationTime(EnvironmentEdgeManager.currentTimeMillis());
            return builder.build();
        }
        return null;
    }
	
	private MetaDataMutationResult doDropTable(byte[] key, byte[] tenantId, byte[] schemaName, byte[] tableName,
			byte[] parentTableName, PTableType tableType, List<Mutation> catalogMutations,
			List<Mutation> childLinkMutations, List<ImmutableBytesPtr> invalidateList, List<byte[]> tableNamesToDelete,
			List<SharedTableState> sharedTablesToDelete, boolean isCascade, int clientVersion)
			throws IOException, SQLException {

        Region region = env.getRegion();
        long clientTimeStamp = MetaDataUtil.getClientTimeStamp(catalogMutations);
        ImmutableBytesPtr cacheKey = new ImmutableBytesPtr(key);

        PTable table = getTableFromCache(cacheKey, clientTimeStamp, clientVersion, true, true, null);

        // We always cache the latest version - fault in if not in cache
        if (table != null
                || (table = buildTable(key, cacheKey, region, HConstants.LATEST_TIMESTAMP, clientVersion, true, true, null)) != null) {
            if (table.getTimeStamp() < clientTimeStamp) {
                if (isTableDeleted(table) || tableType != table.getType()) {
                    return new MetaDataMutationResult(MutationCode.TABLE_NOT_FOUND, EnvironmentEdgeManager.currentTimeMillis(), null);
                }
            } else {
                return new MetaDataMutationResult(MutationCode.NEWER_TABLE_FOUND,
                        EnvironmentEdgeManager.currentTimeMillis(), null);
            }
        }
        // We didn't find a table at the latest timestamp, so either there is no table or
        // there was a table, but it's been deleted. In either case we want to return.
        if (table == null) {
            if (buildDeletedTable(key, cacheKey, region, clientTimeStamp) != null) {
                return new MetaDataMutationResult(MutationCode.NEWER_TABLE_FOUND, EnvironmentEdgeManager.currentTimeMillis(), null);
            }
            return new MetaDataMutationResult(MutationCode.TABLE_NOT_FOUND, EnvironmentEdgeManager.currentTimeMillis(), null);
        }
        // Make sure we're not deleting the "wrong" child
        if (parentTableName!=null && table.getParentTableName() != null && !Arrays.equals(parentTableName, table.getParentTableName().getBytes())) {
            return new MetaDataMutationResult(MutationCode.TABLE_NOT_FOUND, EnvironmentEdgeManager.currentTimeMillis(), null);
        }
        // Since we don't allow back in time DDL, we know if we have a table it's the one
        // we want to delete. FIXME: we shouldn't need a scan here, but should be able to
        // use the table to generate the Delete markers.
        Scan scan = MetaDataUtil.newTableRowsScan(key, MIN_TABLE_TIMESTAMP, clientTimeStamp);
        List<byte[]> indexNames = Lists.newArrayList();
        List<Cell> results = Lists.newArrayList();
        try (RegionScanner scanner = region.getScanner(scan);) {
            scanner.next(results);
            if (results.isEmpty()) { // Should not be possible
                return new MetaDataMutationResult(MutationCode.TABLE_NOT_FOUND,
                        EnvironmentEdgeManager.currentTimeMillis(), null);
            }

            if (tableType == PTableType.TABLE || tableType == PTableType.SYSTEM) {
                // check to see if the table has any child views
                try (Table hTable =
                        env.getTable(SchemaUtil.getPhysicalTableName(
                            PhoenixDatabaseMetaData.SYSTEM_CHILD_LINK_NAME_BYTES,
                            env.getConfiguration()))) {
                    boolean hasChildViews =
                            ViewFinder.hasChildViews(hTable, tenantId, schemaName, tableName,
                                clientTimeStamp);
                    if (hasChildViews && !isCascade) {
                        // DROP without CASCADE on tables with child views is not permitted
                        return new MetaDataMutationResult(MutationCode.UNALLOWED_TABLE_MUTATION,
                                EnvironmentEdgeManager.currentTimeMillis(), null);
                    }
                }
            }

            // Add to list of HTables to delete, unless it's a view or its a shared index 
            if (tableType == INDEX && table.getViewIndexId()!=null) {
                sharedTablesToDelete.add(new SharedTableState(table));
            }
            else if (tableType != PTableType.VIEW) { 
                tableNamesToDelete.add(table.getPhysicalName().getBytes());
            }
            invalidateList.add(cacheKey);
            byte[][] rowKeyMetaData = new byte[5][];
            do {
                Cell kv = results.get(LINK_TYPE_INDEX);
                int nColumns = getVarChars(kv.getRowArray(), kv.getRowOffset(), kv.getRowLength(), 0, rowKeyMetaData);
                if (nColumns == 5
                        && rowKeyMetaData[PhoenixDatabaseMetaData.FAMILY_NAME_INDEX].length > 0
                        && Bytes.compareTo(kv.getQualifierArray(), kv.getQualifierOffset(), kv.getQualifierLength(),
                                LINK_TYPE_BYTES, 0, LINK_TYPE_BYTES.length) == 0) {
                        LinkType linkType = LinkType.fromSerializedValue(kv.getValueArray()[kv.getValueOffset()]);
                        if (rowKeyMetaData[PhoenixDatabaseMetaData.COLUMN_NAME_INDEX].length == 0 && linkType == LinkType.INDEX_TABLE) {
                            indexNames.add(rowKeyMetaData[PhoenixDatabaseMetaData.FAMILY_NAME_INDEX]);
                        } else if (tableType == PTableType.VIEW && (linkType == LinkType.PARENT_TABLE || linkType == LinkType.PHYSICAL_TABLE)) {
                            // delete parent->child link for views
                            Cell parentTenantIdCell = MetaDataUtil.getCell(results, PhoenixDatabaseMetaData.PARENT_TENANT_ID_BYTES);
                            PName parentTenantId = parentTenantIdCell!=null ? PNameFactory.newName(parentTenantIdCell.getValueArray(), parentTenantIdCell.getValueOffset(), parentTenantIdCell.getValueLength()) : null;
                            byte[] linkKey = MetaDataUtil.getChildLinkKey(parentTenantId, table.getParentSchemaName(), table.getParentTableName(), table.getTenantId(), table.getName());
                            Delete linkDelete = new Delete(linkKey, clientTimeStamp);
                            childLinkMutations.add(linkDelete);
                        }
                }
                Delete delete = new Delete(kv.getRowArray(), kv.getRowOffset(), kv.getRowLength(), clientTimeStamp);
                catalogMutations.add(delete);
                results.clear();
                scanner.next(results);
            } while (!results.isEmpty());
        }

        // Recursively delete indexes
        for (byte[] indexName : indexNames) {
            byte[] indexKey = SchemaUtil.getTableKey(tenantId, schemaName, indexName);
            // FIXME: Remove when unintentionally deprecated method is fixed (HBASE-7870).
            // FIXME: the version of the Delete constructor without the lock args was introduced
            // in 0.94.4, thus if we try to use it here we can no longer use the 0.94.2 version
            // of the client.
            Delete delete = new Delete(indexKey, clientTimeStamp);
            catalogMutations.add(delete);
            MetaDataMutationResult result =
                    doDropTable(indexKey, tenantId, schemaName, indexName, tableName, PTableType.INDEX,
                        catalogMutations, childLinkMutations, invalidateList, tableNamesToDelete, sharedTablesToDelete, false, clientVersion);
            if (result.getMutationCode() != MutationCode.TABLE_ALREADY_EXISTS) {
                return result;
            }
        }

        return new MetaDataMutationResult(MutationCode.TABLE_ALREADY_EXISTS,
                EnvironmentEdgeManager.currentTimeMillis(), table, tableNamesToDelete, sharedTablesToDelete);
    }

    private static interface ColumnMutator {
        MetaDataMutationResult updateMutation(PTable table, byte[][] rowKeyMetaData,
                List<Mutation> tableMetadata, Region region, List<ImmutableBytesPtr> invalidateList,
                List<RowLock> locks, long clientTimeStamp) throws IOException, SQLException;
    }

    private MetaDataMutationResult
    mutateColumn(MutatateColumnType mutateColumnType, List<Mutation> tableMetadata, ColumnMutator mutator, int clientVersion) throws IOException {
        byte[][] rowKeyMetaData = new byte[5][];
        MetaDataUtil.getTenantIdAndSchemaAndTableName(tableMetadata, rowKeyMetaData);
        byte[] tenantId = rowKeyMetaData[PhoenixDatabaseMetaData.TENANT_ID_INDEX];
        byte[] schemaName = rowKeyMetaData[PhoenixDatabaseMetaData.SCHEMA_NAME_INDEX];
        byte[] tableName = rowKeyMetaData[PhoenixDatabaseMetaData.TABLE_NAME_INDEX];
        byte[] key = SchemaUtil.getTableKey(tenantId, schemaName, tableName);
        String fullTableName = SchemaUtil.getTableName(schemaName, tableName);
        try {
            Region region = env.getRegion();
            MetaDataMutationResult result = checkTableKeyInRegion(key, region);
            if (result != null) {
                return result;
            }
            List<RowLock> locks = Lists.newArrayList();
            try {
                acquireLock(region, key, locks);
                ImmutableBytesPtr cacheKey = new ImmutableBytesPtr(key);
                List<ImmutableBytesPtr> invalidateList = new ArrayList<ImmutableBytesPtr>();
                invalidateList.add(cacheKey);
                long clientTimeStamp = MetaDataUtil.getClientTimeStamp(tableMetadata);
                PTable table = getTableFromCache(cacheKey, clientTimeStamp, clientVersion, false, false, null);
                if (logger.isDebugEnabled()) {
                    if (table == null) {
                        logger.debug("Table " + Bytes.toStringBinary(key)
                                + " not found in cache. Will build through scan");
                    } else {
                        logger.debug("Table " + Bytes.toStringBinary(key)
                                + " found in cache with timestamp " + table.getTimeStamp()
                                + " seqNum " + table.getSequenceNumber());
                    }
                }
                // Get client timeStamp from mutations
                if (table == null
                        && (table = buildTable(key, cacheKey, region, HConstants.LATEST_TIMESTAMP, clientVersion, false, false, null)) == null) {
                    // if not found then call newerTableExists and add delete marker for timestamp
                    // found
                    table = buildDeletedTable(key, cacheKey, region, clientTimeStamp);
                    if (table != null) {
                        logger.info("Found newer table deleted as of " + table.getTimeStamp() + " versus client timestamp of " + clientTimeStamp);
                        return new MetaDataMutationResult(MutationCode.NEWER_TABLE_FOUND,
                                EnvironmentEdgeManager.currentTimeMillis(), null);
                    }
                    return new MetaDataMutationResult(MutationCode.TABLE_NOT_FOUND,
                            EnvironmentEdgeManager.currentTimeMillis(), null);
                }
                if (table.getTimeStamp() >= clientTimeStamp) {
                    logger.info("Found newer table as of " + table.getTimeStamp() + " versus client timestamp of "
                            + clientTimeStamp);
                    return new MetaDataMutationResult(MutationCode.NEWER_TABLE_FOUND,
                            EnvironmentEdgeManager.currentTimeMillis(), table);
                } else if (isTableDeleted(table)) { return new MetaDataMutationResult(MutationCode.TABLE_NOT_FOUND,
                        EnvironmentEdgeManager.currentTimeMillis(), null); }
                long expectedSeqNum = MetaDataUtil.getSequenceNumber(tableMetadata) - 1; // lookup TABLE_SEQ_NUM in
                                                                                         // tableMetaData

                if (logger.isDebugEnabled()) {
                    logger.debug("For table " + Bytes.toStringBinary(key) + " expecting seqNum "
                            + expectedSeqNum + " and found seqNum " + table.getSequenceNumber()
                            + " with " + table.getColumns().size() + " columns: "
                            + table.getColumns());
                }
                if (expectedSeqNum != table.getSequenceNumber()) {
                    if (logger.isDebugEnabled()) {
                        logger.debug("For table " + Bytes.toStringBinary(key)
                                + " returning CONCURRENT_TABLE_MUTATION due to unexpected seqNum");
                    }
                    return new MetaDataMutationResult(MutationCode.CONCURRENT_TABLE_MUTATION,
                            EnvironmentEdgeManager.currentTimeMillis(), table);
                }

                PTableType type = table.getType();
                if (type == PTableType.INDEX) {
                    // Disallow mutation of an index table
                    return new MetaDataMutationResult(MutationCode.UNALLOWED_TABLE_MUTATION,
                            EnvironmentEdgeManager.currentTimeMillis(), null);
                } else {
                    // server-side, except for indexing, we always expect the keyvalues to be standard KeyValues
                    PTableType expectedType = MetaDataUtil.getTableType(tableMetadata, GenericKeyValueBuilder.INSTANCE,
                            new ImmutableBytesWritable());
                    // We said to drop a table, but found a view or visa versa
                    if (type != expectedType) { return new MetaDataMutationResult(MutationCode.TABLE_NOT_FOUND,
                            EnvironmentEdgeManager.currentTimeMillis(), null); }
                }
                result = mutator.updateMutation(table, rowKeyMetaData, tableMetadata, region,
                            invalidateList, locks, clientTimeStamp);
                // if the update mutation caused tables to be deleted, the mutation code returned
                // will be MutationCode.TABLE_ALREADY_EXISTS
                if (result != null
                        && result.getMutationCode() != MutationCode.TABLE_ALREADY_EXISTS) {
                    return result;
                }

                Cache<ImmutableBytesPtr, PMetaDataEntity> metaDataCache =
                        GlobalCache.getInstance(this.env).getMetaDataCache();

                List<Mutation> localMutations =
                        Lists.newArrayListWithExpectedSize(tableMetadata.size());
                List<Mutation> remoteMutations = Lists.newArrayList();
                separateLocalAndRemoteMutations(region, tableMetadata, localMutations,
                    remoteMutations);
                if (!remoteMutations.isEmpty()) {
                    // there should only be remote mutations if we are adding a column to a view that uses encoded column qualifiers
                    // (the remote mutations are to update the encoded column qualifier counter on the parent table)
                    if (mutateColumnType == MutatateColumnType.ADD_COLUMN && type == PTableType.VIEW && table
                            .getEncodingScheme() != QualifierEncodingScheme.NON_ENCODED_QUALIFIERS) {
                        processRemoteRegionMutations(
                            PhoenixDatabaseMetaData.SYSTEM_CATALOG_NAME_BYTES, remoteMutations,
                            fullTableName, MetaDataProtos.MutationCode.UNABLE_TO_UPDATE_PARENT_TABLE);
                    }
                    else {
                        String msg = "Found unexpected mutations while adding or dropping column to "+fullTableName;
                        logger.error(msg);
                        for (Mutation m : remoteMutations) {
                            logger.debug("Mutation rowkey : " + Bytes.toStringBinary(m.getRow()));
                            logger.debug("Mutation family cell map : " + m.getFamilyCellMap());
                        }
                        throw new IllegalStateException(msg);
                    }
                }
                mutateRowsWithLocks(region, tableMetadata, Collections.<byte[]> emptySet(), HConstants.NO_NONCE, HConstants.NO_NONCE);
                // Invalidate from cache
                for (ImmutableBytesPtr invalidateKey : invalidateList) {
                    metaDataCache.invalidate(invalidateKey);
                }
                // Get client timeStamp from mutations, since it may get updated by the
                // mutateRowsWithLocks call
                long currentTime = MetaDataUtil.getClientTimeStamp(tableMetadata);
                // if the update mutation caused tables to be deleted just return the result which will contain the table to be deleted
                if (result !=null) {
                    return result;
                } else {
                    table = buildTable(key, cacheKey, region, HConstants.LATEST_TIMESTAMP, clientVersion, false, false, null);
                    return new MetaDataMutationResult(MutationCode.TABLE_ALREADY_EXISTS, currentTime, table);
                }
            } finally {
                releaseRowLocks(region,locks);
            }
        } catch (Throwable t) {
            ServerUtil.throwIOException(fullTableName, t);
            return null; // impossible
        }
    }
    
    private static boolean isDivergedView(PTable view) {
        return view.getBaseColumnCount() == QueryConstants.DIVERGED_VIEW_BASE_COLUMN_COUNT;
    }

    private boolean switchAttribute(PTable table, boolean currAttribute, List<Mutation> tableMetaData, byte[] attrQualifier) {
        for (Mutation m : tableMetaData) {
            if (m instanceof Put) {
                Put p = (Put)m;
                List<Cell> cells = p.get(TABLE_FAMILY_BYTES, attrQualifier);
                if (cells != null && cells.size() > 0) {
                    Cell cell = cells.get(0);
                    boolean newAttribute = (boolean)PBoolean.INSTANCE.toObject(cell.getValueArray(), cell.getValueOffset(), cell.getValueLength());
                    return currAttribute != newAttribute;
                }
            }
        }
        return false;
    }
    
    private class ColumnFinder extends StatelessTraverseAllExpressionVisitor<Void> {
        private boolean columnFound;
        private final Expression columnExpression;

        public ColumnFinder(Expression columnExpression) {
            this.columnExpression = columnExpression;
            columnFound = false;
        }

        private Void process(Expression expression) {
            if (expression.equals(columnExpression)) {
                columnFound = true;
            }
            return null;
        }

        @Override
        public Void visit(KeyValueColumnExpression expression) {
            return process(expression);
        }

        @Override
        public Void visit(RowKeyColumnExpression expression) {
            return process(expression);
        }

        @Override
        public Void visit(ProjectedColumnExpression expression) {
            return process(expression);
        }

        public boolean getColumnFound() {
            return columnFound;
        }
    }

    private MetaDataMutationResult validateColumnForAddToBaseTable(PTable basePhysicalTable,
            List<Mutation> tableMetadata, byte[][] rowKeyMetaData,
            TableViewFinderResult childViewsResult, long clientTimeStamp, int clientVersion)
            throws IOException, SQLException {
        byte[] schemaName = rowKeyMetaData[SCHEMA_NAME_INDEX];
        byte[] tableName = rowKeyMetaData[TABLE_NAME_INDEX];
        List<Put> columnPutsForBaseTable =
                Lists.newArrayListWithExpectedSize(tableMetadata.size());
        // Isolate the puts relevant to adding columns 
        for (Mutation m : tableMetadata) {
            if (m instanceof Put) {
                byte[][] rkmd = new byte[5][];
                int pkCount = getVarChars(m.getRow(), rkmd);
                // check if this put is for adding a column
                if (pkCount > COLUMN_NAME_INDEX && rkmd[COLUMN_NAME_INDEX] != null
                        && rkmd[COLUMN_NAME_INDEX].length > 0
                        && Bytes.compareTo(schemaName, rkmd[SCHEMA_NAME_INDEX]) == 0
                        && Bytes.compareTo(tableName, rkmd[TABLE_NAME_INDEX]) == 0) {
                    columnPutsForBaseTable.add((Put)m);
                }
            }
        }
        for (TableInfo viewInfo : childViewsResult.getResults()) {
            byte[] tenantId = viewInfo.getTenantId();
            byte[] schema = viewInfo.getSchemaName();
            byte[] table = viewInfo.getTableName();
            PTable view =
                    doGetTable(tenantId, schema, table, clientTimeStamp, null, clientVersion, true,
                        true, null); 
            // we don't need to include parent columns as we are only interested in the columns
            // added by the view itself (also including parent columns will lead to a circular call
            // which will deadlock)
            // we also don't need to include indexes
            if (view == null) {
                logger.warn("Found invalid tenant view row in SYSTEM.CATALOG with tenantId:"
                        + Bytes.toString(tenantId) + ", schema:" + Bytes.toString(schema)
                        + ", table:" + Bytes.toString(table));
                continue;
            }
<<<<<<< HEAD

            // add the new columns to the child view
=======
            /*
             * Disallow adding columns to a base table with APPEND_ONLY_SCHEMA since this
             * creates a gap in the column positions for every view (PHOENIX-4737).
             */
            if (!columnPutsForBaseTable.isEmpty() && view.isAppendOnlySchema()) {
                return new MetaDataMutationResult(MutationCode.UNALLOWED_TABLE_MUTATION, EnvironmentEdgeManager.currentTimeMillis(), basePhysicalTable);
            }
            
            ColumnOrdinalPositionUpdateList ordinalPositionList = new ColumnOrdinalPositionUpdateList();
>>>>>>> 6195f8e7
            List<PColumn> viewPkCols = new ArrayList<>(view.getPKColumns());
            boolean addingExistingPkCol = false;
            for (Put columnToBeAdded : columnPutsForBaseTable) {
                PColumn existingViewColumn = null;
                byte[][] rkmd = new byte[5][];
                getVarChars(columnToBeAdded.getRow(), rkmd);
                String columnName = Bytes.toString(rkmd[COLUMN_NAME_INDEX]);
                String columnFamily =
                        rkmd[FAMILY_NAME_INDEX] == null ? null
                                : Bytes.toString(rkmd[FAMILY_NAME_INDEX]);
                try {
                    existingViewColumn =
                            columnFamily == null ? view.getColumnForColumnName(columnName)
                                    : view.getColumnFamily(columnFamily)
                                            .getPColumnForColumnName(columnName);
                } catch (ColumnFamilyNotFoundException e) {
                    // ignore since it means that the column family is not present for the column to
                    // be added.
                } catch (ColumnNotFoundException e) {
                    // ignore since it means the column is not present in the view
                }

                boolean isColumnToBeAddPkCol = columnFamily == null;
                if (existingViewColumn != null) {
                    if (EncodedColumnsUtil.usesEncodedColumnNames(basePhysicalTable)
                            && !SchemaUtil.isPKColumn(existingViewColumn)) {
                        /*
                         * If the column already exists in a view, then we cannot add the column to
                         * the base table. The reason is subtle and is as follows: consider the case
                         * where a table has two views where both the views have the same key value
                         * column KV. Now, we dole out encoded column qualifiers for key value
                         * columns in views by using the counters stored in the base physical table.
                         * So the KV column can have different column qualifiers for the two views.
                         * For example, 11 for VIEW1 and 12 for VIEW2. This naturally extends to
                         * rows being inserted using the two views having different column
                         * qualifiers for the column named KV. Now, when an attempt is made to add
                         * column KV to the base table, we cannot decide which column qualifier
                         * should that column be assigned. It cannot be a number different than 11
                         * or 12 since a query like SELECT KV FROM BASETABLE would return null for
                         * KV which is incorrect since column KV is present in rows inserted from
                         * the two views. We cannot use 11 or 12 either because we will then
                         * incorrectly return value of KV column inserted using only one view.
                         */
                        return new MetaDataMutationResult(MutationCode.UNALLOWED_TABLE_MUTATION,
                                EnvironmentEdgeManager.currentTimeMillis(), basePhysicalTable);
                    }
                    // Validate data type is same
                    int baseColumnDataType =
                            getInteger(columnToBeAdded, TABLE_FAMILY_BYTES, DATA_TYPE_BYTES);
                    if (baseColumnDataType != existingViewColumn.getDataType().getSqlType()) {
                        return new MetaDataMutationResult(MutationCode.UNALLOWED_TABLE_MUTATION,
                                EnvironmentEdgeManager.currentTimeMillis(), basePhysicalTable);
                    }

                    // Validate max length is same
                    int maxLength =
                            getInteger(columnToBeAdded, TABLE_FAMILY_BYTES, COLUMN_SIZE_BYTES);
                    int existingMaxLength =
                            existingViewColumn.getMaxLength() == null ? 0
                                    : existingViewColumn.getMaxLength();
                    if (maxLength != existingMaxLength) {
                        return new MetaDataMutationResult(MutationCode.UNALLOWED_TABLE_MUTATION,
                                EnvironmentEdgeManager.currentTimeMillis(), basePhysicalTable);
                    }

                    // Validate scale is same
                    int scale =
                            getInteger(columnToBeAdded, TABLE_FAMILY_BYTES, DECIMAL_DIGITS_BYTES);
                    int existingScale =
                            existingViewColumn.getScale() == null ? 0
                                    : existingViewColumn.getScale();
                    if (scale != existingScale) {
                        return new MetaDataMutationResult(MutationCode.UNALLOWED_TABLE_MUTATION,
                                EnvironmentEdgeManager.currentTimeMillis(), basePhysicalTable);
                    }

                    // Validate sort order is same
                    int sortOrder =
                            getInteger(columnToBeAdded, TABLE_FAMILY_BYTES, SORT_ORDER_BYTES);
                    if (sortOrder != existingViewColumn.getSortOrder().getSystemValue()) {
                        return new MetaDataMutationResult(MutationCode.UNALLOWED_TABLE_MUTATION,
                                EnvironmentEdgeManager.currentTimeMillis(), basePhysicalTable);
                    }

                    // if the column to be added to the base table is a pk column, then we need to
                    // validate that the key slot position is the same
                    if (isColumnToBeAddPkCol) {
                        List<Cell> keySeqCells =
                                columnToBeAdded.get(PhoenixDatabaseMetaData.TABLE_FAMILY_BYTES,
                                    PhoenixDatabaseMetaData.KEY_SEQ_BYTES);
                        if (keySeqCells != null && keySeqCells.size() > 0) {
                            Cell cell = keySeqCells.get(0);
                            int keySeq =
                                    PSmallint.INSTANCE.getCodec().decodeInt(cell.getValueArray(),
                                        cell.getValueOffset(), SortOrder.getDefault());
                            int pkPosition =
                                    basePhysicalTable.getPKColumns().size()
                                            + SchemaUtil.getPKPosition(view, existingViewColumn)
                                            + 1;
                            if (pkPosition != keySeq) {
                                return new MetaDataMutationResult(
                                        MutationCode.UNALLOWED_TABLE_MUTATION,
                                        EnvironmentEdgeManager.currentTimeMillis(),
                                        basePhysicalTable);
                            }
                        }
                    }
                }
                if (isColumnToBeAddPkCol) {
                    viewPkCols.remove(existingViewColumn);
                    addingExistingPkCol = true;
                }
            }
            /*
             * Allow adding a pk columns to base table : 1. if all the view pk columns are exactly
             * the same as the base table pk columns 2. if we are adding all the existing view pk
             * columns to the base table
             */
            if (addingExistingPkCol && !viewPkCols.isEmpty()) {
                return new MetaDataMutationResult(MutationCode.UNALLOWED_TABLE_MUTATION,
                        EnvironmentEdgeManager.currentTimeMillis(), basePhysicalTable);
            }
        }
        return null;
    }
    
    private MetaDataMutationResult dropViewIndexes(Region region, PTable basePhysicalTable,
            List<RowLock> locks, List<Mutation> tableMetadata,
            List<Mutation> mutationsForAddingColumnsToViews, byte[] schemaName, byte[] tableName,
            List<ImmutableBytesPtr> invalidateList, long clientTimeStamp,
            TableViewFinderResult childViewsResult, List<byte[]> tableNamesToDelete,
            List<SharedTableState> sharedTablesToDelete, int clientVersion)
            throws IOException, SQLException {
        List<Delete> columnDeletesForBaseTable = new ArrayList<>(tableMetadata.size());
        // Isolate the deletes relevant to dropping columns. Also figure out what kind of columns
        // are being added.
        for (Mutation m : tableMetadata) {
            if (m instanceof Delete) {
                byte[][] rkmd = new byte[5][];
                int pkCount = getVarChars(m.getRow(), rkmd);
                if (pkCount > COLUMN_NAME_INDEX
                        && Bytes.compareTo(schemaName, rkmd[SCHEMA_NAME_INDEX]) == 0
                        && Bytes.compareTo(tableName, rkmd[TABLE_NAME_INDEX]) == 0) {
                    columnDeletesForBaseTable.add((Delete) m);
                }
            }
        }
        for (TableInfo viewInfo : childViewsResult.getResults()) {
            byte[] viewTenantId = viewInfo.getTenantId();
            byte[] viewSchemaName = viewInfo.getSchemaName();
            byte[] viewName = viewInfo.getTableName();
            PTable view =
                    doGetTable(viewTenantId, viewSchemaName,
                        viewName, clientTimeStamp, null, clientVersion, false,
                        false, basePhysicalTable);
            for (Delete columnDeleteForBaseTable : columnDeletesForBaseTable) {
                PColumn existingViewColumn = null;
                byte[][] rkmd = new byte[5][];
                getVarChars(columnDeleteForBaseTable.getRow(), rkmd);
                String columnName = Bytes.toString(rkmd[COLUMN_NAME_INDEX]);
                String columnFamily =
                        rkmd[FAMILY_NAME_INDEX] == null ? null : Bytes
                                .toString(rkmd[FAMILY_NAME_INDEX]);
                try {   
                    existingViewColumn =
                            columnFamily == null ? view.getColumnForColumnName(columnName) : view
                                    .getColumnFamily(columnFamily).getPColumnForColumnName(columnName);
                } catch (ColumnFamilyNotFoundException e) {
                    // ignore since it means that the column family is not present for the column to
                    // be added.
                } catch (ColumnNotFoundException e) {
                    // ignore since it means the column is not present in the view
                }

                // check if the view where expression contains the column being dropped and prevent
                // it
                if (existingViewColumn != null && view.getViewStatement() != null) {
                    ParseNode viewWhere =
                            new SQLParser(view.getViewStatement()).parseQuery().getWhere();
                    PhoenixConnection conn=null;
                    try {
                        conn = QueryUtil.getConnectionOnServer(env.getConfiguration()).unwrap(
                            PhoenixConnection.class);
                    } catch (ClassNotFoundException e) {
                    }
                    PhoenixStatement statement = new PhoenixStatement(conn);
                    TableRef baseTableRef = new TableRef(basePhysicalTable);
                    ColumnResolver columnResolver = FromCompiler.getResolver(baseTableRef);
                    StatementContext context = new StatementContext(statement, columnResolver);
                    Expression whereExpression = WhereCompiler.compile(context, viewWhere);
                    Expression colExpression =
                            new ColumnRef(baseTableRef, existingViewColumn.getPosition())
                                    .newColumnExpression();
                    ColumnFinder columnFinder = new ColumnFinder(colExpression);
                    whereExpression.accept(columnFinder);
                    if (columnFinder.getColumnFound()) {
                        return new MetaDataMutationResult(MutationCode.UNALLOWED_TABLE_MUTATION,
                                EnvironmentEdgeManager.currentTimeMillis(), basePhysicalTable);
                    }
                }

                if (existingViewColumn != null) {
                    // drop any view indexes that need this column
                    MetaDataMutationResult result =
                            dropIndexes(view, region, invalidateList, locks, clientTimeStamp,
                                view.getSchemaName().getBytes(), view.getTableName().getBytes(),
                                mutationsForAddingColumnsToViews, existingViewColumn,
                                tableNamesToDelete, sharedTablesToDelete, clientVersion, basePhysicalTable);
                    if (result != null) {
                        return result;
                    }
                }
            }

        }
        return null;
    }

    private int getInteger(Put p, byte[] family, byte[] qualifier) {
        List<Cell> cells = p.get(family, qualifier);
        if (cells != null && cells.size() > 0) {
            Cell cell = cells.get(0);
            return (Integer)PInteger.INSTANCE.toObject(cell.getValueArray(), cell.getValueOffset(), cell.getValueLength());
        }
        return 0;
    }

    private enum MutatateColumnType {
        ADD_COLUMN, DROP_COLUMN
    }

    @Override
    public void addColumn(RpcController controller, final AddColumnRequest request,
            RpcCallback<MetaDataResponse> done) {
        try {
            List<Mutation> tableMetaData = ProtobufUtil.getMutations(request);

            MetaDataMutationResult result = mutateColumn(MutatateColumnType.ADD_COLUMN, tableMetaData, new ColumnMutator() {
                @Override
                public MetaDataMutationResult updateMutation(PTable table, byte[][] rowKeyMetaData,
                        List<Mutation> tableMetaData, Region region, List<ImmutableBytesPtr> invalidateList,
                        List<RowLock> locks, long clientTimeStamp) throws IOException, SQLException {
                    byte[] tenantId = rowKeyMetaData[TENANT_ID_INDEX];
                    byte[] schemaName = rowKeyMetaData[SCHEMA_NAME_INDEX];
                    byte[] tableName = rowKeyMetaData[TABLE_NAME_INDEX];
                    PTableType type = table.getType();
                    byte[] tableHeaderRowKey = SchemaUtil.getTableKey(tenantId,
                            schemaName, tableName);
                    byte[] cPhysicalTableName=table.getPhysicalName().getBytes();
                    getCoprocessorHost().preAlterTable(Bytes.toString(tenantId),
                            SchemaUtil.getTableName(schemaName, tableName), TableName.valueOf(cPhysicalTableName),
                            getParentPhysicalTableName(table),type);

                    List<Mutation> additionalTableMetadataMutations = Lists.newArrayListWithExpectedSize(2);
                    if (type == PTableType.TABLE || type == PTableType.SYSTEM) {
                        TableViewFinderResult childViewsResult = new TableViewFinderResult();
                        findAllChildViews(tenantId, table.getSchemaName().getBytes(), table.getTableName().getBytes(), childViewsResult);
                        if (childViewsResult.hasViews()) {
                            /* 
                             * Dis-allow if:
                             * 
                             * 1) The base column count is 0 which means that the metadata hasn't been upgraded yet or
                             * the upgrade is currently in progress.
                             * 
                             * 2) If the request is from a client that is older than 4.5 version of phoenix. 
                             * Starting from 4.5, metadata requests have the client version included in them. 
                             * We don't want to allow clients before 4.5 to add a column to the base table if it has views.
                             * 
                             * 3) Trying to switch tenancy of a table that has views
                             */
                            if (table.getBaseColumnCount() == 0 
                                    || !request.hasClientVersion()
                                    || switchAttribute(table, table.isMultiTenant(), tableMetaData, MULTI_TENANT_BYTES)) {
                                return new MetaDataMutationResult(MutationCode.UNALLOWED_TABLE_MUTATION,
                                        EnvironmentEdgeManager.currentTimeMillis(), null);
                            } else {
                                        MetaDataMutationResult mutationResult =
                                                validateColumnForAddToBaseTable(table,
                                                    tableMetaData, rowKeyMetaData, childViewsResult,
                                                    clientTimeStamp, request.getClientVersion());
                                // return if validation was not successful
                                if (mutationResult!=null)
                                    return mutationResult;
                            } 
                        }
                    } 
                    if (type == PTableType.VIEW
                            && EncodedColumnsUtil.usesEncodedColumnNames(table)) {
                        /*
                         * When adding a column to a view that uses encoded column name scheme, we
                         * need to modify the CQ counters stored in the view's physical table. So to
                         * make sure clients get the latest PTable, we need to invalidate the cache
                         * entry.
                         */
                        invalidateList.add(new ImmutableBytesPtr(MetaDataUtil
                                .getPhysicalTableRowForView(table)));



                    }
                    for (Mutation m : tableMetaData) {
                        byte[] key = m.getRow();
                        boolean addingPKColumn = false;
                        int pkCount = getVarChars(key, rowKeyMetaData);
                        if (pkCount > COLUMN_NAME_INDEX
                                && Bytes.compareTo(schemaName, rowKeyMetaData[SCHEMA_NAME_INDEX]) == 0
                                && Bytes.compareTo(tableName, rowKeyMetaData[TABLE_NAME_INDEX]) == 0) {
                            try {
                                if (pkCount > FAMILY_NAME_INDEX
                                        && rowKeyMetaData[PhoenixDatabaseMetaData.FAMILY_NAME_INDEX].length > 0) {
                                    PColumnFamily family =
                                            table.getColumnFamily(rowKeyMetaData[PhoenixDatabaseMetaData.FAMILY_NAME_INDEX]);
                                    family.getPColumnForColumnNameBytes(rowKeyMetaData[PhoenixDatabaseMetaData.COLUMN_NAME_INDEX]);
                                } else if (pkCount > COLUMN_NAME_INDEX
                                        && rowKeyMetaData[PhoenixDatabaseMetaData.COLUMN_NAME_INDEX].length > 0) {
                                    addingPKColumn = true;
                                    table.getPKColumn(new String(
                                            rowKeyMetaData[PhoenixDatabaseMetaData.COLUMN_NAME_INDEX]));
                                } else {
                                    continue;
                                }
                                return new MetaDataMutationResult(
                                        MutationCode.COLUMN_ALREADY_EXISTS, EnvironmentEdgeManager
                                        .currentTimeMillis(), table);
                            } catch (ColumnFamilyNotFoundException e) {
                                continue;
                            } catch (ColumnNotFoundException e) {
                                if (addingPKColumn) {
                                    // We may be adding a DESC column, so if table is already
                                    // able to be rowKeyOptimized, it should continue to be so.
                                    if (table.rowKeyOrderOptimizable()) {
                                        UpgradeUtil.addRowKeyOrderOptimizableCell(additionalTableMetadataMutations, tableHeaderRowKey, clientTimeStamp);
                                    } else if (table.getType() == PTableType.VIEW){
                                        // Don't allow view PK to diverge from table PK as our upgrade code
                                        // does not handle this.
                                        return new MetaDataMutationResult(
                                                MutationCode.UNALLOWED_TABLE_MUTATION, EnvironmentEdgeManager
                                                .currentTimeMillis(), null);
                                    }
                                    // Add all indexes to invalidate list, as they will all be
                                    // adding the same PK column. No need to lock them, as we
                                    // have the parent table lock at this point.
                                    for (PTable index : table.getIndexes()) {
                                        invalidateList.add(new ImmutableBytesPtr(SchemaUtil
                                                .getTableKey(tenantId, index.getSchemaName()
                                                        .getBytes(), index.getTableName()
                                                        .getBytes())));
                                        // We may be adding a DESC column, so if index is already
                                        // able to be rowKeyOptimized, it should continue to be so.
                                        if (index.rowKeyOrderOptimizable()) {
                                            byte[] indexHeaderRowKey = SchemaUtil.getTableKey(index.getTenantId() == null ? ByteUtil.EMPTY_BYTE_ARRAY : index.getTenantId().getBytes(),
                                                    index.getSchemaName().getBytes(), index.getTableName().getBytes());
                                            UpgradeUtil.addRowKeyOrderOptimizableCell(additionalTableMetadataMutations, indexHeaderRowKey, clientTimeStamp);
                                        }
                                    }
                                }
                                continue;
                            }
                        } else if (pkCount == COLUMN_NAME_INDEX &&
                                   ! (Bytes.compareTo(schemaName, rowKeyMetaData[SCHEMA_NAME_INDEX]) == 0 &&
                                      Bytes.compareTo(tableName, rowKeyMetaData[TABLE_NAME_INDEX]) == 0 ) ) {
                            // Invalidate any table with mutations
                            // TODO: this likely means we don't need the above logic that
                            // loops through the indexes if adding a PK column, since we'd
                            // always have header rows for those.
                            invalidateList.add(new ImmutableBytesPtr(SchemaUtil
                                    .getTableKey(tenantId,
                                            rowKeyMetaData[SCHEMA_NAME_INDEX],
                                            rowKeyMetaData[TABLE_NAME_INDEX])));
                        }
                    }
                    tableMetaData.addAll(additionalTableMetadataMutations);
                    return null;
                }
            }, request.getClientVersion());
            if (result != null) {
                done.run(MetaDataMutationResult.toProto(result));
            }
        } catch (Throwable e) {
            logger.error("Add column failed: ", e);
            ProtobufUtil.setControllerException(controller,
                ServerUtil.createIOException("Error when adding column: ", e));
        }
    }

    private PTable doGetTable(byte[] tenantId, byte[] schemaName, byte[] tableName,
            long clientTimeStamp, int clientVersion) throws IOException, SQLException {
        return doGetTable(tenantId, schemaName, tableName, clientTimeStamp, null, clientVersion,
            false, false, null);
    }

    /**
     * Looks up the table locally if its present on this region, or else makes an rpc call
     * to look up the region using PhoenixRuntime.getTable 
     * @param lockedAncestorTable TODO
     */
    private PTable doGetTable(byte[] tenantId, byte[] schemaName, byte[] tableName,
            long clientTimeStamp, RowLock rowLock, int clientVersion, boolean skipAddingIndexes,
            boolean skipAddingParentColumns, PTable lockedAncestorTable) throws IOException, SQLException {
        Region region = env.getRegion();
        final byte[] key = SchemaUtil.getTableKey(tenantId, schemaName, tableName);
        // if this region doesn't contain the metadata rows look up the table by using PhoenixRuntime.getTable
        if (!region.getRegionInfo().containsRow(key)) {
            Properties props = new Properties();
            if (tenantId != null) {
                props.setProperty(PhoenixRuntime.TENANT_ID_ATTRIB, Bytes.toString(tenantId));
            }
            if (clientTimeStamp != HConstants.LATEST_TIMESTAMP) {
                props.setProperty("CurrentSCN", Long.toString(clientTimeStamp));
            }
            try (PhoenixConnection connection =
                    QueryUtil.getConnectionOnServer(props, env.getConfiguration())
                            .unwrap(PhoenixConnection.class)) {
                ConnectionQueryServices queryServices = connection.getQueryServices();
                MetaDataMutationResult result =
                        queryServices.getTable(PNameFactory.newName(tenantId), schemaName,
                            tableName, HConstants.LATEST_TIMESTAMP, clientTimeStamp,
                            skipAddingIndexes, skipAddingParentColumns, lockedAncestorTable);
                return result.getTable();
            } catch (ClassNotFoundException e) {
            }
        }
        
        ImmutableBytesPtr cacheKey = new ImmutableBytesPtr(key);
        // Ask Lars about the expense of this call - if we don't take the lock, we still won't get
        // partial results
        // get the co-processor environment
        // TODO: check that key is within region.getStartKey() and region.getEndKey()
        // and return special code to force client to lookup region from meta.
        /*
         * Lock directly on key, though it may be an index table. This will just prevent a table
         * from getting rebuilt too often.
         */
        final boolean wasLocked = (rowLock != null);
        try {
            if (!wasLocked) {
                rowLock = acquireLock(region, key, null);
            }
            PTable table =
                    getTableFromCache(cacheKey, clientTimeStamp, clientVersion, skipAddingIndexes,
                        skipAddingParentColumns, lockedAncestorTable);
            // We only cache the latest, so we'll end up building the table with every call if the
            // client connection has specified an SCN.
            // TODO: If we indicate to the client that we're returning an older version, but there's a
            // newer version available, the client
            // can safely not call this, since we only allow modifications to the latest.
            if (table != null && table.getTimeStamp() < clientTimeStamp) {
                // Table on client is up-to-date with table on server, so just return
                if (isTableDeleted(table)) {
                    return null;
                }
                return table;
            }
            // Query for the latest table first, since it's not cached
            table =
                    buildTable(key, cacheKey, region, HConstants.LATEST_TIMESTAMP, clientVersion,
                        skipAddingIndexes, skipAddingParentColumns, lockedAncestorTable);
            if ((table != null && table.getTimeStamp() < clientTimeStamp) || 
                    (blockWriteRebuildIndex && table.getIndexDisableTimestamp() > 0)) {
                return table;
            }
            // Otherwise, query for an older version of the table - it won't be cached
            table =
                    buildTable(key, cacheKey, region, clientTimeStamp, clientVersion,
                        skipAddingIndexes, skipAddingParentColumns, lockedAncestorTable);
            return table;
        } finally {
            if (!wasLocked && rowLock!=null) rowLock.release();
        }
    }

    private List<PFunction> doGetFunctions(List<byte[]> keys, long clientTimeStamp) throws IOException, SQLException {
        Cache<ImmutableBytesPtr, PMetaDataEntity> metaDataCache =
                GlobalCache.getInstance(this.env).getMetaDataCache();
        Region region = env.getRegion();
        Collections.sort(keys, new Comparator<byte[]>() {
            @Override
            public int compare(byte[] o1, byte[] o2) {
                return Bytes.compareTo(o1, o2);
            }
        });
        /*
         * Lock directly on key, though it may be an index table. This will just prevent a table
         * from getting rebuilt too often.
         */
        List<RowLock> rowLocks = new ArrayList<RowLock>(keys.size());;
        try {
            for (int i = 0; i < keys.size(); i++) {
                acquireLock(region, keys.get(i), rowLocks);
            }

            List<PFunction> functionsAvailable = new ArrayList<PFunction>(keys.size());
            int numFunctions = keys.size();
            Iterator<byte[]> iterator = keys.iterator();
            while(iterator.hasNext()) {
                byte[] key = iterator.next();
                PFunction function = (PFunction)metaDataCache.getIfPresent(new FunctionBytesPtr(key));
                if (function != null && function.getTimeStamp() < clientTimeStamp) {
                    if (isFunctionDeleted(function)) {
                        return null;
                    }
                    functionsAvailable.add(function);
                    iterator.remove();
                }
            }
            if(functionsAvailable.size() == numFunctions) return functionsAvailable;

            // Query for the latest table first, since it's not cached
            List<PFunction> buildFunctions =
                    buildFunctions(keys, region, clientTimeStamp, false,
                        Collections.<Mutation> emptyList());
            if(buildFunctions == null || buildFunctions.isEmpty()) {
                return null;
            }
            functionsAvailable.addAll(buildFunctions);
            if(functionsAvailable.size() == numFunctions) return functionsAvailable;
            return null;
        } finally {
            releaseRowLocks(region,rowLocks);
        }
    }
    
    private PColumn getColumn(int pkCount, byte[][] rowKeyMetaData, PTable table) throws ColumnFamilyNotFoundException, ColumnNotFoundException {
    	PColumn col = null;
        if (pkCount > FAMILY_NAME_INDEX
            && rowKeyMetaData[PhoenixDatabaseMetaData.FAMILY_NAME_INDEX].length > 0) {
            PColumnFamily family =
                table.getColumnFamily(rowKeyMetaData[PhoenixDatabaseMetaData.FAMILY_NAME_INDEX]);
            col =
                family.getPColumnForColumnNameBytes(rowKeyMetaData[PhoenixDatabaseMetaData.COLUMN_NAME_INDEX]);
        } else if (pkCount > COLUMN_NAME_INDEX
            && rowKeyMetaData[PhoenixDatabaseMetaData.COLUMN_NAME_INDEX].length > 0) {
            col = table.getPKColumn(new String(rowKeyMetaData[PhoenixDatabaseMetaData.COLUMN_NAME_INDEX]));
        }
    	return col;
    }

    @Override
    public void dropColumn(RpcController controller, final DropColumnRequest request,
            RpcCallback<MetaDataResponse> done) {
        List<Mutation> tableMetaData = null;
        final List<byte[]> tableNamesToDelete = Lists.newArrayList();
        final List<SharedTableState> sharedTablesToDelete = Lists.newArrayList();
        try {
            tableMetaData = ProtobufUtil.getMutations(request);
            MetaDataMutationResult result = mutateColumn(MutatateColumnType.DROP_COLUMN, tableMetaData, new ColumnMutator() {
                @Override
                public MetaDataMutationResult updateMutation(PTable table, byte[][] rowKeyMetaData,
                        List<Mutation> tableMetaData, Region region,
                        List<ImmutableBytesPtr> invalidateList, List<RowLock> locks, long clientTimeStamp)
                        throws IOException, SQLException {

                    byte[] tenantId = rowKeyMetaData[TENANT_ID_INDEX];
                    byte[] schemaName = rowKeyMetaData[SCHEMA_NAME_INDEX];
                    byte[] tableName = rowKeyMetaData[TABLE_NAME_INDEX];
                    boolean isView = table.getType() == PTableType.VIEW;
                    boolean deletePKColumn = false;
                    getCoprocessorHost().preAlterTable(Bytes.toString(tenantId),
                            SchemaUtil.getTableName(schemaName, tableName),
                            TableName.valueOf(table.getPhysicalName().getBytes()),
                            getParentPhysicalTableName(table),table.getType());

                    List<Mutation> additionalTableMetaData = Lists.newArrayList();
                    PTableType type = table.getType();
                    if (type == PTableType.TABLE || type == PTableType.SYSTEM) {
                        TableViewFinderResult childViewsResult = new TableViewFinderResult();
                        findAllChildViews(tenantId, table.getSchemaName().getBytes(), table.getTableName().getBytes(), childViewsResult);
                        if (childViewsResult.hasViews()) {
                            MetaDataMutationResult mutationResult =
                                    dropViewIndexes(region, table,
                                        locks, tableMetaData, additionalTableMetaData,
                                        schemaName, tableName, invalidateList,
                                        clientTimeStamp, childViewsResult, tableNamesToDelete, sharedTablesToDelete, request.getClientVersion());
                            // return if we were not able to drop view indexes that need this column successfully
                            if (mutationResult != null) return mutationResult;
                        }
                    }
                    ListIterator<Mutation> iterator = tableMetaData.listIterator();
                    while (iterator.hasNext()) {
                        Mutation mutation = iterator.next();
                        byte[] key = mutation.getRow();
                        int pkCount = getVarChars(key, rowKeyMetaData);
                        if (isView && mutation instanceof Put) {
                        	PColumn column = getColumn(pkCount, rowKeyMetaData, table);
							if (column == null)
								continue;
                        	// ignore any puts that modify the ordinal positions of columns
                        	iterator.remove();
                        } 
                        else if (mutation instanceof Delete) {
                            if (pkCount > COLUMN_NAME_INDEX
                                && Bytes.compareTo(schemaName, rowKeyMetaData[SCHEMA_NAME_INDEX]) == 0
                                && Bytes.compareTo(tableName, rowKeyMetaData[TABLE_NAME_INDEX]) == 0) {
                                PColumn columnToDelete = null;
                                try {
                                	columnToDelete = getColumn(pkCount, rowKeyMetaData, table);
									if (columnToDelete == null)
										continue;
                                    deletePKColumn = columnToDelete.getFamilyName() == null;
									if (isView) {
                                        // if we are dropping a derived column add it to the excluded column list
                                        if (columnToDelete.isDerived()) {
                                            mutation = MetaDataUtil
                                                .cloneDeleteToPutAndAddColumn((Delete) mutation, TABLE_FAMILY_BYTES, LINK_TYPE_BYTES, LinkType.EXCLUDED_COLUMN.getSerializedValueAsByteArray());
                                            iterator.set(mutation);
                                        }

                                        if (table.getBaseColumnCount() != DIVERGED_VIEW_BASE_COLUMN_COUNT
                                            && columnToDelete.isDerived()) {
                                            /*
                                             * If the column being dropped is inherited from the base table, then the
                                             * view is about to diverge itself from the base table. The consequence of
                                             * this divergence is that that any further meta-data changes made to the
                                             * base table will not be propagated to the hierarchy of views where this
                                             * view is the root.
                                             */
                                            byte[] viewKey = SchemaUtil.getTableKey(tenantId, schemaName, tableName);
                                            Put updateBaseColumnCountPut = new Put(viewKey);
                                            byte[] baseColumnCountPtr = new byte[PInteger.INSTANCE.getByteSize()];
                                            PInteger.INSTANCE.getCodec().encodeInt(DIVERGED_VIEW_BASE_COLUMN_COUNT,
                                                baseColumnCountPtr, 0);
                                            updateBaseColumnCountPut.addColumn(PhoenixDatabaseMetaData.TABLE_FAMILY_BYTES,
                                                PhoenixDatabaseMetaData.BASE_COLUMN_COUNT_BYTES, clientTimeStamp,
                                                baseColumnCountPtr);
                                            additionalTableMetaData.add(updateBaseColumnCountPut);
                                        }
                                    }
                                    if (columnToDelete.isViewReferenced()) { // Disallow deletion of column referenced in WHERE clause of view
                                        return new MetaDataMutationResult(MutationCode.UNALLOWED_TABLE_MUTATION, EnvironmentEdgeManager.currentTimeMillis(), table, columnToDelete);
                                    }
                                    // drop any indexes that need the column that is going to be dropped
                                    MetaDataMutationResult result = dropIndexes(table, region, invalidateList, locks,
                                        clientTimeStamp, schemaName, tableName,
                                        additionalTableMetaData, columnToDelete,
                                        tableNamesToDelete, sharedTablesToDelete, request.getClientVersion(), null);
                                    if (result != null) {
                                        return result;
                                    }
                                } catch (ColumnFamilyNotFoundException e) {
                                    return new MetaDataMutationResult(
                                        MutationCode.COLUMN_NOT_FOUND, EnvironmentEdgeManager
                                        .currentTimeMillis(), table, columnToDelete);
                                } catch (ColumnNotFoundException e) {
                                    return new MetaDataMutationResult(
                                        MutationCode.COLUMN_NOT_FOUND, EnvironmentEdgeManager
                                        .currentTimeMillis(), table, columnToDelete);
                                }
                            }
                        }

                    }
                    if (deletePKColumn) {
                        if (table.getPKColumns().size() == 1) {
                            return new MetaDataMutationResult(MutationCode.NO_PK_COLUMNS,
                                    EnvironmentEdgeManager.currentTimeMillis(), null);
                        }
                    }
                    tableMetaData.addAll(additionalTableMetaData);
                    long currentTime = MetaDataUtil.getClientTimeStamp(tableMetaData);
                    return new MetaDataMutationResult(MutationCode.TABLE_ALREADY_EXISTS, currentTime, null, tableNamesToDelete, sharedTablesToDelete);
                }
            }, request.getClientVersion());
            if (result != null) {
                done.run(MetaDataMutationResult.toProto(result));
            }
        } catch (Throwable e) {
            logger.error("Drop column failed: ", e);
            ProtobufUtil.setControllerException(controller,
                ServerUtil.createIOException("Error when dropping column: ", e));
        }
    }

    private MetaDataMutationResult dropIndexes(PTable table, Region region, List<ImmutableBytesPtr> invalidateList,
            List<RowLock> locks, long clientTimeStamp, byte[] schemaName,
            byte[] tableName, List<Mutation> additionalTableMetaData, PColumn columnToDelete, 
            List<byte[]> tableNamesToDelete, List<SharedTableState> sharedTablesToDelete, int clientVersion, PTable basePhysicalTable)
            throws IOException, SQLException {
        // Look for columnToDelete in any indexes. If found as PK column, get lock and drop the
        // index and then invalidate it
        // Covered columns are deleted from the index by the client
        PhoenixConnection connection = null;
        try {
            connection = table.getIndexes().isEmpty() ? null : QueryUtil.getConnectionOnServer(
                env.getConfiguration()).unwrap(PhoenixConnection.class);
        } catch (ClassNotFoundException e) {
        }
        for (PTable index : table.getIndexes()) {
            byte[] tenantId = index.getTenantId() == null ? ByteUtil.EMPTY_BYTE_ARRAY : index.getTenantId().getBytes();
            IndexMaintainer indexMaintainer = index.getIndexMaintainer(table, connection);
            byte[] indexKey =
                    SchemaUtil.getTableKey(tenantId, index.getSchemaName().getBytes(), index
                            .getTableName().getBytes());
            Pair<String, String> columnToDeleteInfo = new Pair<>(columnToDelete.getFamilyName().getString(), columnToDelete.getName().getString());
            ColumnReference colDropRef = new ColumnReference(columnToDelete.getFamilyName().getBytes(), columnToDelete.getColumnQualifierBytes());
            boolean isColumnIndexed = indexMaintainer.getIndexedColumnInfo().contains(columnToDeleteInfo);
            boolean isCoveredColumn = indexMaintainer.getCoveredColumns().contains(colDropRef);
            // If index requires this column for its pk, then drop it
            if (isColumnIndexed) {
                // Drop the index table. The doDropTable will expand
                // this to all of the table rows and invalidate the
                // index table
                Delete delete = new Delete(indexKey, clientTimeStamp);
                byte[] linkKey =
                        MetaDataUtil.getParentLinkKey(tenantId, schemaName, tableName, index
                                .getTableName().getBytes());
                // Drop the link between the parent table and the
                // index table
                Delete linkDelete = new Delete(linkKey, clientTimeStamp);
                List<Mutation> tableMetaData = Lists.newArrayListWithExpectedSize(2);
                Delete tableDelete = delete;
                tableMetaData.add(tableDelete);
                tableMetaData.add(linkDelete);
                // if the index is not present on the current region make an rpc to drop it
                if (!region.getRegionInfo().containsRow(indexKey)) {
                    Properties props = new Properties();
                    if (tenantId != null) {
                        props.setProperty(PhoenixRuntime.TENANT_ID_ATTRIB, Bytes.toString(tenantId));
                    }
                    if (clientTimeStamp != HConstants.LATEST_TIMESTAMP) {
                        props.setProperty("CurrentSCN", Long.toString(clientTimeStamp));
                    }
                    ConnectionQueryServices queryServices = connection.getQueryServices();
                    MetaDataMutationResult result =
                            queryServices.dropTable(tableMetaData, PTableType.INDEX, false, basePhysicalTable);
                    if (result.getTableNamesToDelete()!=null && !result.getTableNamesToDelete().isEmpty())
                        tableNamesToDelete.addAll(result.getTableNamesToDelete());
                    if (result.getSharedTablesToDelete()!=null && !result.getSharedTablesToDelete().isEmpty())
                        sharedTablesToDelete.addAll(result.getSharedTablesToDelete());
                    if (result.getMutationCode() != MutationCode.TABLE_ALREADY_EXISTS) {
                        return result;
                    }
                }
                else {
                    // Since we're dropping the index, lock it to ensure
                    // that a change in index state doesn't
                    // occur while we're dropping it.
                    acquireLock(region, indexKey, locks);
                    additionalTableMetaData.addAll(tableMetaData);
                    List<Mutation> childLinksMutations = Lists.newArrayList();
                    doDropTable(indexKey, tenantId, index.getSchemaName().getBytes(),
                        index.getTableName().getBytes(), tableName, index.getType(),
                        additionalTableMetaData, childLinksMutations, invalidateList,
                        tableNamesToDelete, sharedTablesToDelete, false, clientVersion);
                    // there should be no child links to delete since we are just dropping an index
                    assert(childLinksMutations.isEmpty());
                    invalidateList.add(new ImmutableBytesPtr(indexKey));
                }
            }
            // If the dropped column is a covered index column, invalidate the index
            else if (isCoveredColumn){
                invalidateList.add(new ImmutableBytesPtr(indexKey));
            }
        }
        return null;
    }

    @Override
    public void clearCache(RpcController controller, ClearCacheRequest request,
            RpcCallback<ClearCacheResponse> done) {
        GlobalCache cache = GlobalCache.getInstance(this.env);
        Cache<ImmutableBytesPtr, PMetaDataEntity> metaDataCache =
                GlobalCache.getInstance(this.env).getMetaDataCache();
        metaDataCache.invalidateAll();
        long unfreedBytes = cache.clearTenantCache();
        ClearCacheResponse.Builder builder = ClearCacheResponse.newBuilder();
        builder.setUnfreedBytes(unfreedBytes);
        done.run(builder.build());
    }

    @Override
    public void getVersion(RpcController controller, GetVersionRequest request, RpcCallback<GetVersionResponse> done) {

        GetVersionResponse.Builder builder = GetVersionResponse.newBuilder();
        Configuration config = env.getConfiguration();
        if (isTablesMappingEnabled
                && MetaDataProtocol.MIN_NAMESPACE_MAPPED_PHOENIX_VERSION > request.getClientVersion()) {
            logger.error("Old client is not compatible when" + " system tables are upgraded to map to namespace");
            ProtobufUtil.setControllerException(controller,
                    ServerUtil.createIOException(
                            SchemaUtil.getPhysicalTableName(PhoenixDatabaseMetaData.SYSTEM_CATALOG_NAME_BYTES,
                                    isTablesMappingEnabled).toString(),
                    new DoNotRetryIOException(
                            "Old client is not compatible when" + " system tables are upgraded to map to namespace")));
        }
        long version = MetaDataUtil.encodeVersion(env.getHBaseVersion(), config);

        PTable systemCatalog = null;
        try {
            systemCatalog =
					doGetTable(ByteUtil.EMPTY_BYTE_ARRAY, PhoenixDatabaseMetaData.SYSTEM_CATALOG_SCHEMA_BYTES,
							PhoenixDatabaseMetaData.SYSTEM_CATALOG_TABLE_BYTES, HConstants.LATEST_TIMESTAMP, null,
							request.getClientVersion(), false, false, null);
        } catch (Throwable t) {
            logger.error("loading system catalog table inside getVersion failed", t);
            ProtobufUtil.setControllerException(controller,
              ServerUtil.createIOException(
                SchemaUtil.getPhysicalTableName(PhoenixDatabaseMetaData.SYSTEM_CATALOG_NAME_BYTES,
                  isTablesMappingEnabled).toString(), t));
        }
        // In case this is the first connection, system catalog does not exist, and so we don't
        // set the optional system catalog timestamp.
        if (systemCatalog != null) {
            builder.setSystemCatalogTimestamp(systemCatalog.getTimeStamp());
        }
        builder.setVersion(version);
        done.run(builder.build());
    }

    @Override
    public void updateIndexState(RpcController controller, UpdateIndexStateRequest request,
            RpcCallback<MetaDataResponse> done) {
        MetaDataResponse.Builder builder = MetaDataResponse.newBuilder();
        byte[] schemaName = null;
        byte[] tableName = null;
        try {
            byte[][] rowKeyMetaData = new byte[3][];
            List<Mutation> tableMetadata = ProtobufUtil.getMutations(request);
            MetaDataUtil.getTenantIdAndSchemaAndTableName(tableMetadata, rowKeyMetaData);
            byte[] tenantId = rowKeyMetaData[PhoenixDatabaseMetaData.TENANT_ID_INDEX];
            schemaName = rowKeyMetaData[PhoenixDatabaseMetaData.SCHEMA_NAME_INDEX];
            tableName = rowKeyMetaData[PhoenixDatabaseMetaData.TABLE_NAME_INDEX];
            final byte[] key = SchemaUtil.getTableKey(tenantId, schemaName, tableName);
            Region region = env.getRegion();
            MetaDataMutationResult result = checkTableKeyInRegion(key, region);
            if (result != null) {
                done.run(MetaDataMutationResult.toProto(result));
                return;
            }
            long timeStamp = HConstants.LATEST_TIMESTAMP;
            ImmutableBytesPtr cacheKey = new ImmutableBytesPtr(key);
            List<Cell> newKVs = tableMetadata.get(0).getFamilyCellMap().get(TABLE_FAMILY_BYTES);
            Cell newKV = null;
            int disableTimeStampKVIndex = -1;
            int indexStateKVIndex = 0;
            int index = 0;
            for(Cell cell : newKVs) {
                if(Bytes.compareTo(cell.getQualifierArray(), cell.getQualifierOffset(), cell.getQualifierLength(),
                      INDEX_STATE_BYTES, 0, INDEX_STATE_BYTES.length) == 0){
                  newKV = cell;
                  indexStateKVIndex = index;
                  timeStamp = cell.getTimestamp();
                } else if (Bytes.compareTo(cell.getQualifierArray(), cell.getQualifierOffset(), cell.getQualifierLength(),
                  INDEX_DISABLE_TIMESTAMP_BYTES, 0, INDEX_DISABLE_TIMESTAMP_BYTES.length) == 0) {
                  disableTimeStampKVIndex = index;
                }
                index++;
            }
            PIndexState newState =
                    PIndexState.fromSerializedValue(newKV.getValueArray()[newKV.getValueOffset()]);
            RowLock rowLock = acquireLock(region, key, null);
            if (rowLock == null) {
                throw new IOException("Failed to acquire lock on " + Bytes.toStringBinary(key));
            }
            try {
                Get get = new Get(key);
                get.addColumn(TABLE_FAMILY_BYTES, DATA_TABLE_NAME_BYTES);
                get.addColumn(TABLE_FAMILY_BYTES, INDEX_STATE_BYTES);
                get.addColumn(TABLE_FAMILY_BYTES, INDEX_DISABLE_TIMESTAMP_BYTES);
                get.addColumn(TABLE_FAMILY_BYTES, ROW_KEY_ORDER_OPTIMIZABLE_BYTES);
                Result currentResult = region.get(get);
                if (currentResult.rawCells().length == 0) {
                    builder.setReturnCode(MetaDataProtos.MutationCode.TABLE_NOT_FOUND);
                    builder.setMutationTime(EnvironmentEdgeManager.currentTimeMillis());
                    done.run(builder.build());
                    return;
                }
                Cell dataTableKV = currentResult.getColumnLatestCell(TABLE_FAMILY_BYTES, DATA_TABLE_NAME_BYTES);
                Cell currentStateKV = currentResult.getColumnLatestCell(TABLE_FAMILY_BYTES, INDEX_STATE_BYTES);
                Cell currentDisableTimeStamp = currentResult.getColumnLatestCell(TABLE_FAMILY_BYTES, INDEX_DISABLE_TIMESTAMP_BYTES);
                boolean rowKeyOrderOptimizable = currentResult.getColumnLatestCell(TABLE_FAMILY_BYTES, ROW_KEY_ORDER_OPTIMIZABLE_BYTES) != null;

                //check permission on data table
                long clientTimeStamp = MetaDataUtil.getClientTimeStamp(tableMetadata);
                PTable loadedTable =
                        doGetTable(tenantId, schemaName, tableName, clientTimeStamp, null,
                            request.getClientVersion(), false, false, null);
                if (loadedTable == null) {
                    builder.setReturnCode(MetaDataProtos.MutationCode.TABLE_NOT_FOUND);
                    builder.setMutationTime(EnvironmentEdgeManager.currentTimeMillis());
                    done.run(builder.build());
                    return;
                }
                getCoprocessorHost().preIndexUpdate(Bytes.toString(tenantId),
                        SchemaUtil.getTableName(schemaName, tableName),
                        TableName.valueOf(loadedTable.getPhysicalName().getBytes()),
                        getParentPhysicalTableName(loadedTable),
                        newState);

                PIndexState currentState =
                        PIndexState.fromSerializedValue(currentStateKV.getValueArray()[currentStateKV
                                .getValueOffset()]);
                // Timestamp of INDEX_STATE gets updated with each call
                long actualTimestamp = currentStateKV.getTimestamp();
                long curTimeStampVal = 0;
                long newDisableTimeStamp = 0;
                if ((currentDisableTimeStamp != null && currentDisableTimeStamp.getValueLength() > 0)) {
                    curTimeStampVal = (Long) PLong.INSTANCE.toObject(currentDisableTimeStamp.getValueArray(),
                            currentDisableTimeStamp.getValueOffset(), currentDisableTimeStamp.getValueLength());
                    // new DisableTimeStamp is passed in
                    if (disableTimeStampKVIndex >= 0) {
                        Cell newDisableTimeStampCell = newKVs.get(disableTimeStampKVIndex);
                        long expectedTimestamp = newDisableTimeStampCell.getTimestamp();
                        // If the index status has been updated after the upper bound of the scan we use
                        // to partially rebuild the index, then we need to fail the rebuild because an
                        // index write failed before the rebuild was complete.
                        if (actualTimestamp > expectedTimestamp) {
                            builder.setReturnCode(MetaDataProtos.MutationCode.UNALLOWED_TABLE_MUTATION);
                            builder.setMutationTime(EnvironmentEdgeManager.currentTimeMillis());
                            done.run(builder.build());
                            return;
                        }
                        newDisableTimeStamp = (Long) PLong.INSTANCE.toObject(newDisableTimeStampCell.getValueArray(),
                                newDisableTimeStampCell.getValueOffset(), newDisableTimeStampCell.getValueLength());
                        // We use the sign of the INDEX_DISABLE_TIMESTAMP to differentiate the keep-index-active (negative)
                        // from block-writes-to-data-table case. In either case, we want to keep the oldest timestamp to
                        // drive the partial index rebuild rather than update it with each attempt to update the index
                        // when a new data table write occurs.
                        // We do legitimately move the INDEX_DISABLE_TIMESTAMP to be newer when we're rebuilding the
                        // index in which case the state will be INACTIVE or PENDING_ACTIVE.
                        if (curTimeStampVal != 0 
                                && (newState == PIndexState.DISABLE || newState == PIndexState.PENDING_ACTIVE || newState == PIndexState.PENDING_DISABLE)
                                && Math.abs(curTimeStampVal) < Math.abs(newDisableTimeStamp)) {
                            // do not reset disable timestamp as we want to keep the min
                            newKVs.remove(disableTimeStampKVIndex);
                            disableTimeStampKVIndex = -1;
                        }
                    }
                }
                // Detect invalid transitions
                if (currentState == PIndexState.BUILDING) {
                    if (newState == PIndexState.USABLE) {
                        builder.setReturnCode(MetaDataProtos.MutationCode.UNALLOWED_TABLE_MUTATION);
                        builder.setMutationTime(EnvironmentEdgeManager.currentTimeMillis());
                        done.run(builder.build());
                        return;
                    }
                } else if (currentState == PIndexState.DISABLE) {
                    // Can't transition back to INACTIVE if INDEX_DISABLE_TIMESTAMP is 0
                    if (newState != PIndexState.BUILDING && newState != PIndexState.DISABLE &&
                        (newState != PIndexState.INACTIVE || curTimeStampVal == 0)) {
                        builder.setReturnCode(MetaDataProtos.MutationCode.UNALLOWED_TABLE_MUTATION);
                        builder.setMutationTime(EnvironmentEdgeManager.currentTimeMillis());
                        done.run(builder.build());
                        return;
                    }
                    // Done building, but was disable before that, so that in disabled state
                    if (newState == PIndexState.ACTIVE) {
                        newState = PIndexState.DISABLE;
                    }
                    // Can't transition from DISABLE to PENDING_DISABLE
                    if (newState == PIndexState.PENDING_DISABLE) {
                        builder.setReturnCode(MetaDataProtos.MutationCode.UNALLOWED_TABLE_MUTATION);
                        builder.setMutationTime(EnvironmentEdgeManager.currentTimeMillis());
                        done.run(builder.build());
                        return;
                    }
                }
                if (newState == PIndexState.PENDING_DISABLE && currentState != PIndexState.PENDING_DISABLE) {
                    // reset count for first PENDING_DISABLE
                    newKVs.add(KeyValueUtil.newKeyValue(key, TABLE_FAMILY_BYTES,
                            PhoenixDatabaseMetaData.PENDING_DISABLE_COUNT_BYTES, timeStamp, Bytes.toBytes(0L)));
                }
                if (currentState == PIndexState.PENDING_DISABLE) {
                    if (newState == PIndexState.ACTIVE) {
                        //before making index ACTIVE check if all clients succeed otherwise keep it PENDING_DISABLE
                        byte[] count = region
                                .get(new Get(key).addColumn(TABLE_FAMILY_BYTES,
                                        PhoenixDatabaseMetaData.PENDING_DISABLE_COUNT_BYTES))
                                .getValue(TABLE_FAMILY_BYTES, PhoenixDatabaseMetaData.PENDING_DISABLE_COUNT_BYTES);
                        if (count != null && Bytes.toLong(count) != 0) {
                            newState = PIndexState.PENDING_DISABLE;
                            newKVs.remove(disableTimeStampKVIndex);
                            newKVs.set(indexStateKVIndex, KeyValueUtil.newKeyValue(key, TABLE_FAMILY_BYTES,
                                    INDEX_STATE_BYTES, timeStamp, Bytes.toBytes(newState.getSerializedValue())));
                        }
                    } else if (newState == PIndexState.DISABLE) {
                        //reset the counter for pending disable when transitioning from PENDING_DISABLE to DISABLE
                        newKVs.add(KeyValueUtil.newKeyValue(key, TABLE_FAMILY_BYTES,
                                PhoenixDatabaseMetaData.PENDING_DISABLE_COUNT_BYTES, timeStamp, Bytes.toBytes(0L)));
                    }

                }
                
                if(newState == PIndexState.ACTIVE||newState == PIndexState.PENDING_ACTIVE||newState == PIndexState.DISABLE){
                    newKVs.add(KeyValueUtil.newKeyValue(key, TABLE_FAMILY_BYTES,
                            PhoenixDatabaseMetaData.PENDING_DISABLE_COUNT_BYTES, timeStamp, Bytes.toBytes(0L)));   
                }
                
                if (currentState == PIndexState.BUILDING && newState != PIndexState.ACTIVE) {
                    timeStamp = currentStateKV.getTimestamp();
                }
                if ((currentState == PIndexState.ACTIVE || currentState == PIndexState.PENDING_ACTIVE) && newState == PIndexState.UNUSABLE) {
                    newState = PIndexState.INACTIVE;
                    newKVs.set(indexStateKVIndex, KeyValueUtil.newKeyValue(key, TABLE_FAMILY_BYTES,
                        INDEX_STATE_BYTES, timeStamp, Bytes.toBytes(newState.getSerializedValue())));
                } else if ((currentState == PIndexState.INACTIVE || currentState == PIndexState.PENDING_ACTIVE) && newState == PIndexState.USABLE) {
                    // Don't allow manual state change to USABLE (i.e. ACTIVE) if non zero INDEX_DISABLE_TIMESTAMP
                    if (curTimeStampVal != 0) {
                        newState = currentState;
                    } else {
                        newState = PIndexState.ACTIVE;
                    }
                    newKVs.set(indexStateKVIndex, KeyValueUtil.newKeyValue(key, TABLE_FAMILY_BYTES,
                        INDEX_STATE_BYTES, timeStamp, Bytes.toBytes(newState.getSerializedValue())));
                }

                PTable returnTable = null;
                if (currentState != newState || disableTimeStampKVIndex != -1) {
                    // make a copy of tableMetadata so we can add to it
                    tableMetadata = new ArrayList<Mutation>(tableMetadata);
                    // Always include the empty column value at latest timestamp so
                    // that clients pull over update.
                    Put emptyValue = new Put(key);
                    emptyValue.addColumn(TABLE_FAMILY_BYTES, 
                            QueryConstants.EMPTY_COLUMN_BYTES, 
                            HConstants.LATEST_TIMESTAMP, 
                            QueryConstants.EMPTY_COLUMN_VALUE_BYTES);
                    tableMetadata.add(emptyValue);
                    byte[] dataTableKey = null;
                    if (dataTableKV != null) {
                        dataTableKey = SchemaUtil.getTableKey(tenantId, schemaName, CellUtil.cloneValue(dataTableKV));
                        // insert an empty KV to trigger time stamp update on data table row
                        Put p = new Put(dataTableKey);
                        p.addColumn(TABLE_FAMILY_BYTES,
                                QueryConstants.EMPTY_COLUMN_BYTES,
                                HConstants.LATEST_TIMESTAMP,
                                QueryConstants.EMPTY_COLUMN_VALUE_BYTES);
                        tableMetadata.add(p);
                    }
                    boolean setRowKeyOrderOptimizableCell = newState == PIndexState.BUILDING && !rowKeyOrderOptimizable;
                    // We're starting a rebuild of the index, so add our rowKeyOrderOptimizable cell
                    // so that the row keys get generated using the new row key format
                    if (setRowKeyOrderOptimizableCell) {
                        UpgradeUtil.addRowKeyOrderOptimizableCell(tableMetadata, key, timeStamp);
                    }
                    mutateRowsWithLocks(region, tableMetadata, Collections.<byte[]> emptySet(), HConstants.NO_NONCE,
                        HConstants.NO_NONCE);
                    // Invalidate from cache
                    Cache<ImmutableBytesPtr,PMetaDataEntity> metaDataCache = GlobalCache.getInstance(this.env).getMetaDataCache();
                    metaDataCache.invalidate(cacheKey);
                    if(dataTableKey != null) {
                        metaDataCache.invalidate(new ImmutableBytesPtr(dataTableKey));
                    }
                    if (setRowKeyOrderOptimizableCell || disableTimeStampKVIndex != -1
                            || currentState == PIndexState.DISABLE || newState == PIndexState.BUILDING) {
                        returnTable = doGetTable(tenantId, schemaName, tableName, HConstants.LATEST_TIMESTAMP, rowLock, request.getClientVersion(), false, false, null);
                    }
                }
                // Get client timeStamp from mutations, since it may get updated by the
                // mutateRowsWithLocks call
                long currentTime = MetaDataUtil.getClientTimeStamp(tableMetadata);
                builder.setReturnCode(MetaDataProtos.MutationCode.TABLE_ALREADY_EXISTS);
                builder.setMutationTime(currentTime);
                if (returnTable != null) {
                    builder.setTable(PTableImpl.toProto(returnTable));
                }
                done.run(builder.build());
                return;
            } finally {
                rowLock.release();
            }
        } catch (Throwable t) {
          logger.error("updateIndexState failed", t);
            ProtobufUtil.setControllerException(controller,
                ServerUtil.createIOException(SchemaUtil.getTableName(schemaName, tableName), t));
        }
    }

    private static MetaDataMutationResult checkKeyInRegion(byte[] key, Region region, MutationCode code) {
        return ServerUtil.isKeyInRegion(key, region) ? null : 
            new MetaDataMutationResult(code, EnvironmentEdgeManager.currentTimeMillis(), null);
    }

    private static MetaDataMutationResult checkTableKeyInRegion(byte[] key, Region region) {
        MetaDataMutationResult result = checkKeyInRegion(key, region, MutationCode.TABLE_NOT_IN_REGION);
        if (result!=null) {
            logger.error("Table rowkey " + Bytes.toStringBinary(key)
            + " is not in the current region " + region.getRegionInfo());
        }
        return result;

    }

    private static MetaDataMutationResult checkFunctionKeyInRegion(byte[] key, Region region) {
        return checkKeyInRegion(key, region, MutationCode.FUNCTION_NOT_IN_REGION);
    }

    private static MetaDataMutationResult checkSchemaKeyInRegion(byte[] key, Region region) {
        return checkKeyInRegion(key, region, MutationCode.SCHEMA_NOT_IN_REGION);

    }
    
    private static class ViewInfo {
        private byte[] tenantId;
        private byte[] schemaName;
        private byte[] viewName;
        
        public ViewInfo(byte[] tenantId, byte[] schemaName, byte[] viewName) {
            super();
            this.tenantId = tenantId;
            this.schemaName = schemaName;
            this.viewName = viewName;
        }

        public byte[] getTenantId() {
            return tenantId;
        }

        public byte[] getSchemaName() {
            return schemaName;
        }

        public byte[] getViewName() {
            return viewName;
        }
    }

    @Override
    public void clearTableFromCache(RpcController controller, ClearTableFromCacheRequest request,
            RpcCallback<ClearTableFromCacheResponse> done) {
        byte[] schemaName = request.getSchemaName().toByteArray();
        byte[] tableName = request.getTableName().toByteArray();
        try {
            byte[] tenantId = request.getTenantId().toByteArray();
            byte[] key = SchemaUtil.getTableKey(tenantId, schemaName, tableName);
            ImmutableBytesPtr cacheKey = new ImmutableBytesPtr(key);
            Cache<ImmutableBytesPtr, PMetaDataEntity> metaDataCache =
                    GlobalCache.getInstance(this.env).getMetaDataCache();
            metaDataCache.invalidate(cacheKey);
        } catch (Throwable t) {
            logger.error("clearTableFromCache failed", t);
            ProtobufUtil.setControllerException(controller,
                ServerUtil.createIOException(SchemaUtil.getTableName(schemaName, tableName), t));
        }
    }

    @Override
    public void getSchema(RpcController controller, GetSchemaRequest request, RpcCallback<MetaDataResponse> done) {
        MetaDataResponse.Builder builder = MetaDataResponse.newBuilder();
        Region region = env.getRegion();
        String schemaName = request.getSchemaName();
        byte[] lockKey = SchemaUtil.getSchemaKey(schemaName);
        MetaDataMutationResult result = checkSchemaKeyInRegion(lockKey, region);
        if (result != null) {
            done.run(MetaDataMutationResult.toProto(result));
            return;
        }
        long clientTimeStamp = request.getClientTimestamp();
        List<RowLock> locks = Lists.newArrayList();
        try {
            getCoprocessorHost().preGetSchema(schemaName);
            acquireLock(region, lockKey, locks);
            // Get as of latest timestamp so we can detect if we have a
            // newer schema that already
            // exists without making an additional query
            ImmutableBytesPtr cacheKey = new ImmutableBytesPtr(lockKey);
            PSchema schema = loadSchema(env, lockKey, cacheKey, clientTimeStamp, clientTimeStamp);
            if (schema != null) {
                if (schema.getTimeStamp() < clientTimeStamp) {
                    if (!isSchemaDeleted(schema)) {
                        builder.setReturnCode(MetaDataProtos.MutationCode.SCHEMA_ALREADY_EXISTS);
                        builder.setMutationTime(EnvironmentEdgeManager.currentTimeMillis());
                        builder.setSchema(PSchema.toProto(schema));
                        done.run(builder.build());
                        return;
                    } else {
                        builder.setReturnCode(MetaDataProtos.MutationCode.NEWER_SCHEMA_FOUND);
                        builder.setMutationTime(EnvironmentEdgeManager.currentTimeMillis());
                        builder.setSchema(PSchema.toProto(schema));
                        done.run(builder.build());
                        return;
                    }
                }
            }
        } catch (Exception e) {
            long currentTime = EnvironmentEdgeManager.currentTimeMillis();
            builder.setReturnCode(MetaDataProtos.MutationCode.SCHEMA_NOT_FOUND);
            builder.setMutationTime(currentTime);
            done.run(builder.build());
            return;
        } finally {
            releaseRowLocks(region,locks);
        }
    }

    @Override
    public void getFunctions(RpcController controller, GetFunctionsRequest request,
            RpcCallback<MetaDataResponse> done) {
        MetaDataResponse.Builder builder = MetaDataResponse.newBuilder();
        byte[] tenantId = request.getTenantId().toByteArray();
        List<String> functionNames = new ArrayList<>(request.getFunctionNamesCount());
        try {
            Region region = env.getRegion();
            List<ByteString> functionNamesList = request.getFunctionNamesList();
            List<Long> functionTimestampsList = request.getFunctionTimestampsList();
            List<byte[]> keys = new ArrayList<byte[]>(request.getFunctionNamesCount());
            List<Pair<byte[], Long>> functions = new ArrayList<Pair<byte[], Long>>(request.getFunctionNamesCount());
            for(int i = 0; i< functionNamesList.size();i++) {
                byte[] functionName = functionNamesList.get(i).toByteArray();
                functionNames.add(Bytes.toString(functionName));
                byte[] key = SchemaUtil.getFunctionKey(tenantId, functionName);
                MetaDataMutationResult result = checkFunctionKeyInRegion(key, region);
                if (result != null) {
                    done.run(MetaDataMutationResult.toProto(result));
                    return;
                }
                functions.add(new Pair<byte[], Long>(functionName,functionTimestampsList.get(i)));
                keys.add(key);
            }

            long currentTime = EnvironmentEdgeManager.currentTimeMillis();
            List<PFunction> functionsAvailable = doGetFunctions(keys, request.getClientTimestamp());
            if (functionsAvailable == null) {
                builder.setReturnCode(MetaDataProtos.MutationCode.FUNCTION_NOT_FOUND);
                builder.setMutationTime(currentTime);
                done.run(builder.build());
                return;
            }
            builder.setReturnCode(MetaDataProtos.MutationCode.FUNCTION_ALREADY_EXISTS);
            builder.setMutationTime(currentTime);

            for (PFunction function : functionsAvailable) {
                builder.addFunction(PFunction.toProto(function));
            }
            done.run(builder.build());
            return;
        } catch (Throwable t) {
            logger.error("getFunctions failed", t);
            ProtobufUtil.setControllerException(controller,
                ServerUtil.createIOException(functionNames.toString(), t));
        }
    }

    @Override
    public void createFunction(RpcController controller, CreateFunctionRequest request,
            RpcCallback<MetaDataResponse> done) {
        MetaDataResponse.Builder builder = MetaDataResponse.newBuilder();
        byte[][] rowKeyMetaData = new byte[2][];
        byte[] functionName = null;
        try {
            List<Mutation> functionMetaData = ProtobufUtil.getMutations(request);
            boolean temporaryFunction = request.getTemporary();
            MetaDataUtil.getTenantIdAndFunctionName(functionMetaData, rowKeyMetaData);
            byte[] tenantIdBytes = rowKeyMetaData[PhoenixDatabaseMetaData.TENANT_ID_INDEX];
            functionName = rowKeyMetaData[PhoenixDatabaseMetaData.FUNTION_NAME_INDEX];
            byte[] lockKey = SchemaUtil.getFunctionKey(tenantIdBytes, functionName);
            Region region = env.getRegion();
            MetaDataMutationResult result = checkFunctionKeyInRegion(lockKey, region);
            if (result != null) {
                done.run(MetaDataMutationResult.toProto(result));
                return;
            }
            List<RowLock> locks = Lists.newArrayList();
            long clientTimeStamp = MetaDataUtil.getClientTimeStamp(functionMetaData);
            try {
                acquireLock(region, lockKey, locks);
                // Get as of latest timestamp so we can detect if we have a newer function that already
                // exists without making an additional query
                ImmutableBytesPtr cacheKey = new FunctionBytesPtr(lockKey);
                PFunction function =
                        loadFunction(env, lockKey, cacheKey, clientTimeStamp, clientTimeStamp, request.getReplace(), functionMetaData);
                if (function != null) {
                    if (function.getTimeStamp() < clientTimeStamp) {
                        // If the function is older than the client time stamp and it's deleted,
                        // continue
                        if (!isFunctionDeleted(function)) {
                            builder.setReturnCode(MetaDataProtos.MutationCode.FUNCTION_ALREADY_EXISTS);
                            builder.setMutationTime(EnvironmentEdgeManager.currentTimeMillis());
                            builder.addFunction(PFunction.toProto(function));
                            done.run(builder.build());
                            if(!request.getReplace()) {
                                return;
                            }
                        }
                    } else {
                        builder.setReturnCode(MetaDataProtos.MutationCode.NEWER_FUNCTION_FOUND);
                        builder.setMutationTime(EnvironmentEdgeManager.currentTimeMillis());
                        builder.addFunction(PFunction.toProto(function));
                        done.run(builder.build());
                        return;
                    }
                }
                // Don't store function info for temporary functions.
                if(!temporaryFunction) {
                    mutateRowsWithLocks(region, functionMetaData, Collections.<byte[]> emptySet(), HConstants.NO_NONCE, HConstants.NO_NONCE);
                }

                // Invalidate the cache - the next getFunction call will add it
                // TODO: consider loading the function that was just created here, patching up the parent function, and updating the cache
                Cache<ImmutableBytesPtr,PMetaDataEntity> metaDataCache = GlobalCache.getInstance(this.env).getMetaDataCache();
                metaDataCache.invalidate(cacheKey);
                // Get timeStamp from mutations - the above method sets it if it's unset
                long currentTimeStamp = MetaDataUtil.getClientTimeStamp(functionMetaData);
                builder.setReturnCode(MetaDataProtos.MutationCode.FUNCTION_NOT_FOUND);
                builder.setMutationTime(currentTimeStamp);
                done.run(builder.build());
                return;
            } finally {
                releaseRowLocks(region,locks);
            }
        } catch (Throwable t) {
          logger.error("createFunction failed", t);
            ProtobufUtil.setControllerException(controller,
                ServerUtil.createIOException(Bytes.toString(functionName), t));
        }
    }

    @Override
    public void dropFunction(RpcController controller, DropFunctionRequest request,
            RpcCallback<MetaDataResponse> done) {
        byte[][] rowKeyMetaData = new byte[2][];
        byte[] functionName = null;
        try {
            List<Mutation> functionMetaData = ProtobufUtil.getMutations(request);
            MetaDataUtil.getTenantIdAndFunctionName(functionMetaData, rowKeyMetaData);
            byte[] tenantIdBytes = rowKeyMetaData[PhoenixDatabaseMetaData.TENANT_ID_INDEX];
            functionName = rowKeyMetaData[PhoenixDatabaseMetaData.FUNTION_NAME_INDEX];
            byte[] lockKey = SchemaUtil.getFunctionKey(tenantIdBytes, functionName);
            Region region = env.getRegion();
            MetaDataMutationResult result = checkFunctionKeyInRegion(lockKey, region);
            if (result != null) {
                done.run(MetaDataMutationResult.toProto(result));
                return;
            }
            List<RowLock> locks = Lists.newArrayList();
            long clientTimeStamp = MetaDataUtil.getClientTimeStamp(functionMetaData);
            try {
                acquireLock(region, lockKey, locks);
                List<byte[]> keys = new ArrayList<byte[]>(1);
                keys.add(lockKey);
                List<ImmutableBytesPtr> invalidateList = new ArrayList<ImmutableBytesPtr>();

                result = doDropFunction(clientTimeStamp, keys, functionMetaData, invalidateList);
                if (result.getMutationCode() != MutationCode.FUNCTION_ALREADY_EXISTS) {
                    done.run(MetaDataMutationResult.toProto(result));
                    return;
                }
                mutateRowsWithLocks(region, functionMetaData, Collections.<byte[]> emptySet(), HConstants.NO_NONCE, HConstants.NO_NONCE);

                Cache<ImmutableBytesPtr,PMetaDataEntity> metaDataCache = GlobalCache.getInstance(this.env).getMetaDataCache();
                long currentTime = MetaDataUtil.getClientTimeStamp(functionMetaData);
                for(ImmutableBytesPtr ptr: invalidateList) {
                    metaDataCache.invalidate(ptr);
                    metaDataCache.put(ptr, newDeletedFunctionMarker(currentTime));

                }

                done.run(MetaDataMutationResult.toProto(result));
                return;
            } finally {
                releaseRowLocks(region,locks);
            }
        } catch (Throwable t) {
          logger.error("dropFunction failed", t);
            ProtobufUtil.setControllerException(controller,
                ServerUtil.createIOException(Bytes.toString(functionName), t));
        }
    }

    private MetaDataMutationResult doDropFunction(long clientTimeStamp, List<byte[]> keys, List<Mutation> functionMetaData, List<ImmutableBytesPtr> invalidateList)
            throws IOException, SQLException {
        List<byte[]> keysClone = new ArrayList<byte[]>(keys);
        List<PFunction> functions = doGetFunctions(keysClone, clientTimeStamp);
        // We didn't find a table at the latest timestamp, so either there is no table or
        // there was a table, but it's been deleted. In either case we want to return.
        if (functions == null || functions.isEmpty()) {
            if (buildDeletedFunction(keys.get(0), new FunctionBytesPtr(keys.get(0)), env.getRegion(), clientTimeStamp) != null) {
                return new MetaDataMutationResult(MutationCode.FUNCTION_ALREADY_EXISTS, EnvironmentEdgeManager.currentTimeMillis(), null);
            }
            return new MetaDataMutationResult(MutationCode.FUNCTION_NOT_FOUND, EnvironmentEdgeManager.currentTimeMillis(), null);
        }

        if (functions != null && !functions.isEmpty()) {
            if (functions.get(0).getTimeStamp() < clientTimeStamp) {
                // If the function is older than the client time stamp and it's deleted,
                // continue
                if (isFunctionDeleted(functions.get(0))) {
                    return new MetaDataMutationResult(MutationCode.FUNCTION_NOT_FOUND,
                            EnvironmentEdgeManager.currentTimeMillis(), null);
                }
                invalidateList.add(new FunctionBytesPtr(keys.get(0)));
                Region region = env.getRegion();
                Scan scan = MetaDataUtil.newTableRowsScan(keys.get(0), MIN_TABLE_TIMESTAMP, clientTimeStamp);
                List<Cell> results = Lists.newArrayList();
                try (RegionScanner scanner = region.getScanner(scan);) {
                  scanner.next(results);
                  if (results.isEmpty()) { // Should not be possible
                    return new MetaDataMutationResult(MutationCode.FUNCTION_NOT_FOUND, EnvironmentEdgeManager.currentTimeMillis(), null);
                  }
                  do {
                    Cell kv = results.get(0);
                    Delete delete = new Delete(kv.getRowArray(), kv.getRowOffset(), kv.getRowLength(), clientTimeStamp);
                    functionMetaData.add(delete);
                    results.clear();
                    scanner.next(results);
                  } while (!results.isEmpty());
                }
                return new MetaDataMutationResult(MutationCode.FUNCTION_ALREADY_EXISTS,
                        EnvironmentEdgeManager.currentTimeMillis(), functions, true);
            }
        }
        return new MetaDataMutationResult(MutationCode.FUNCTION_NOT_FOUND,
                EnvironmentEdgeManager.currentTimeMillis(), null);
    }

    @Override
    public void createSchema(RpcController controller, CreateSchemaRequest request,
            RpcCallback<MetaDataResponse> done) {
        MetaDataResponse.Builder builder = MetaDataResponse.newBuilder();
        String schemaName = null;
        try {
            List<Mutation> schemaMutations = ProtobufUtil.getMutations(request);
            schemaName = request.getSchemaName();
            Mutation m = MetaDataUtil.getPutOnlyTableHeaderRow(schemaMutations);

            byte[] lockKey = m.getRow();
            Region region = env.getRegion();
            MetaDataMutationResult result = checkSchemaKeyInRegion(lockKey, region);
            if (result != null) {
                done.run(MetaDataMutationResult.toProto(result));
                return;
            }
            List<RowLock> locks = Lists.newArrayList();
            long clientTimeStamp = MetaDataUtil.getClientTimeStamp(schemaMutations);
            try {
                acquireLock(region, lockKey, locks);
                // Get as of latest timestamp so we can detect if we have a newer schema that already exists without
                // making an additional query
                ImmutableBytesPtr cacheKey = new ImmutableBytesPtr(lockKey);
                PSchema schema = loadSchema(env, lockKey, cacheKey, clientTimeStamp, clientTimeStamp);
                if (schema != null) {
                    if (schema.getTimeStamp() < clientTimeStamp) {
                        if (!isSchemaDeleted(schema)) {
                            builder.setReturnCode(MetaDataProtos.MutationCode.SCHEMA_ALREADY_EXISTS);
                            builder.setMutationTime(EnvironmentEdgeManager.currentTimeMillis());
                            builder.setSchema(PSchema.toProto(schema));
                            done.run(builder.build());
                            return;
                        }
                    } else {
                        builder.setReturnCode(MetaDataProtos.MutationCode.NEWER_SCHEMA_FOUND);
                        builder.setMutationTime(EnvironmentEdgeManager.currentTimeMillis());
                        builder.setSchema(PSchema.toProto(schema));
                        done.run(builder.build());
                        return;
                    }
                }
                mutateRowsWithLocks(region, schemaMutations, Collections.<byte[]> emptySet(), HConstants.NO_NONCE,
                        HConstants.NO_NONCE);

                // Invalidate the cache - the next getSchema call will add it
                Cache<ImmutableBytesPtr, PMetaDataEntity> metaDataCache =
                        GlobalCache.getInstance(this.env).getMetaDataCache();
                if (cacheKey != null) {
                    metaDataCache.invalidate(cacheKey);
                }

                // Get timeStamp from mutations - the above method sets it if
                // it's unset
                long currentTimeStamp = MetaDataUtil.getClientTimeStamp(schemaMutations);
                builder.setReturnCode(MetaDataProtos.MutationCode.SCHEMA_NOT_FOUND);
                builder.setMutationTime(currentTimeStamp);
                done.run(builder.build());
                return;
            } finally {
                releaseRowLocks(region,locks);
            }
        } catch (Throwable t) {
            logger.error("Creating the schema" + schemaName + "failed", t);
            ProtobufUtil.setControllerException(controller, ServerUtil.createIOException(schemaName, t));
        }
    }

    @Override
    public void dropSchema(RpcController controller, DropSchemaRequest request, RpcCallback<MetaDataResponse> done) {
        String schemaName = null;
        try {
            List<Mutation> schemaMetaData = ProtobufUtil.getMutations(request);
            schemaName = request.getSchemaName();
            getCoprocessorHost().preDropSchema(schemaName);
            byte[] lockKey = SchemaUtil.getSchemaKey(schemaName);
            Region region = env.getRegion();
            MetaDataMutationResult result = checkSchemaKeyInRegion(lockKey, region);
            if (result != null) {
                done.run(MetaDataMutationResult.toProto(result));
                return;
            }
            List<RowLock> locks = Lists.newArrayList();
            long clientTimeStamp = MetaDataUtil.getClientTimeStamp(schemaMetaData);
            try {
                acquireLock(region, lockKey, locks);
                List<ImmutableBytesPtr> invalidateList = new ArrayList<ImmutableBytesPtr>(1);
                result = doDropSchema(clientTimeStamp, schemaName, lockKey, schemaMetaData, invalidateList);
                if (result.getMutationCode() != MutationCode.SCHEMA_ALREADY_EXISTS) {
                    done.run(MetaDataMutationResult.toProto(result));
                    return;
                }
                mutateRowsWithLocks(region, schemaMetaData, Collections.<byte[]> emptySet(), HConstants.NO_NONCE,
                        HConstants.NO_NONCE);
                Cache<ImmutableBytesPtr, PMetaDataEntity> metaDataCache = GlobalCache.getInstance(this.env)
                        .getMetaDataCache();
                long currentTime = MetaDataUtil.getClientTimeStamp(schemaMetaData);
                for (ImmutableBytesPtr ptr : invalidateList) {
                    metaDataCache.invalidate(ptr);
                    metaDataCache.put(ptr, newDeletedSchemaMarker(currentTime));
                }
                done.run(MetaDataMutationResult.toProto(result));
                return;
            } finally {
                releaseRowLocks(region,locks);
            }
        } catch (Throwable t) {
            logger.error("drop schema failed:", t);
            ProtobufUtil.setControllerException(controller, ServerUtil.createIOException(schemaName, t));
        }
    }

    private MetaDataMutationResult doDropSchema(long clientTimeStamp, String schemaName, byte[] key,
            List<Mutation> schemaMutations, List<ImmutableBytesPtr> invalidateList) throws IOException, SQLException {
        PSchema schema = loadSchema(env, key, new ImmutableBytesPtr(key), clientTimeStamp, clientTimeStamp);
        boolean areTablesExists = false;
        if (schema == null) { return new MetaDataMutationResult(MutationCode.SCHEMA_NOT_FOUND,
                EnvironmentEdgeManager.currentTimeMillis(), null); }
        if (schema.getTimeStamp() < clientTimeStamp) {
            Region region = env.getRegion();
            Scan scan = MetaDataUtil.newTableRowsScan(SchemaUtil.getKeyForSchema(null, schemaName), MIN_TABLE_TIMESTAMP,
                    clientTimeStamp);
            List<Cell> results = Lists.newArrayList();
            try (RegionScanner scanner = region.getScanner(scan);) {
                scanner.next(results);
                if (results.isEmpty()) { // Should not be possible
                    return new MetaDataMutationResult(MutationCode.SCHEMA_NOT_FOUND,
                            EnvironmentEdgeManager.currentTimeMillis(), null);
                }
                do {
                    Cell kv = results.get(0);
                    if (Bytes.compareTo(kv.getRowArray(), kv.getRowOffset(), kv.getRowLength(), key, 0,
                            key.length) != 0) {
                        areTablesExists = true;
                        break;
                    }
                    results.clear();
                    scanner.next(results);
                } while (!results.isEmpty());
            }
            if (areTablesExists) { return new MetaDataMutationResult(MutationCode.TABLES_EXIST_ON_SCHEMA, schema,
                    EnvironmentEdgeManager.currentTimeMillis()); }
            invalidateList.add(new ImmutableBytesPtr(key));
            return new MetaDataMutationResult(MutationCode.SCHEMA_ALREADY_EXISTS, schema,
                    EnvironmentEdgeManager.currentTimeMillis());
        }
        return new MetaDataMutationResult(MutationCode.SCHEMA_NOT_FOUND, EnvironmentEdgeManager.currentTimeMillis(),
                null);

    }
    
    private void mutateRowsWithLocks(final Region region, final List<Mutation> mutations, final Set<byte[]> rowsToLock,
            final long nonceGroup, final long nonce) throws IOException {
        // we need to mutate SYSTEM.CATALOG with HBase/login user if access is enabled.
        if (this.accessCheckEnabled) {
            User.runAsLoginUser(new PrivilegedExceptionAction<Void>() {
                @Override
                public Void run() throws Exception {
                    final Call rpcContext = RpcUtil.getRpcContext();
                    // Setting RPC context as null so that user can be resetted
                    try {
                        RpcUtil.setRpcContext(null);
                        region.mutateRowsWithLocks(mutations, rowsToLock, nonceGroup, nonce);
                    } catch (Throwable e) {
                        throw new IOException(e);
                    } finally {
                        // Setting RPC context back to original context of the RPC
                        RpcUtil.setRpcContext(rpcContext);
                    }
                    return null;
                }
            });
        } else {
            region.mutateRowsWithLocks(mutations, rowsToLock, nonceGroup, nonce);
        }
    }
    
    private TableName getParentPhysicalTableName(PTable table) {
        return table
                .getType() == PTableType.VIEW
                        ? TableName.valueOf(table.getPhysicalName().getBytes())
                        : table.getType() == PTableType.INDEX
                                ? TableName
                                        .valueOf(SchemaUtil
                                                .getPhysicalHBaseTableName(table.getParentSchemaName(),
                                                        table.getParentTableName(), table.isNamespaceMapped())
                                                .getBytes())
                                : TableName
                                        .valueOf(
                                                SchemaUtil
                                                        .getPhysicalHBaseTableName(table.getSchemaName(),
                                                                table.getTableName(), table.isNamespaceMapped())
                                                        .getBytes());
    }
}<|MERGE_RESOLUTION|>--- conflicted
+++ resolved
@@ -2837,10 +2837,6 @@
                         + ", table:" + Bytes.toString(table));
                 continue;
             }
-<<<<<<< HEAD
-
-            // add the new columns to the child view
-=======
             /*
              * Disallow adding columns to a base table with APPEND_ONLY_SCHEMA since this
              * creates a gap in the column positions for every view (PHOENIX-4737).
@@ -2849,8 +2845,7 @@
                 return new MetaDataMutationResult(MutationCode.UNALLOWED_TABLE_MUTATION, EnvironmentEdgeManager.currentTimeMillis(), basePhysicalTable);
             }
             
-            ColumnOrdinalPositionUpdateList ordinalPositionList = new ColumnOrdinalPositionUpdateList();
->>>>>>> 6195f8e7
+            //add the new columns to the child view
             List<PColumn> viewPkCols = new ArrayList<>(view.getPKColumns());
             boolean addingExistingPkCol = false;
             for (Put columnToBeAdded : columnPutsForBaseTable) {
