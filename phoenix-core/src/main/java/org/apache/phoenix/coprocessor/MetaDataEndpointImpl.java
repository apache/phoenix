/*
 * Licensed to the Apache Software Foundation (ASF) under one
 * or more contributor license agreements.  See the NOTICE file
 * distributed with this work for additional information
 * regarding copyright ownership.  The ASF licenses this file
 * to you under the Apache License, Version 2.0 (the
 * "License"); you may not use this file except in compliance
 * with the License.  You may obtain a copy of the License at
 *
 * http://www.apache.org/licenses/LICENSE-2.0
 *
 * Unless required by applicable law or agreed to in writing, software
 * distributed under the License is distributed on an "AS IS" BASIS,
 * WITHOUT WARRANTIES OR CONDITIONS OF ANY KIND, either express or implied.
 * See the License for the specific language governing permissions and
 * limitations under the License.
 */
package org.apache.phoenix.coprocessor;

import static org.apache.hadoop.hbase.KeyValueUtil.createFirstOnRow;
import static org.apache.phoenix.jdbc.PhoenixDatabaseMetaData.APPEND_ONLY_SCHEMA_BYTES;
import static org.apache.phoenix.jdbc.PhoenixDatabaseMetaData.ARRAY_SIZE_BYTES;
import static org.apache.phoenix.jdbc.PhoenixDatabaseMetaData.AUTO_PARTITION_SEQ_BYTES;
import static org.apache.phoenix.jdbc.PhoenixDatabaseMetaData.CLASS_NAME_BYTES;
import static org.apache.phoenix.jdbc.PhoenixDatabaseMetaData.COLUMN_COUNT_BYTES;
import static org.apache.phoenix.jdbc.PhoenixDatabaseMetaData.COLUMN_DEF_BYTES;
import static org.apache.phoenix.jdbc.PhoenixDatabaseMetaData.COLUMN_NAME_INDEX;
import static org.apache.phoenix.jdbc.PhoenixDatabaseMetaData.COLUMN_QUALIFIER_BYTES;
import static org.apache.phoenix.jdbc.PhoenixDatabaseMetaData.COLUMN_QUALIFIER_COUNTER_BYTES;
import static org.apache.phoenix.jdbc.PhoenixDatabaseMetaData.COLUMN_SIZE_BYTES;
import static org.apache.phoenix.jdbc.PhoenixDatabaseMetaData.DATA_TABLE_NAME_BYTES;
import static org.apache.phoenix.jdbc.PhoenixDatabaseMetaData.DATA_TYPE_BYTES;
import static org.apache.phoenix.jdbc.PhoenixDatabaseMetaData.DECIMAL_DIGITS_BYTES;
import static org.apache.phoenix.jdbc.PhoenixDatabaseMetaData.DEFAULT_COLUMN_FAMILY_NAME_BYTES;
import static org.apache.phoenix.jdbc.PhoenixDatabaseMetaData.DEFAULT_VALUE_BYTES;
import static org.apache.phoenix.jdbc.PhoenixDatabaseMetaData.DISABLE_WAL_BYTES;
import static org.apache.phoenix.jdbc.PhoenixDatabaseMetaData.ENCODING_SCHEME_BYTES;
import static org.apache.phoenix.jdbc.PhoenixDatabaseMetaData.FAMILY_NAME_INDEX;
import static org.apache.phoenix.jdbc.PhoenixDatabaseMetaData.IMMUTABLE_ROWS_BYTES;
import static org.apache.phoenix.jdbc.PhoenixDatabaseMetaData.INDEX_DISABLE_TIMESTAMP_BYTES;
import static org.apache.phoenix.jdbc.PhoenixDatabaseMetaData.INDEX_STATE_BYTES;
import static org.apache.phoenix.jdbc.PhoenixDatabaseMetaData.INDEX_TYPE_BYTES;
import static org.apache.phoenix.jdbc.PhoenixDatabaseMetaData.IS_ARRAY_BYTES;
import static org.apache.phoenix.jdbc.PhoenixDatabaseMetaData.IS_CONSTANT_BYTES;
import static org.apache.phoenix.jdbc.PhoenixDatabaseMetaData.IS_NAMESPACE_MAPPED_BYTES;
import static org.apache.phoenix.jdbc.PhoenixDatabaseMetaData.IS_ROW_TIMESTAMP_BYTES;
import static org.apache.phoenix.jdbc.PhoenixDatabaseMetaData.IS_VIEW_REFERENCED_BYTES;
import static org.apache.phoenix.jdbc.PhoenixDatabaseMetaData.JAR_PATH_BYTES;
import static org.apache.phoenix.jdbc.PhoenixDatabaseMetaData.LINK_TYPE_BYTES;
import static org.apache.phoenix.jdbc.PhoenixDatabaseMetaData.MAX_VALUE_BYTES;
import static org.apache.phoenix.jdbc.PhoenixDatabaseMetaData.MIN_VALUE_BYTES;
import static org.apache.phoenix.jdbc.PhoenixDatabaseMetaData.MULTI_TENANT_BYTES;
import static org.apache.phoenix.jdbc.PhoenixDatabaseMetaData.NULLABLE_BYTES;
import static org.apache.phoenix.jdbc.PhoenixDatabaseMetaData.NUM_ARGS_BYTES;
import static org.apache.phoenix.jdbc.PhoenixDatabaseMetaData.ORDINAL_POSITION_BYTES;
import static org.apache.phoenix.jdbc.PhoenixDatabaseMetaData.PK_NAME_BYTES;
import static org.apache.phoenix.jdbc.PhoenixDatabaseMetaData.RETURN_TYPE_BYTES;
import static org.apache.phoenix.jdbc.PhoenixDatabaseMetaData.SALT_BUCKETS_BYTES;
import static org.apache.phoenix.jdbc.PhoenixDatabaseMetaData.SCHEMA_NAME_INDEX;
import static org.apache.phoenix.jdbc.PhoenixDatabaseMetaData.SORT_ORDER_BYTES;
import static org.apache.phoenix.jdbc.PhoenixDatabaseMetaData.STORAGE_SCHEME_BYTES;
import static org.apache.phoenix.jdbc.PhoenixDatabaseMetaData.STORE_NULLS_BYTES;
import static org.apache.phoenix.jdbc.PhoenixDatabaseMetaData.TABLE_FAMILY_BYTES;
import static org.apache.phoenix.jdbc.PhoenixDatabaseMetaData.TABLE_NAME_INDEX;
import static org.apache.phoenix.jdbc.PhoenixDatabaseMetaData.TABLE_SEQ_NUM_BYTES;
import static org.apache.phoenix.jdbc.PhoenixDatabaseMetaData.TABLE_TYPE_BYTES;
import static org.apache.phoenix.jdbc.PhoenixDatabaseMetaData.TENANT_ID_INDEX;
import static org.apache.phoenix.jdbc.PhoenixDatabaseMetaData.TRANSACTIONAL_BYTES;
import static org.apache.phoenix.jdbc.PhoenixDatabaseMetaData.TRANSACTION_PROVIDER_BYTES;
import static org.apache.phoenix.jdbc.PhoenixDatabaseMetaData.TYPE_BYTES;
import static org.apache.phoenix.jdbc.PhoenixDatabaseMetaData.UPDATE_CACHE_FREQUENCY_BYTES;
import static org.apache.phoenix.jdbc.PhoenixDatabaseMetaData.USE_STATS_FOR_PARALLELIZATION_BYTES;
import static org.apache.phoenix.jdbc.PhoenixDatabaseMetaData.VIEW_CONSTANT_BYTES;
import static org.apache.phoenix.jdbc.PhoenixDatabaseMetaData.VIEW_INDEX_ID_BYTES;
import static org.apache.phoenix.jdbc.PhoenixDatabaseMetaData.VIEW_STATEMENT_BYTES;
import static org.apache.phoenix.jdbc.PhoenixDatabaseMetaData.VIEW_TYPE_BYTES;
import static org.apache.phoenix.jdbc.PhoenixDatabaseMetaData.USE_LONG_VIEW_INDEX_BYTES;
import static org.apache.phoenix.query.QueryConstants.DIVERGED_VIEW_BASE_COLUMN_COUNT;
import static org.apache.phoenix.schema.PTableType.INDEX;
import static org.apache.phoenix.schema.PTableType.TABLE;
import static org.apache.phoenix.util.SchemaUtil.getVarCharLength;
import static org.apache.phoenix.util.SchemaUtil.getVarChars;

import java.io.IOException;
import java.security.PrivilegedExceptionAction;
import java.sql.ResultSetMetaData;
import java.sql.SQLException;
import java.sql.Statement;
import java.util.ArrayList;
import java.util.Arrays;
import java.util.Collections;
import java.util.Comparator;
import java.util.HashSet;
import java.util.Iterator;
import java.util.List;
import java.util.ListIterator;
import java.util.Map;
import java.util.Map.Entry;
import java.util.NavigableMap;
import java.util.Properties;
import java.util.Set;

import org.apache.hadoop.conf.Configuration;
import org.apache.hadoop.hbase.Cell;
import org.apache.hadoop.hbase.CellUtil;
import org.apache.hadoop.hbase.Coprocessor;
import org.apache.hadoop.hbase.CoprocessorEnvironment;
import org.apache.hadoop.hbase.DoNotRetryIOException;
import org.apache.hadoop.hbase.HConstants;
import org.apache.hadoop.hbase.HRegionInfo;
import org.apache.hadoop.hbase.KeyValue;
import org.apache.hadoop.hbase.KeyValue.Type;
import org.apache.hadoop.hbase.TableName;
import org.apache.hadoop.hbase.client.Delete;
import org.apache.hadoop.hbase.client.Get;
import org.apache.hadoop.hbase.client.Mutation;
import org.apache.hadoop.hbase.client.Put;
import org.apache.hadoop.hbase.client.Result;
import org.apache.hadoop.hbase.client.Scan;
import org.apache.hadoop.hbase.client.Table;
import org.apache.hadoop.hbase.coprocessor.CoprocessorException;
import org.apache.hadoop.hbase.coprocessor.CoprocessorService;
import org.apache.hadoop.hbase.coprocessor.RegionCoprocessorEnvironment;
import org.apache.hadoop.hbase.filter.FirstKeyOnlyFilter;
import org.apache.hadoop.hbase.io.ImmutableBytesWritable;
import org.apache.hadoop.hbase.ipc.RpcServer.Call;
import org.apache.hadoop.hbase.ipc.RpcUtil;
import org.apache.hadoop.hbase.regionserver.Region;
import org.apache.hadoop.hbase.regionserver.Region.RowLock;
import org.apache.hadoop.hbase.regionserver.RegionScanner;
import org.apache.hadoop.hbase.security.User;
import org.apache.hadoop.hbase.util.Bytes;
import org.apache.hadoop.hbase.util.Pair;
import org.apache.hadoop.hbase.util.VersionInfo;
import org.apache.phoenix.cache.GlobalCache;
import org.apache.phoenix.cache.GlobalCache.FunctionBytesPtr;
import org.apache.phoenix.compile.ColumnNameTrackingExpressionCompiler;
import org.apache.phoenix.compile.ColumnResolver;
import org.apache.phoenix.compile.FromCompiler;
import org.apache.phoenix.compile.QueryPlan;
import org.apache.phoenix.compile.ScanRanges;
import org.apache.phoenix.compile.StatementContext;
import org.apache.phoenix.compile.WhereCompiler;
import org.apache.phoenix.coprocessor.generated.MetaDataProtos;
import org.apache.phoenix.coprocessor.generated.MetaDataProtos.AddColumnRequest;
import org.apache.phoenix.coprocessor.generated.MetaDataProtos.ClearCacheRequest;
import org.apache.phoenix.coprocessor.generated.MetaDataProtos.ClearCacheResponse;
import org.apache.phoenix.coprocessor.generated.MetaDataProtos.ClearTableFromCacheRequest;
import org.apache.phoenix.coprocessor.generated.MetaDataProtos.ClearTableFromCacheResponse;
import org.apache.phoenix.coprocessor.generated.MetaDataProtos.CreateFunctionRequest;
import org.apache.phoenix.coprocessor.generated.MetaDataProtos.CreateSchemaRequest;
import org.apache.phoenix.coprocessor.generated.MetaDataProtos.CreateTableRequest;
import org.apache.phoenix.coprocessor.generated.MetaDataProtos.DropColumnRequest;
import org.apache.phoenix.coprocessor.generated.MetaDataProtos.DropFunctionRequest;
import org.apache.phoenix.coprocessor.generated.MetaDataProtos.DropSchemaRequest;
import org.apache.phoenix.coprocessor.generated.MetaDataProtos.DropTableRequest;
import org.apache.phoenix.coprocessor.generated.MetaDataProtos.GetFunctionsRequest;
import org.apache.phoenix.coprocessor.generated.MetaDataProtos.GetSchemaRequest;
import org.apache.phoenix.coprocessor.generated.MetaDataProtos.GetTableRequest;
import org.apache.phoenix.coprocessor.generated.MetaDataProtos.GetVersionRequest;
import org.apache.phoenix.coprocessor.generated.MetaDataProtos.GetVersionResponse;
import org.apache.phoenix.coprocessor.generated.MetaDataProtos.MetaDataResponse;
import org.apache.phoenix.coprocessor.generated.MetaDataProtos.UpdateIndexStateRequest;
import org.apache.phoenix.expression.Expression;
import org.apache.phoenix.expression.KeyValueColumnExpression;
import org.apache.phoenix.expression.LiteralExpression;
import org.apache.phoenix.expression.ProjectedColumnExpression;
import org.apache.phoenix.expression.RowKeyColumnExpression;
import org.apache.phoenix.expression.visitor.StatelessTraverseAllExpressionVisitor;
import org.apache.phoenix.hbase.index.covered.update.ColumnReference;
import org.apache.phoenix.hbase.index.util.GenericKeyValueBuilder;
import org.apache.phoenix.hbase.index.util.ImmutableBytesPtr;
import org.apache.phoenix.hbase.index.util.KeyValueBuilder;
import org.apache.phoenix.index.IndexMaintainer;
import org.apache.phoenix.iterate.ResultIterator;
import org.apache.phoenix.jdbc.PhoenixConnection;
import org.apache.phoenix.jdbc.PhoenixDatabaseMetaData;
import org.apache.phoenix.jdbc.PhoenixResultSet;
import org.apache.phoenix.jdbc.PhoenixStatement;
import org.apache.phoenix.metrics.Metrics;
import org.apache.phoenix.parse.DropTableStatement;
import org.apache.phoenix.parse.LiteralParseNode;
import org.apache.phoenix.parse.PFunction;
import org.apache.phoenix.parse.PFunction.FunctionArgument;
import org.apache.phoenix.parse.PSchema;
import org.apache.phoenix.parse.ParseNode;
import org.apache.phoenix.parse.SQLParser;
import org.apache.phoenix.protobuf.ProtobufUtil;
import org.apache.phoenix.query.ConnectionQueryServices;
import org.apache.phoenix.query.KeyRange;
import org.apache.phoenix.query.QueryConstants;
import org.apache.phoenix.query.QueryServices;
import org.apache.phoenix.query.QueryServicesOptions;
import org.apache.phoenix.schema.ColumnFamilyNotFoundException;
import org.apache.phoenix.schema.ColumnNotFoundException;
import org.apache.phoenix.schema.ColumnRef;
import org.apache.phoenix.schema.MetaDataClient;
import org.apache.phoenix.schema.MetaDataSplitPolicy;
import org.apache.phoenix.schema.PColumn;
import org.apache.phoenix.schema.PColumnFamily;
import org.apache.phoenix.schema.PColumnImpl;
import org.apache.phoenix.schema.PIndexState;
import org.apache.phoenix.schema.PMetaDataEntity;
import org.apache.phoenix.schema.PName;
import org.apache.phoenix.schema.PNameFactory;
import org.apache.phoenix.schema.PTable;
import org.apache.phoenix.schema.PTable.EncodedCQCounter;
import org.apache.phoenix.schema.PTable.ImmutableStorageScheme;
import org.apache.phoenix.schema.PTable.IndexType;
import org.apache.phoenix.schema.PTable.LinkType;
import org.apache.phoenix.schema.PTable.QualifierEncodingScheme;
import org.apache.phoenix.schema.PTable.ViewType;
import org.apache.phoenix.schema.PTableImpl;
import org.apache.phoenix.schema.PTableKey;
import org.apache.phoenix.schema.PTableType;
import org.apache.phoenix.schema.ParentTableNotFoundException;
import org.apache.phoenix.schema.SaltingUtil;
import org.apache.phoenix.schema.SequenceAllocation;
import org.apache.phoenix.schema.SequenceAlreadyExistsException;
import org.apache.phoenix.schema.SequenceKey;
import org.apache.phoenix.schema.SequenceNotFoundException;
import org.apache.phoenix.schema.SortOrder;
import org.apache.phoenix.schema.TableNotFoundException;
import org.apache.phoenix.schema.TableRef;
import org.apache.phoenix.schema.types.PBinary;
import org.apache.phoenix.schema.types.PBoolean;
import org.apache.phoenix.schema.types.PDataType;
import org.apache.phoenix.schema.types.PInteger;
import org.apache.phoenix.schema.types.PLong;
import org.apache.phoenix.schema.types.PSmallint;
import org.apache.phoenix.schema.types.PTinyint;
import org.apache.phoenix.schema.types.PVarbinary;
import org.apache.phoenix.schema.types.PVarchar;
import org.apache.phoenix.trace.util.Tracing;
import org.apache.phoenix.transaction.TransactionFactory;
import org.apache.phoenix.util.ByteUtil;
import org.apache.phoenix.util.EncodedColumnsUtil;
import org.apache.phoenix.util.EnvironmentEdgeManager;
import org.apache.phoenix.util.IndexUtil;
import org.apache.phoenix.util.KeyValueUtil;
import org.apache.phoenix.util.MetaDataUtil;
import org.apache.phoenix.util.PhoenixRuntime;
import org.apache.phoenix.util.QueryUtil;
import org.apache.phoenix.util.ReadOnlyProps;
import org.apache.phoenix.util.SchemaUtil;
import org.apache.phoenix.util.ServerUtil;
import org.apache.phoenix.util.UpgradeUtil;
import org.slf4j.Logger;
import org.slf4j.LoggerFactory;

import com.google.common.cache.Cache;
import com.google.common.collect.Iterables;
import com.google.common.collect.Lists;
import com.google.common.collect.Maps;
import com.google.protobuf.ByteString;
import com.google.protobuf.RpcCallback;
import com.google.protobuf.RpcController;
import com.google.protobuf.Service;

/**
 * Endpoint co-processor through which all Phoenix metadata mutations flow.
 * Phoenix metadata is stored in SYSTEM.CATALOG. The table specific information
 * is stored in a single header row. Column information is stored in a separate
 * row per column. Linking information (indexes, views etc) are stored using a
 * separate row for each link that uses the {@link LinkType} column value. The
 * parent->child links are stored in a separate SYSTEM.CHILD_LINK table.
 * Metadata for all tables/views/indexes in the same schema are stored in a
 * single region which is enforced using the {@link MetaDataSplitPolicy}.
 * 
 * While creating child views we only store columns added by the view. When
 * resolving a view we resolve all its parents and add their columns to the
 * PTable that is returned. We lock the parent table while creating an index to
 * ensure its metadata doesn't change.
 * While adding or dropping columns we lock the table or view to ensure that
 * concurrent conflicting changes are prevented. We also validate that there are
 * no existing conflicting child view columns when we add a column to a parent.
 * While dropping a column from a parent we check if there are any child views
 * that need the column and throw an exception. If there are view indexes that
 * required the column we drop them as well.
 * While dropping a table or view that has children using the cascade option, we
 * do not drop the child view metadata which will be removed at compaction time.
 * If we recreate a table or view that was dropped whose child metadata hasn't
 * been removed yet, we delete the child view metadata. When resolving a view,
 * we resolve all its parents, if any of them are dropped the child view is
 * considered to be dropped and we throw a TableNotFoundException.
 * 
 * We only allow mutations to the latest version of a Phoenix table (i.e. the
 * timeStamp must be increasing). For adding/dropping columns we use a sequence
 * number on the table to ensure that the client has the latest version.
 *
 * @since 0.1
 */
@SuppressWarnings("deprecation")
public class MetaDataEndpointImpl extends MetaDataProtocol implements CoprocessorService, Coprocessor {
    private static final Logger logger = LoggerFactory.getLogger(MetaDataEndpointImpl.class);

    // Column to track tables that have been upgraded based on PHOENIX-2067
    public static final String ROW_KEY_ORDER_OPTIMIZABLE = "ROW_KEY_ORDER_OPTIMIZABLE";
    public static final byte[] ROW_KEY_ORDER_OPTIMIZABLE_BYTES = Bytes.toBytes(ROW_KEY_ORDER_OPTIMIZABLE);

    private static final byte[] CHILD_TABLE_BYTES = new byte[] {PTable.LinkType.CHILD_TABLE.getSerializedValue()};
    private static final byte[] PHYSICAL_TABLE_BYTES =
            new byte[] { PTable.LinkType.PHYSICAL_TABLE.getSerializedValue() };

    // KeyValues for Table
    private static final KeyValue TABLE_TYPE_KV = createFirstOnRow(ByteUtil.EMPTY_BYTE_ARRAY, TABLE_FAMILY_BYTES, TABLE_TYPE_BYTES);
    private static final KeyValue TABLE_SEQ_NUM_KV = createFirstOnRow(ByteUtil.EMPTY_BYTE_ARRAY, TABLE_FAMILY_BYTES, TABLE_SEQ_NUM_BYTES);
    private static final KeyValue COLUMN_COUNT_KV = createFirstOnRow(ByteUtil.EMPTY_BYTE_ARRAY, TABLE_FAMILY_BYTES, COLUMN_COUNT_BYTES);
    private static final KeyValue SALT_BUCKETS_KV = createFirstOnRow(ByteUtil.EMPTY_BYTE_ARRAY, TABLE_FAMILY_BYTES, SALT_BUCKETS_BYTES);
    private static final KeyValue PK_NAME_KV = createFirstOnRow(ByteUtil.EMPTY_BYTE_ARRAY, TABLE_FAMILY_BYTES, PK_NAME_BYTES);
    private static final KeyValue DATA_TABLE_NAME_KV = createFirstOnRow(ByteUtil.EMPTY_BYTE_ARRAY, TABLE_FAMILY_BYTES, DATA_TABLE_NAME_BYTES);
    private static final KeyValue INDEX_STATE_KV = createFirstOnRow(ByteUtil.EMPTY_BYTE_ARRAY, TABLE_FAMILY_BYTES, INDEX_STATE_BYTES);
    private static final KeyValue IMMUTABLE_ROWS_KV = createFirstOnRow(ByteUtil.EMPTY_BYTE_ARRAY, TABLE_FAMILY_BYTES, IMMUTABLE_ROWS_BYTES);
    private static final KeyValue VIEW_EXPRESSION_KV = createFirstOnRow(ByteUtil.EMPTY_BYTE_ARRAY, TABLE_FAMILY_BYTES, VIEW_STATEMENT_BYTES);
    private static final KeyValue DEFAULT_COLUMN_FAMILY_KV = createFirstOnRow(ByteUtil.EMPTY_BYTE_ARRAY, TABLE_FAMILY_BYTES, DEFAULT_COLUMN_FAMILY_NAME_BYTES);
    private static final KeyValue DISABLE_WAL_KV = createFirstOnRow(ByteUtil.EMPTY_BYTE_ARRAY, TABLE_FAMILY_BYTES, DISABLE_WAL_BYTES);
    private static final KeyValue MULTI_TENANT_KV = createFirstOnRow(ByteUtil.EMPTY_BYTE_ARRAY, TABLE_FAMILY_BYTES, MULTI_TENANT_BYTES);
    private static final KeyValue VIEW_TYPE_KV = createFirstOnRow(ByteUtil.EMPTY_BYTE_ARRAY, TABLE_FAMILY_BYTES, VIEW_TYPE_BYTES);
    private static final KeyValue VIEW_INDEX_ID_KV = createFirstOnRow(ByteUtil.EMPTY_BYTE_ARRAY, TABLE_FAMILY_BYTES, VIEW_INDEX_ID_BYTES);
    /**
     * A designator for choosing the right type for viewIndex (Short vs Long) to be backward compatible.
     * **/
    private static final KeyValue USE_LONG_VIEW_INDEX_ID_KV = createFirstOnRow(ByteUtil.EMPTY_BYTE_ARRAY, TABLE_FAMILY_BYTES, USE_LONG_VIEW_INDEX_BYTES);
    private static final KeyValue INDEX_TYPE_KV = createFirstOnRow(ByteUtil.EMPTY_BYTE_ARRAY, TABLE_FAMILY_BYTES, INDEX_TYPE_BYTES);
    private static final KeyValue INDEX_DISABLE_TIMESTAMP_KV = createFirstOnRow(ByteUtil.EMPTY_BYTE_ARRAY, TABLE_FAMILY_BYTES, INDEX_DISABLE_TIMESTAMP_BYTES);
    private static final KeyValue STORE_NULLS_KV = createFirstOnRow(ByteUtil.EMPTY_BYTE_ARRAY, TABLE_FAMILY_BYTES, STORE_NULLS_BYTES);
    private static final KeyValue EMPTY_KEYVALUE_KV = createFirstOnRow(ByteUtil.EMPTY_BYTE_ARRAY, TABLE_FAMILY_BYTES, QueryConstants.EMPTY_COLUMN_BYTES);
    private static final KeyValue BASE_COLUMN_COUNT_KV = createFirstOnRow(ByteUtil.EMPTY_BYTE_ARRAY, TABLE_FAMILY_BYTES, PhoenixDatabaseMetaData.BASE_COLUMN_COUNT_BYTES);
    private static final KeyValue ROW_KEY_ORDER_OPTIMIZABLE_KV = createFirstOnRow(ByteUtil.EMPTY_BYTE_ARRAY, TABLE_FAMILY_BYTES, ROW_KEY_ORDER_OPTIMIZABLE_BYTES);
    private static final KeyValue TRANSACTIONAL_KV = createFirstOnRow(ByteUtil.EMPTY_BYTE_ARRAY, TABLE_FAMILY_BYTES, TRANSACTIONAL_BYTES);
    private static final KeyValue TRANSACTION_PROVIDER_KV = createFirstOnRow(ByteUtil.EMPTY_BYTE_ARRAY, TABLE_FAMILY_BYTES, TRANSACTION_PROVIDER_BYTES);
    private static final KeyValue UPDATE_CACHE_FREQUENCY_KV = createFirstOnRow(ByteUtil.EMPTY_BYTE_ARRAY, TABLE_FAMILY_BYTES, UPDATE_CACHE_FREQUENCY_BYTES);
    private static final KeyValue IS_NAMESPACE_MAPPED_KV = createFirstOnRow(ByteUtil.EMPTY_BYTE_ARRAY,
            TABLE_FAMILY_BYTES, IS_NAMESPACE_MAPPED_BYTES);
    private static final KeyValue AUTO_PARTITION_SEQ_KV = createFirstOnRow(ByteUtil.EMPTY_BYTE_ARRAY, TABLE_FAMILY_BYTES, AUTO_PARTITION_SEQ_BYTES);
    private static final KeyValue APPEND_ONLY_SCHEMA_KV = createFirstOnRow(ByteUtil.EMPTY_BYTE_ARRAY, TABLE_FAMILY_BYTES, APPEND_ONLY_SCHEMA_BYTES);
    private static final KeyValue STORAGE_SCHEME_KV = createFirstOnRow(ByteUtil.EMPTY_BYTE_ARRAY, TABLE_FAMILY_BYTES, STORAGE_SCHEME_BYTES);
    private static final KeyValue ENCODING_SCHEME_KV = createFirstOnRow(ByteUtil.EMPTY_BYTE_ARRAY, TABLE_FAMILY_BYTES, ENCODING_SCHEME_BYTES);
    private static final KeyValue USE_STATS_FOR_PARALLELIZATION_KV = createFirstOnRow(ByteUtil.EMPTY_BYTE_ARRAY, TABLE_FAMILY_BYTES, USE_STATS_FOR_PARALLELIZATION_BYTES);
    
    private static final List<KeyValue> TABLE_KV_COLUMNS = Arrays.<KeyValue>asList(
            EMPTY_KEYVALUE_KV,
            TABLE_TYPE_KV,
            TABLE_SEQ_NUM_KV,
            COLUMN_COUNT_KV,
            SALT_BUCKETS_KV,
            PK_NAME_KV,
            DATA_TABLE_NAME_KV,
            INDEX_STATE_KV,
            IMMUTABLE_ROWS_KV,
            VIEW_EXPRESSION_KV,
            DEFAULT_COLUMN_FAMILY_KV,
            DISABLE_WAL_KV,
            MULTI_TENANT_KV,
            VIEW_TYPE_KV,
            VIEW_INDEX_ID_KV,
            USE_LONG_VIEW_INDEX_ID_KV,
            INDEX_TYPE_KV,
            INDEX_DISABLE_TIMESTAMP_KV,
            STORE_NULLS_KV,
            BASE_COLUMN_COUNT_KV,
            ROW_KEY_ORDER_OPTIMIZABLE_KV,
            TRANSACTIONAL_KV,
            TRANSACTION_PROVIDER_KV,
            UPDATE_CACHE_FREQUENCY_KV,
            IS_NAMESPACE_MAPPED_KV,
            AUTO_PARTITION_SEQ_KV,
            APPEND_ONLY_SCHEMA_KV,
            STORAGE_SCHEME_KV,
            ENCODING_SCHEME_KV,
            USE_STATS_FOR_PARALLELIZATION_KV
            );
    static {
        Collections.sort(TABLE_KV_COLUMNS, KeyValue.COMPARATOR);
    }

    private static final int TABLE_TYPE_INDEX = TABLE_KV_COLUMNS.indexOf(TABLE_TYPE_KV);
    private static final int TABLE_SEQ_NUM_INDEX = TABLE_KV_COLUMNS.indexOf(TABLE_SEQ_NUM_KV);
    private static final int COLUMN_COUNT_INDEX = TABLE_KV_COLUMNS.indexOf(COLUMN_COUNT_KV);
    private static final int SALT_BUCKETS_INDEX = TABLE_KV_COLUMNS.indexOf(SALT_BUCKETS_KV);
    private static final int PK_NAME_INDEX = TABLE_KV_COLUMNS.indexOf(PK_NAME_KV);
    private static final int DATA_TABLE_NAME_INDEX = TABLE_KV_COLUMNS.indexOf(DATA_TABLE_NAME_KV);
    private static final int INDEX_STATE_INDEX = TABLE_KV_COLUMNS.indexOf(INDEX_STATE_KV);
    private static final int IMMUTABLE_ROWS_INDEX = TABLE_KV_COLUMNS.indexOf(IMMUTABLE_ROWS_KV);
    private static final int VIEW_STATEMENT_INDEX = TABLE_KV_COLUMNS.indexOf(VIEW_EXPRESSION_KV);
    private static final int DEFAULT_COLUMN_FAMILY_INDEX = TABLE_KV_COLUMNS.indexOf(DEFAULT_COLUMN_FAMILY_KV);
    private static final int DISABLE_WAL_INDEX = TABLE_KV_COLUMNS.indexOf(DISABLE_WAL_KV);
    private static final int MULTI_TENANT_INDEX = TABLE_KV_COLUMNS.indexOf(MULTI_TENANT_KV);
    private static final int VIEW_TYPE_INDEX = TABLE_KV_COLUMNS.indexOf(VIEW_TYPE_KV);
    private static final int USE_LONG_VIEW_INDEX = TABLE_KV_COLUMNS.indexOf(USE_LONG_VIEW_INDEX_ID_KV);
    private static final int VIEW_INDEX_ID_INDEX = TABLE_KV_COLUMNS.indexOf(VIEW_INDEX_ID_KV);
    private static final int INDEX_TYPE_INDEX = TABLE_KV_COLUMNS.indexOf(INDEX_TYPE_KV);
    private static final int STORE_NULLS_INDEX = TABLE_KV_COLUMNS.indexOf(STORE_NULLS_KV);
    private static final int BASE_COLUMN_COUNT_INDEX = TABLE_KV_COLUMNS.indexOf(BASE_COLUMN_COUNT_KV);
    private static final int ROW_KEY_ORDER_OPTIMIZABLE_INDEX = TABLE_KV_COLUMNS.indexOf(ROW_KEY_ORDER_OPTIMIZABLE_KV);
    private static final int TRANSACTIONAL_INDEX = TABLE_KV_COLUMNS.indexOf(TRANSACTIONAL_KV);
    private static final int TRANSACTION_PROVIDER_INDEX = TABLE_KV_COLUMNS.indexOf(TRANSACTION_PROVIDER_KV);
    private static final int UPDATE_CACHE_FREQUENCY_INDEX = TABLE_KV_COLUMNS.indexOf(UPDATE_CACHE_FREQUENCY_KV);
    private static final int INDEX_DISABLE_TIMESTAMP = TABLE_KV_COLUMNS.indexOf(INDEX_DISABLE_TIMESTAMP_KV);
    private static final int IS_NAMESPACE_MAPPED_INDEX = TABLE_KV_COLUMNS.indexOf(IS_NAMESPACE_MAPPED_KV);
    private static final int AUTO_PARTITION_SEQ_INDEX = TABLE_KV_COLUMNS.indexOf(AUTO_PARTITION_SEQ_KV);
    private static final int APPEND_ONLY_SCHEMA_INDEX = TABLE_KV_COLUMNS.indexOf(APPEND_ONLY_SCHEMA_KV);
    private static final int STORAGE_SCHEME_INDEX = TABLE_KV_COLUMNS.indexOf(STORAGE_SCHEME_KV);
    private static final int QUALIFIER_ENCODING_SCHEME_INDEX = TABLE_KV_COLUMNS.indexOf(ENCODING_SCHEME_KV);
    private static final int USE_STATS_FOR_PARALLELIZATION_INDEX = TABLE_KV_COLUMNS.indexOf(USE_STATS_FOR_PARALLELIZATION_KV);

    // KeyValues for Column
    private static final KeyValue DECIMAL_DIGITS_KV = createFirstOnRow(ByteUtil.EMPTY_BYTE_ARRAY, TABLE_FAMILY_BYTES, DECIMAL_DIGITS_BYTES);
    private static final KeyValue COLUMN_SIZE_KV = createFirstOnRow(ByteUtil.EMPTY_BYTE_ARRAY, TABLE_FAMILY_BYTES, COLUMN_SIZE_BYTES);
    private static final KeyValue NULLABLE_KV = createFirstOnRow(ByteUtil.EMPTY_BYTE_ARRAY, TABLE_FAMILY_BYTES, NULLABLE_BYTES);
    private static final KeyValue DATA_TYPE_KV = createFirstOnRow(ByteUtil.EMPTY_BYTE_ARRAY, TABLE_FAMILY_BYTES, DATA_TYPE_BYTES);
    private static final KeyValue ORDINAL_POSITION_KV = createFirstOnRow(ByteUtil.EMPTY_BYTE_ARRAY, TABLE_FAMILY_BYTES, ORDINAL_POSITION_BYTES);
    private static final KeyValue SORT_ORDER_KV = createFirstOnRow(ByteUtil.EMPTY_BYTE_ARRAY, TABLE_FAMILY_BYTES, SORT_ORDER_BYTES);
    private static final KeyValue ARRAY_SIZE_KV = createFirstOnRow(ByteUtil.EMPTY_BYTE_ARRAY, TABLE_FAMILY_BYTES, ARRAY_SIZE_BYTES);
    private static final KeyValue VIEW_CONSTANT_KV = createFirstOnRow(ByteUtil.EMPTY_BYTE_ARRAY, TABLE_FAMILY_BYTES, VIEW_CONSTANT_BYTES);
    private static final KeyValue IS_VIEW_REFERENCED_KV = createFirstOnRow(ByteUtil.EMPTY_BYTE_ARRAY, TABLE_FAMILY_BYTES, IS_VIEW_REFERENCED_BYTES);
    private static final KeyValue COLUMN_DEF_KV = createFirstOnRow(ByteUtil.EMPTY_BYTE_ARRAY, TABLE_FAMILY_BYTES, COLUMN_DEF_BYTES);
    private static final KeyValue IS_ROW_TIMESTAMP_KV = createFirstOnRow(ByteUtil.EMPTY_BYTE_ARRAY, TABLE_FAMILY_BYTES, IS_ROW_TIMESTAMP_BYTES);
    private static final KeyValue COLUMN_QUALIFIER_KV = createFirstOnRow(ByteUtil.EMPTY_BYTE_ARRAY, TABLE_FAMILY_BYTES, COLUMN_QUALIFIER_BYTES);

    private static final List<KeyValue> COLUMN_KV_COLUMNS = Arrays.<KeyValue>asList(
            DECIMAL_DIGITS_KV,
            COLUMN_SIZE_KV,
            NULLABLE_KV,
            DATA_TYPE_KV,
            ORDINAL_POSITION_KV,
            SORT_ORDER_KV,
            DATA_TABLE_NAME_KV, // included in both column and table row for metadata APIs
            ARRAY_SIZE_KV,
            VIEW_CONSTANT_KV,
            IS_VIEW_REFERENCED_KV,
            COLUMN_DEF_KV,
            IS_ROW_TIMESTAMP_KV,
            COLUMN_QUALIFIER_KV
            );
    static {
        Collections.sort(COLUMN_KV_COLUMNS, KeyValue.COMPARATOR);
    }
    private static final KeyValue QUALIFIER_COUNTER_KV = KeyValue.createFirstOnRow(ByteUtil.EMPTY_BYTE_ARRAY, TABLE_FAMILY_BYTES, COLUMN_QUALIFIER_COUNTER_BYTES);
    private static final int DECIMAL_DIGITS_INDEX = COLUMN_KV_COLUMNS.indexOf(DECIMAL_DIGITS_KV);
    private static final int COLUMN_SIZE_INDEX = COLUMN_KV_COLUMNS.indexOf(COLUMN_SIZE_KV);
    private static final int NULLABLE_INDEX = COLUMN_KV_COLUMNS.indexOf(NULLABLE_KV);
    private static final int DATA_TYPE_INDEX = COLUMN_KV_COLUMNS.indexOf(DATA_TYPE_KV);
    private static final int ORDINAL_POSITION_INDEX = COLUMN_KV_COLUMNS.indexOf(ORDINAL_POSITION_KV);
    private static final int SORT_ORDER_INDEX = COLUMN_KV_COLUMNS.indexOf(SORT_ORDER_KV);
    private static final int ARRAY_SIZE_INDEX = COLUMN_KV_COLUMNS.indexOf(ARRAY_SIZE_KV);
    private static final int VIEW_CONSTANT_INDEX = COLUMN_KV_COLUMNS.indexOf(VIEW_CONSTANT_KV);
    private static final int IS_VIEW_REFERENCED_INDEX = COLUMN_KV_COLUMNS.indexOf(IS_VIEW_REFERENCED_KV);
    private static final int COLUMN_DEF_INDEX = COLUMN_KV_COLUMNS.indexOf(COLUMN_DEF_KV);
    private static final int IS_ROW_TIMESTAMP_INDEX = COLUMN_KV_COLUMNS.indexOf(IS_ROW_TIMESTAMP_KV);
    private static final int COLUMN_QUALIFIER_INDEX = COLUMN_KV_COLUMNS.indexOf(COLUMN_QUALIFIER_KV);

    private static final int LINK_TYPE_INDEX = 0;

    private static final KeyValue CLASS_NAME_KV = createFirstOnRow(ByteUtil.EMPTY_BYTE_ARRAY, TABLE_FAMILY_BYTES, CLASS_NAME_BYTES);
    private static final KeyValue JAR_PATH_KV = createFirstOnRow(ByteUtil.EMPTY_BYTE_ARRAY, TABLE_FAMILY_BYTES, JAR_PATH_BYTES);
    private static final KeyValue RETURN_TYPE_KV = createFirstOnRow(ByteUtil.EMPTY_BYTE_ARRAY, TABLE_FAMILY_BYTES, RETURN_TYPE_BYTES);
    private static final KeyValue NUM_ARGS_KV = createFirstOnRow(ByteUtil.EMPTY_BYTE_ARRAY, TABLE_FAMILY_BYTES, NUM_ARGS_BYTES);
    private static final KeyValue TYPE_KV = createFirstOnRow(ByteUtil.EMPTY_BYTE_ARRAY, TABLE_FAMILY_BYTES, TYPE_BYTES);
    private static final KeyValue IS_CONSTANT_KV = createFirstOnRow(ByteUtil.EMPTY_BYTE_ARRAY, TABLE_FAMILY_BYTES, IS_CONSTANT_BYTES);
    private static final KeyValue DEFAULT_VALUE_KV = createFirstOnRow(ByteUtil.EMPTY_BYTE_ARRAY, TABLE_FAMILY_BYTES, DEFAULT_VALUE_BYTES);
    private static final KeyValue MIN_VALUE_KV = createFirstOnRow(ByteUtil.EMPTY_BYTE_ARRAY, TABLE_FAMILY_BYTES, MIN_VALUE_BYTES);
    private static final KeyValue MAX_VALUE_KV = createFirstOnRow(ByteUtil.EMPTY_BYTE_ARRAY, TABLE_FAMILY_BYTES, MAX_VALUE_BYTES);
    private static final KeyValue IS_ARRAY_KV = createFirstOnRow(ByteUtil.EMPTY_BYTE_ARRAY, TABLE_FAMILY_BYTES, IS_ARRAY_BYTES);

    private static final List<KeyValue> FUNCTION_KV_COLUMNS = Arrays.<KeyValue>asList(
        EMPTY_KEYVALUE_KV,
        CLASS_NAME_KV,
        JAR_PATH_KV,
        RETURN_TYPE_KV,
        NUM_ARGS_KV
        );
    static {
        Collections.sort(FUNCTION_KV_COLUMNS, KeyValue.COMPARATOR);
    }

    private static final int CLASS_NAME_INDEX = FUNCTION_KV_COLUMNS.indexOf(CLASS_NAME_KV);
    private static final int JAR_PATH_INDEX = FUNCTION_KV_COLUMNS.indexOf(JAR_PATH_KV);
    private static final int RETURN_TYPE_INDEX = FUNCTION_KV_COLUMNS.indexOf(RETURN_TYPE_KV);
    private static final int NUM_ARGS_INDEX = FUNCTION_KV_COLUMNS.indexOf(NUM_ARGS_KV);

    private static final List<KeyValue> FUNCTION_ARG_KV_COLUMNS = Arrays.<KeyValue>asList(
        TYPE_KV,
        IS_ARRAY_KV,
        IS_CONSTANT_KV,
        DEFAULT_VALUE_KV,
        MIN_VALUE_KV,
        MAX_VALUE_KV
        );
    static {
        Collections.sort(FUNCTION_ARG_KV_COLUMNS, KeyValue.COMPARATOR);
    }

    private static final int IS_ARRAY_INDEX = FUNCTION_ARG_KV_COLUMNS.indexOf(IS_ARRAY_KV);
    private static final int IS_CONSTANT_INDEX = FUNCTION_ARG_KV_COLUMNS.indexOf(IS_CONSTANT_KV);
    private static final int DEFAULT_VALUE_INDEX = FUNCTION_ARG_KV_COLUMNS.indexOf(DEFAULT_VALUE_KV);
    private static final int MIN_VALUE_INDEX = FUNCTION_ARG_KV_COLUMNS.indexOf(MIN_VALUE_KV);
    private static final int MAX_VALUE_INDEX = FUNCTION_ARG_KV_COLUMNS.indexOf(MAX_VALUE_KV);

    private static PName newPName(byte[] keyBuffer, int keyOffset, int keyLength) {
        if (keyLength <= 0) {
            return null;
        }
        int length = getVarCharLength(keyBuffer, keyOffset, keyLength);
        return PNameFactory.newName(keyBuffer, keyOffset, length);
    }

    private RegionCoprocessorEnvironment env;

    private PhoenixMetaDataCoprocessorHost phoenixAccessCoprocessorHost;
    private boolean accessCheckEnabled;
    private boolean blockWriteRebuildIndex;
    private int maxIndexesPerTable;
    private boolean isTablesMappingEnabled;


    /**
     * Stores a reference to the coprocessor environment provided by the
     * {@link org.apache.hadoop.hbase.regionserver.RegionCoprocessorHost} from the region where this
     * coprocessor is loaded. Since this is a coprocessor endpoint, it always expects to be loaded
     * on a table region, so always expects this to be an instance of
     * {@link RegionCoprocessorEnvironment}.
     * @param env the environment provided by the coprocessor host
     * @throws IOException if the provided environment is not an instance of
     *             {@code RegionCoprocessorEnvironment}
     */
    @Override
    public void start(CoprocessorEnvironment env) throws IOException {
        if (env instanceof RegionCoprocessorEnvironment) {
            this.env = (RegionCoprocessorEnvironment) env;
        } else {
            throw new CoprocessorException("Must be loaded on a table region!");
        }
        
        phoenixAccessCoprocessorHost = new PhoenixMetaDataCoprocessorHost(this.env);
        Configuration config = env.getConfiguration();
        this.accessCheckEnabled = config.getBoolean(QueryServices.PHOENIX_ACLS_ENABLED,
                QueryServicesOptions.DEFAULT_PHOENIX_ACLS_ENABLED);
        this.blockWriteRebuildIndex  = config.getBoolean(QueryServices.INDEX_FAILURE_BLOCK_WRITE,
                QueryServicesOptions.DEFAULT_INDEX_FAILURE_BLOCK_WRITE);
        this.maxIndexesPerTable = config.getInt(QueryServices.MAX_INDEXES_PER_TABLE,
                    QueryServicesOptions.DEFAULT_MAX_INDEXES_PER_TABLE);
        this.isTablesMappingEnabled = SchemaUtil.isNamespaceMappingEnabled(PTableType.TABLE,
                new ReadOnlyProps(config.iterator()));

        logger.info("Starting Tracing-Metrics Systems");
        // Start the phoenix trace collection
        Tracing.addTraceMetricsSource();
        Metrics.ensureConfigured();
    }

    @Override
    public void stop(CoprocessorEnvironment env) throws IOException {
        // nothing to do
    }

    @Override
    public Service getService() {
        return this;
    }

    @Override
    public void getTable(RpcController controller, GetTableRequest request,
            RpcCallback<MetaDataResponse> done) {
        MetaDataResponse.Builder builder = MetaDataResponse.newBuilder();
        byte[] tenantId = request.getTenantId().toByteArray();
        byte[] schemaName = request.getSchemaName().toByteArray();
        byte[] tableName = request.getTableName().toByteArray();
        byte[] key = SchemaUtil.getTableKey(tenantId, schemaName, tableName);
        long tableTimeStamp = request.getTableTimestamp();
        try {
            // TODO: check that key is within region.getStartKey() and region.getEndKey()
            // and return special code to force client to lookup region from meta.
            Region region = env.getRegion();
            MetaDataMutationResult result = checkTableKeyInRegion(key, region);
            if (result != null) {
                done.run(MetaDataMutationResult.toProto(result));
                return;
            }

            long currentTime = EnvironmentEdgeManager.currentTimeMillis();
            PTable table =
                    doGetTable(tenantId, schemaName, tableName, request.getClientTimestamp(),
                        null, request.getClientVersion(), request.getSkipAddingIndexes(),
                        request.getSkipAddingParentColumns(),
                        PTableImpl.createFromProto(request.getLockedAncestorTable()));
            if (table == null) {
                builder.setReturnCode(MetaDataProtos.MutationCode.TABLE_NOT_FOUND);
                builder.setMutationTime(currentTime);
                done.run(builder.build());
                return;
            }
            getCoprocessorHost().preGetTable(Bytes.toString(tenantId), SchemaUtil.getTableName(schemaName, tableName),
                    TableName.valueOf(table.getPhysicalName().getBytes()));

            builder.setReturnCode(MetaDataProtos.MutationCode.TABLE_ALREADY_EXISTS);
            builder.setMutationTime(currentTime);
            if (blockWriteRebuildIndex) {
                long disableIndexTimestamp = table.getIndexDisableTimestamp();
                long minNonZerodisableIndexTimestamp = disableIndexTimestamp > 0 ? disableIndexTimestamp : Long.MAX_VALUE;
                for (PTable index : table.getIndexes()) {
                    disableIndexTimestamp = index.getIndexDisableTimestamp();
                    if (disableIndexTimestamp > 0
                            && (index.getIndexState() == PIndexState.ACTIVE
                                    || index.getIndexState() == PIndexState.PENDING_ACTIVE
                                    || index.getIndexState() == PIndexState.PENDING_DISABLE)
                            && disableIndexTimestamp < minNonZerodisableIndexTimestamp) {
                        minNonZerodisableIndexTimestamp = disableIndexTimestamp;
                    }
                }
                // Freeze time for table at min non-zero value of INDEX_DISABLE_TIMESTAMP
                // This will keep the table consistent with index as the table has had one more
                // batch applied to it.
                if (minNonZerodisableIndexTimestamp != Long.MAX_VALUE) {
                    // Subtract one because we add one due to timestamp granularity in Windows
                    builder.setMutationTime(minNonZerodisableIndexTimestamp - 1);
                }
            }
            // the PTable of views and indexes on views might get updated because a column is added to one of
            // their parents (this won't change the timestamp)
            if (table.getType()!=PTableType.TABLE || table.getTimeStamp() != tableTimeStamp) {
                builder.setTable(PTableImpl.toProto(table));
            }
            done.run(builder.build());
        } catch (Throwable t) {
            logger.error("getTable failed", t);
            ProtobufUtil.setControllerException(controller,
                ServerUtil.createIOException(SchemaUtil.getTableName(schemaName, tableName), t));
        }
    }

    /**
     * Used to add the columns present the ancestor hierarchy to the PTable of the given view or
     * view index
     * @param table PTable of the view or view index
     * @param skipAddingIndexes if true the returned PTable won't include indexes
     * @param skipAddingParentColumns if true the returned PTable won't include columns derived from
     *            ancestor tables
     * @param lockedAncestorTable ancestor table table that is being mutated (as we won't be able to
     *            resolve this table as its locked)
     */
    private Pair<PTable, MetaDataProtos.MutationCode> combineColumns(PTable table, long timestamp,
            int clientVersion, boolean skipAddingIndexes, boolean skipAddingParentColumns,
            PTable lockedAncestorTable) throws SQLException, IOException {
        boolean hasIndexId = table.getViewIndexId() != null;
        if (table.getType() != PTableType.VIEW && !hasIndexId) {
            return new Pair<PTable, MetaDataProtos.MutationCode>(table,
                    MetaDataProtos.MutationCode.TABLE_ALREADY_EXISTS);
        }
        if (!skipAddingParentColumns) {
            table =
                    addDerivedColumnsFromAncestors(table, timestamp, clientVersion,
                        lockedAncestorTable);
            if (table==null) {
                return new Pair<PTable, MetaDataProtos.MutationCode>(table,
                        MetaDataProtos.MutationCode.TABLE_NOT_FOUND);
            }
            // we need to resolve the indexes of views (to get ensure they also have all the columns
            // derived from their ancestors) 
            if (!skipAddingIndexes && !table.getIndexes().isEmpty()) {
                List<PTable> indexes = Lists.newArrayListWithExpectedSize(table.getIndexes().size());
                for (PTable index : table.getIndexes()) {
                    byte[] tenantIdBytes =
                            index.getTenantId() == null ? ByteUtil.EMPTY_BYTE_ARRAY
                                    : index.getTenantId().getBytes();
                    PTable latestIndex =
                            doGetTable(tenantIdBytes, index.getSchemaName().getBytes(),
                                index.getTableName().getBytes(), timestamp, null, clientVersion, true,
                                false, lockedAncestorTable);
                    if (latestIndex == null) {
                        throw new TableNotFoundException(
                                "Could not find index table while combining columns "
                                        + index.getTableName().getString() + " with tenant id "
                                        + index.getTenantId());
                    }
                    indexes.add(latestIndex);
                }
                table = PTableImpl.makePTable(table, table.getTimeStamp(), indexes);
            }
        }
        
        MetaDataProtos.MutationCode mutationCode =
                table != null ? MetaDataProtos.MutationCode.TABLE_ALREADY_EXISTS
                        : MetaDataProtos.MutationCode.TABLE_NOT_FOUND;
        return new Pair<PTable, MetaDataProtos.MutationCode>(table, mutationCode);
    }

    
    private PTable addDerivedColumnsFromAncestors(PTable table, long timestamp,
            int clientVersion, PTable lockedAncestorTable) throws IOException, SQLException, TableNotFoundException {
        // combine columns for view and view indexes
        byte[] tenantId =
                table.getTenantId() != null ? table.getTenantId().getBytes()
                        : ByteUtil.EMPTY_BYTE_ARRAY;
        byte[] schemaName = table.getSchemaName().getBytes();
        byte[] tableName = table.getTableName().getBytes();
        String fullTableName = SchemaUtil.getTableName(table.getSchemaName().getString(),
                table.getTableName().getString());
        boolean hasIndexId = table.getViewIndexId() != null;
        boolean isSalted = table.getBucketNum() != null;
        if (table.getType() != PTableType.VIEW && !hasIndexId) {
            return table;
        }
        boolean isDiverged = isDivergedView(table);
        // here you combine columns from the parent tables the logic is as follows, if the PColumn
        // is in the EXCLUDED_COLUMNS remove it, otherwise priority of keeping duplicate columns is
        // child -> parent
        List<TableInfo> ancestorList = Lists.newArrayList();
        TableViewFinderResult viewFinderResult = new TableViewFinderResult();
        if (PTableType.VIEW == table.getType()) {
            findAncestorViews(tenantId, schemaName, tableName, viewFinderResult,
                table.isNamespaceMapped());
        } else { // is a view index
            findAncestorViewsOfIndex(tenantId, schemaName, tableName, viewFinderResult,
                table.isNamespaceMapped());
        }
        if (viewFinderResult.getLinks().isEmpty()) {
            // no need to combine columns for local indexes on regular tables
            return table;
        }
        for (TableInfo viewInfo : viewFinderResult.getLinks()) {
            ancestorList.add(viewInfo);
        }
        List<PColumn> allColumns = Lists.newArrayList();
        List<PColumn> excludedColumns = Lists.newArrayList();
        // add my own columns first in reverse order
        List<PColumn> myColumns = table.getColumns();
        // skip salted column as it will be added from the base table columns
        int startIndex = table.getBucketNum() != null ? 1 : 0;
        for (int i = myColumns.size() - 1; i >= startIndex; i--) {
            PColumn pColumn = myColumns.get(i);
            if (pColumn.isExcluded()) {
                excludedColumns.add(pColumn);
            }
            allColumns.add(pColumn);
        }

        // initialize map from with indexed expression to list of required data columns
        // then remove the data columns that have not been dropped, so that we get the columns that
        // have been dropped
        Map<PColumn, List<String>> indexRequiredDroppedDataColMap =
                Maps.newHashMapWithExpectedSize(table.getColumns().size());
        if (hasIndexId) {
            int indexPosOffset = (isSalted ? 1 : 0) + (table.isMultiTenant() ? 1 : 0) + 1;
            ColumnNameTrackingExpressionCompiler expressionCompiler =
                    new ColumnNameTrackingExpressionCompiler();
            for (int i = indexPosOffset; i < table.getPKColumns().size(); i++) {
                PColumn indexColumn = table.getPKColumns().get(i);
                try {
                    expressionCompiler.reset();
                    String expressionStr = IndexUtil.getIndexColumnExpressionStr(indexColumn);
                    ParseNode parseNode = SQLParser.parseCondition(expressionStr);
                    parseNode.accept(expressionCompiler);
                    indexRequiredDroppedDataColMap.put(indexColumn,
                        Lists.newArrayList(expressionCompiler.getDataColumnNames()));
                } catch (SQLException e) {
                    throw new RuntimeException(e); // Impossible
                }
            }
        }

        // now go up from child to parent all the way to the base table:
        PTable baseTable = null;
        long maxTableTimestamp = -1;
        int numPKCols = table.getPKColumns().size();
        for (int i = 0; i < ancestorList.size(); i++) {
            TableInfo parentTableInfo = ancestorList.get(i);
            PTable pTable = null;
            String fullParentTableName = SchemaUtil.getTableName(parentTableInfo.getSchemaName(),
                parentTableInfo.getTableName());
            PName parentTenantId =
                    (parentTableInfo.getTenantId() != null && parentTableInfo.getTenantId().length!=0)
                            ? PNameFactory.newName(parentTableInfo.getTenantId()) : null;
            PTableKey pTableKey = new PTableKey(parentTenantId, fullParentTableName);
            // if we already have the PTable of an ancestor that has been locked, no need to look up
            // the table
            if (lockedAncestorTable != null && lockedAncestorTable.getKey().equals(pTableKey)) {
                pTable = lockedAncestorTable;
            } else {
                // if we are currently combining columns for a view index and are looking up its
                // ancestors we do not add the indexes to the ancestor PTable (or else we end up in
                // a circular loop)
                // we also don't need to add parent columns of the ancestors as we combine columns
                // from all ancestors
                pTable =
                        doGetTable(parentTableInfo.getTenantId(), parentTableInfo.getSchemaName(),
                            parentTableInfo.getTableName(), timestamp, null, clientVersion, hasIndexId,
                            true, null);
            }
            if (pTable == null) {
                throw new ParentTableNotFoundException(parentTableInfo, fullTableName);
            } else {
                // only combine columns for view indexes (and not local indexes on regular tables
                // which also have a viewIndexId)
                if (i == 0 && hasIndexId && pTable.getType() != PTableType.VIEW) {
                    return table;
                }
                if (TABLE.equals(pTable.getType())) {
                    baseTable = pTable;
                }
                // set the final table timestamp as the max timestamp of the view/view index or its
                // ancestors
                maxTableTimestamp = Math.max(maxTableTimestamp, pTable.getTimeStamp());
                if (hasIndexId) {
                    // add all pk columns of parent tables to indexes
                    // skip salted column as it will be added from the base table columns
                    startIndex = pTable.getBucketNum() != null ? 1 : 0;
                    for (int index=startIndex; index<pTable.getPKColumns().size(); index++) {
                        PColumn column = pTable.getPKColumns().get(index);
                        // don't add the salt column of ancestor tables for view indexes
                        if (column.equals(SaltingUtil.SALTING_COLUMN) || column.isExcluded()) {
                            continue;
                        }
                        column = IndexUtil.getIndexPKColumn(++numPKCols, column);
                        int existingColumnIndex = allColumns.indexOf(column);
                        if (existingColumnIndex == -1) {
                            allColumns.add(0, column);
                        }
                    }
                    for (int j = 0; j < pTable.getColumns().size(); j++) {
                        PColumn tableColumn = pTable.getColumns().get(j);
                        if (tableColumn.isExcluded()) {
                            continue;
                        }
                        String dataColumnName = tableColumn.getName().getString();
                        // remove from list of columns since it has not been dropped
                        for (Entry<PColumn, List<String>> entry : indexRequiredDroppedDataColMap
                                .entrySet()) {
                            entry.getValue().remove(dataColumnName);
                        }
                    }
                } else {
                    List<PColumn> currAncestorTableCols = PTableImpl.getColumnsToClone(pTable);
                    if (currAncestorTableCols != null) {
                        for (int j = currAncestorTableCols.size() - 1; j >= 0; j--) {
                            PColumn column = currAncestorTableCols.get(j);
                            // for diverged views we always include pk columns of the base table. We
                            // have to include these pk columns to be able to support adding pk
                            // columns to the diverged view
                            // we only include regular columns that were created before the view
                            // diverged
                            if (isDiverged && column.getFamilyName() != null
                                    && column.getTimestamp() > table.getTimeStamp()) {
                                continue;
                            }
                            // need to check if this column is in the list of excluded (dropped)
                            // columns of the view
                            int existingIndex = excludedColumns.indexOf(column);
                            if (existingIndex != -1) {
                                // if it is, only exclude the column if was created before the
                                // column was dropped in the view in order to handle the case where
                                // a base table column is dropped in a view, then dropped in the
                                // base table and then added back to the base table
                                if (column.getTimestamp() <= excludedColumns.get(existingIndex)
                                        .getTimestamp()) {
                                    continue;
                                }
                            }
                            if (column.isExcluded()) {
                                excludedColumns.add(column);
                            } else {
                                int existingColumnIndex = allColumns.indexOf(column);
                                if (existingColumnIndex != -1) {
                                    // if the same column exists in a parent and child, we keep the
                                    // latest column
                                    PColumn existingColumn = allColumns.get(existingColumnIndex);
                                    if (column.getTimestamp() > existingColumn.getTimestamp()) {
                                        allColumns.remove(existingColumnIndex);
                                        allColumns.add(column);
                                    }
                                } else {
                                    allColumns.add(column);
                                }
                            }
                        }
                    }
                }
            }
        }
        // at this point indexRequiredDroppedDataColMap only contain the columns required by a view
        // index that have dropped
        for (Entry<PColumn, List<String>> entry : indexRequiredDroppedDataColMap.entrySet()) {
            if (!entry.getValue().isEmpty()) {
                PColumn indexColumnToBeDropped = entry.getKey();
                if (SchemaUtil.isPKColumn(indexColumnToBeDropped)) {
                    // if an indexed column was dropped in an ancestor then we
                    // cannot use this index an more
                    // TODO figure out a way to actually drop this view index
                    return null;
                } else {
                    allColumns.remove(indexColumnToBeDropped);
                }
            }
        }
        // lets remove the excluded columns first if the timestamp is newer than
        // the added column
        for (PColumn excludedColumn : excludedColumns) {
            int index = allColumns.indexOf(excludedColumn);
            if (index != -1) {
                if (allColumns.get(index).getTimestamp() <= excludedColumn.getTimestamp()) {
                    allColumns.remove(excludedColumn);
                }
            }
        }
        List<PColumn> columnsToAdd = Lists.newArrayList();
        int position = isSalted ? 1 : 0;
        for (int i = allColumns.size() - 1; i >= 0; i--) {
            PColumn column = allColumns.get(i);
            if (table.getColumns().contains(column)) {
                // for views this column is not derived from an ancestor
                columnsToAdd.add(new PColumnImpl(column, position));
            } else {
                columnsToAdd.add(new PColumnImpl(column, true, position));
            }
            position++;
        }
        // need to have the columns in the PTable to use the WhereCompiler
        // unfortunately so this needs to be done
        // twice....
        // TODO set the view properties correctly instead of just setting them
        // same as the base table
        int baseTableColumnCount =
                isDiverged ? QueryConstants.DIVERGED_VIEW_BASE_COLUMN_COUNT
                        : columnsToAdd.size() - myColumns.size();
        PTableImpl pTable =
                PTableImpl.makePTable(table, baseTable, columnsToAdd, maxTableTimestamp,
                    baseTableColumnCount);
        return WhereConstantParser.addViewInfoToPColumnsIfNeeded(pTable);
    }

    private PhoenixMetaDataCoprocessorHost getCoprocessorHost() {
        return phoenixAccessCoprocessorHost;
    }

    /**
     * @param skipAddingIndexes if true the PTable will not include indexes for tables or views
     * @param skipAddingParentColumns if true the PTable will not include parent columns for views
     *            or indexes
     * @param lockedAncestorTable ancestor table table that is being mutated (as we won't be able to
     *            resolve this table as its locked)
     */
    private PTable buildTable(byte[] key, ImmutableBytesPtr cacheKey, Region region,
            long clientTimeStamp, int clientVersion, boolean skipAddingIndexes,
            boolean skipAddingParentColumns, PTable lockedAncestorTable)
            throws IOException, SQLException {
        Scan scan = MetaDataUtil.newTableRowsScan(key, MIN_TABLE_TIMESTAMP, clientTimeStamp);
        Cache<ImmutableBytesPtr,PMetaDataEntity> metaDataCache = GlobalCache.getInstance(this.env).getMetaDataCache();
        PTable newTable;
        try (RegionScanner scanner = region.getScanner(scan)) {
            PTable oldTable = (PTable)metaDataCache.getIfPresent(cacheKey);
            long tableTimeStamp = oldTable == null ? MIN_TABLE_TIMESTAMP-1 : oldTable.getTimeStamp();
            newTable = getTable(scanner, clientTimeStamp, tableTimeStamp, clientVersion, skipAddingIndexes, skipAddingParentColumns);
            if (newTable != null
                    && (oldTable == null || tableTimeStamp < newTable.getTimeStamp()
                            || (blockWriteRebuildIndex && newTable.getIndexDisableTimestamp() > 0))
                    // only cache the PTable if it has the required indexes,
                    // the PTable added to the cache doesn't include parent columns as we always call 
                    // combine columns after looking up the PTable from the cache
                    && !skipAddingIndexes) {
                if (logger.isDebugEnabled()) {
                    logger.debug("Caching table "
                            + Bytes.toStringBinary(cacheKey.get(), cacheKey.getOffset(),
                                cacheKey.getLength())
                            + " at seqNum " + newTable.getSequenceNumber()
                            + " with newer timestamp " + newTable.getTimeStamp() + " versus "
                            + tableTimeStamp);
                }
                metaDataCache.put(cacheKey, newTable);
            }
            if (newTable != null) {
                newTable = combineColumns(newTable, clientTimeStamp, clientVersion, skipAddingIndexes, skipAddingParentColumns, lockedAncestorTable).getFirst();
            }
        }
        return newTable;
    }

    private List<PFunction> buildFunctions(List<byte[]> keys, Region region,
            long clientTimeStamp, boolean isReplace, List<Mutation> deleteMutationsForReplace) throws IOException, SQLException {
        List<KeyRange> keyRanges = Lists.newArrayListWithExpectedSize(keys.size());
        for (byte[] key : keys) {
            byte[] stopKey = ByteUtil.concat(key, QueryConstants.SEPARATOR_BYTE_ARRAY);
            ByteUtil.nextKey(stopKey, stopKey.length);
            keyRanges.add(PVarbinary.INSTANCE.getKeyRange(key, true, stopKey, false));
        }
        Scan scan = new Scan();
        scan.setTimeRange(MIN_TABLE_TIMESTAMP, clientTimeStamp);
        ScanRanges scanRanges = ScanRanges.createPointLookup(keyRanges);
        scanRanges.initializeScan(scan);
        scan.setFilter(scanRanges.getSkipScanFilter());
        Cache<ImmutableBytesPtr,PMetaDataEntity> metaDataCache = GlobalCache.getInstance(this.env).getMetaDataCache();
        List<PFunction> functions = new ArrayList<PFunction>();
        PFunction function = null;
        try (RegionScanner scanner = region.getScanner(scan)) {
            for(int i = 0; i< keys.size(); i++) {
                function = null;
                function =
                        getFunction(scanner, isReplace, clientTimeStamp, deleteMutationsForReplace);
                if (function == null) {
                    return null;
                }
                byte[] functionKey =
                        SchemaUtil.getFunctionKey(
                            function.getTenantId() == null ? ByteUtil.EMPTY_BYTE_ARRAY : function
                                    .getTenantId().getBytes(), Bytes.toBytes(function
                                    .getFunctionName()));
                metaDataCache.put(new FunctionBytesPtr(functionKey), function);
                functions.add(function);
            }
            return functions;
        }
    }

    private List<PSchema> buildSchemas(List<byte[]> keys, Region region, long clientTimeStamp,
            ImmutableBytesPtr cacheKey) throws IOException, SQLException {
        List<KeyRange> keyRanges = Lists.newArrayListWithExpectedSize(keys.size());
        for (byte[] key : keys) {
            byte[] stopKey = ByteUtil.concat(key, QueryConstants.SEPARATOR_BYTE_ARRAY);
            ByteUtil.nextKey(stopKey, stopKey.length);
            keyRanges.add(PVarbinary.INSTANCE.getKeyRange(key, true, stopKey, false));
        }
        Scan scan = new Scan();
        scan.setTimeRange(MIN_TABLE_TIMESTAMP, clientTimeStamp);
        ScanRanges scanRanges = ScanRanges.createPointLookup(keyRanges);
        scanRanges.initializeScan(scan);
        scan.setFilter(scanRanges.getSkipScanFilter());
        Cache<ImmutableBytesPtr, PMetaDataEntity> metaDataCache = GlobalCache.getInstance(this.env).getMetaDataCache();
        List<PSchema> schemas = new ArrayList<PSchema>();
        PSchema schema = null;
        try (RegionScanner scanner = region.getScanner(scan)) {
            for (int i = 0; i < keys.size(); i++) {
                schema = null;
                schema = getSchema(scanner, clientTimeStamp);
                if (schema == null) { return null; }
                metaDataCache.put(cacheKey, schema);
                schemas.add(schema);
            }
            return schemas;
        }
    }

    private void addIndexToTable(PName tenantId, PName schemaName, PName indexName, PName tableName,
            long clientTimeStamp, List<PTable> indexes, int clientVersion, boolean skipAddingParentColumns)
            throws IOException, SQLException {
        byte[] tenantIdBytes = tenantId == null ? ByteUtil.EMPTY_BYTE_ARRAY : tenantId.getBytes();
        PTable indexTable = doGetTable(tenantIdBytes, schemaName.getBytes(), indexName.getBytes(), clientTimeStamp,
                null, clientVersion, false, skipAddingParentColumns, null);
        if (indexTable == null) {
            ServerUtil.throwIOException("Index not found", new TableNotFoundException(schemaName.getString(), indexName.getString()));
            return;
        }
        indexes.add(indexTable);
    }

    private void addExcludedColumnToTable(List<PColumn> pColumns, PName colName, PName famName, long timestamp) {
        PColumnImpl pColumn = PColumnImpl.createExcludedColumn(famName, colName, timestamp);
        pColumns.add(pColumn);
    }

    private void addColumnToTable(List<Cell> results, PName colName, PName famName,
        Cell[] colKeyValues, List<PColumn> columns, boolean isSalted) {
        int i = 0;
        int j = 0;
        while (i < results.size() && j < COLUMN_KV_COLUMNS.size()) {
            Cell kv = results.get(i);
            Cell searchKv = COLUMN_KV_COLUMNS.get(j);
            int cmp =
                    Bytes.compareTo(kv.getQualifierArray(), kv.getQualifierOffset(),
                        kv.getQualifierLength(), searchKv.getQualifierArray(),
                        searchKv.getQualifierOffset(), searchKv.getQualifierLength());
            if (cmp == 0) {
                colKeyValues[j++] = kv;
                i++;
            } else if (cmp > 0) {
                colKeyValues[j++] = null;
            } else {
                i++; // shouldn't happen - means unexpected KV in system table column row
            }
        }

        if (colKeyValues[DATA_TYPE_INDEX] == null || colKeyValues[NULLABLE_INDEX] == null
                || colKeyValues[ORDINAL_POSITION_INDEX] == null) {
            throw new IllegalStateException("Didn't find all required key values in '"
                    + colName.getString() + "' column metadata row");
        }

        Cell columnSizeKv = colKeyValues[COLUMN_SIZE_INDEX];
        Integer maxLength =
                columnSizeKv == null ? null : PInteger.INSTANCE.getCodec().decodeInt(
                    columnSizeKv.getValueArray(), columnSizeKv.getValueOffset(), SortOrder.getDefault());
        Cell decimalDigitKv = colKeyValues[DECIMAL_DIGITS_INDEX];
        Integer scale =
                decimalDigitKv == null ? null : PInteger.INSTANCE.getCodec().decodeInt(
                    decimalDigitKv.getValueArray(), decimalDigitKv.getValueOffset(), SortOrder.getDefault());
        Cell ordinalPositionKv = colKeyValues[ORDINAL_POSITION_INDEX];
        int position =
            PInteger.INSTANCE.getCodec().decodeInt(ordinalPositionKv.getValueArray(),
                    ordinalPositionKv.getValueOffset(), SortOrder.getDefault()) + (isSalted ? 1 : 0);
        Cell nullableKv = colKeyValues[NULLABLE_INDEX];
        boolean isNullable =
            PInteger.INSTANCE.getCodec().decodeInt(nullableKv.getValueArray(),
                    nullableKv.getValueOffset(), SortOrder.getDefault()) != ResultSetMetaData.columnNoNulls;
        Cell dataTypeKv = colKeyValues[DATA_TYPE_INDEX];
        PDataType dataType =
                PDataType.fromTypeId(PInteger.INSTANCE.getCodec().decodeInt(
                  dataTypeKv.getValueArray(), dataTypeKv.getValueOffset(), SortOrder.getDefault()));
        if (maxLength == null && dataType == PBinary.INSTANCE) dataType = PVarbinary.INSTANCE;   // For
                                                                                               // backward
                                                                                               // compatibility.
        Cell sortOrderKv = colKeyValues[SORT_ORDER_INDEX];
        SortOrder sortOrder =
                sortOrderKv == null ? SortOrder.getDefault() : SortOrder.fromSystemValue(PInteger.INSTANCE
                        .getCodec().decodeInt(sortOrderKv.getValueArray(),
                                sortOrderKv.getValueOffset(), SortOrder.getDefault()));

        Cell arraySizeKv = colKeyValues[ARRAY_SIZE_INDEX];
        Integer arraySize = arraySizeKv == null ? null :
            PInteger.INSTANCE.getCodec().decodeInt(arraySizeKv.getValueArray(), arraySizeKv.getValueOffset(), SortOrder.getDefault());

        Cell viewConstantKv = colKeyValues[VIEW_CONSTANT_INDEX];
        byte[] viewConstant = viewConstantKv == null ? null : viewConstantKv.getValue();
        Cell isViewReferencedKv = colKeyValues[IS_VIEW_REFERENCED_INDEX];
        boolean isViewReferenced = isViewReferencedKv != null && Boolean.TRUE.equals(PBoolean.INSTANCE.toObject(isViewReferencedKv.getValueArray(), isViewReferencedKv.getValueOffset(), isViewReferencedKv.getValueLength()));
        Cell columnDefKv = colKeyValues[COLUMN_DEF_INDEX];
        String expressionStr = columnDefKv==null ? null : (String)PVarchar.INSTANCE.toObject(columnDefKv.getValueArray(), columnDefKv.getValueOffset(), columnDefKv.getValueLength());
        Cell isRowTimestampKV = colKeyValues[IS_ROW_TIMESTAMP_INDEX];
        boolean isRowTimestamp =
                isRowTimestampKV == null ? false : Boolean.TRUE.equals(PBoolean.INSTANCE.toObject(
                        isRowTimestampKV.getValueArray(), isRowTimestampKV.getValueOffset(),
                        isRowTimestampKV.getValueLength()));

        boolean isPkColumn = famName == null || famName.getString() == null;
        Cell columnQualifierKV = colKeyValues[COLUMN_QUALIFIER_INDEX];
        // Older tables won't have column qualifier metadata present. To make things simpler, just set the
        // column qualifier bytes by using the column name.
        byte[] columnQualifierBytes = columnQualifierKV != null ? 
                Arrays.copyOfRange(columnQualifierKV.getValueArray(),
                    columnQualifierKV.getValueOffset(), columnQualifierKV.getValueOffset()
                            + columnQualifierKV.getValueLength()) : (isPkColumn ? null : colName.getBytes());
        PColumn column = new PColumnImpl(colName, famName, dataType, maxLength, scale, isNullable, position-1, sortOrder, arraySize, viewConstant, isViewReferenced, expressionStr, isRowTimestamp, false, columnQualifierBytes,
            results.get(0).getTimestamp());
        columns.add(column);
    }

    private void addArgumentToFunction(List<Cell> results, PName functionName, PName type,
        Cell[] functionKeyValues, List<FunctionArgument> arguments, short argPosition) throws SQLException {
        int i = 0;
        int j = 0;
        while (i < results.size() && j < FUNCTION_ARG_KV_COLUMNS.size()) {
            Cell kv = results.get(i);
            Cell searchKv = FUNCTION_ARG_KV_COLUMNS.get(j);
            int cmp =
                    Bytes.compareTo(kv.getQualifierArray(), kv.getQualifierOffset(),
                        kv.getQualifierLength(), searchKv.getQualifierArray(),
                        searchKv.getQualifierOffset(), searchKv.getQualifierLength());
            if (cmp == 0) {
                functionKeyValues[j++] = kv;
                i++;
            } else if (cmp > 0) {
                functionKeyValues[j++] = null;
            } else {
                i++; // shouldn't happen - means unexpected KV in system table column row
            }
        }

        Cell isArrayKv = functionKeyValues[IS_ARRAY_INDEX];
        boolean isArrayType =
                isArrayKv == null ? false : Boolean.TRUE.equals(PBoolean.INSTANCE.toObject(
                    isArrayKv.getValueArray(), isArrayKv.getValueOffset(),
                    isArrayKv.getValueLength()));
        Cell isConstantKv = functionKeyValues[IS_CONSTANT_INDEX];
        boolean isConstant =
                isConstantKv == null ? false : Boolean.TRUE.equals(PBoolean.INSTANCE.toObject(
                    isConstantKv.getValueArray(), isConstantKv.getValueOffset(),
                    isConstantKv.getValueLength()));
        Cell defaultValueKv = functionKeyValues[DEFAULT_VALUE_INDEX];
        String defaultValue =
                defaultValueKv == null ? null : (String) PVarchar.INSTANCE.toObject(
                    defaultValueKv.getValueArray(), defaultValueKv.getValueOffset(),
                    defaultValueKv.getValueLength());
        Cell minValueKv = functionKeyValues[MIN_VALUE_INDEX];
        String minValue =
                minValueKv == null ? null : (String) PVarchar.INSTANCE.toObject(
                    minValueKv.getValueArray(), minValueKv.getValueOffset(),
                    minValueKv.getValueLength());
        Cell maxValueKv = functionKeyValues[MAX_VALUE_INDEX];
        String maxValue =
                maxValueKv == null ? null : (String) PVarchar.INSTANCE.toObject(
                    maxValueKv.getValueArray(), maxValueKv.getValueOffset(),
                    maxValueKv.getValueLength());
        FunctionArgument arg =
                new FunctionArgument(type.getString(), isArrayType, isConstant,
                        defaultValue == null ? null : LiteralExpression.newConstant((new LiteralParseNode(defaultValue)).getValue()),
                        minValue == null ? null : LiteralExpression.newConstant((new LiteralParseNode(minValue)).getValue()),
                        maxValue == null ? null : LiteralExpression.newConstant((new LiteralParseNode(maxValue)).getValue()),
                        argPosition);
        arguments.add(arg);
    }

    /**
     * @param skipAddingIndexes if true the returned PTable for a table or view won't include indexes
     * @param skipAddingParentColumns if true the returned PTable won't include inherited columns
     * @return PTable 
     */
    private PTable getTable(RegionScanner scanner, long clientTimeStamp, long tableTimeStamp,
            int clientVersion, boolean skipAddingIndexes, boolean skipAddingParentColumns)
        throws IOException, SQLException {
        List<Cell> results = Lists.newArrayList();
        scanner.next(results);
        if (results.isEmpty()) {
            return null;
        }
        Cell[] tableKeyValues = new Cell[TABLE_KV_COLUMNS.size()];
        Cell[] colKeyValues = new Cell[COLUMN_KV_COLUMNS.size()];

        // Create PTable based on KeyValues from scan
        Cell keyValue = results.get(0);
        byte[] keyBuffer = keyValue.getRowArray();
        int keyLength = keyValue.getRowLength();
        int keyOffset = keyValue.getRowOffset();
        PName tenantId = newPName(keyBuffer, keyOffset, keyLength);
        int tenantIdLength = (tenantId == null) ? 0 : tenantId.getBytes().length;
        if (tenantIdLength == 0) {
            tenantId = null;
        }
        PName schemaName = newPName(keyBuffer, keyOffset+tenantIdLength+1, keyLength);
        int schemaNameLength = schemaName.getBytes().length;
        int tableNameLength = keyLength - schemaNameLength - 1 - tenantIdLength - 1;
        byte[] tableNameBytes = new byte[tableNameLength];
        System.arraycopy(keyBuffer, keyOffset + schemaNameLength + 1 + tenantIdLength + 1,
            tableNameBytes, 0, tableNameLength);
        PName tableName = PNameFactory.newName(tableNameBytes);

        int offset = tenantIdLength + schemaNameLength + tableNameLength + 3;
        // This will prevent the client from continually looking for the current
        // table when we know that there will never be one since we disallow updates
        // unless the table is the latest
        // If we already have a table newer than the one we just found and
        // the client timestamp is less that the existing table time stamp,
        // bump up the timeStamp to right before the client time stamp, since
        // we know it can't possibly change.
        long timeStamp = keyValue.getTimestamp();
        // long timeStamp = tableTimeStamp > keyValue.getTimestamp() &&
        // clientTimeStamp < tableTimeStamp
        // ? clientTimeStamp-1
        // : keyValue.getTimestamp();

        int i = 0;
        int j = 0;
        while (i < results.size() && j < TABLE_KV_COLUMNS.size()) {
            Cell kv = results.get(i);
            Cell searchKv = TABLE_KV_COLUMNS.get(j);
            int cmp =
                    Bytes.compareTo(kv.getQualifierArray(), kv.getQualifierOffset(),
                        kv.getQualifierLength(), searchKv.getQualifierArray(),
                        searchKv.getQualifierOffset(), searchKv.getQualifierLength());
            if (cmp == 0) {
                timeStamp = Math.max(timeStamp, kv.getTimestamp()); // Find max timestamp of table
                                                                    // header row
                tableKeyValues[j++] = kv;
                i++;
            } else if (cmp > 0) {
                timeStamp = Math.max(timeStamp, kv.getTimestamp());
                tableKeyValues[j++] = null;
            } else {
                i++; // shouldn't happen - means unexpected KV in system table header row
            }
        }
        // TABLE_TYPE, TABLE_SEQ_NUM and COLUMN_COUNT are required.
        if (tableKeyValues[TABLE_TYPE_INDEX] == null || tableKeyValues[TABLE_SEQ_NUM_INDEX] == null
                || tableKeyValues[COLUMN_COUNT_INDEX] == null) {
            throw new IllegalStateException(
                    "Didn't find expected key values for table row in metadata row");
        }

        Cell tableTypeKv = tableKeyValues[TABLE_TYPE_INDEX];
        PTableType tableType =
                PTableType
                        .fromSerializedValue(tableTypeKv.getValueArray()[tableTypeKv.getValueOffset()]);
        Cell tableSeqNumKv = tableKeyValues[TABLE_SEQ_NUM_INDEX];
        long tableSeqNum =
            PLong.INSTANCE.getCodec().decodeLong(tableSeqNumKv.getValueArray(),
                    tableSeqNumKv.getValueOffset(), SortOrder.getDefault());
        Cell columnCountKv = tableKeyValues[COLUMN_COUNT_INDEX];
        int columnCount =
            PInteger.INSTANCE.getCodec().decodeInt(columnCountKv.getValueArray(),
                    columnCountKv.getValueOffset(), SortOrder.getDefault());
        Cell pkNameKv = tableKeyValues[PK_NAME_INDEX];
        PName pkName =
                pkNameKv != null ? newPName(pkNameKv.getValueArray(), pkNameKv.getValueOffset(),
                    pkNameKv.getValueLength()) : null;
        Cell saltBucketNumKv = tableKeyValues[SALT_BUCKETS_INDEX];
        Integer saltBucketNum =
                saltBucketNumKv != null ? (Integer) PInteger.INSTANCE.getCodec().decodeInt(
                    saltBucketNumKv.getValueArray(), saltBucketNumKv.getValueOffset(), SortOrder.getDefault()) : null;
        if (saltBucketNum != null && saltBucketNum.intValue() == 0) {
            saltBucketNum = null; // Zero salt buckets means not salted
        }
        Cell dataTableNameKv = tableKeyValues[DATA_TABLE_NAME_INDEX];
        PName dataTableName =
                dataTableNameKv != null ? newPName(dataTableNameKv.getValueArray(),
                    dataTableNameKv.getValueOffset(), dataTableNameKv.getValueLength()) : null;
        Cell indexStateKv = tableKeyValues[INDEX_STATE_INDEX];
        PIndexState indexState =
                indexStateKv == null ? null : PIndexState.fromSerializedValue(indexStateKv
                        .getValueArray()[indexStateKv.getValueOffset()]);
        // If client is not yet up to 4.12, then translate PENDING_ACTIVE to ACTIVE (as would have been
        // the value in those versions) since the client won't have this index state in its enum.
        if (indexState == PIndexState.PENDING_ACTIVE && clientVersion < MetaDataProtocol.MIN_PENDING_ACTIVE_INDEX) {
            indexState = PIndexState.ACTIVE;
        }
        // If client is not yet up to 4.14, then translate PENDING_DISABLE to DISABLE
        // since the client won't have this index state in its enum.
        if (indexState == PIndexState.PENDING_DISABLE && clientVersion < MetaDataProtocol.MIN_PENDING_DISABLE_INDEX) {
            // note: for older clients, we have to rely on the rebuilder to transition PENDING_DISABLE -> DISABLE
            indexState = PIndexState.DISABLE;
        }
        Cell immutableRowsKv = tableKeyValues[IMMUTABLE_ROWS_INDEX];
        boolean isImmutableRows =
                immutableRowsKv == null ? false : (Boolean) PBoolean.INSTANCE.toObject(
                    immutableRowsKv.getValueArray(), immutableRowsKv.getValueOffset(),
                    immutableRowsKv.getValueLength());
        Cell defaultFamilyNameKv = tableKeyValues[DEFAULT_COLUMN_FAMILY_INDEX];
        PName defaultFamilyName = defaultFamilyNameKv != null ? newPName(defaultFamilyNameKv.getValueArray(), defaultFamilyNameKv.getValueOffset(), defaultFamilyNameKv.getValueLength()) : null;
        Cell viewStatementKv = tableKeyValues[VIEW_STATEMENT_INDEX];
        String viewStatement = viewStatementKv != null ? (String) PVarchar.INSTANCE.toObject(viewStatementKv.getValueArray(), viewStatementKv.getValueOffset(),
                viewStatementKv.getValueLength()) : null;
        Cell disableWALKv = tableKeyValues[DISABLE_WAL_INDEX];
        boolean disableWAL = disableWALKv == null ? PTable.DEFAULT_DISABLE_WAL : Boolean.TRUE.equals(
            PBoolean.INSTANCE.toObject(disableWALKv.getValueArray(), disableWALKv.getValueOffset(), disableWALKv.getValueLength()));
        Cell multiTenantKv = tableKeyValues[MULTI_TENANT_INDEX];
        boolean multiTenant = multiTenantKv == null ? false : Boolean.TRUE.equals(PBoolean.INSTANCE.toObject(multiTenantKv.getValueArray(), multiTenantKv.getValueOffset(), multiTenantKv.getValueLength()));
        Cell storeNullsKv = tableKeyValues[STORE_NULLS_INDEX];
        boolean storeNulls = storeNullsKv == null ? false : Boolean.TRUE.equals(PBoolean.INSTANCE.toObject(storeNullsKv.getValueArray(), storeNullsKv.getValueOffset(), storeNullsKv.getValueLength()));
        Cell transactionalKv = tableKeyValues[TRANSACTIONAL_INDEX];
        Cell transactionProviderKv = tableKeyValues[TRANSACTION_PROVIDER_INDEX];
        TransactionFactory.Provider transactionProvider = null;
        if (transactionProviderKv == null) {
            if (transactionalKv != null && Boolean.TRUE.equals(
                    PBoolean.INSTANCE.toObject(
                            transactionalKv.getValueArray(), 
                            transactionalKv.getValueOffset(), 
                            transactionalKv.getValueLength()))) {
                // For backward compat, prior to client setting TRANSACTION_PROVIDER
                transactionProvider = TransactionFactory.Provider.TEPHRA;
            }
        } else {
            transactionProvider = TransactionFactory.Provider.fromCode(
                    PTinyint.INSTANCE.getCodec().decodeByte(
                            transactionProviderKv.getValueArray(),
                            transactionProviderKv.getValueOffset(), 
                            SortOrder.getDefault()));
        }
        Cell viewTypeKv = tableKeyValues[VIEW_TYPE_INDEX];
        ViewType viewType = viewTypeKv == null ? null : ViewType.fromSerializedValue(viewTypeKv.getValueArray()[viewTypeKv.getValueOffset()]);
        PDataType viewIndexType = getViewIndexType(tableKeyValues);
        Long viewIndexId = getViewIndexId(tableKeyValues, viewIndexType);
        Cell indexTypeKv = tableKeyValues[INDEX_TYPE_INDEX];
        IndexType indexType = indexTypeKv == null ? null : IndexType.fromSerializedValue(indexTypeKv.getValueArray()[indexTypeKv.getValueOffset()]);
        Cell baseColumnCountKv = tableKeyValues[BASE_COLUMN_COUNT_INDEX];
        int baseColumnCount = baseColumnCountKv == null ? 0 : PInteger.INSTANCE.getCodec().decodeInt(baseColumnCountKv.getValueArray(),
            baseColumnCountKv.getValueOffset(), SortOrder.getDefault());
        Cell rowKeyOrderOptimizableKv = tableKeyValues[ROW_KEY_ORDER_OPTIMIZABLE_INDEX];
        boolean rowKeyOrderOptimizable = rowKeyOrderOptimizableKv == null ? false : Boolean.TRUE.equals(PBoolean.INSTANCE.toObject(rowKeyOrderOptimizableKv.getValueArray(), rowKeyOrderOptimizableKv.getValueOffset(), rowKeyOrderOptimizableKv.getValueLength()));
        Cell updateCacheFrequencyKv = tableKeyValues[UPDATE_CACHE_FREQUENCY_INDEX];
        long updateCacheFrequency = updateCacheFrequencyKv == null ? 0 :
            PLong.INSTANCE.getCodec().decodeLong(updateCacheFrequencyKv.getValueArray(),
                    updateCacheFrequencyKv.getValueOffset(), SortOrder.getDefault());
        Cell indexDisableTimestampKv = tableKeyValues[INDEX_DISABLE_TIMESTAMP];
        long indexDisableTimestamp = indexDisableTimestampKv == null ? 0L : PLong.INSTANCE.getCodec().decodeLong(indexDisableTimestampKv.getValueArray(),
                indexDisableTimestampKv.getValueOffset(), SortOrder.getDefault());
        Cell isNamespaceMappedKv = tableKeyValues[IS_NAMESPACE_MAPPED_INDEX];
        boolean isNamespaceMapped = isNamespaceMappedKv == null ? false
                : Boolean.TRUE.equals(PBoolean.INSTANCE.toObject(isNamespaceMappedKv.getValueArray(),
                        isNamespaceMappedKv.getValueOffset(), isNamespaceMappedKv.getValueLength()));
        Cell autoPartitionSeqKv = tableKeyValues[AUTO_PARTITION_SEQ_INDEX];
        String autoPartitionSeq = autoPartitionSeqKv != null ? (String) PVarchar.INSTANCE.toObject(autoPartitionSeqKv.getValueArray(), autoPartitionSeqKv.getValueOffset(),
            autoPartitionSeqKv.getValueLength()) : null;
        Cell isAppendOnlySchemaKv = tableKeyValues[APPEND_ONLY_SCHEMA_INDEX];
        boolean isAppendOnlySchema = isAppendOnlySchemaKv == null ? false
                : Boolean.TRUE.equals(PBoolean.INSTANCE.toObject(isAppendOnlySchemaKv.getValueArray(),
                    isAppendOnlySchemaKv.getValueOffset(), isAppendOnlySchemaKv.getValueLength()));
        Cell storageSchemeKv = tableKeyValues[STORAGE_SCHEME_INDEX];
        //TODO: change this once we start having other values for storage schemes
        ImmutableStorageScheme storageScheme = storageSchemeKv == null ? ImmutableStorageScheme.ONE_CELL_PER_COLUMN : ImmutableStorageScheme
                .fromSerializedValue((byte)PTinyint.INSTANCE.toObject(storageSchemeKv.getValueArray(),
                        storageSchemeKv.getValueOffset(), storageSchemeKv.getValueLength()));
        Cell encodingSchemeKv = tableKeyValues[QUALIFIER_ENCODING_SCHEME_INDEX];
        QualifierEncodingScheme encodingScheme = encodingSchemeKv == null ? QualifierEncodingScheme.NON_ENCODED_QUALIFIERS : QualifierEncodingScheme
                .fromSerializedValue((byte)PTinyint.INSTANCE.toObject(encodingSchemeKv.getValueArray(),
                    encodingSchemeKv.getValueOffset(), encodingSchemeKv.getValueLength()));
        Cell useStatsForParallelizationKv = tableKeyValues[USE_STATS_FOR_PARALLELIZATION_INDEX];
        Boolean useStatsForParallelization = useStatsForParallelizationKv == null ? null : Boolean.TRUE.equals(PBoolean.INSTANCE.toObject(useStatsForParallelizationKv.getValueArray(), useStatsForParallelizationKv.getValueOffset(), useStatsForParallelizationKv.getValueLength()));
        
        List<PColumn> columns = Lists.newArrayListWithExpectedSize(columnCount);
        List<PTable> indexes = Lists.newArrayList();
        List<PName> physicalTables = Lists.newArrayList();
        PName parentTableName = tableType == INDEX ? dataTableName : null;
        PName parentSchemaName = tableType == INDEX ? schemaName : null;
        EncodedCQCounter cqCounter =
                (!EncodedColumnsUtil.usesEncodedColumnNames(encodingScheme) || tableType == PTableType.VIEW) ? PTable.EncodedCQCounter.NULL_COUNTER
                        : new EncodedCQCounter();
        while (true) {
          results.clear();
          scanner.next(results);
          if (results.isEmpty()) {
              break;
          }
          Cell colKv = results.get(LINK_TYPE_INDEX);
          int colKeyLength = colKv.getRowLength();
          PName colName = newPName(colKv.getRowArray(), colKv.getRowOffset() + offset, colKeyLength-offset);
          int colKeyOffset = offset + colName.getBytes().length + 1;
          PName famName = newPName(colKv.getRowArray(), colKv.getRowOffset() + colKeyOffset, colKeyLength-colKeyOffset);
          if (isQualifierCounterKV(colKv)) {
              Integer value = PInteger.INSTANCE.getCodec().decodeInt(colKv.getValueArray(), colKv.getValueOffset(), SortOrder.ASC);
              cqCounter.setValue(famName.getString(), value);
          } else if (Bytes.compareTo(LINK_TYPE_BYTES, 0, LINK_TYPE_BYTES.length, colKv.getQualifierArray(), colKv.getQualifierOffset(), colKv.getQualifierLength())==0) {
              LinkType linkType = LinkType.fromSerializedValue(colKv.getValueArray()[colKv.getValueOffset()]);
              if (linkType == LinkType.INDEX_TABLE && !skipAddingIndexes) {
                  addIndexToTable(tenantId, schemaName, famName, tableName, clientTimeStamp, indexes, clientVersion, skipAddingParentColumns);
              } else if (linkType == LinkType.PHYSICAL_TABLE) {
                  physicalTables.add(famName);
              } else if (linkType == LinkType.PARENT_TABLE) {
                  parentTableName = PNameFactory.newName(SchemaUtil.getTableNameFromFullName(famName.getBytes()));
                  parentSchemaName = PNameFactory.newName(SchemaUtil.getSchemaNameFromFullName(famName.getBytes()));
              } else if (linkType == LinkType.EXCLUDED_COLUMN) {
                  // add the excludedColumn
                  addExcludedColumnToTable(columns, colName, famName, colKv.getTimestamp());
              }
          } else {
              addColumnToTable(results, colName, famName, colKeyValues, columns, saltBucketNum != null);
          }
        }
        // Avoid querying the stats table because we're holding the rowLock here. Issuing an RPC to a remote
        // server while holding this lock is a bad idea and likely to cause contention.
        return PTableImpl.makePTable(tenantId, schemaName, tableName, tableType, indexState, timeStamp, tableSeqNum,
                pkName, saltBucketNum, columns, parentSchemaName, parentTableName, indexes, isImmutableRows, physicalTables, defaultFamilyName,
                viewStatement, disableWAL, multiTenant, storeNulls, viewType, viewIndexType, viewIndexId, indexType,
                rowKeyOrderOptimizable, transactionProvider, updateCacheFrequency, baseColumnCount,
                indexDisableTimestamp, isNamespaceMapped, autoPartitionSeq, isAppendOnlySchema, storageScheme, encodingScheme, cqCounter, useStatsForParallelization);
    }

<<<<<<< HEAD
=======

    private Long getViewIndexId(Cell[] tableKeyValues, PDataType viewIndexType) {
        Cell viewIndexIdKv = tableKeyValues[VIEW_INDEX_ID_INDEX];
        return viewIndexIdKv == null ? null :
                decodeViewIndexId(viewIndexIdKv, viewIndexType);
    }

    /**
     * check the value for {@value USE_LONG_VIEW_INDEX} and if its present consider viewIndexId as long otherwise
     * read as short and convert it to long
     *
     * @param tableKeyValues
     * @param viewIndexType
     * @return
     */
    private Long decodeViewIndexId(Cell viewIndexIdKv,  PDataType viewIndexType) {
        boolean useLongViewIndex = MetaDataUtil.getViewIndexIdDataType().equals(viewIndexType);
		return new Long(
				useLongViewIndex
						? viewIndexType.getCodec().decodeLong(viewIndexIdKv.getValueArray(),
						viewIndexIdKv.getValueOffset(), SortOrder.getDefault())
						: MetaDataUtil.getLegacyViewIndexIdDataType().getCodec().decodeShort(viewIndexIdKv.getValueArray(),
						viewIndexIdKv.getValueOffset(), SortOrder.getDefault())
		);
    }

    private PDataType getViewIndexType(Cell[] tableKeyValues) {
        Cell useLongViewIndexKv = tableKeyValues[USE_LONG_VIEW_INDEX];
        boolean useLongViewIndex = useLongViewIndexKv != null;
        return useLongViewIndex ?
                MetaDataUtil.getViewIndexIdDataType()
                : MetaDataUtil.getLegacyViewIndexIdDataType();
    }

>>>>>>> dab65469
    private boolean isQualifierCounterKV(Cell kv) {
        int cmp =
                Bytes.compareTo(kv.getQualifierArray(), kv.getQualifierOffset(),
                    kv.getQualifierLength(), QUALIFIER_COUNTER_KV.getQualifierArray(),
                    QUALIFIER_COUNTER_KV.getQualifierOffset(), QUALIFIER_COUNTER_KV.getQualifierLength());
        return cmp == 0;
    }

    private PSchema getSchema(RegionScanner scanner, long clientTimeStamp) throws IOException, SQLException {
        List<Cell> results = Lists.newArrayList();
        scanner.next(results);
        if (results.isEmpty()) { return null; }

        Cell keyValue = results.get(0);
        byte[] keyBuffer = keyValue.getRowArray();
        int keyLength = keyValue.getRowLength();
        int keyOffset = keyValue.getRowOffset();
        PName tenantId = newPName(keyBuffer, keyOffset, keyLength);
        int tenantIdLength = (tenantId == null) ? 0 : tenantId.getBytes().length;
        if (tenantIdLength == 0) {
            tenantId = null;
        }
        PName schemaName = newPName(keyBuffer, keyOffset + tenantIdLength + 1, keyLength - tenantIdLength - 1);
        long timeStamp = keyValue.getTimestamp();
        return new PSchema(schemaName.getString(), timeStamp);
    }

    private PFunction getFunction(RegionScanner scanner, final boolean isReplace, long clientTimeStamp, List<Mutation> deleteMutationsForReplace)
            throws IOException, SQLException {
        List<Cell> results = Lists.newArrayList();
        scanner.next(results);
        if (results.isEmpty()) {
            return null;
        }
        Cell[] functionKeyValues = new Cell[FUNCTION_KV_COLUMNS.size()];
        Cell[] functionArgKeyValues = new Cell[FUNCTION_ARG_KV_COLUMNS.size()];
        // Create PFunction based on KeyValues from scan
        Cell keyValue = results.get(0);
        byte[] keyBuffer = keyValue.getRowArray();
        int keyLength = keyValue.getRowLength();
        int keyOffset = keyValue.getRowOffset();
        long currentTimeMillis = EnvironmentEdgeManager.currentTimeMillis();
        if(isReplace) {
            long deleteTimeStamp =
                    clientTimeStamp == HConstants.LATEST_TIMESTAMP ? currentTimeMillis - 1
                            : (keyValue.getTimestamp() < clientTimeStamp ? clientTimeStamp - 1
                                    : keyValue.getTimestamp());
            deleteMutationsForReplace.add(new Delete(keyBuffer, keyOffset, keyLength, deleteTimeStamp));
        }
        PName tenantId = newPName(keyBuffer, keyOffset, keyLength);
        int tenantIdLength = (tenantId == null) ? 0 : tenantId.getBytes().length;
        if (tenantIdLength == 0) {
            tenantId = null;
        }
        PName functionName =
                newPName(keyBuffer, keyOffset + tenantIdLength + 1, keyLength - tenantIdLength - 1);
        int functionNameLength = functionName.getBytes().length+1;
        int offset = tenantIdLength + functionNameLength + 1;

        long timeStamp = keyValue.getTimestamp();

        int i = 0;
        int j = 0;
        while (i < results.size() && j < FUNCTION_KV_COLUMNS.size()) {
            Cell kv = results.get(i);
            Cell searchKv = FUNCTION_KV_COLUMNS.get(j);
            int cmp =
                    Bytes.compareTo(kv.getQualifierArray(), kv.getQualifierOffset(),
                        kv.getQualifierLength(), searchKv.getQualifierArray(),
                        searchKv.getQualifierOffset(), searchKv.getQualifierLength());
            if (cmp == 0) {
                timeStamp = Math.max(timeStamp, kv.getTimestamp()); // Find max timestamp of table
                                                                    // header row
                functionKeyValues[j++] = kv;
                i++;
            } else if (cmp > 0) {
                timeStamp = Math.max(timeStamp, kv.getTimestamp());
                functionKeyValues[j++] = null;
            } else {
                i++; // shouldn't happen - means unexpected KV in system table header row
            }
        }
        // CLASS_NAME,NUM_ARGS and JAR_PATH are required.
        if (functionKeyValues[CLASS_NAME_INDEX] == null || functionKeyValues[NUM_ARGS_INDEX] == null) {
            throw new IllegalStateException(
                    "Didn't find expected key values for function row in metadata row");
        }

        Cell classNameKv = functionKeyValues[CLASS_NAME_INDEX];
        PName className = newPName(classNameKv.getValueArray(), classNameKv.getValueOffset(),
            classNameKv.getValueLength());
        Cell jarPathKv = functionKeyValues[JAR_PATH_INDEX];
        PName jarPath = null;
        if(jarPathKv != null) {
            jarPath = newPName(jarPathKv.getValueArray(), jarPathKv.getValueOffset(),
                jarPathKv.getValueLength());
        }
        Cell numArgsKv = functionKeyValues[NUM_ARGS_INDEX];
        int numArgs =
                PInteger.INSTANCE.getCodec().decodeInt(numArgsKv.getValueArray(),
                    numArgsKv.getValueOffset(), SortOrder.getDefault());
        Cell returnTypeKv = functionKeyValues[RETURN_TYPE_INDEX];
        PName returnType =
                returnTypeKv == null ? null : newPName(returnTypeKv.getValueArray(),
                    returnTypeKv.getValueOffset(), returnTypeKv.getValueLength());

        List<FunctionArgument> arguments = Lists.newArrayListWithExpectedSize(numArgs);
        for (int k = 0; k < numArgs; k++) {
            results.clear();
            scanner.next(results);
            if (results.isEmpty()) {
                break;
            }
            Cell typeKv = results.get(0);
            if(isReplace) {
                long deleteTimeStamp =
                        clientTimeStamp == HConstants.LATEST_TIMESTAMP ? currentTimeMillis - 1
                                : (typeKv.getTimestamp() < clientTimeStamp ? clientTimeStamp - 1
                                        : typeKv.getTimestamp());
                deleteMutationsForReplace.add(new Delete(typeKv.getRowArray(), typeKv
                        .getRowOffset(), typeKv.getRowLength(), deleteTimeStamp));
            }
            int typeKeyLength = typeKv.getRowLength();
            PName typeName =
                    newPName(typeKv.getRowArray(), typeKv.getRowOffset() + offset, typeKeyLength
                            - offset - 3);

            int argPositionOffset =  offset + typeName.getBytes().length + 1;
            short argPosition = Bytes.toShort(typeKv.getRowArray(), typeKv.getRowOffset() + argPositionOffset, typeKeyLength
                - argPositionOffset);
            addArgumentToFunction(results, functionName, typeName, functionArgKeyValues, arguments, argPosition);
        }
        Collections.sort(arguments, new Comparator<FunctionArgument>() {
            @Override
            public int compare(FunctionArgument o1, FunctionArgument o2) {
                return o1.getArgPosition() - o2.getArgPosition();
            }
        });
        return new PFunction(tenantId, functionName.getString(), arguments, returnType.getString(),
                className.getString(), jarPath == null ? null : jarPath.getString(), timeStamp);
    }

    private PTable buildDeletedTable(byte[] key, ImmutableBytesPtr cacheKey, Region region,
        long clientTimeStamp) throws IOException {
        if (clientTimeStamp == HConstants.LATEST_TIMESTAMP) {
            return null;
        }

        Scan scan = MetaDataUtil.newTableRowsScan(key, clientTimeStamp, HConstants.LATEST_TIMESTAMP);
        scan.setFilter(new FirstKeyOnlyFilter());
        scan.setRaw(true);
        List<Cell> results = Lists.<Cell> newArrayList();
        try (RegionScanner scanner = region.getScanner(scan)) {
          scanner.next(results);
        }
        for (Cell kv : results) {
            KeyValue.Type type = Type.codeToType(kv.getTypeByte());
            if (type == Type.DeleteFamily) { // Row was deleted
                Cache<ImmutableBytesPtr, PMetaDataEntity> metaDataCache =
                        GlobalCache.getInstance(this.env).getMetaDataCache();
                PTable table = newDeletedTableMarker(kv.getTimestamp());
                metaDataCache.put(cacheKey, table);
                return table;
            }
        }
        return null;
    }


    private PFunction buildDeletedFunction(byte[] key, ImmutableBytesPtr cacheKey, Region region,
        long clientTimeStamp) throws IOException {
        if (clientTimeStamp == HConstants.LATEST_TIMESTAMP) {
            return null;
        }

        Scan scan = MetaDataUtil.newTableRowsScan(key, clientTimeStamp, HConstants.LATEST_TIMESTAMP);
        scan.setFilter(new FirstKeyOnlyFilter());
        scan.setRaw(true);
        List<Cell> results = Lists.<Cell> newArrayList();
        try (RegionScanner scanner = region.getScanner(scan);) {
          scanner.next(results);
        }
        // HBase ignores the time range on a raw scan (HBASE-7362)
        if (!results.isEmpty() && results.get(0).getTimestamp() > clientTimeStamp) {
            Cell kv = results.get(0);
            if (kv.getTypeByte() == Type.Delete.getCode()) {
                Cache<ImmutableBytesPtr, PMetaDataEntity> metaDataCache =
                        GlobalCache.getInstance(this.env).getMetaDataCache();
                PFunction function = newDeletedFunctionMarker(kv.getTimestamp());
                metaDataCache.put(cacheKey, function);
                return function;
            }
        }
        return null;
    }

    private PSchema buildDeletedSchema(byte[] key, ImmutableBytesPtr cacheKey, Region region, long clientTimeStamp)
            throws IOException {
        if (clientTimeStamp == HConstants.LATEST_TIMESTAMP) { return null; }

        Scan scan = MetaDataUtil.newTableRowsScan(key, clientTimeStamp, HConstants.LATEST_TIMESTAMP);
        scan.setFilter(new FirstKeyOnlyFilter());
        scan.setRaw(true);
        List<Cell> results = Lists.<Cell> newArrayList();
        try (RegionScanner scanner = region.getScanner(scan);) {
            scanner.next(results);
        }
        // HBase ignores the time range on a raw scan (HBASE-7362)
        if (!results.isEmpty() && results.get(0).getTimestamp() > clientTimeStamp) {
            Cell kv = results.get(0);
            if (kv.getTypeByte() == Type.Delete.getCode()) {
                Cache<ImmutableBytesPtr, PMetaDataEntity> metaDataCache = GlobalCache.getInstance(this.env)
                        .getMetaDataCache();
                PSchema schema = newDeletedSchemaMarker(kv.getTimestamp());
                metaDataCache.put(cacheKey, schema);
                return schema;
            }
        }
        return null;
    }

    private static PTable newDeletedTableMarker(long timestamp) {
        return new PTableImpl(timestamp);
    }

    private static PFunction newDeletedFunctionMarker(long timestamp) {
        return new PFunction(timestamp);
    }

    private static PSchema newDeletedSchemaMarker(long timestamp) {
        return new PSchema(timestamp);
    }

    private static boolean isTableDeleted(PTable table) {
        return table.getName() == null;
    }

    private static boolean isSchemaDeleted(PSchema schema) {
        return schema.getSchemaName() == null;
    }

    private static boolean isFunctionDeleted(PFunction function) {
        return function.getFunctionName() == null;
    }

    private PTable loadTable(RegionCoprocessorEnvironment env, byte[] key,
        ImmutableBytesPtr cacheKey, long clientTimeStamp, long asOfTimeStamp, int clientVersion)
        throws IOException, SQLException {
        Region region = env.getRegion();
        PTable table = getTableFromCache(cacheKey, clientTimeStamp, clientVersion, false, false, null);
        // We always cache the latest version - fault in if not in cache
        if (table != null || (table = buildTable(key, cacheKey, region, asOfTimeStamp, clientVersion, false, false, null)) != null) {
            return table;
        }
        // if not found then check if newer table already exists and add delete marker for timestamp
        // found
        if (table == null
                && (table = buildDeletedTable(key, cacheKey, region, clientTimeStamp)) != null) {
            return table;
        }
        return null;
    }
    
    /**
     * Returns a PTable if its found in the cache.
     */
   private PTable getTableFromCache(ImmutableBytesPtr cacheKey, long clientTimeStamp, int clientVersion, boolean skipAddingIndexes, boolean skipAddingParentColumns, PTable lockedAncestorTable) throws SQLException, IOException {
       Cache<ImmutableBytesPtr,PMetaDataEntity> metaDataCache = GlobalCache.getInstance(this.env).getMetaDataCache();
       PTable table = (PTable)metaDataCache.getIfPresent(cacheKey);
       if (table!=null)
           table = combineColumns(table, clientTimeStamp, clientVersion, skipAddingIndexes, skipAddingParentColumns, lockedAncestorTable).getFirst();
       return table;
   }

    private PFunction loadFunction(RegionCoprocessorEnvironment env, byte[] key,
            ImmutableBytesPtr cacheKey, long clientTimeStamp, long asOfTimeStamp, boolean isReplace, List<Mutation> deleteMutationsForReplace)
            throws IOException, SQLException {
            Region region = env.getRegion();
            Cache<ImmutableBytesPtr,PMetaDataEntity> metaDataCache = GlobalCache.getInstance(this.env).getMetaDataCache();
            PFunction function = (PFunction)metaDataCache.getIfPresent(cacheKey);
            // We always cache the latest version - fault in if not in cache
            if (function != null && !isReplace) {
                return function;
            }
            ArrayList<byte[]> arrayList = new ArrayList<byte[]>(1);
            arrayList.add(key);
            List<PFunction> functions = buildFunctions(arrayList, region, asOfTimeStamp, isReplace, deleteMutationsForReplace);
            if(functions != null) return functions.get(0);
            // if not found then check if newer table already exists and add delete marker for timestamp
            // found
            if (function == null
                    && (function = buildDeletedFunction(key, cacheKey, region, clientTimeStamp)) != null) {
                return function;
            }
            return null;
        }

    private PSchema loadSchema(RegionCoprocessorEnvironment env, byte[] key, ImmutableBytesPtr cacheKey,
            long clientTimeStamp, long asOfTimeStamp) throws IOException, SQLException {
        Region region = env.getRegion();
        Cache<ImmutableBytesPtr, PMetaDataEntity> metaDataCache = GlobalCache.getInstance(this.env).getMetaDataCache();
        PSchema schema = (PSchema)metaDataCache.getIfPresent(cacheKey);
        // We always cache the latest version - fault in if not in cache
        if (schema != null) { return schema; }
        ArrayList<byte[]> arrayList = new ArrayList<byte[]>(1);
        arrayList.add(key);
        List<PSchema> schemas = buildSchemas(arrayList, region, asOfTimeStamp, cacheKey);
        if (schemas != null) return schemas.get(0);
        // if not found then check if newer schema already exists and add delete marker for timestamp
        // found
        if (schema == null
                && (schema = buildDeletedSchema(key, cacheKey, region, clientTimeStamp)) != null) { return schema; }
        return null;
    }

    /**
     * @return null if the physical table row information is not present.
     */
    private static Mutation getPhysicalTableRowForView(List<Mutation> tableMetadata, byte[][] parentTenantSchemaTableNames, byte[][] physicalSchemaTableNames) {
        int size = tableMetadata.size();
        byte[][] rowKeyMetaData = new byte[3][];
        MetaDataUtil.getTenantIdAndSchemaAndTableName(tableMetadata, rowKeyMetaData);
        Mutation physicalTableRow = null;
        Mutation parentTableRow = null;
        boolean physicalTableLinkFound = false;
        boolean parentTableLinkFound = false;
        if (size >= 2) {
            int i = size - 1;
            while (i >= 1) {
                Mutation m = tableMetadata.get(i);
                if (m instanceof Put) {
                    LinkType linkType = MetaDataUtil.getLinkType(m);
                    if (linkType == LinkType.PHYSICAL_TABLE) {
                        physicalTableRow = m;
                        physicalTableLinkFound = true;
                    }
                    if (linkType == LinkType.PARENT_TABLE) {
                        parentTableRow=m;
                        parentTableLinkFound = true;
                    }
                }
                if(physicalTableLinkFound && parentTableLinkFound){
                    break;
                }
                i--;
            }
        }
        if (!parentTableLinkFound) {
            parentTenantSchemaTableNames[0] = null;
            parentTenantSchemaTableNames[1] = null;
            parentTenantSchemaTableNames[2] = null;
            
        }
        if (!physicalTableLinkFound) {
            physicalSchemaTableNames[0] = null;
            physicalSchemaTableNames[1] = null;
            physicalSchemaTableNames[2] = null;
        }
        if (physicalTableLinkFound) {
            getSchemaTableNames(physicalTableRow,physicalSchemaTableNames);
        }
        if (parentTableLinkFound) {
            getSchemaTableNames(parentTableRow,parentTenantSchemaTableNames);   
        }
        return physicalTableRow;
    }
    
    private static void getSchemaTableNames(Mutation row, byte[][] schemaTableNames) {
        byte[][] rowKeyMetaData = new byte[5][];
        getVarChars(row.getRow(), 5, rowKeyMetaData);
        byte[] tenantId = rowKeyMetaData[PhoenixDatabaseMetaData.TENANT_ID_INDEX];
        byte[] colBytes = rowKeyMetaData[PhoenixDatabaseMetaData.COLUMN_NAME_INDEX];
        byte[] famBytes = rowKeyMetaData[PhoenixDatabaseMetaData.FAMILY_NAME_INDEX];
        if ((colBytes == null || colBytes.length == 0) && (famBytes != null && famBytes.length > 0)) {
            byte[] sName = SchemaUtil.getSchemaNameFromFullName(famBytes).getBytes();
            byte[] tName = SchemaUtil.getTableNameFromFullName(famBytes).getBytes();
            schemaTableNames[0]= tenantId;
            schemaTableNames[1] = sName;
            schemaTableNames[2] = tName;
        }
    }

    @Override
    public void createTable(RpcController controller, CreateTableRequest request,
            RpcCallback<MetaDataResponse> done) {
        MetaDataResponse.Builder builder = MetaDataResponse.newBuilder();
        byte[][] rowKeyMetaData = new byte[3][];
        byte[] schemaName = null;
        byte[] tableName = null;
        String fullTableName = null;
        try {
            int clientVersion = request.getClientVersion();
            List<Mutation> tableMetadata = ProtobufUtil.getMutations(request);
            MetaDataUtil.getTenantIdAndSchemaAndTableName(tableMetadata, rowKeyMetaData);
            byte[] tenantIdBytes = rowKeyMetaData[PhoenixDatabaseMetaData.TENANT_ID_INDEX];
            schemaName = rowKeyMetaData[PhoenixDatabaseMetaData.SCHEMA_NAME_INDEX];
            tableName = rowKeyMetaData[PhoenixDatabaseMetaData.TABLE_NAME_INDEX];
            fullTableName = SchemaUtil.getTableName(schemaName, tableName);
            boolean isNamespaceMapped = MetaDataUtil.isNameSpaceMapped(tableMetadata, GenericKeyValueBuilder.INSTANCE,
                    new ImmutableBytesWritable());
            final IndexType indexType = MetaDataUtil.getIndexType(tableMetadata, GenericKeyValueBuilder.INSTANCE,
                    new ImmutableBytesWritable());
            byte[] parentTenantId = null;
            byte[] parentSchemaName = null;
            byte[] parentTableName = null;
            PTableType tableType = MetaDataUtil.getTableType(tableMetadata, GenericKeyValueBuilder.INSTANCE, new ImmutableBytesWritable());
            ViewType viewType = MetaDataUtil.getViewType(tableMetadata, GenericKeyValueBuilder.INSTANCE, new ImmutableBytesWritable());

            // Load table to see if it already exists
            byte[] tableKey = SchemaUtil.getTableKey(tenantIdBytes, schemaName, tableName);
            ImmutableBytesPtr cacheKey = new ImmutableBytesPtr(tableKey);
            long clientTimeStamp = MetaDataUtil.getClientTimeStamp(tableMetadata);
            PTable table = null;
            try {
                // Get as of latest timestamp so we can detect if we have a newer table that already
                // exists without making an additional query
                table = loadTable(env, tableKey, cacheKey, clientTimeStamp, HConstants.LATEST_TIMESTAMP,
                        clientVersion);
            } catch (ParentTableNotFoundException e) {
                dropChildMetadata(e.getParentSchemaName(), e.getParentTableName(), e.getParentTenantId());
            }
            if (table != null) {
                if (table.getTimeStamp() < clientTimeStamp) {
                    // If the table is older than the client time stamp and it's deleted,
                    // continue
                    if (!isTableDeleted(table)) {
                        builder.setReturnCode(MetaDataProtos.MutationCode.TABLE_ALREADY_EXISTS);
                        builder.setMutationTime(EnvironmentEdgeManager.currentTimeMillis());
                        builder.setTable(PTableImpl.toProto(table));
                        done.run(builder.build());
                        return;
                    }
                } else {
                    builder.setReturnCode(MetaDataProtos.MutationCode.NEWER_TABLE_FOUND);
                    builder.setMutationTime(EnvironmentEdgeManager.currentTimeMillis());
                    builder.setTable(PTableImpl.toProto(table));
                    done.run(builder.build());
                    return;
                }
            }
            
            // check if the table was dropped, but had child views that were have not yet
            // been cleaned up by compaction
            if (!Bytes.toString(schemaName).equals(QueryConstants.SYSTEM_SCHEMA_NAME)) {
                dropChildMetadata(schemaName, tableName, tenantIdBytes);
            }
            
            // Here we are passed the parent's columns to add to a view, PHOENIX-3534 allows for a splittable
            // System.Catalog thus we only store the columns that are new to the view, not the parents columns,
            // thus here we remove everything that is ORDINAL.POSITION <= baseColumnCount and update the
            // ORDINAL.POSITIONS to be shifted accordingly.
            // TODO PHOENIX-4767 remove the following code that removes the base table column metadata in the next release 
            if (PTableType.VIEW.equals(tableType) && !ViewType.MAPPED.equals(viewType)) {
                boolean isSalted = MetaDataUtil.getSaltBuckets(tableMetadata, GenericKeyValueBuilder.INSTANCE, new ImmutableBytesWritable()) > 0;
                int baseColumnCount = MetaDataUtil.getBaseColumnCount(tableMetadata) - (isSalted ? 1 : 0);
                if (baseColumnCount > 0) {
                    Iterator<Mutation> mutationIterator = tableMetadata.iterator();
                    while (mutationIterator.hasNext()) {
                        Mutation mutation = mutationIterator.next();
                        // if not null and ordinal position < base column count remove this mutation
                        ImmutableBytesWritable ptr = new ImmutableBytesWritable();
                        MetaDataUtil.getMutationValue(mutation, PhoenixDatabaseMetaData.ORDINAL_POSITION_BYTES,
                            GenericKeyValueBuilder.INSTANCE, ptr);
                        if (MetaDataUtil.getMutationValue(mutation, PhoenixDatabaseMetaData.ORDINAL_POSITION_BYTES,
                            GenericKeyValueBuilder.INSTANCE, ptr)) {
                            int ordinalValue = PInteger.INSTANCE.getCodec().decodeInt(ptr, SortOrder.ASC);
                            if (ordinalValue <= baseColumnCount) {
                                mutationIterator.remove();
                            } else {
                                if (mutation instanceof Put) {
                                    byte[] ordinalPositionBytes = new byte[PInteger.INSTANCE.getByteSize()];
                                    int newOrdinalValue = ordinalValue - baseColumnCount;
                                    PInteger.INSTANCE.getCodec()
                                        .encodeInt(newOrdinalValue, ordinalPositionBytes, 0);
                                    byte[] family = Iterables.getOnlyElement(mutation.getFamilyCellMap().keySet());
                                    MetaDataUtil.mutatePutValue((Put) mutation, family, PhoenixDatabaseMetaData.ORDINAL_POSITION_BYTES, ordinalPositionBytes);
                                }
                            }
                        }
                    }
                }
            }

            byte[] parentTableKey = null;
            Mutation viewPhysicalTableRow = null;
            Set<TableName> indexes = new HashSet<TableName>();;
            byte[] cPhysicalName = SchemaUtil.getPhysicalHBaseTableName(schemaName, tableName, isNamespaceMapped)
                    .getBytes();
            byte[] cParentPhysicalName=null;
            if (tableType == PTableType.VIEW) {
                byte[][] parentSchemaTableNames = new byte[3][];
                byte[][] parentPhysicalSchemaTableNames = new byte[3][];
                /*
                 * For a mapped view, there is no link present to the physical table. So the
                 * viewPhysicalTableRow is null in that case.
                 */
                
                viewPhysicalTableRow = getPhysicalTableRowForView(tableMetadata, parentSchemaTableNames,parentPhysicalSchemaTableNames);
                if (parentPhysicalSchemaTableNames[2] != null) {
                    
                    parentTableKey = SchemaUtil.getTableKey(ByteUtil.EMPTY_BYTE_ARRAY,
                            parentPhysicalSchemaTableNames[1], parentPhysicalSchemaTableNames[2]);
                    PTable parentTable =
                            doGetTable(ByteUtil.EMPTY_BYTE_ARRAY, parentPhysicalSchemaTableNames[1],
                                parentPhysicalSchemaTableNames[2], clientTimeStamp, clientVersion);
                    if (parentTable == null) {
                        builder.setReturnCode(MetaDataProtos.MutationCode.PARENT_TABLE_NOT_FOUND);
                        builder.setMutationTime(EnvironmentEdgeManager.currentTimeMillis());
                        done.run(builder.build());
                        return;
                    }
                    cParentPhysicalName = parentTable.getPhysicalName().getBytes();
                    if (parentSchemaTableNames[2] != null
                            && Bytes.compareTo(parentSchemaTableNames[2], parentPhysicalSchemaTableNames[2]) != 0) {
                        // if view is created on view
                        byte[] tenantId =
                                parentSchemaTableNames[0] == null ? ByteUtil.EMPTY_BYTE_ARRAY
                                        : parentSchemaTableNames[0];
                        parentTable =
                                doGetTable(tenantId, parentSchemaTableNames[1],
                                    parentSchemaTableNames[2], clientTimeStamp, clientVersion);
                        if (parentTable == null) {
                            // it could be a global view
                            parentTable =
                                    doGetTable(ByteUtil.EMPTY_BYTE_ARRAY, parentSchemaTableNames[1],
                                        parentSchemaTableNames[2], clientTimeStamp, clientVersion);
                        }
                    }
                    if (parentTable == null) {
                        builder.setReturnCode(MetaDataProtos.MutationCode.PARENT_TABLE_NOT_FOUND);
                        builder.setMutationTime(EnvironmentEdgeManager.currentTimeMillis());
                        done.run(builder.build());
                        return;
                    }
                    for (PTable index : parentTable.getIndexes()) {
                        indexes.add(TableName.valueOf(index.getPhysicalName().getBytes()));
                    }
                } else {
                    // Mapped View
                    cParentPhysicalName = SchemaUtil.getTableNameAsBytes(schemaName, tableName);
                }
                parentTenantId = ByteUtil.EMPTY_BYTE_ARRAY;
                parentSchemaName = parentPhysicalSchemaTableNames[1];
                parentTableName = parentPhysicalSchemaTableNames[2];
                    
            } else if (tableType == PTableType.INDEX) {
                parentSchemaName = schemaName;
                /* 
                 * For an index we lock the parent table's row which could be a physical table or a view.
                 * If the parent table is a physical table, then the tenantIdBytes is empty because
                 * we allow creating an index with a tenant connection only if the parent table is a view.
                 */
                parentTenantId = tenantIdBytes;
                parentTableName = MetaDataUtil.getParentTableName(tableMetadata);
                parentTableKey = SchemaUtil.getTableKey(tenantIdBytes, parentSchemaName, parentTableName);
                PTable parentTable =
                        doGetTable(tenantIdBytes, parentSchemaName, parentTableName, clientTimeStamp, null,
                            request.getClientVersion(), false, false, null);
                if (IndexType.LOCAL == indexType) {
                    cPhysicalName = parentTable.getPhysicalName().getBytes();
                    cParentPhysicalName=parentTable.getPhysicalName().getBytes();
                } else if (parentTable.getType() == PTableType.VIEW) {
                    cPhysicalName = MetaDataUtil.getViewIndexPhysicalName(parentTable.getPhysicalName().getBytes());
                    cParentPhysicalName = parentTable.getPhysicalName().getBytes();
                }else{
                    cParentPhysicalName = SchemaUtil
                            .getPhysicalHBaseTableName(parentSchemaName, parentTableName, isNamespaceMapped).getBytes();
                }
            }
            
            getCoprocessorHost().preCreateTable(Bytes.toString(tenantIdBytes),
                    fullTableName,
                    (tableType == PTableType.VIEW) ? null : TableName.valueOf(cPhysicalName),
                    cParentPhysicalName == null ? null : TableName.valueOf(cParentPhysicalName), tableType,
                    /* TODO: During inital create we may not need the family map */
                    Collections.<byte[]> emptySet(), indexes);

            Region region = env.getRegion();
            List<RowLock> locks = Lists.newArrayList();
            // Place a lock using key for the table to be created
            try {
                acquireLock(region, tableKey, locks);

                // If the table key resides outside the region, return without doing anything
                MetaDataMutationResult result = checkTableKeyInRegion(tableKey, region);
                if (result != null) {
                    done.run(MetaDataMutationResult.toProto(result));
                    return;
                }

                ImmutableBytesPtr parentCacheKey = null;
                PTable parentTable = null;
                if (parentTableName != null) {
                    // we lock the parent table when creating an index on a table or a view
                    if (tableType == PTableType.INDEX) {
                        result = checkTableKeyInRegion(parentTableKey, region);
                        if (result != null) {
                            builder.setReturnCode(MetaDataProtos.MutationCode.TABLE_NOT_IN_REGION);
                            builder.setMutationTime(EnvironmentEdgeManager.currentTimeMillis());
                            done.run(builder.build());
                            return;
                        }
                        acquireLock(region, parentTableKey, locks);
                    }
                    parentTable =  doGetTable(parentTenantId, parentSchemaName, parentTableName,
                        clientTimeStamp, null, clientVersion, false, false, null);
                    parentCacheKey = new ImmutableBytesPtr(parentTableKey);
                    if (parentTable == null || isTableDeleted(parentTable)) {
                        builder.setReturnCode(MetaDataProtos.MutationCode.PARENT_TABLE_NOT_FOUND);
                        builder.setMutationTime(EnvironmentEdgeManager.currentTimeMillis());
                        done.run(builder.build());
                        return;
                    }
                    // make sure we haven't gone over our threshold for indexes on this table.
                    if (execeededIndexQuota(tableType, parentTable)) {
                        builder.setReturnCode(MetaDataProtos.MutationCode.TOO_MANY_INDEXES);
                        builder.setMutationTime(EnvironmentEdgeManager.currentTimeMillis());
                        done.run(builder.build());
                        return;
                    }
                    long parentTableSeqNumber;
                    if (tableType == PTableType.VIEW && viewPhysicalTableRow != null && request.hasClientVersion()) {
                        // Starting 4.5, the client passes the sequence number of the physical table in the table metadata.
                        parentTableSeqNumber = MetaDataUtil.getSequenceNumber(viewPhysicalTableRow);
                    } else if (tableType == PTableType.VIEW && !request.hasClientVersion()) {
                        // Before 4.5, due to a bug, the parent table key wasn't available.
                        // So don't do anything and prevent the exception from being thrown.
                        parentTableSeqNumber = parentTable.getSequenceNumber();
                    } else {
                        parentTableSeqNumber = MetaDataUtil.getParentSequenceNumber(tableMetadata);
                    }
                    // If parent table isn't at the expected sequence number, then return
                    if (parentTable.getSequenceNumber() != parentTableSeqNumber) {
                        builder.setReturnCode(MetaDataProtos.MutationCode.CONCURRENT_TABLE_MUTATION);
                        builder.setMutationTime(EnvironmentEdgeManager.currentTimeMillis());
                        builder.setTable(PTableImpl.toProto(parentTable));
                        done.run(builder.build());
                        return;
                    }
                }
                
                // Add cell for ROW_KEY_ORDER_OPTIMIZABLE = true, as we know that new tables
                // conform the correct row key. The exception is for a VIEW, which the client
                // sends over depending on its base physical table.
                if (tableType != PTableType.VIEW) {
                    UpgradeUtil.addRowKeyOrderOptimizableCell(tableMetadata, tableKey, clientTimeStamp);
                }
                // If the parent table of the view has the auto partition sequence name attribute, modify the
                // tableMetadata and set the view statement and partition column correctly
                if (parentTable!=null && parentTable.getAutoPartitionSeqName()!=null) {
                    long autoPartitionNum = 1;
                    try (PhoenixConnection connection = QueryUtil.getConnectionOnServer(env.getConfiguration()).unwrap(PhoenixConnection.class);
                        Statement stmt = connection.createStatement()) {
                        String seqName = parentTable.getAutoPartitionSeqName();
                        // Not going through the standard route of using statement.execute() as that code path
                        // is blocked if the metadata hasn't been been upgraded to the new minor release.
                        String seqNextValueSql = String.format("SELECT NEXT VALUE FOR %s", seqName);
                        PhoenixStatement ps = stmt.unwrap(PhoenixStatement.class);
                        QueryPlan plan = ps.compileQuery(seqNextValueSql);
                        ResultIterator resultIterator = plan.iterator();
                        PhoenixResultSet rs = ps.newResultSet(resultIterator, plan.getProjector(), plan.getContext());
                        rs.next();
                        autoPartitionNum = rs.getLong(1);
                    }
                    catch (SequenceNotFoundException e) {
                        builder.setReturnCode(MetaDataProtos.MutationCode.AUTO_PARTITION_SEQUENCE_NOT_FOUND);
                        builder.setMutationTime(EnvironmentEdgeManager.currentTimeMillis());
                        done.run(builder.build());
                        return;
                    }
                    PColumn autoPartitionCol = parentTable.getPKColumns().get(MetaDataUtil.getAutoPartitionColIndex(parentTable));
                    if (!PLong.INSTANCE.isCoercibleTo(autoPartitionCol.getDataType(), autoPartitionNum)) {
                        builder.setReturnCode(MetaDataProtos.MutationCode.CANNOT_COERCE_AUTO_PARTITION_ID);
                        builder.setMutationTime(EnvironmentEdgeManager.currentTimeMillis());
                        done.run(builder.build());
                        return;
                    }
                    builder.setAutoPartitionNum(autoPartitionNum);

                    // set the VIEW STATEMENT column of the header row
                    Put tableHeaderPut = MetaDataUtil.getPutOnlyTableHeaderRow(tableMetadata);
                    NavigableMap<byte[], List<Cell>> familyCellMap = tableHeaderPut.getFamilyCellMap();
                    List<Cell> cells = familyCellMap.get(TABLE_FAMILY_BYTES);
                    Cell cell = cells.get(0);
                    String autoPartitionWhere = QueryUtil.getViewPartitionClause(MetaDataUtil.getAutoPartitionColumnName(parentTable), autoPartitionNum);
                    String hbaseVersion = VersionInfo.getVersion();
                    ImmutableBytesPtr ptr = new ImmutableBytesPtr();
                    KeyValueBuilder kvBuilder = KeyValueBuilder.get(hbaseVersion);
                    MetaDataUtil.getMutationValue(tableHeaderPut, VIEW_STATEMENT_BYTES, kvBuilder, ptr);
                    byte[] value = ptr.copyBytesIfNecessary();
                    byte[] viewStatement = null;
                    // if we have an existing where clause add the auto partition where clause to it
                    if (!Bytes.equals(value, QueryConstants.EMPTY_COLUMN_VALUE_BYTES)) {
                        viewStatement = Bytes.add(value, Bytes.toBytes(" AND "), Bytes.toBytes(autoPartitionWhere));
                    }
                    else {
                        viewStatement = Bytes.toBytes(QueryUtil.getViewStatement(parentTable.getSchemaName().getString(), parentTable.getTableName().getString(), autoPartitionWhere));
                    }
                    Cell viewStatementCell = new KeyValue(cell.getRow(), cell.getFamily(), VIEW_STATEMENT_BYTES,
                        cell.getTimestamp(), Type.codeToType(cell.getTypeByte()), viewStatement);
                    cells.add(viewStatementCell);

                    // set the IS_VIEW_REFERENCED column of the auto partition column row
                    Put autoPartitionPut = MetaDataUtil.getPutOnlyAutoPartitionColumn(parentTable, tableMetadata);
                    familyCellMap = autoPartitionPut.getFamilyCellMap();
                    cells = familyCellMap.get(TABLE_FAMILY_BYTES);
                    cell = cells.get(0);
                    PDataType dataType = autoPartitionCol.getDataType();
                    Object val = dataType.toObject(autoPartitionNum, PLong.INSTANCE);
                    byte[] bytes = new byte [dataType.getByteSize() + 1];
                    dataType.toBytes(val, bytes, 0);
                    Cell viewConstantCell = new KeyValue(cell.getRow(), cell.getFamily(), VIEW_CONSTANT_BYTES,
                        cell.getTimestamp(), Type.codeToType(cell.getTypeByte()), bytes);
                    cells.add(viewConstantCell);
                }
                Long indexId = null;
                if (request.hasAllocateIndexId() && request.getAllocateIndexId()) {
                    String tenantIdStr = tenantIdBytes.length == 0 ? null : Bytes.toString(tenantIdBytes);
                    try (PhoenixConnection connection = QueryUtil.getConnectionOnServer(env.getConfiguration()).unwrap(PhoenixConnection.class)) {
                        PName physicalName = parentTable.getPhysicalName();
                        int nSequenceSaltBuckets = connection.getQueryServices().getSequenceSaltBuckets();
                        SequenceKey key = MetaDataUtil.getViewIndexSequenceKey(tenantIdStr, physicalName,
                            nSequenceSaltBuckets, parentTable.isNamespaceMapped() );
                        // TODO Review Earlier sequence was created at (SCN-1/LATEST_TIMESTAMP) and incremented at the client max(SCN,dataTable.getTimestamp), but it seems we should
                        // use always LATEST_TIMESTAMP to avoid seeing wrong sequence values by different connection having SCN
                        // or not.
                        long sequenceTimestamp = HConstants.LATEST_TIMESTAMP;
                        try {
                            connection.getQueryServices().createSequence(key.getTenantId(), key.getSchemaName(), key.getSequenceName(),
                                Long.MIN_VALUE, 1, 1, Long.MIN_VALUE, Long.MAX_VALUE, false, sequenceTimestamp);
                        } catch (SequenceAlreadyExistsException e) {
                        }
                        long[] seqValues = new long[1];
                        SQLException[] sqlExceptions = new SQLException[1];
                        connection.getQueryServices().incrementSequences(Collections.singletonList(new SequenceAllocation(key, 1)),
                            HConstants.LATEST_TIMESTAMP, seqValues, sqlExceptions);
                        if (sqlExceptions[0] != null) {
                            throw sqlExceptions[0];
                        }
                        long seqValue = seqValues[0];
                        if (seqValue > Long.MAX_VALUE) {
                            builder.setReturnCode(MetaDataProtos.MutationCode.TOO_MANY_INDEXES);
                            builder.setMutationTime(EnvironmentEdgeManager.currentTimeMillis());
                            done.run(builder.build());
                            return;
                        }
                        Put tableHeaderPut = MetaDataUtil.getPutOnlyTableHeaderRow(tableMetadata);

                        NavigableMap<byte[], List<Cell>> familyCellMap = tableHeaderPut.getFamilyCellMap();
                        List<Cell> cells = familyCellMap.get(TABLE_FAMILY_BYTES);
                        Cell cell = cells.get(0);
                        PDataType dataType = MetaDataUtil.getViewIndexIdDataType();
                        Object val = dataType.toObject(seqValue, PLong.INSTANCE);
                        byte[] bytes = new byte [dataType.getByteSize() + 1];
                        dataType.toBytes(val, bytes, 0);
                        Cell indexIdCell = new KeyValue(cell.getRow(), cell.getFamily(), VIEW_INDEX_ID_BYTES,
                            cell.getTimestamp(), Type.codeToType(cell.getTypeByte()), bytes);
                        cells.add(indexIdCell);
                        indexId = (long) seqValue;
                    }
                }
                
                // The mutations to create a table are written in the following order:
                // 1. Write the child link as if the next two steps fail we
                // ignore missing children while processing a parent
                // 2. Update the encoded column qualifier for the parent table if its on a
                // different region server (for tables that use column qualifier encoding)
                // if the next step fails we end up wasting a few col qualifiers
                // 3. Finally write the mutations to create the table

                // From 4.15 the parent->child links are stored in a separate table SYSTEM.CHILD_LINK
                // TODO remove this after PHOENIX-4763 is implemented
                List<Mutation> childLinkMutations = MetaDataUtil.removeChildLinks(tableMetadata);
                MetaDataResponse response =
                        processRemoteRegionMutations(
                            PhoenixDatabaseMetaData.SYSTEM_CHILD_LINK_NAME_BYTES,
                            childLinkMutations, fullTableName,
                            MetaDataProtos.MutationCode.UNABLE_TO_CREATE_CHILD_LINK);
                if (response != null) {
                    done.run(response);
                    return;
                }

                List<Mutation> localMutations =
                        Lists.newArrayListWithExpectedSize(tableMetadata.size());
                List<Mutation> remoteMutations = Lists.newArrayListWithExpectedSize(2);
                // check to see if there are any mutations that should not be applied to this region
                separateLocalAndRemoteMutations(region, tableMetadata, localMutations, remoteMutations);
                if (!remoteMutations.isEmpty()) {
                    // there should only be remote mutations if we are creating a view that uses
                    // encoded column qualifiers (the remote mutations are to update the encoded
                    // column qualifier counter on the parent table)
                    if (parentTable != null && tableType == PTableType.VIEW && parentTable
                            .getEncodingScheme() != QualifierEncodingScheme.NON_ENCODED_QUALIFIERS) {
                        response =
                                processRemoteRegionMutations(
                                    PhoenixDatabaseMetaData.SYSTEM_CATALOG_NAME_BYTES,
                                    remoteMutations, fullTableName,
                                    MetaDataProtos.MutationCode.UNABLE_TO_UPDATE_PARENT_TABLE);
                        if (response != null) {
                            done.run(response);
                            return;
                        }
                    }
                    else {
                        String msg = "Found unexpected mutations while creating "+fullTableName;
                        logger.error(msg);
                        for (Mutation m : remoteMutations) {
                            logger.debug("Mutation rowkey : " + Bytes.toStringBinary(m.getRow()));
                            logger.debug("Mutation family cell map : " + m.getFamilyCellMap());
                        }
                        throw new IllegalStateException(msg);
                    }
                }
                
                // TODO: Switch this to HRegion#batchMutate when we want to support indexes on the
                // system table. Basically, we get all the locks that we don't already hold for all the
                // tableMetadata rows. This ensures we don't have deadlock situations (ensuring
                // primary and then index table locks are held, in that order). For now, we just don't support
                // indexing on the system table. This is an issue because of the way we manage batch mutation
                // in the Indexer.
                mutateRowsWithLocks(region, localMutations, Collections.<byte[]> emptySet(), HConstants.NO_NONCE, HConstants.NO_NONCE);

                // Invalidate the cache - the next getTable call will add it
                // TODO: consider loading the table that was just created here, patching up the parent table, and updating the cache
                Cache<ImmutableBytesPtr,PMetaDataEntity> metaDataCache = GlobalCache.getInstance(this.env).getMetaDataCache();
                if (parentCacheKey != null) {
                    metaDataCache.invalidate(parentCacheKey);
                }
                metaDataCache.invalidate(cacheKey);
                // Get timeStamp from mutations - the above method sets it if it's unset
                long currentTimeStamp = MetaDataUtil.getClientTimeStamp(tableMetadata);
                builder.setReturnCode(MetaDataProtos.MutationCode.TABLE_NOT_FOUND);
                if (indexId != null) {
                    builder.setViewIndexId(indexId);
                    builder.setUseLongViewIndexId(true);
                }
                builder.setMutationTime(currentTimeStamp);
                done.run(builder.build());
                return;
            } finally {
                releaseRowLocks(region,locks);
            }
        } catch (Throwable t) {
            logger.error("createTable failed", t);
            ProtobufUtil.setControllerException(controller,
                    ServerUtil.createIOException(fullTableName, t));
        }
    }

    private void dropChildMetadata(byte[] schemaName, byte[] tableName, byte[] tenantIdBytes)
            throws IOException, SQLException, ClassNotFoundException {
        TableViewFinderResult childViewsResult = new TableViewFinderResult();
        findAllChildViews(tenantIdBytes, schemaName, tableName, childViewsResult);
        if (childViewsResult.hasLinks()) {
            for (TableInfo viewInfo : childViewsResult.getLinks()) {
                byte[] viewTenantId = viewInfo.getTenantId();
                byte[] viewSchemaName = viewInfo.getSchemaName();
                byte[] viewName = viewInfo.getTableName();
                Properties props = new Properties();
                if (viewTenantId != null && viewTenantId.length != 0)
                    props.setProperty(PhoenixRuntime.TENANT_ID_ATTRIB, Bytes.toString(viewTenantId));
                try (PhoenixConnection connection = QueryUtil.getConnectionOnServer(env.getConfiguration())
                        .unwrap(PhoenixConnection.class)) {
                    MetaDataClient client = new MetaDataClient(connection);
                    org.apache.phoenix.parse.TableName viewTableName = org.apache.phoenix.parse.TableName
                            .create(Bytes.toString(viewSchemaName), Bytes.toString(viewName));
                    client.dropTable(
                            new DropTableStatement(viewTableName, PTableType.VIEW, false, true, true));
                }
            }
        }
    }

    private boolean execeededIndexQuota(PTableType tableType, PTable parentTable) {
        return PTableType.INDEX == tableType && parentTable.getIndexes().size() >= maxIndexesPerTable;
    }

    private void findAncestorViewsOfIndex(byte[] tenantId, byte[] schemaName, byte[] indexName,
            TableViewFinderResult result, boolean isNamespaceMapped) throws IOException {
        try (Table hTable =
                env.getTable(SchemaUtil.getPhysicalTableName(
                    PhoenixDatabaseMetaData.SYSTEM_CATALOG_NAME_BYTES, env.getConfiguration()))) {
            TableViewFinderResult currentResult =
                    ViewFinder.findParentViewofIndex(hTable, tenantId, schemaName, indexName);
            if (currentResult.getLinks().size() == 1) {
                result.addResult(currentResult);
                TableInfo tableInfo = currentResult.getLinks().get(0);
                findAncestorViews(tableInfo.getTenantId(), tableInfo.getSchemaName(),
                    tableInfo.getTableName(), result, isNamespaceMapped);
            }
            // else this is an index on a regular table and so we don't need to combine columns
        }
    }
    
    private void findAncestorViews(byte[] tenantId, byte[] schemaName, byte[] tableName,
            TableViewFinderResult result, boolean isNamespaceMapped) throws IOException {
        try (Table hTable =
                env.getTable(SchemaUtil.getPhysicalTableName(
                    PhoenixDatabaseMetaData.SYSTEM_CATALOG_NAME_BYTES, env.getConfiguration()))) {
            ViewFinder.findAllRelatives(hTable, tenantId, schemaName, tableName,
                LinkType.PARENT_TABLE, result);
            if (!isNamespaceMapped || schemaName.length==0) {
				// When namespace mapping is enabled and the schema name is not empty the
				// physical table name is of the form S:T while the table name is of the form
				// S.T
				// When namespace mapping is disabled or the schema name is empty the
				// child->parent link is overwritten by the child->physical table link for first
				// level children of base table as both the parent table name and physical table
				// name are the same (S.T or T) so we need to query for the PHYSICAL_TABLE link
                result.addResult(ViewFinder.findBaseTable(hTable, tenantId, schemaName, tableName));
            }
        }
    }

    private void findAllChildViews(byte[] tenantId, byte[] schemaName, byte[] tableName, TableViewFinderResult result) throws IOException {
        try (Table hTable =
                env.getTable(SchemaUtil.getPhysicalTableName(
                    PhoenixDatabaseMetaData.SYSTEM_CHILD_LINK_NAME_BYTES,
                    env.getConfiguration()))) {
            ViewFinder.findAllRelatives(hTable, tenantId, schemaName, tableName,
                LinkType.CHILD_TABLE, result);
        }
    }
    
    private void separateLocalAndRemoteMutations(Region region, List<Mutation> mutations,
            List<Mutation> localMutations, List<Mutation> remoteMutations) {
        HRegionInfo regionInfo = region.getRegionInfo();
        for (Mutation mutation : mutations) {
            if (regionInfo.containsRow(mutation.getRow())) {
                localMutations.add(mutation);
            } else {
                remoteMutations.add(mutation);
            }
        }
    }

    @Override
    public void dropTable(RpcController controller, DropTableRequest request,
            RpcCallback<MetaDataResponse> done) {
        MetaDataResponse.Builder builder = MetaDataResponse.newBuilder();
        boolean isCascade = request.getCascade();
        byte[][] rowKeyMetaData = new byte[3][];
        String tableType = request.getTableType();
        byte[] schemaName = null;
        byte[] tableName = null;

        try {
            List<Mutation> tableMetadata = ProtobufUtil.getMutations(request);
            List<Mutation> childLinkMutations = Lists.newArrayList();
            MetaDataUtil.getTenantIdAndSchemaAndTableName(tableMetadata, rowKeyMetaData);
            byte[] tenantIdBytes = rowKeyMetaData[PhoenixDatabaseMetaData.TENANT_ID_INDEX];
            schemaName = rowKeyMetaData[PhoenixDatabaseMetaData.SCHEMA_NAME_INDEX];
            tableName = rowKeyMetaData[PhoenixDatabaseMetaData.TABLE_NAME_INDEX];
            PTableType pTableType=PTableType.fromSerializedValue(tableType);
            // Disallow deletion of a system table
            if (pTableType == PTableType.SYSTEM) {
                builder.setReturnCode(MetaDataProtos.MutationCode.UNALLOWED_TABLE_MUTATION);
                builder.setMutationTime(EnvironmentEdgeManager.currentTimeMillis());
                done.run(builder.build());
                return;
            }
            
            List<byte[]> tableNamesToDelete = Lists.newArrayList();
            List<SharedTableState> sharedTablesToDelete = Lists.newArrayList();
            
            byte[] lockKey = SchemaUtil.getTableKey(tenantIdBytes, schemaName, tableName);
            Region region = env.getRegion();
            MetaDataMutationResult result = checkTableKeyInRegion(lockKey, region);
            if (result != null) {
                done.run(MetaDataMutationResult.toProto(result));
                return;
            }
            
            byte[] parentTableName = MetaDataUtil.getParentTableName(tableMetadata);
            byte[] parentLockKey = null;
            // Only lock parent table for indexes
            if (parentTableName != null && pTableType == PTableType.INDEX) {
                parentLockKey = SchemaUtil.getTableKey(tenantIdBytes, schemaName, parentTableName);
                result = checkTableKeyInRegion(lockKey, region);
                if (result != null) {
                    done.run(MetaDataMutationResult.toProto(result));
                    return;
                }
            }
            
            long clientTimeStamp = MetaDataUtil.getClientTimeStamp(tableMetadata);
            boolean skipAddingParentColumns = request.hasSkipAddingParentColumns()
                    ? request.getSkipAddingParentColumns()
                    : false;
            PTable loadedTable =
                    doGetTable(tenantIdBytes, schemaName, tableName, clientTimeStamp, null,
                        request.getClientVersion(), false, skipAddingParentColumns, null);
            if (loadedTable == null) {
                builder.setReturnCode(MetaDataProtos.MutationCode.TABLE_NOT_FOUND);
                builder.setMutationTime(EnvironmentEdgeManager.currentTimeMillis());
                done.run(builder.build());
                return;
            }
            getCoprocessorHost().preDropTable(Bytes.toString(tenantIdBytes),
                    SchemaUtil.getTableName(schemaName, tableName),
                    TableName.valueOf(loadedTable.getPhysicalName().getBytes()),
                    getParentPhysicalTableName(loadedTable), pTableType, loadedTable.getIndexes());
            List<RowLock> locks = Lists.newArrayList();
            try {
                acquireLock(region, lockKey, locks);
                if (parentLockKey != null) {
                    acquireLock(region, parentLockKey, locks);
                }

                List<ImmutableBytesPtr> invalidateList = new ArrayList<ImmutableBytesPtr>();
                result =
                        doDropTable(lockKey, tenantIdBytes, schemaName, tableName, parentTableName,
                            PTableType.fromSerializedValue(tableType), tableMetadata, childLinkMutations,
                            invalidateList, tableNamesToDelete, sharedTablesToDelete, isCascade, request.getClientVersion());
                if (result.getMutationCode() != MutationCode.TABLE_ALREADY_EXISTS) {
                    done.run(MetaDataMutationResult.toProto(result));
                    return;
                }
                Cache<ImmutableBytesPtr, PMetaDataEntity> metaDataCache =
                        GlobalCache.getInstance(this.env).getMetaDataCache();

                List<Mutation> localMutations =
                        Lists.newArrayListWithExpectedSize(tableMetadata.size());
                List<Mutation> remoteMutations = Lists.newArrayList();
                separateLocalAndRemoteMutations(region, tableMetadata, localMutations, remoteMutations);
                if (!remoteMutations.isEmpty()) {
                    // while dropping a table all the mutations should be local
                    String msg = "Found unexpected mutations while dropping table "+SchemaUtil.getTableName(schemaName, tableName);
                    logger.error(msg);
                    for (Mutation m : remoteMutations) {
                        logger.debug("Mutation rowkey : " + Bytes.toStringBinary(m.getRow()));
                        logger.debug("Mutation family cell map : " + m.getFamilyCellMap());
                    }
                    throw new IllegalStateException(msg);
                }
                // drop rows from catalog on this region
                mutateRowsWithLocks(region, localMutations, Collections.<byte[]> emptySet(), HConstants.NO_NONCE,
                        HConstants.NO_NONCE);

                long currentTime = MetaDataUtil.getClientTimeStamp(tableMetadata);
                for (ImmutableBytesPtr ckey : invalidateList) {
                    metaDataCache.put(ckey, newDeletedTableMarker(currentTime));
                }
                if (parentLockKey != null) {
                    ImmutableBytesPtr parentCacheKey = new ImmutableBytesPtr(parentLockKey);
                    metaDataCache.invalidate(parentCacheKey);
                }

                // drop parent->child link when dropping a child view
                MetaDataResponse response =
                        processRemoteRegionMutations(
                            PhoenixDatabaseMetaData.SYSTEM_CHILD_LINK_NAME_BYTES,
                            childLinkMutations, SchemaUtil.getTableName(schemaName, tableName),
                            MetaDataProtos.MutationCode.UNABLE_TO_CREATE_CHILD_LINK);
                if (response!=null) {
                    done.run(response);
                    return;
                }

                done.run(MetaDataMutationResult.toProto(result));
                return;
            } finally {
                releaseRowLocks(region, locks);
            }
        } catch (Throwable t) {
          logger.error("dropTable failed", t);
            ProtobufUtil.setControllerException(controller,
                ServerUtil.createIOException(SchemaUtil.getTableName(schemaName, tableName), t));
        }
    }
    
    protected void releaseRowLocks(Region region, List<RowLock> locks) {
        if (locks != null) {
            region.releaseRowLocks(locks);
        }
    }

    private RowLock acquireLock(Region region, byte[] lockKey, List<RowLock> locks) throws IOException {
        RowLock rowLock = region.getRowLock(lockKey, false);
        if (rowLock == null) {
            throw new IOException("Failed to acquire lock on " + Bytes.toStringBinary(lockKey));
        }
        if (locks != null) {
            locks.add(rowLock);
        }
        return rowLock;
    }

    private MetaDataResponse processRemoteRegionMutations(byte[] systemTableName,
            List<Mutation> remoteMutations, String tableName,
            MetaDataProtos.MutationCode mutationCode) throws IOException {
        MetaDataResponse.Builder builder = MetaDataResponse.newBuilder();
        try (Table hTable =
                env.getTable(
                    SchemaUtil.getPhysicalTableName(systemTableName, env.getConfiguration()))) {
            hTable.batch(remoteMutations);
        } catch (Throwable t) {
            logger.error("Unable to write mutations to " + Bytes.toString(systemTableName), t);
            builder.setReturnCode(mutationCode);
            builder.setMutationTime(EnvironmentEdgeManager.currentTimeMillis());
            return builder.build();
        }
        return null;
    }
    
    private MetaDataMutationResult doDropTable(byte[] key, byte[] tenantId, byte[] schemaName, byte[] tableName,
            byte[] parentTableName, PTableType tableType, List<Mutation> catalogMutations,
            List<Mutation> childLinkMutations, List<ImmutableBytesPtr> invalidateList, List<byte[]> tableNamesToDelete,
            List<SharedTableState> sharedTablesToDelete, boolean isCascade, int clientVersion)
            throws IOException, SQLException {

        Region region = env.getRegion();
        long clientTimeStamp = MetaDataUtil.getClientTimeStamp(catalogMutations);
        ImmutableBytesPtr cacheKey = new ImmutableBytesPtr(key);

        PTable table = getTableFromCache(cacheKey, clientTimeStamp, clientVersion, true, true, null);

        // We always cache the latest version - fault in if not in cache
        if (table != null
                || (table = buildTable(key, cacheKey, region, HConstants.LATEST_TIMESTAMP, clientVersion, true, true, null)) != null) {
            if (table.getTimeStamp() < clientTimeStamp) {
                if (isTableDeleted(table) || tableType != table.getType()) {
                    return new MetaDataMutationResult(MutationCode.TABLE_NOT_FOUND, EnvironmentEdgeManager.currentTimeMillis(), null);
                }
            } else {
                return new MetaDataMutationResult(MutationCode.NEWER_TABLE_FOUND,
                        EnvironmentEdgeManager.currentTimeMillis(), null);
            }
        }
        // We didn't find a table at the latest timestamp, so either there is no table or
        // there was a table, but it's been deleted. In either case we want to return.
        if (table == null) {
            if (buildDeletedTable(key, cacheKey, region, clientTimeStamp) != null) {
                return new MetaDataMutationResult(MutationCode.NEWER_TABLE_FOUND, EnvironmentEdgeManager.currentTimeMillis(), null);
            }
            return new MetaDataMutationResult(MutationCode.TABLE_NOT_FOUND, EnvironmentEdgeManager.currentTimeMillis(), null);
        }
        // Make sure we're not deleting the "wrong" child
        if (parentTableName!=null && table.getParentTableName() != null && !Arrays.equals(parentTableName, table.getParentTableName().getBytes())) {
            return new MetaDataMutationResult(MutationCode.TABLE_NOT_FOUND, EnvironmentEdgeManager.currentTimeMillis(), null);
        }
        // Since we don't allow back in time DDL, we know if we have a table it's the one
        // we want to delete. FIXME: we shouldn't need a scan here, but should be able to
        // use the table to generate the Delete markers.
        Scan scan = MetaDataUtil.newTableRowsScan(key, MIN_TABLE_TIMESTAMP, clientTimeStamp);
        List<byte[]> indexNames = Lists.newArrayList();
        List<Cell> results = Lists.newArrayList();
        try (RegionScanner scanner = region.getScanner(scan);) {
            scanner.next(results);
            if (results.isEmpty()) { // Should not be possible
                return new MetaDataMutationResult(MutationCode.TABLE_NOT_FOUND,
                        EnvironmentEdgeManager.currentTimeMillis(), null);
            }

            if (tableType == PTableType.TABLE || tableType == PTableType.SYSTEM) {
                // check to see if the table has any child views
                try (Table hTable =
                        env.getTable(SchemaUtil.getPhysicalTableName(
                            PhoenixDatabaseMetaData.SYSTEM_CHILD_LINK_NAME_BYTES,
                            env.getConfiguration()))) {
                    boolean hasChildViews =
                            ViewFinder.hasChildViews(hTable, tenantId, schemaName, tableName,
                                clientTimeStamp);
                    if (hasChildViews && !isCascade) {
                        // DROP without CASCADE on tables with child views is not permitted
                        return new MetaDataMutationResult(MutationCode.UNALLOWED_TABLE_MUTATION,
                                EnvironmentEdgeManager.currentTimeMillis(), null);
                    }
                }
            }

            // Add to list of HTables to delete, unless it's a view or its a shared index 
            if (tableType == INDEX && table.getViewIndexId()!=null) {
                sharedTablesToDelete.add(new SharedTableState(table));
            }
            else if (tableType != PTableType.VIEW) { 
                tableNamesToDelete.add(table.getPhysicalName().getBytes());
            }
            invalidateList.add(cacheKey);
            byte[][] rowKeyMetaData = new byte[5][];
            do {
                Cell kv = results.get(LINK_TYPE_INDEX);
                int nColumns = getVarChars(kv.getRowArray(), kv.getRowOffset(), kv.getRowLength(), 0, rowKeyMetaData);
                if (nColumns == 5
                        && rowKeyMetaData[PhoenixDatabaseMetaData.FAMILY_NAME_INDEX].length > 0
                        && Bytes.compareTo(kv.getQualifierArray(), kv.getQualifierOffset(), kv.getQualifierLength(),
                                LINK_TYPE_BYTES, 0, LINK_TYPE_BYTES.length) == 0) {
                        LinkType linkType = LinkType.fromSerializedValue(kv.getValueArray()[kv.getValueOffset()]);
                        if (rowKeyMetaData[PhoenixDatabaseMetaData.COLUMN_NAME_INDEX].length == 0 && linkType == LinkType.INDEX_TABLE) {
                            indexNames.add(rowKeyMetaData[PhoenixDatabaseMetaData.FAMILY_NAME_INDEX]);
                        } else if (tableType == PTableType.VIEW && (linkType == LinkType.PARENT_TABLE || linkType == LinkType.PHYSICAL_TABLE)) {
                            // delete parent->child link for views
                            Cell parentTenantIdCell = MetaDataUtil.getCell(results, PhoenixDatabaseMetaData.PARENT_TENANT_ID_BYTES);
                            PName parentTenantId = parentTenantIdCell!=null ? PNameFactory.newName(parentTenantIdCell.getValueArray(), parentTenantIdCell.getValueOffset(), parentTenantIdCell.getValueLength()) : null;
                            byte[] linkKey = MetaDataUtil.getChildLinkKey(parentTenantId, table.getParentSchemaName(), table.getParentTableName(), table.getTenantId(), table.getName());
                            Delete linkDelete = new Delete(linkKey, clientTimeStamp);
                            childLinkMutations.add(linkDelete);
                        }
                }
                Delete delete = new Delete(kv.getRowArray(), kv.getRowOffset(), kv.getRowLength(), clientTimeStamp);
                catalogMutations.add(delete);
                results.clear();
                scanner.next(results);
            } while (!results.isEmpty());
        }

        // Recursively delete indexes
        for (byte[] indexName : indexNames) {
            byte[] indexKey = SchemaUtil.getTableKey(tenantId, schemaName, indexName);
            // FIXME: Remove when unintentionally deprecated method is fixed (HBASE-7870).
            // FIXME: the version of the Delete constructor without the lock args was introduced
            // in 0.94.4, thus if we try to use it here we can no longer use the 0.94.2 version
            // of the client.
            Delete delete = new Delete(indexKey, clientTimeStamp);
            catalogMutations.add(delete);
            MetaDataMutationResult result =
                    doDropTable(indexKey, tenantId, schemaName, indexName, tableName, PTableType.INDEX,
                        catalogMutations, childLinkMutations, invalidateList, tableNamesToDelete, sharedTablesToDelete, false, clientVersion);
            if (result.getMutationCode() != MutationCode.TABLE_ALREADY_EXISTS) {
                return result;
            }
        }

        return new MetaDataMutationResult(MutationCode.TABLE_ALREADY_EXISTS,
                EnvironmentEdgeManager.currentTimeMillis(), table, tableNamesToDelete, sharedTablesToDelete);
    }

    private static interface ColumnMutator {
        MetaDataMutationResult updateMutation(PTable table, byte[][] rowKeyMetaData,
                List<Mutation> tableMetadata, Region region, List<ImmutableBytesPtr> invalidateList,
                List<RowLock> locks, long clientTimeStamp) throws IOException, SQLException;
    }

    private MetaDataMutationResult
    mutateColumn(MutatateColumnType mutateColumnType, List<Mutation> tableMetadata, ColumnMutator mutator, int clientVersion) throws IOException {
        byte[][] rowKeyMetaData = new byte[5][];
        MetaDataUtil.getTenantIdAndSchemaAndTableName(tableMetadata, rowKeyMetaData);
        byte[] tenantId = rowKeyMetaData[PhoenixDatabaseMetaData.TENANT_ID_INDEX];
        byte[] schemaName = rowKeyMetaData[PhoenixDatabaseMetaData.SCHEMA_NAME_INDEX];
        byte[] tableName = rowKeyMetaData[PhoenixDatabaseMetaData.TABLE_NAME_INDEX];
        byte[] key = SchemaUtil.getTableKey(tenantId, schemaName, tableName);
        String fullTableName = SchemaUtil.getTableName(schemaName, tableName);
        try {
            Region region = env.getRegion();
            MetaDataMutationResult result = checkTableKeyInRegion(key, region);
            if (result != null) {
                return result;
            }
            List<RowLock> locks = Lists.newArrayList();
            try {
                acquireLock(region, key, locks);
                ImmutableBytesPtr cacheKey = new ImmutableBytesPtr(key);
                List<ImmutableBytesPtr> invalidateList = new ArrayList<ImmutableBytesPtr>();
                invalidateList.add(cacheKey);
                long clientTimeStamp = MetaDataUtil.getClientTimeStamp(tableMetadata);
                PTable table = getTableFromCache(cacheKey, clientTimeStamp, clientVersion, false, false, null);
                if (logger.isDebugEnabled()) {
                    if (table == null) {
                        logger.debug("Table " + Bytes.toStringBinary(key)
                                + " not found in cache. Will build through scan");
                    } else {
                        logger.debug("Table " + Bytes.toStringBinary(key)
                                + " found in cache with timestamp " + table.getTimeStamp()
                                + " seqNum " + table.getSequenceNumber());
                    }
                }
                // Get client timeStamp from mutations
                if (table == null
                        && (table = buildTable(key, cacheKey, region, HConstants.LATEST_TIMESTAMP, clientVersion, false, false, null)) == null) {
                    // if not found then call newerTableExists and add delete marker for timestamp
                    // found
                    table = buildDeletedTable(key, cacheKey, region, clientTimeStamp);
                    if (table != null) {
                        logger.info("Found newer table deleted as of " + table.getTimeStamp() + " versus client timestamp of " + clientTimeStamp);
                        return new MetaDataMutationResult(MutationCode.NEWER_TABLE_FOUND,
                                EnvironmentEdgeManager.currentTimeMillis(), null);
                    }
                    return new MetaDataMutationResult(MutationCode.TABLE_NOT_FOUND,
                            EnvironmentEdgeManager.currentTimeMillis(), null);
                }
                if (table.getTimeStamp() >= clientTimeStamp) {
                    logger.info("Found newer table as of " + table.getTimeStamp() + " versus client timestamp of "
                            + clientTimeStamp);
                    return new MetaDataMutationResult(MutationCode.NEWER_TABLE_FOUND,
                            EnvironmentEdgeManager.currentTimeMillis(), table);
                } else if (isTableDeleted(table)) { return new MetaDataMutationResult(MutationCode.TABLE_NOT_FOUND,
                        EnvironmentEdgeManager.currentTimeMillis(), null); }
                long expectedSeqNum = MetaDataUtil.getSequenceNumber(tableMetadata) - 1; // lookup TABLE_SEQ_NUM in
                                                                                         // tableMetaData

                if (logger.isDebugEnabled()) {
                    logger.debug("For table " + Bytes.toStringBinary(key) + " expecting seqNum "
                            + expectedSeqNum + " and found seqNum " + table.getSequenceNumber()
                            + " with " + table.getColumns().size() + " columns: "
                            + table.getColumns());
                }
                if (expectedSeqNum != table.getSequenceNumber()) {
                    if (logger.isDebugEnabled()) {
                        logger.debug("For table " + Bytes.toStringBinary(key)
                                + " returning CONCURRENT_TABLE_MUTATION due to unexpected seqNum");
                    }
                    return new MetaDataMutationResult(MutationCode.CONCURRENT_TABLE_MUTATION,
                            EnvironmentEdgeManager.currentTimeMillis(), table);
                }

                PTableType type = table.getType();
                if (type == PTableType.INDEX) {
                    // Disallow mutation of an index table
                    return new MetaDataMutationResult(MutationCode.UNALLOWED_TABLE_MUTATION,
                            EnvironmentEdgeManager.currentTimeMillis(), null);
                } else {
                    // server-side, except for indexing, we always expect the keyvalues to be standard KeyValues
                    PTableType expectedType = MetaDataUtil.getTableType(tableMetadata, GenericKeyValueBuilder.INSTANCE,
                            new ImmutableBytesWritable());
                    // We said to drop a table, but found a view or visa versa
                    if (type != expectedType) { return new MetaDataMutationResult(MutationCode.TABLE_NOT_FOUND,
                            EnvironmentEdgeManager.currentTimeMillis(), null); }
                }
                result = mutator.updateMutation(table, rowKeyMetaData, tableMetadata, region,
                            invalidateList, locks, clientTimeStamp);
                // if the update mutation caused tables to be deleted, the mutation code returned
                // will be MutationCode.TABLE_ALREADY_EXISTS
                if (result != null
                        && result.getMutationCode() != MutationCode.TABLE_ALREADY_EXISTS) {
                    return result;
                }

                Cache<ImmutableBytesPtr, PMetaDataEntity> metaDataCache =
                        GlobalCache.getInstance(this.env).getMetaDataCache();

                // The mutations to create a table are written in the following order:
                // 1. Update the encoded column qualifier for the parent table if its on a
                // different region server (for tables that use column qualifier encoding)
                // if the next step fails we end up wasting a few col qualifiers
                // 2. Write the mutations to add the column

                List<Mutation> localMutations =
                        Lists.newArrayListWithExpectedSize(tableMetadata.size());
                List<Mutation> remoteMutations = Lists.newArrayList();
                separateLocalAndRemoteMutations(region, tableMetadata, localMutations,
                    remoteMutations);
                if (!remoteMutations.isEmpty()) {
                    // there should only be remote mutations if we are adding a column to a view that uses encoded column qualifiers
                    // (the remote mutations are to update the encoded column qualifier counter on the parent table)
                    if (mutateColumnType == MutatateColumnType.ADD_COLUMN && type == PTableType.VIEW && table
                            .getEncodingScheme() != QualifierEncodingScheme.NON_ENCODED_QUALIFIERS) {
                        processRemoteRegionMutations(
                            PhoenixDatabaseMetaData.SYSTEM_CATALOG_NAME_BYTES, remoteMutations,
                            fullTableName, MetaDataProtos.MutationCode.UNABLE_TO_UPDATE_PARENT_TABLE);
                    }
                    else {
                        String msg = "Found unexpected mutations while adding or dropping column to "+fullTableName;
                        logger.error(msg);
                        for (Mutation m : remoteMutations) {
                            logger.debug("Mutation rowkey : " + Bytes.toStringBinary(m.getRow()));
                            logger.debug("Mutation family cell map : " + m.getFamilyCellMap());
                        }
                        throw new IllegalStateException(msg);
                    }
                }
                mutateRowsWithLocks(region, localMutations, Collections.<byte[]> emptySet(), HConstants.NO_NONCE, HConstants.NO_NONCE);
                // Invalidate from cache
                for (ImmutableBytesPtr invalidateKey : invalidateList) {
                    metaDataCache.invalidate(invalidateKey);
                }
                // Get client timeStamp from mutations, since it may get updated by the
                // mutateRowsWithLocks call
                long currentTime = MetaDataUtil.getClientTimeStamp(tableMetadata);
                // if the update mutation caused tables to be deleted just return the result which will contain the table to be deleted
                if (result !=null) {
                    return result;
                } else {
                    table = buildTable(key, cacheKey, region, HConstants.LATEST_TIMESTAMP, clientVersion, false, false, null);
                    return new MetaDataMutationResult(MutationCode.TABLE_ALREADY_EXISTS, currentTime, table);
                }
            } finally {
                releaseRowLocks(region,locks);
            }
        } catch (Throwable t) {
            ServerUtil.throwIOException(fullTableName, t);
            return null; // impossible
        }
    }
    
    private static boolean isDivergedView(PTable view) {
        return view.getBaseColumnCount() == QueryConstants.DIVERGED_VIEW_BASE_COLUMN_COUNT;
    }

    private boolean switchAttribute(PTable table, boolean currAttribute, List<Mutation> tableMetaData, byte[] attrQualifier) {
        for (Mutation m : tableMetaData) {
            if (m instanceof Put) {
                Put p = (Put)m;
                List<Cell> cells = p.get(TABLE_FAMILY_BYTES, attrQualifier);
                if (cells != null && cells.size() > 0) {
                    Cell cell = cells.get(0);
                    boolean newAttribute = (boolean)PBoolean.INSTANCE.toObject(cell.getValueArray(), cell.getValueOffset(), cell.getValueLength());
                    return currAttribute != newAttribute;
                }
            }
        }
        return false;
    }
    
    private class ColumnFinder extends StatelessTraverseAllExpressionVisitor<Void> {
        private boolean columnFound;
        private final Expression columnExpression;

        public ColumnFinder(Expression columnExpression) {
            this.columnExpression = columnExpression;
            columnFound = false;
        }

        private Void process(Expression expression) {
            if (expression.equals(columnExpression)) {
                columnFound = true;
            }
            return null;
        }

        @Override
        public Void visit(KeyValueColumnExpression expression) {
            return process(expression);
        }

        @Override
        public Void visit(RowKeyColumnExpression expression) {
            return process(expression);
        }

        @Override
        public Void visit(ProjectedColumnExpression expression) {
            return process(expression);
        }

        public boolean getColumnFound() {
            return columnFound;
        }
    }

    private MetaDataMutationResult validateColumnForAddToBaseTable(PTable basePhysicalTable,
            List<Mutation> tableMetadata, byte[][] rowKeyMetaData,
            TableViewFinderResult childViewsResult, long clientTimeStamp, int clientVersion)
            throws IOException, SQLException {
        byte[] schemaName = rowKeyMetaData[SCHEMA_NAME_INDEX];
        byte[] tableName = rowKeyMetaData[TABLE_NAME_INDEX];
        List<Put> columnPutsForBaseTable =
                Lists.newArrayListWithExpectedSize(tableMetadata.size());
        // Isolate the puts relevant to adding columns 
        for (Mutation m : tableMetadata) {
            if (m instanceof Put) {
                byte[][] rkmd = new byte[5][];
                int pkCount = getVarChars(m.getRow(), rkmd);
                // check if this put is for adding a column
                if (pkCount > COLUMN_NAME_INDEX && rkmd[COLUMN_NAME_INDEX] != null
                        && rkmd[COLUMN_NAME_INDEX].length > 0
                        && Bytes.compareTo(schemaName, rkmd[SCHEMA_NAME_INDEX]) == 0
                        && Bytes.compareTo(tableName, rkmd[TABLE_NAME_INDEX]) == 0) {
                    columnPutsForBaseTable.add((Put)m);
                }
            }
        }
        for (TableInfo viewInfo : childViewsResult.getLinks()) {
            byte[] tenantId = viewInfo.getTenantId();
            byte[] schema = viewInfo.getSchemaName();
            byte[] table = viewInfo.getTableName();
            PTable view =
                    doGetTable(tenantId, schema, table, clientTimeStamp, null, clientVersion, true,
                        true, null); 
            // we don't need to include parent columns as we are only interested in the columns
            // added by the view itself (also including parent columns will lead to a circular call
            // which will deadlock)
            // we also don't need to include indexes
            if (view == null) {
                logger.warn("Found invalid tenant view row in SYSTEM.CATALOG with tenantId:"
                        + Bytes.toString(tenantId) + ", schema:" + Bytes.toString(schema)
                        + ", table:" + Bytes.toString(table));
                continue;
            }
            /*
             * Disallow adding columns to a base table with APPEND_ONLY_SCHEMA since this
             * creates a gap in the column positions for every view (PHOENIX-4737).
             */
            if (!columnPutsForBaseTable.isEmpty() && view.isAppendOnlySchema()) {
                return new MetaDataMutationResult(MutationCode.UNALLOWED_TABLE_MUTATION, EnvironmentEdgeManager.currentTimeMillis(), basePhysicalTable);
            }
            
            //add the new columns to the child view
            List<PColumn> viewPkCols = new ArrayList<>(view.getPKColumns());
            boolean addingExistingPkCol = false;
            for (Put columnToBeAdded : columnPutsForBaseTable) {
                PColumn existingViewColumn = null;
                byte[][] rkmd = new byte[5][];
                getVarChars(columnToBeAdded.getRow(), rkmd);
                String columnName = Bytes.toString(rkmd[COLUMN_NAME_INDEX]);
                String columnFamily =
                        rkmd[FAMILY_NAME_INDEX] == null ? null
                                : Bytes.toString(rkmd[FAMILY_NAME_INDEX]);
                try {
                    existingViewColumn =
                            columnFamily == null ? view.getColumnForColumnName(columnName)
                                    : view.getColumnFamily(columnFamily)
                                            .getPColumnForColumnName(columnName);
                } catch (ColumnFamilyNotFoundException e) {
                    // ignore since it means that the column family is not present for the column to
                    // be added.
                } catch (ColumnNotFoundException e) {
                    // ignore since it means the column is not present in the view
                }

                boolean isColumnToBeAddPkCol = columnFamily == null;
                if (existingViewColumn != null) {
                    if (EncodedColumnsUtil.usesEncodedColumnNames(basePhysicalTable)
                            && !SchemaUtil.isPKColumn(existingViewColumn)) {
                        /*
                         * If the column already exists in a view, then we cannot add the column to
                         * the base table. The reason is subtle and is as follows: consider the case
                         * where a table has two views where both the views have the same key value
                         * column KV. Now, we dole out encoded column qualifiers for key value
                         * columns in views by using the counters stored in the base physical table.
                         * So the KV column can have different column qualifiers for the two views.
                         * For example, 11 for VIEW1 and 12 for VIEW2. This naturally extends to
                         * rows being inserted using the two views having different column
                         * qualifiers for the column named KV. Now, when an attempt is made to add
                         * column KV to the base table, we cannot decide which column qualifier
                         * should that column be assigned. It cannot be a number different than 11
                         * or 12 since a query like SELECT KV FROM BASETABLE would return null for
                         * KV which is incorrect since column KV is present in rows inserted from
                         * the two views. We cannot use 11 or 12 either because we will then
                         * incorrectly return value of KV column inserted using only one view.
                         */
                        return new MetaDataMutationResult(MutationCode.UNALLOWED_TABLE_MUTATION,
                                EnvironmentEdgeManager.currentTimeMillis(), basePhysicalTable);
                    }
                    // Validate data type is same
                    int baseColumnDataType =
                            getInteger(columnToBeAdded, TABLE_FAMILY_BYTES, DATA_TYPE_BYTES);
                    if (baseColumnDataType != existingViewColumn.getDataType().getSqlType()) {
                        return new MetaDataMutationResult(MutationCode.UNALLOWED_TABLE_MUTATION,
                                EnvironmentEdgeManager.currentTimeMillis(), basePhysicalTable);
                    }

                    // Validate max length is same
                    int maxLength =
                            getInteger(columnToBeAdded, TABLE_FAMILY_BYTES, COLUMN_SIZE_BYTES);
                    int existingMaxLength =
                            existingViewColumn.getMaxLength() == null ? 0
                                    : existingViewColumn.getMaxLength();
                    if (maxLength != existingMaxLength) {
                        return new MetaDataMutationResult(MutationCode.UNALLOWED_TABLE_MUTATION,
                                EnvironmentEdgeManager.currentTimeMillis(), basePhysicalTable);
                    }

                    // Validate scale is same
                    int scale =
                            getInteger(columnToBeAdded, TABLE_FAMILY_BYTES, DECIMAL_DIGITS_BYTES);
                    int existingScale =
                            existingViewColumn.getScale() == null ? 0
                                    : existingViewColumn.getScale();
                    if (scale != existingScale) {
                        return new MetaDataMutationResult(MutationCode.UNALLOWED_TABLE_MUTATION,
                                EnvironmentEdgeManager.currentTimeMillis(), basePhysicalTable);
                    }

                    // Validate sort order is same
                    int sortOrder =
                            getInteger(columnToBeAdded, TABLE_FAMILY_BYTES, SORT_ORDER_BYTES);
                    if (sortOrder != existingViewColumn.getSortOrder().getSystemValue()) {
                        return new MetaDataMutationResult(MutationCode.UNALLOWED_TABLE_MUTATION,
                                EnvironmentEdgeManager.currentTimeMillis(), basePhysicalTable);
                    }

                    // if the column to be added to the base table is a pk column, then we need to
                    // validate that the key slot position is the same
                    if (isColumnToBeAddPkCol) {
                        List<Cell> keySeqCells =
                                columnToBeAdded.get(PhoenixDatabaseMetaData.TABLE_FAMILY_BYTES,
                                    PhoenixDatabaseMetaData.KEY_SEQ_BYTES);
                        if (keySeqCells != null && keySeqCells.size() > 0) {
                            Cell cell = keySeqCells.get(0);
                            int keySeq =
                                    PSmallint.INSTANCE.getCodec().decodeInt(cell.getValueArray(),
                                        cell.getValueOffset(), SortOrder.getDefault());
                            int pkPosition =
                                    basePhysicalTable.getPKColumns().size()
                                            + SchemaUtil.getPKPosition(view, existingViewColumn)
                                            + 1;
                            if (pkPosition != keySeq) {
                                return new MetaDataMutationResult(
                                        MutationCode.UNALLOWED_TABLE_MUTATION,
                                        EnvironmentEdgeManager.currentTimeMillis(),
                                        basePhysicalTable);
                            }
                        }
                    }
                }
                if (isColumnToBeAddPkCol) {
                    viewPkCols.remove(existingViewColumn);
                    addingExistingPkCol = true;
                }
            }
            /*
             * Allow adding a pk columns to base table : 1. if all the view pk columns are exactly
             * the same as the base table pk columns 2. if we are adding all the existing view pk
             * columns to the base table
             */
            if (addingExistingPkCol && !viewPkCols.isEmpty()) {
                return new MetaDataMutationResult(MutationCode.UNALLOWED_TABLE_MUTATION,
                        EnvironmentEdgeManager.currentTimeMillis(), basePhysicalTable);
            }
        }
        return null;
    }
    
    private MetaDataMutationResult dropViewIndexes(Region region, PTable basePhysicalTable,
            List<RowLock> locks, List<Mutation> tableMetadata,
            List<Mutation> mutationsForAddingColumnsToViews, byte[] schemaName, byte[] tableName,
            List<ImmutableBytesPtr> invalidateList, long clientTimeStamp,
            TableViewFinderResult childViewsResult, List<byte[]> tableNamesToDelete,
            List<SharedTableState> sharedTablesToDelete, int clientVersion)
            throws IOException, SQLException {
        List<Delete> columnDeletesForBaseTable = new ArrayList<>(tableMetadata.size());
        // Isolate the deletes relevant to dropping columns. Also figure out what kind of columns
        // are being added.
        for (Mutation m : tableMetadata) {
            if (m instanceof Delete) {
                byte[][] rkmd = new byte[5][];
                int pkCount = getVarChars(m.getRow(), rkmd);
                if (pkCount > COLUMN_NAME_INDEX
                        && Bytes.compareTo(schemaName, rkmd[SCHEMA_NAME_INDEX]) == 0
                        && Bytes.compareTo(tableName, rkmd[TABLE_NAME_INDEX]) == 0) {
                    columnDeletesForBaseTable.add((Delete) m);
                }
            }
        }
        for (TableInfo viewInfo : childViewsResult.getLinks()) {
            byte[] viewTenantId = viewInfo.getTenantId();
            byte[] viewSchemaName = viewInfo.getSchemaName();
            byte[] viewName = viewInfo.getTableName();
            PTable view =
                    doGetTable(viewTenantId, viewSchemaName,
                        viewName, clientTimeStamp, null, clientVersion, false,
                        false, basePhysicalTable);
            for (Delete columnDeleteForBaseTable : columnDeletesForBaseTable) {
                PColumn existingViewColumn = null;
                byte[][] rkmd = new byte[5][];
                getVarChars(columnDeleteForBaseTable.getRow(), rkmd);
                String columnName = Bytes.toString(rkmd[COLUMN_NAME_INDEX]);
                String columnFamily =
                        rkmd[FAMILY_NAME_INDEX] == null ? null : Bytes
                                .toString(rkmd[FAMILY_NAME_INDEX]);
                try {   
                    existingViewColumn =
                            columnFamily == null ? view.getColumnForColumnName(columnName) : view
                                    .getColumnFamily(columnFamily).getPColumnForColumnName(columnName);
                } catch (ColumnFamilyNotFoundException e) {
                    // ignore since it means that the column family is not present for the column to
                    // be added.
                } catch (ColumnNotFoundException e) {
                    // ignore since it means the column is not present in the view
                }

                // check if the view where expression contains the column being dropped and prevent
                // it
                if (existingViewColumn != null && view.getViewStatement() != null) {
                    ParseNode viewWhere =
                            new SQLParser(view.getViewStatement()).parseQuery().getWhere();
                    PhoenixConnection conn=null;
                    try {
                        conn = QueryUtil.getConnectionOnServer(env.getConfiguration()).unwrap(
                            PhoenixConnection.class);
                    } catch (ClassNotFoundException e) {
                    }
                    PhoenixStatement statement = new PhoenixStatement(conn);
                    TableRef baseTableRef = new TableRef(basePhysicalTable);
                    ColumnResolver columnResolver = FromCompiler.getResolver(baseTableRef);
                    StatementContext context = new StatementContext(statement, columnResolver);
                    Expression whereExpression = WhereCompiler.compile(context, viewWhere);
                    Expression colExpression =
                            new ColumnRef(baseTableRef, existingViewColumn.getPosition())
                                    .newColumnExpression();
                    ColumnFinder columnFinder = new ColumnFinder(colExpression);
                    whereExpression.accept(columnFinder);
                    if (columnFinder.getColumnFound()) {
                        return new MetaDataMutationResult(MutationCode.UNALLOWED_TABLE_MUTATION,
                                EnvironmentEdgeManager.currentTimeMillis(), basePhysicalTable);
                    }
                }

                if (existingViewColumn != null) {
                    // drop any view indexes that need this column
                    MetaDataMutationResult result =
                            dropIndexes(view, region, invalidateList, locks, clientTimeStamp,
                                view.getSchemaName().getBytes(), view.getTableName().getBytes(),
                                mutationsForAddingColumnsToViews, existingViewColumn,
                                tableNamesToDelete, sharedTablesToDelete, clientVersion, basePhysicalTable);
                    if (result != null) {
                        return result;
                    }
                }
            }

        }
        return null;
    }

    private int getInteger(Put p, byte[] family, byte[] qualifier) {
        List<Cell> cells = p.get(family, qualifier);
        if (cells != null && cells.size() > 0) {
            Cell cell = cells.get(0);
            return (Integer)PInteger.INSTANCE.toObject(cell.getValueArray(), cell.getValueOffset(), cell.getValueLength());
        }
        return 0;
    }

    private enum MutatateColumnType {
        ADD_COLUMN, DROP_COLUMN
    }

    @Override
    public void addColumn(RpcController controller, final AddColumnRequest request,
            RpcCallback<MetaDataResponse> done) {
        try {
            List<Mutation> tableMetaData = ProtobufUtil.getMutations(request);

            MetaDataMutationResult result = mutateColumn(MutatateColumnType.ADD_COLUMN, tableMetaData, new ColumnMutator() {
                @Override
                public MetaDataMutationResult updateMutation(PTable table, byte[][] rowKeyMetaData,
                        List<Mutation> tableMetaData, Region region, List<ImmutableBytesPtr> invalidateList,
                        List<RowLock> locks, long clientTimeStamp) throws IOException, SQLException {
                    byte[] tenantId = rowKeyMetaData[TENANT_ID_INDEX];
                    byte[] schemaName = rowKeyMetaData[SCHEMA_NAME_INDEX];
                    byte[] tableName = rowKeyMetaData[TABLE_NAME_INDEX];
                    PTableType type = table.getType();
                    byte[] tableHeaderRowKey = SchemaUtil.getTableKey(tenantId,
                            schemaName, tableName);
                    byte[] cPhysicalTableName=table.getPhysicalName().getBytes();
                    getCoprocessorHost().preAlterTable(Bytes.toString(tenantId),
                            SchemaUtil.getTableName(schemaName, tableName), TableName.valueOf(cPhysicalTableName),
                            getParentPhysicalTableName(table),type);

                    List<Mutation> additionalTableMetadataMutations = Lists.newArrayListWithExpectedSize(2);
                    if (type == PTableType.TABLE || type == PTableType.SYSTEM) {
                        TableViewFinderResult childViewsResult = new TableViewFinderResult();
                        findAllChildViews(tenantId, table.getSchemaName().getBytes(), table.getTableName().getBytes(), childViewsResult);
                        if (childViewsResult.hasLinks()) {
                            /* 
                             * Dis-allow if:
                             * 
                             * 1) The base column count is 0 which means that the metadata hasn't been upgraded yet or
                             * the upgrade is currently in progress.
                             * 
                             * 2) If the request is from a client that is older than 4.5 version of phoenix. 
                             * Starting from 4.5, metadata requests have the client version included in them. 
                             * We don't want to allow clients before 4.5 to add a column to the base table if it has views.
                             * 
                             * 3) Trying to switch tenancy of a table that has views
                             */
                            if (table.getBaseColumnCount() == 0 
                                    || !request.hasClientVersion()
                                    || switchAttribute(table, table.isMultiTenant(), tableMetaData, MULTI_TENANT_BYTES)) {
                                return new MetaDataMutationResult(MutationCode.UNALLOWED_TABLE_MUTATION,
                                        EnvironmentEdgeManager.currentTimeMillis(), null);
                            } else {
                                        MetaDataMutationResult mutationResult =
                                                validateColumnForAddToBaseTable(table,
                                                    tableMetaData, rowKeyMetaData, childViewsResult,
                                                    clientTimeStamp, request.getClientVersion());
                                // return if validation was not successful
                                if (mutationResult!=null)
                                    return mutationResult;
                            } 
                        }
                    } 
                    if (type == PTableType.VIEW
                            && EncodedColumnsUtil.usesEncodedColumnNames(table)) {
                        /*
                         * When adding a column to a view that uses encoded column name scheme, we
                         * need to modify the CQ counters stored in the view's physical table. So to
                         * make sure clients get the latest PTable, we need to invalidate the cache
                         * entry.
                         */
                        invalidateList.add(new ImmutableBytesPtr(MetaDataUtil
                                .getPhysicalTableRowForView(table)));



                    }
                    for (Mutation m : tableMetaData) {
                        byte[] key = m.getRow();
                        boolean addingPKColumn = false;
                        int pkCount = getVarChars(key, rowKeyMetaData);
                        if (pkCount > COLUMN_NAME_INDEX
                                && Bytes.compareTo(schemaName, rowKeyMetaData[SCHEMA_NAME_INDEX]) == 0
                                && Bytes.compareTo(tableName, rowKeyMetaData[TABLE_NAME_INDEX]) == 0) {
                            try {
                                if (pkCount > FAMILY_NAME_INDEX
                                        && rowKeyMetaData[PhoenixDatabaseMetaData.FAMILY_NAME_INDEX].length > 0) {
                                    PColumnFamily family =
                                            table.getColumnFamily(rowKeyMetaData[PhoenixDatabaseMetaData.FAMILY_NAME_INDEX]);
                                    family.getPColumnForColumnNameBytes(rowKeyMetaData[PhoenixDatabaseMetaData.COLUMN_NAME_INDEX]);
                                } else if (pkCount > COLUMN_NAME_INDEX
                                        && rowKeyMetaData[PhoenixDatabaseMetaData.COLUMN_NAME_INDEX].length > 0) {
                                    addingPKColumn = true;
                                    table.getPKColumn(new String(
                                            rowKeyMetaData[PhoenixDatabaseMetaData.COLUMN_NAME_INDEX]));
                                } else {
                                    continue;
                                }
                                return new MetaDataMutationResult(
                                        MutationCode.COLUMN_ALREADY_EXISTS, EnvironmentEdgeManager
                                        .currentTimeMillis(), table);
                            } catch (ColumnFamilyNotFoundException e) {
                                continue;
                            } catch (ColumnNotFoundException e) {
                                if (addingPKColumn) {
                                    // We may be adding a DESC column, so if table is already
                                    // able to be rowKeyOptimized, it should continue to be so.
                                    if (table.rowKeyOrderOptimizable()) {
                                        UpgradeUtil.addRowKeyOrderOptimizableCell(additionalTableMetadataMutations, tableHeaderRowKey, clientTimeStamp);
                                    } else if (table.getType() == PTableType.VIEW){
                                        // Don't allow view PK to diverge from table PK as our upgrade code
                                        // does not handle this.
                                        return new MetaDataMutationResult(
                                                MutationCode.UNALLOWED_TABLE_MUTATION, EnvironmentEdgeManager
                                                .currentTimeMillis(), null);
                                    }
                                    // Add all indexes to invalidate list, as they will all be
                                    // adding the same PK column. No need to lock them, as we
                                    // have the parent table lock at this point.
                                    for (PTable index : table.getIndexes()) {
                                        invalidateList.add(new ImmutableBytesPtr(SchemaUtil
                                                .getTableKey(tenantId, index.getSchemaName()
                                                        .getBytes(), index.getTableName()
                                                        .getBytes())));
                                        // We may be adding a DESC column, so if index is already
                                        // able to be rowKeyOptimized, it should continue to be so.
                                        if (index.rowKeyOrderOptimizable()) {
                                            byte[] indexHeaderRowKey = SchemaUtil.getTableKey(index.getTenantId() == null ? ByteUtil.EMPTY_BYTE_ARRAY : index.getTenantId().getBytes(),
                                                    index.getSchemaName().getBytes(), index.getTableName().getBytes());
                                            UpgradeUtil.addRowKeyOrderOptimizableCell(additionalTableMetadataMutations, indexHeaderRowKey, clientTimeStamp);
                                        }
                                    }
                                }
                                continue;
                            }
                        } else if (pkCount == COLUMN_NAME_INDEX &&
                                   ! (Bytes.compareTo(schemaName, rowKeyMetaData[SCHEMA_NAME_INDEX]) == 0 &&
                                      Bytes.compareTo(tableName, rowKeyMetaData[TABLE_NAME_INDEX]) == 0 ) ) {
                            // Invalidate any table with mutations
                            // TODO: this likely means we don't need the above logic that
                            // loops through the indexes if adding a PK column, since we'd
                            // always have header rows for those.
                            invalidateList.add(new ImmutableBytesPtr(SchemaUtil
                                    .getTableKey(tenantId,
                                            rowKeyMetaData[SCHEMA_NAME_INDEX],
                                            rowKeyMetaData[TABLE_NAME_INDEX])));
                        }
                    }
                    tableMetaData.addAll(additionalTableMetadataMutations);
                    return null;
                }
            }, request.getClientVersion());
            if (result != null) {
                done.run(MetaDataMutationResult.toProto(result));
            }
        } catch (Throwable e) {
            logger.error("Add column failed: ", e);
            ProtobufUtil.setControllerException(controller,
                ServerUtil.createIOException("Error when adding column: ", e));
        }
    }

    private PTable doGetTable(byte[] tenantId, byte[] schemaName, byte[] tableName,
            long clientTimeStamp, int clientVersion) throws IOException, SQLException {
        return doGetTable(tenantId, schemaName, tableName, clientTimeStamp, null, clientVersion,
            false, false, null);
    }

    /**
     * Looks up the table locally if its present on this region, or else makes an rpc call
     * to look up the region using PhoenixRuntime.getTable 
     * @param lockedAncestorTable TODO
     */
    private PTable doGetTable(byte[] tenantId, byte[] schemaName, byte[] tableName,
            long clientTimeStamp, RowLock rowLock, int clientVersion, boolean skipAddingIndexes,
            boolean skipAddingParentColumns, PTable lockedAncestorTable) throws IOException, SQLException {
        Region region = env.getRegion();
        final byte[] key = SchemaUtil.getTableKey(tenantId, schemaName, tableName);
        // if this region doesn't contain the metadata rows look up the table by using PhoenixRuntime.getTable
        if (!region.getRegionInfo().containsRow(key)) {
            Properties props = new Properties();
            if (tenantId != null) {
                props.setProperty(PhoenixRuntime.TENANT_ID_ATTRIB, Bytes.toString(tenantId));
            }
            if (clientTimeStamp != HConstants.LATEST_TIMESTAMP) {
                props.setProperty("CurrentSCN", Long.toString(clientTimeStamp));
            }
            try (PhoenixConnection connection =
                    QueryUtil.getConnectionOnServer(props, env.getConfiguration())
                            .unwrap(PhoenixConnection.class)) {
                ConnectionQueryServices queryServices = connection.getQueryServices();
                MetaDataMutationResult result =
                        queryServices.getTable(PNameFactory.newName(tenantId), schemaName,
                            tableName, HConstants.LATEST_TIMESTAMP, clientTimeStamp,
                            skipAddingIndexes, skipAddingParentColumns, lockedAncestorTable);
                return result.getTable();
            } catch (ClassNotFoundException e) {
            }
        }
        
        ImmutableBytesPtr cacheKey = new ImmutableBytesPtr(key);
        // Ask Lars about the expense of this call - if we don't take the lock, we still won't get
        // partial results
        // get the co-processor environment
        // TODO: check that key is within region.getStartKey() and region.getEndKey()
        // and return special code to force client to lookup region from meta.
        /*
         * Lock directly on key, though it may be an index table. This will just prevent a table
         * from getting rebuilt too often.
         */
        final boolean wasLocked = (rowLock != null);
        try {
            if (!wasLocked) {
                rowLock = acquireLock(region, key, null);
            }
            PTable table =
                    getTableFromCache(cacheKey, clientTimeStamp, clientVersion, skipAddingIndexes,
                        skipAddingParentColumns, lockedAncestorTable);
            // We only cache the latest, so we'll end up building the table with every call if the
            // client connection has specified an SCN.
            // TODO: If we indicate to the client that we're returning an older version, but there's a
            // newer version available, the client
            // can safely not call this, since we only allow modifications to the latest.
            if (table != null && table.getTimeStamp() < clientTimeStamp) {
                // Table on client is up-to-date with table on server, so just return
                if (isTableDeleted(table)) {
                    return null;
                }
                return table;
            }
            // Query for the latest table first, since it's not cached
            table =
                    buildTable(key, cacheKey, region, HConstants.LATEST_TIMESTAMP, clientVersion,
                        skipAddingIndexes, skipAddingParentColumns, lockedAncestorTable);
            if ((table != null && table.getTimeStamp() < clientTimeStamp) || 
                    (blockWriteRebuildIndex && table.getIndexDisableTimestamp() > 0)) {
                return table;
            }
            // Otherwise, query for an older version of the table - it won't be cached
            table =
                    buildTable(key, cacheKey, region, clientTimeStamp, clientVersion,
                        skipAddingIndexes, skipAddingParentColumns, lockedAncestorTable);
            return table;
        } finally {
            if (!wasLocked && rowLock!=null) rowLock.release();
        }
    }

    private List<PFunction> doGetFunctions(List<byte[]> keys, long clientTimeStamp) throws IOException, SQLException {
        Cache<ImmutableBytesPtr, PMetaDataEntity> metaDataCache =
                GlobalCache.getInstance(this.env).getMetaDataCache();
        Region region = env.getRegion();
        Collections.sort(keys, new Comparator<byte[]>() {
            @Override
            public int compare(byte[] o1, byte[] o2) {
                return Bytes.compareTo(o1, o2);
            }
        });
        /*
         * Lock directly on key, though it may be an index table. This will just prevent a table
         * from getting rebuilt too often.
         */
        List<RowLock> rowLocks = new ArrayList<RowLock>(keys.size());;
        try {
            for (int i = 0; i < keys.size(); i++) {
                acquireLock(region, keys.get(i), rowLocks);
            }

            List<PFunction> functionsAvailable = new ArrayList<PFunction>(keys.size());
            int numFunctions = keys.size();
            Iterator<byte[]> iterator = keys.iterator();
            while(iterator.hasNext()) {
                byte[] key = iterator.next();
                PFunction function = (PFunction)metaDataCache.getIfPresent(new FunctionBytesPtr(key));
                if (function != null && function.getTimeStamp() < clientTimeStamp) {
                    if (isFunctionDeleted(function)) {
                        return null;
                    }
                    functionsAvailable.add(function);
                    iterator.remove();
                }
            }
            if(functionsAvailable.size() == numFunctions) return functionsAvailable;

            // Query for the latest table first, since it's not cached
            List<PFunction> buildFunctions =
                    buildFunctions(keys, region, clientTimeStamp, false,
                        Collections.<Mutation> emptyList());
            if(buildFunctions == null || buildFunctions.isEmpty()) {
                return null;
            }
            functionsAvailable.addAll(buildFunctions);
            if(functionsAvailable.size() == numFunctions) return functionsAvailable;
            return null;
        } finally {
            releaseRowLocks(region,rowLocks);
        }
    }
    
    private PColumn getColumn(int pkCount, byte[][] rowKeyMetaData, PTable table) throws ColumnFamilyNotFoundException, ColumnNotFoundException {
        PColumn col = null;
        if (pkCount > FAMILY_NAME_INDEX
            && rowKeyMetaData[PhoenixDatabaseMetaData.FAMILY_NAME_INDEX].length > 0) {
            PColumnFamily family =
                table.getColumnFamily(rowKeyMetaData[PhoenixDatabaseMetaData.FAMILY_NAME_INDEX]);
            col =
                family.getPColumnForColumnNameBytes(rowKeyMetaData[PhoenixDatabaseMetaData.COLUMN_NAME_INDEX]);
        } else if (pkCount > COLUMN_NAME_INDEX
            && rowKeyMetaData[PhoenixDatabaseMetaData.COLUMN_NAME_INDEX].length > 0) {
            col = table.getPKColumn(new String(rowKeyMetaData[PhoenixDatabaseMetaData.COLUMN_NAME_INDEX]));
        }
        return col;
    }

    @Override
    public void dropColumn(RpcController controller, final DropColumnRequest request,
            RpcCallback<MetaDataResponse> done) {
        List<Mutation> tableMetaData = null;
        final List<byte[]> tableNamesToDelete = Lists.newArrayList();
        final List<SharedTableState> sharedTablesToDelete = Lists.newArrayList();
        try {
            tableMetaData = ProtobufUtil.getMutations(request);
            MetaDataMutationResult result = mutateColumn(MutatateColumnType.DROP_COLUMN, tableMetaData, new ColumnMutator() {
                @Override
                public MetaDataMutationResult updateMutation(PTable table, byte[][] rowKeyMetaData,
                        List<Mutation> tableMetaData, Region region,
                        List<ImmutableBytesPtr> invalidateList, List<RowLock> locks, long clientTimeStamp)
                        throws IOException, SQLException {

                    byte[] tenantId = rowKeyMetaData[TENANT_ID_INDEX];
                    byte[] schemaName = rowKeyMetaData[SCHEMA_NAME_INDEX];
                    byte[] tableName = rowKeyMetaData[TABLE_NAME_INDEX];
                    boolean isView = table.getType() == PTableType.VIEW;
                    boolean deletePKColumn = false;
                    getCoprocessorHost().preAlterTable(Bytes.toString(tenantId),
                            SchemaUtil.getTableName(schemaName, tableName),
                            TableName.valueOf(table.getPhysicalName().getBytes()),
                            getParentPhysicalTableName(table),table.getType());

                    List<Mutation> additionalTableMetaData = Lists.newArrayList();
                    PTableType type = table.getType();
                    if (type == PTableType.TABLE || type == PTableType.SYSTEM) {
                        TableViewFinderResult childViewsResult = new TableViewFinderResult();
                        findAllChildViews(tenantId, table.getSchemaName().getBytes(), table.getTableName().getBytes(), childViewsResult);
                        if (childViewsResult.hasLinks()) {
                            MetaDataMutationResult mutationResult =
                                    dropViewIndexes(region, table,
                                        locks, tableMetaData, additionalTableMetaData,
                                        schemaName, tableName, invalidateList,
                                        clientTimeStamp, childViewsResult, tableNamesToDelete, sharedTablesToDelete, request.getClientVersion());
                            // return if we were not able to drop view indexes that need this column successfully
                            if (mutationResult != null) return mutationResult;
                        }
                    }
                    ListIterator<Mutation> iterator = tableMetaData.listIterator();
                    while (iterator.hasNext()) {
                        Mutation mutation = iterator.next();
                        byte[] key = mutation.getRow();
                        int pkCount = getVarChars(key, rowKeyMetaData);
                        if (isView && mutation instanceof Put) {
                            PColumn column = getColumn(pkCount, rowKeyMetaData, table);
                            if (column == null)
                                continue;
                            // ignore any puts that modify the ordinal positions of columns
                            iterator.remove();
                        } 
                        else if (mutation instanceof Delete) {
                            if (pkCount > COLUMN_NAME_INDEX
                                && Bytes.compareTo(schemaName, rowKeyMetaData[SCHEMA_NAME_INDEX]) == 0
                                && Bytes.compareTo(tableName, rowKeyMetaData[TABLE_NAME_INDEX]) == 0) {
                                PColumn columnToDelete = null;
                                try {
                                    columnToDelete = getColumn(pkCount, rowKeyMetaData, table);
                                    if (columnToDelete == null)
                                        continue;
                                    deletePKColumn = columnToDelete.getFamilyName() == null;
                                    if (isView) {
                                        // if we are dropping a derived column add it to the excluded column list
                                        if (columnToDelete.isDerived()) {
                                            mutation = MetaDataUtil
                                                .cloneDeleteToPutAndAddColumn((Delete) mutation, TABLE_FAMILY_BYTES, LINK_TYPE_BYTES, LinkType.EXCLUDED_COLUMN.getSerializedValueAsByteArray());
                                            iterator.set(mutation);
                                        }

                                        if (table.getBaseColumnCount() != DIVERGED_VIEW_BASE_COLUMN_COUNT
                                            && columnToDelete.isDerived()) {
                                            /*
                                             * If the column being dropped is inherited from the base table, then the
                                             * view is about to diverge itself from the base table. The consequence of
                                             * this divergence is that that any further meta-data changes made to the
                                             * base table will not be propagated to the hierarchy of views where this
                                             * view is the root.
                                             */
                                            byte[] viewKey = SchemaUtil.getTableKey(tenantId, schemaName, tableName);
                                            Put updateBaseColumnCountPut = new Put(viewKey);
                                            byte[] baseColumnCountPtr = new byte[PInteger.INSTANCE.getByteSize()];
                                            PInteger.INSTANCE.getCodec().encodeInt(DIVERGED_VIEW_BASE_COLUMN_COUNT,
                                                baseColumnCountPtr, 0);
                                            updateBaseColumnCountPut.addColumn(PhoenixDatabaseMetaData.TABLE_FAMILY_BYTES,
                                                PhoenixDatabaseMetaData.BASE_COLUMN_COUNT_BYTES, clientTimeStamp,
                                                baseColumnCountPtr);
                                            additionalTableMetaData.add(updateBaseColumnCountPut);
                                        }
                                    }
                                    if (columnToDelete.isViewReferenced()) { // Disallow deletion of column referenced in WHERE clause of view
                                        return new MetaDataMutationResult(MutationCode.UNALLOWED_TABLE_MUTATION, EnvironmentEdgeManager.currentTimeMillis(), table, columnToDelete);
                                    }
                                    // drop any indexes that need the column that is going to be dropped
                                    MetaDataMutationResult result = dropIndexes(table, region, invalidateList, locks,
                                        clientTimeStamp, schemaName, tableName,
                                        additionalTableMetaData, columnToDelete,
                                        tableNamesToDelete, sharedTablesToDelete, request.getClientVersion(), null);
                                    if (result != null) {
                                        return result;
                                    }
                                } catch (ColumnFamilyNotFoundException e) {
                                    return new MetaDataMutationResult(
                                        MutationCode.COLUMN_NOT_FOUND, EnvironmentEdgeManager
                                        .currentTimeMillis(), table, columnToDelete);
                                } catch (ColumnNotFoundException e) {
                                    return new MetaDataMutationResult(
                                        MutationCode.COLUMN_NOT_FOUND, EnvironmentEdgeManager
                                        .currentTimeMillis(), table, columnToDelete);
                                }
                            }
                        }

                    }
                    if (deletePKColumn) {
                        if (table.getPKColumns().size() == 1) {
                            return new MetaDataMutationResult(MutationCode.NO_PK_COLUMNS,
                                    EnvironmentEdgeManager.currentTimeMillis(), null);
                        }
                    }
                    tableMetaData.addAll(additionalTableMetaData);
                    long currentTime = MetaDataUtil.getClientTimeStamp(tableMetaData);
                    return new MetaDataMutationResult(MutationCode.TABLE_ALREADY_EXISTS, currentTime, null, tableNamesToDelete, sharedTablesToDelete);
                }
            }, request.getClientVersion());
            if (result != null) {
                done.run(MetaDataMutationResult.toProto(result));
            }
        } catch (Throwable e) {
            logger.error("Drop column failed: ", e);
            ProtobufUtil.setControllerException(controller,
                ServerUtil.createIOException("Error when dropping column: ", e));
        }
    }

    private MetaDataMutationResult dropIndexes(PTable table, Region region, List<ImmutableBytesPtr> invalidateList,
            List<RowLock> locks, long clientTimeStamp, byte[] schemaName,
            byte[] tableName, List<Mutation> additionalTableMetaData, PColumn columnToDelete, 
            List<byte[]> tableNamesToDelete, List<SharedTableState> sharedTablesToDelete, int clientVersion, PTable basePhysicalTable)
            throws IOException, SQLException {
        // Look for columnToDelete in any indexes. If found as PK column, get lock and drop the
        // index and then invalidate it
        // Covered columns are deleted from the index by the client
        PhoenixConnection connection = null;
        try {
            connection = table.getIndexes().isEmpty() ? null : QueryUtil.getConnectionOnServer(
                env.getConfiguration()).unwrap(PhoenixConnection.class);
        } catch (ClassNotFoundException e) {
        }
        for (PTable index : table.getIndexes()) {
            byte[] tenantId = index.getTenantId() == null ? ByteUtil.EMPTY_BYTE_ARRAY : index.getTenantId().getBytes();
            IndexMaintainer indexMaintainer = index.getIndexMaintainer(table, connection);
            byte[] indexKey =
                    SchemaUtil.getTableKey(tenantId, index.getSchemaName().getBytes(), index
                            .getTableName().getBytes());
            Pair<String, String> columnToDeleteInfo = new Pair<>(columnToDelete.getFamilyName().getString(), columnToDelete.getName().getString());
            ColumnReference colDropRef = new ColumnReference(columnToDelete.getFamilyName().getBytes(), columnToDelete.getColumnQualifierBytes());
            boolean isColumnIndexed = indexMaintainer.getIndexedColumnInfo().contains(columnToDeleteInfo);
            boolean isCoveredColumn = indexMaintainer.getCoveredColumns().contains(colDropRef);
            // If index requires this column for its pk, then drop it
            if (isColumnIndexed) {
                // Drop the index table. The doDropTable will expand
                // this to all of the table rows and invalidate the
                // index table
                Delete delete = new Delete(indexKey, clientTimeStamp);
                byte[] linkKey =
                        MetaDataUtil.getParentLinkKey(tenantId, schemaName, tableName, index
                                .getTableName().getBytes());
                // Drop the link between the parent table and the
                // index table
                Delete linkDelete = new Delete(linkKey, clientTimeStamp);
                List<Mutation> tableMetaData = Lists.newArrayListWithExpectedSize(2);
                Delete tableDelete = delete;
                tableMetaData.add(tableDelete);
                tableMetaData.add(linkDelete);
                // if the index is not present on the current region make an rpc to drop it
                if (!region.getRegionInfo().containsRow(indexKey)) {
                    Properties props = new Properties();
                    if (tenantId != null) {
                        props.setProperty(PhoenixRuntime.TENANT_ID_ATTRIB, Bytes.toString(tenantId));
                    }
                    if (clientTimeStamp != HConstants.LATEST_TIMESTAMP) {
                        props.setProperty("CurrentSCN", Long.toString(clientTimeStamp));
                    }
                    ConnectionQueryServices queryServices = connection.getQueryServices();
                    MetaDataMutationResult result =
                            queryServices.dropTable(tableMetaData, PTableType.INDEX, false, true);
                    if (result.getTableNamesToDelete()!=null && !result.getTableNamesToDelete().isEmpty())
                        tableNamesToDelete.addAll(result.getTableNamesToDelete());
                    if (result.getSharedTablesToDelete()!=null && !result.getSharedTablesToDelete().isEmpty())
                        sharedTablesToDelete.addAll(result.getSharedTablesToDelete());
                    if (result.getMutationCode() != MutationCode.TABLE_ALREADY_EXISTS) {
                        return result;
                    }
                }
                else {
                    // Since we're dropping the index, lock it to ensure
                    // that a change in index state doesn't
                    // occur while we're dropping it.
                    acquireLock(region, indexKey, locks);
                    additionalTableMetaData.addAll(tableMetaData);
                    List<Mutation> childLinksMutations = Lists.newArrayList();
                    doDropTable(indexKey, tenantId, index.getSchemaName().getBytes(),
                        index.getTableName().getBytes(), tableName, index.getType(),
                        additionalTableMetaData, childLinksMutations, invalidateList,
                        tableNamesToDelete, sharedTablesToDelete, false, clientVersion);
                    // there should be no child links to delete since we are just dropping an index
                    assert(childLinksMutations.isEmpty());
                    invalidateList.add(new ImmutableBytesPtr(indexKey));
                }
            }
            // If the dropped column is a covered index column, invalidate the index
            else if (isCoveredColumn){
                invalidateList.add(new ImmutableBytesPtr(indexKey));
            }
        }
        return null;
    }

    @Override
    public void clearCache(RpcController controller, ClearCacheRequest request,
            RpcCallback<ClearCacheResponse> done) {
        GlobalCache cache = GlobalCache.getInstance(this.env);
        Cache<ImmutableBytesPtr, PMetaDataEntity> metaDataCache =
                GlobalCache.getInstance(this.env).getMetaDataCache();
        metaDataCache.invalidateAll();
        long unfreedBytes = cache.clearTenantCache();
        ClearCacheResponse.Builder builder = ClearCacheResponse.newBuilder();
        builder.setUnfreedBytes(unfreedBytes);
        done.run(builder.build());
    }

    @Override
    public void getVersion(RpcController controller, GetVersionRequest request, RpcCallback<GetVersionResponse> done) {

        GetVersionResponse.Builder builder = GetVersionResponse.newBuilder();
        Configuration config = env.getConfiguration();
        if (isTablesMappingEnabled
                && MetaDataProtocol.MIN_NAMESPACE_MAPPED_PHOENIX_VERSION > request.getClientVersion()) {
            logger.error("Old client is not compatible when" + " system tables are upgraded to map to namespace");
            ProtobufUtil.setControllerException(controller,
                    ServerUtil.createIOException(
                            SchemaUtil.getPhysicalTableName(PhoenixDatabaseMetaData.SYSTEM_CATALOG_NAME_BYTES,
                                    isTablesMappingEnabled).toString(),
                    new DoNotRetryIOException(
                            "Old client is not compatible when" + " system tables are upgraded to map to namespace")));
        }
        long version = MetaDataUtil.encodeVersion(env.getHBaseVersion(), config);

        PTable systemCatalog = null;
        try {
            systemCatalog =
                    doGetTable(ByteUtil.EMPTY_BYTE_ARRAY, PhoenixDatabaseMetaData.SYSTEM_CATALOG_SCHEMA_BYTES,
                            PhoenixDatabaseMetaData.SYSTEM_CATALOG_TABLE_BYTES, HConstants.LATEST_TIMESTAMP, null,
                            request.getClientVersion(), false, false, null);
        } catch (Throwable t) {
            logger.error("loading system catalog table inside getVersion failed", t);
            ProtobufUtil.setControllerException(controller,
              ServerUtil.createIOException(
                SchemaUtil.getPhysicalTableName(PhoenixDatabaseMetaData.SYSTEM_CATALOG_NAME_BYTES,
                  isTablesMappingEnabled).toString(), t));
        }
        // In case this is the first connection, system catalog does not exist, and so we don't
        // set the optional system catalog timestamp.
        if (systemCatalog != null) {
            builder.setSystemCatalogTimestamp(systemCatalog.getTimeStamp());
        }
        builder.setVersion(version);
        done.run(builder.build());
    }

    @Override
    public void updateIndexState(RpcController controller, UpdateIndexStateRequest request,
            RpcCallback<MetaDataResponse> done) {
        MetaDataResponse.Builder builder = MetaDataResponse.newBuilder();
        byte[] schemaName = null;
        byte[] tableName = null;
        try {
            byte[][] rowKeyMetaData = new byte[3][];
            List<Mutation> tableMetadata = ProtobufUtil.getMutations(request);
            MetaDataUtil.getTenantIdAndSchemaAndTableName(tableMetadata, rowKeyMetaData);
            byte[] tenantId = rowKeyMetaData[PhoenixDatabaseMetaData.TENANT_ID_INDEX];
            schemaName = rowKeyMetaData[PhoenixDatabaseMetaData.SCHEMA_NAME_INDEX];
            tableName = rowKeyMetaData[PhoenixDatabaseMetaData.TABLE_NAME_INDEX];
            final byte[] key = SchemaUtil.getTableKey(tenantId, schemaName, tableName);
            Region region = env.getRegion();
            MetaDataMutationResult result = checkTableKeyInRegion(key, region);
            if (result != null) {
                done.run(MetaDataMutationResult.toProto(result));
                return;
            }
            long timeStamp = HConstants.LATEST_TIMESTAMP;
            ImmutableBytesPtr cacheKey = new ImmutableBytesPtr(key);
            List<Cell> newKVs = tableMetadata.get(0).getFamilyCellMap().get(TABLE_FAMILY_BYTES);
            Cell newKV = null;
            int disableTimeStampKVIndex = -1;
            int indexStateKVIndex = 0;
            int index = 0;
            for(Cell cell : newKVs) {
                if(Bytes.compareTo(cell.getQualifierArray(), cell.getQualifierOffset(), cell.getQualifierLength(),
                      INDEX_STATE_BYTES, 0, INDEX_STATE_BYTES.length) == 0){
                  newKV = cell;
                  indexStateKVIndex = index;
                  timeStamp = cell.getTimestamp();
                } else if (Bytes.compareTo(cell.getQualifierArray(), cell.getQualifierOffset(), cell.getQualifierLength(),
                  INDEX_DISABLE_TIMESTAMP_BYTES, 0, INDEX_DISABLE_TIMESTAMP_BYTES.length) == 0) {
                  disableTimeStampKVIndex = index;
                }
                index++;
            }
            PIndexState newState =
                    PIndexState.fromSerializedValue(newKV.getValueArray()[newKV.getValueOffset()]);
            RowLock rowLock = acquireLock(region, key, null);
            if (rowLock == null) {
                throw new IOException("Failed to acquire lock on " + Bytes.toStringBinary(key));
            }
            try {
                Get get = new Get(key);
                get.addColumn(TABLE_FAMILY_BYTES, DATA_TABLE_NAME_BYTES);
                get.addColumn(TABLE_FAMILY_BYTES, INDEX_STATE_BYTES);
                get.addColumn(TABLE_FAMILY_BYTES, INDEX_DISABLE_TIMESTAMP_BYTES);
                get.addColumn(TABLE_FAMILY_BYTES, ROW_KEY_ORDER_OPTIMIZABLE_BYTES);
                Result currentResult = region.get(get);
                if (currentResult.rawCells().length == 0) {
                    builder.setReturnCode(MetaDataProtos.MutationCode.TABLE_NOT_FOUND);
                    builder.setMutationTime(EnvironmentEdgeManager.currentTimeMillis());
                    done.run(builder.build());
                    return;
                }
                Cell dataTableKV = currentResult.getColumnLatestCell(TABLE_FAMILY_BYTES, DATA_TABLE_NAME_BYTES);
                Cell currentStateKV = currentResult.getColumnLatestCell(TABLE_FAMILY_BYTES, INDEX_STATE_BYTES);
                Cell currentDisableTimeStamp = currentResult.getColumnLatestCell(TABLE_FAMILY_BYTES, INDEX_DISABLE_TIMESTAMP_BYTES);
                boolean rowKeyOrderOptimizable = currentResult.getColumnLatestCell(TABLE_FAMILY_BYTES, ROW_KEY_ORDER_OPTIMIZABLE_BYTES) != null;

                //check permission on data table
                long clientTimeStamp = MetaDataUtil.getClientTimeStamp(tableMetadata);
                PTable loadedTable =
                        doGetTable(tenantId, schemaName, tableName, clientTimeStamp, null,
                            request.getClientVersion(), false, false, null);
                if (loadedTable == null) {
                    builder.setReturnCode(MetaDataProtos.MutationCode.TABLE_NOT_FOUND);
                    builder.setMutationTime(EnvironmentEdgeManager.currentTimeMillis());
                    done.run(builder.build());
                    return;
                }
                getCoprocessorHost().preIndexUpdate(Bytes.toString(tenantId),
                        SchemaUtil.getTableName(schemaName, tableName),
                        TableName.valueOf(loadedTable.getPhysicalName().getBytes()),
                        getParentPhysicalTableName(loadedTable),
                        newState);

                PIndexState currentState =
                        PIndexState.fromSerializedValue(currentStateKV.getValueArray()[currentStateKV
                                .getValueOffset()]);
                // Timestamp of INDEX_STATE gets updated with each call
                long actualTimestamp = currentStateKV.getTimestamp();
                long curTimeStampVal = 0;
                long newDisableTimeStamp = 0;
                if ((currentDisableTimeStamp != null && currentDisableTimeStamp.getValueLength() > 0)) {
                    curTimeStampVal = (Long) PLong.INSTANCE.toObject(currentDisableTimeStamp.getValueArray(),
                            currentDisableTimeStamp.getValueOffset(), currentDisableTimeStamp.getValueLength());
                    // new DisableTimeStamp is passed in
                    if (disableTimeStampKVIndex >= 0) {
                        Cell newDisableTimeStampCell = newKVs.get(disableTimeStampKVIndex);
                        long expectedTimestamp = newDisableTimeStampCell.getTimestamp();
                        // If the index status has been updated after the upper bound of the scan we use
                        // to partially rebuild the index, then we need to fail the rebuild because an
                        // index write failed before the rebuild was complete.
                        if (actualTimestamp > expectedTimestamp) {
                            builder.setReturnCode(MetaDataProtos.MutationCode.UNALLOWED_TABLE_MUTATION);
                            builder.setMutationTime(EnvironmentEdgeManager.currentTimeMillis());
                            done.run(builder.build());
                            return;
                        }
                        newDisableTimeStamp = (Long) PLong.INSTANCE.toObject(newDisableTimeStampCell.getValueArray(),
                                newDisableTimeStampCell.getValueOffset(), newDisableTimeStampCell.getValueLength());
                        // We use the sign of the INDEX_DISABLE_TIMESTAMP to differentiate the keep-index-active (negative)
                        // from block-writes-to-data-table case. In either case, we want to keep the oldest timestamp to
                        // drive the partial index rebuild rather than update it with each attempt to update the index
                        // when a new data table write occurs.
                        // We do legitimately move the INDEX_DISABLE_TIMESTAMP to be newer when we're rebuilding the
                        // index in which case the state will be INACTIVE or PENDING_ACTIVE.
                        if (curTimeStampVal != 0 
                                && (newState == PIndexState.DISABLE || newState == PIndexState.PENDING_ACTIVE || newState == PIndexState.PENDING_DISABLE)
                                && Math.abs(curTimeStampVal) < Math.abs(newDisableTimeStamp)) {
                            // do not reset disable timestamp as we want to keep the min
                            newKVs.remove(disableTimeStampKVIndex);
                            disableTimeStampKVIndex = -1;
                        }
                    }
                }
                // Detect invalid transitions
                if (currentState == PIndexState.BUILDING) {
                    if (newState == PIndexState.USABLE) {
                        builder.setReturnCode(MetaDataProtos.MutationCode.UNALLOWED_TABLE_MUTATION);
                        builder.setMutationTime(EnvironmentEdgeManager.currentTimeMillis());
                        done.run(builder.build());
                        return;
                    }
                } else if (currentState == PIndexState.DISABLE) {
                    // Can't transition back to INACTIVE if INDEX_DISABLE_TIMESTAMP is 0
                    if (newState != PIndexState.BUILDING && newState != PIndexState.DISABLE &&
                        (newState != PIndexState.INACTIVE || curTimeStampVal == 0)) {
                        builder.setReturnCode(MetaDataProtos.MutationCode.UNALLOWED_TABLE_MUTATION);
                        builder.setMutationTime(EnvironmentEdgeManager.currentTimeMillis());
                        done.run(builder.build());
                        return;
                    }
                    // Done building, but was disable before that, so that in disabled state
                    if (newState == PIndexState.ACTIVE) {
                        newState = PIndexState.DISABLE;
                    }
                    // Can't transition from DISABLE to PENDING_DISABLE
                    if (newState == PIndexState.PENDING_DISABLE) {
                        builder.setReturnCode(MetaDataProtos.MutationCode.UNALLOWED_TABLE_MUTATION);
                        builder.setMutationTime(EnvironmentEdgeManager.currentTimeMillis());
                        done.run(builder.build());
                        return;
                    }
                }
                if (newState == PIndexState.PENDING_DISABLE && currentState != PIndexState.PENDING_DISABLE) {
                    // reset count for first PENDING_DISABLE
                    newKVs.add(KeyValueUtil.newKeyValue(key, TABLE_FAMILY_BYTES,
                            PhoenixDatabaseMetaData.PENDING_DISABLE_COUNT_BYTES, timeStamp, Bytes.toBytes(0L)));
                }
                if (currentState == PIndexState.PENDING_DISABLE) {
                    if (newState == PIndexState.ACTIVE) {
                        //before making index ACTIVE check if all clients succeed otherwise keep it PENDING_DISABLE
                        byte[] count = region
                                .get(new Get(key).addColumn(TABLE_FAMILY_BYTES,
                                        PhoenixDatabaseMetaData.PENDING_DISABLE_COUNT_BYTES))
                                .getValue(TABLE_FAMILY_BYTES, PhoenixDatabaseMetaData.PENDING_DISABLE_COUNT_BYTES);
                        if (count != null && Bytes.toLong(count) != 0) {
                            newState = PIndexState.PENDING_DISABLE;
                            newKVs.remove(disableTimeStampKVIndex);
                            newKVs.set(indexStateKVIndex, KeyValueUtil.newKeyValue(key, TABLE_FAMILY_BYTES,
                                    INDEX_STATE_BYTES, timeStamp, Bytes.toBytes(newState.getSerializedValue())));
                        }
                    } else if (newState == PIndexState.DISABLE) {
                        //reset the counter for pending disable when transitioning from PENDING_DISABLE to DISABLE
                        newKVs.add(KeyValueUtil.newKeyValue(key, TABLE_FAMILY_BYTES,
                                PhoenixDatabaseMetaData.PENDING_DISABLE_COUNT_BYTES, timeStamp, Bytes.toBytes(0L)));
                    }

                }
                
                if(newState == PIndexState.ACTIVE||newState == PIndexState.PENDING_ACTIVE||newState == PIndexState.DISABLE){
                    newKVs.add(KeyValueUtil.newKeyValue(key, TABLE_FAMILY_BYTES,
                            PhoenixDatabaseMetaData.PENDING_DISABLE_COUNT_BYTES, timeStamp, Bytes.toBytes(0L)));   
                }
                
                if (currentState == PIndexState.BUILDING && newState != PIndexState.ACTIVE) {
                    timeStamp = currentStateKV.getTimestamp();
                }
                if ((currentState == PIndexState.ACTIVE || currentState == PIndexState.PENDING_ACTIVE) && newState == PIndexState.UNUSABLE) {
                    newState = PIndexState.INACTIVE;
                    newKVs.set(indexStateKVIndex, KeyValueUtil.newKeyValue(key, TABLE_FAMILY_BYTES,
                        INDEX_STATE_BYTES, timeStamp, Bytes.toBytes(newState.getSerializedValue())));
                } else if ((currentState == PIndexState.INACTIVE || currentState == PIndexState.PENDING_ACTIVE) && newState == PIndexState.USABLE) {
                    // Don't allow manual state change to USABLE (i.e. ACTIVE) if non zero INDEX_DISABLE_TIMESTAMP
                    if (curTimeStampVal != 0) {
                        newState = currentState;
                    } else {
                        newState = PIndexState.ACTIVE;
                    }
                    newKVs.set(indexStateKVIndex, KeyValueUtil.newKeyValue(key, TABLE_FAMILY_BYTES,
                        INDEX_STATE_BYTES, timeStamp, Bytes.toBytes(newState.getSerializedValue())));
                }

                PTable returnTable = null;
                if (currentState != newState || disableTimeStampKVIndex != -1) {
                    // make a copy of tableMetadata so we can add to it
                    tableMetadata = new ArrayList<Mutation>(tableMetadata);
                    // Always include the empty column value at latest timestamp so
                    // that clients pull over update.
                    Put emptyValue = new Put(key);
                    emptyValue.addColumn(TABLE_FAMILY_BYTES, 
                            QueryConstants.EMPTY_COLUMN_BYTES, 
                            HConstants.LATEST_TIMESTAMP, 
                            QueryConstants.EMPTY_COLUMN_VALUE_BYTES);
                    tableMetadata.add(emptyValue);
                    byte[] dataTableKey = null;
                    if (dataTableKV != null) {
                        dataTableKey = SchemaUtil.getTableKey(tenantId, schemaName, CellUtil.cloneValue(dataTableKV));
                        // insert an empty KV to trigger time stamp update on data table row
                        Put p = new Put(dataTableKey);
                        p.addColumn(TABLE_FAMILY_BYTES,
                                QueryConstants.EMPTY_COLUMN_BYTES,
                                HConstants.LATEST_TIMESTAMP,
                                QueryConstants.EMPTY_COLUMN_VALUE_BYTES);
                        tableMetadata.add(p);
                    }
                    boolean setRowKeyOrderOptimizableCell = newState == PIndexState.BUILDING && !rowKeyOrderOptimizable;
                    // We're starting a rebuild of the index, so add our rowKeyOrderOptimizable cell
                    // so that the row keys get generated using the new row key format
                    if (setRowKeyOrderOptimizableCell) {
                        UpgradeUtil.addRowKeyOrderOptimizableCell(tableMetadata, key, timeStamp);
                    }
                    mutateRowsWithLocks(region, tableMetadata, Collections.<byte[]> emptySet(), HConstants.NO_NONCE,
                        HConstants.NO_NONCE);
                    // Invalidate from cache
                    Cache<ImmutableBytesPtr,PMetaDataEntity> metaDataCache = GlobalCache.getInstance(this.env).getMetaDataCache();
                    metaDataCache.invalidate(cacheKey);
                    if(dataTableKey != null) {
                        metaDataCache.invalidate(new ImmutableBytesPtr(dataTableKey));
                    }
                    if (setRowKeyOrderOptimizableCell || disableTimeStampKVIndex != -1
                            || currentState == PIndexState.DISABLE || newState == PIndexState.BUILDING) {
                        returnTable = doGetTable(tenantId, schemaName, tableName, HConstants.LATEST_TIMESTAMP, rowLock, request.getClientVersion(), false, false, null);
                    }
                }
                // Get client timeStamp from mutations, since it may get updated by the
                // mutateRowsWithLocks call
                long currentTime = MetaDataUtil.getClientTimeStamp(tableMetadata);
                builder.setReturnCode(MetaDataProtos.MutationCode.TABLE_ALREADY_EXISTS);
                builder.setMutationTime(currentTime);
                if (returnTable != null) {
                    builder.setTable(PTableImpl.toProto(returnTable));
                }
                done.run(builder.build());
                return;
            } finally {
                rowLock.release();
            }
        } catch (Throwable t) {
          logger.error("updateIndexState failed", t);
            ProtobufUtil.setControllerException(controller,
                ServerUtil.createIOException(SchemaUtil.getTableName(schemaName, tableName), t));
        }
    }

    private static MetaDataMutationResult checkKeyInRegion(byte[] key, Region region, MutationCode code) {
        return ServerUtil.isKeyInRegion(key, region) ? null : 
            new MetaDataMutationResult(code, EnvironmentEdgeManager.currentTimeMillis(), null);
    }

    private static MetaDataMutationResult checkTableKeyInRegion(byte[] key, Region region) {
        MetaDataMutationResult result = checkKeyInRegion(key, region, MutationCode.TABLE_NOT_IN_REGION);
        if (result!=null) {
            logger.error("Table rowkey " + Bytes.toStringBinary(key)
            + " is not in the current region " + region.getRegionInfo());
        }
        return result;

    }

    private static MetaDataMutationResult checkFunctionKeyInRegion(byte[] key, Region region) {
        return checkKeyInRegion(key, region, MutationCode.FUNCTION_NOT_IN_REGION);
    }

    private static MetaDataMutationResult checkSchemaKeyInRegion(byte[] key, Region region) {
        return checkKeyInRegion(key, region, MutationCode.SCHEMA_NOT_IN_REGION);

    }
    
    private static class ViewInfo {
        private byte[] tenantId;
        private byte[] schemaName;
        private byte[] viewName;
        
        public ViewInfo(byte[] tenantId, byte[] schemaName, byte[] viewName) {
            super();
            this.tenantId = tenantId;
            this.schemaName = schemaName;
            this.viewName = viewName;
        }

        public byte[] getTenantId() {
            return tenantId;
        }

        public byte[] getSchemaName() {
            return schemaName;
        }

        public byte[] getViewName() {
            return viewName;
        }
    }

    @Override
    public void clearTableFromCache(RpcController controller, ClearTableFromCacheRequest request,
            RpcCallback<ClearTableFromCacheResponse> done) {
        byte[] schemaName = request.getSchemaName().toByteArray();
        byte[] tableName = request.getTableName().toByteArray();
        try {
            byte[] tenantId = request.getTenantId().toByteArray();
            byte[] key = SchemaUtil.getTableKey(tenantId, schemaName, tableName);
            ImmutableBytesPtr cacheKey = new ImmutableBytesPtr(key);
            Cache<ImmutableBytesPtr, PMetaDataEntity> metaDataCache =
                    GlobalCache.getInstance(this.env).getMetaDataCache();
            metaDataCache.invalidate(cacheKey);
        } catch (Throwable t) {
            logger.error("clearTableFromCache failed", t);
            ProtobufUtil.setControllerException(controller,
                ServerUtil.createIOException(SchemaUtil.getTableName(schemaName, tableName), t));
        }
    }

    @Override
    public void getSchema(RpcController controller, GetSchemaRequest request, RpcCallback<MetaDataResponse> done) {
        MetaDataResponse.Builder builder = MetaDataResponse.newBuilder();
        Region region = env.getRegion();
        String schemaName = request.getSchemaName();
        byte[] lockKey = SchemaUtil.getSchemaKey(schemaName);
        MetaDataMutationResult result = checkSchemaKeyInRegion(lockKey, region);
        if (result != null) {
            done.run(MetaDataMutationResult.toProto(result));
            return;
        }
        long clientTimeStamp = request.getClientTimestamp();
        List<RowLock> locks = Lists.newArrayList();
        try {
            getCoprocessorHost().preGetSchema(schemaName);
            acquireLock(region, lockKey, locks);
            // Get as of latest timestamp so we can detect if we have a
            // newer schema that already
            // exists without making an additional query
            ImmutableBytesPtr cacheKey = new ImmutableBytesPtr(lockKey);
            PSchema schema = loadSchema(env, lockKey, cacheKey, clientTimeStamp, clientTimeStamp);
            if (schema != null) {
                if (schema.getTimeStamp() < clientTimeStamp) {
                    if (!isSchemaDeleted(schema)) {
                        builder.setReturnCode(MetaDataProtos.MutationCode.SCHEMA_ALREADY_EXISTS);
                        builder.setMutationTime(EnvironmentEdgeManager.currentTimeMillis());
                        builder.setSchema(PSchema.toProto(schema));
                        done.run(builder.build());
                        return;
                    } else {
                        builder.setReturnCode(MetaDataProtos.MutationCode.NEWER_SCHEMA_FOUND);
                        builder.setMutationTime(EnvironmentEdgeManager.currentTimeMillis());
                        builder.setSchema(PSchema.toProto(schema));
                        done.run(builder.build());
                        return;
                    }
                }
            }
        } catch (Exception e) {
            long currentTime = EnvironmentEdgeManager.currentTimeMillis();
            builder.setReturnCode(MetaDataProtos.MutationCode.SCHEMA_NOT_FOUND);
            builder.setMutationTime(currentTime);
            done.run(builder.build());
            return;
        } finally {
            releaseRowLocks(region,locks);
        }
    }

    @Override
    public void getFunctions(RpcController controller, GetFunctionsRequest request,
            RpcCallback<MetaDataResponse> done) {
        MetaDataResponse.Builder builder = MetaDataResponse.newBuilder();
        byte[] tenantId = request.getTenantId().toByteArray();
        List<String> functionNames = new ArrayList<>(request.getFunctionNamesCount());
        try {
            Region region = env.getRegion();
            List<ByteString> functionNamesList = request.getFunctionNamesList();
            List<Long> functionTimestampsList = request.getFunctionTimestampsList();
            List<byte[]> keys = new ArrayList<byte[]>(request.getFunctionNamesCount());
            List<Pair<byte[], Long>> functions = new ArrayList<Pair<byte[], Long>>(request.getFunctionNamesCount());
            for(int i = 0; i< functionNamesList.size();i++) {
                byte[] functionName = functionNamesList.get(i).toByteArray();
                functionNames.add(Bytes.toString(functionName));
                byte[] key = SchemaUtil.getFunctionKey(tenantId, functionName);
                MetaDataMutationResult result = checkFunctionKeyInRegion(key, region);
                if (result != null) {
                    done.run(MetaDataMutationResult.toProto(result));
                    return;
                }
                functions.add(new Pair<byte[], Long>(functionName,functionTimestampsList.get(i)));
                keys.add(key);
            }

            long currentTime = EnvironmentEdgeManager.currentTimeMillis();
            List<PFunction> functionsAvailable = doGetFunctions(keys, request.getClientTimestamp());
            if (functionsAvailable == null) {
                builder.setReturnCode(MetaDataProtos.MutationCode.FUNCTION_NOT_FOUND);
                builder.setMutationTime(currentTime);
                done.run(builder.build());
                return;
            }
            builder.setReturnCode(MetaDataProtos.MutationCode.FUNCTION_ALREADY_EXISTS);
            builder.setMutationTime(currentTime);

            for (PFunction function : functionsAvailable) {
                builder.addFunction(PFunction.toProto(function));
            }
            done.run(builder.build());
            return;
        } catch (Throwable t) {
            logger.error("getFunctions failed", t);
            ProtobufUtil.setControllerException(controller,
                ServerUtil.createIOException(functionNames.toString(), t));
        }
    }

    @Override
    public void createFunction(RpcController controller, CreateFunctionRequest request,
            RpcCallback<MetaDataResponse> done) {
        MetaDataResponse.Builder builder = MetaDataResponse.newBuilder();
        byte[][] rowKeyMetaData = new byte[2][];
        byte[] functionName = null;
        try {
            List<Mutation> functionMetaData = ProtobufUtil.getMutations(request);
            boolean temporaryFunction = request.getTemporary();
            MetaDataUtil.getTenantIdAndFunctionName(functionMetaData, rowKeyMetaData);
            byte[] tenantIdBytes = rowKeyMetaData[PhoenixDatabaseMetaData.TENANT_ID_INDEX];
            functionName = rowKeyMetaData[PhoenixDatabaseMetaData.FUNTION_NAME_INDEX];
            byte[] lockKey = SchemaUtil.getFunctionKey(tenantIdBytes, functionName);
            Region region = env.getRegion();
            MetaDataMutationResult result = checkFunctionKeyInRegion(lockKey, region);
            if (result != null) {
                done.run(MetaDataMutationResult.toProto(result));
                return;
            }
            List<RowLock> locks = Lists.newArrayList();
            long clientTimeStamp = MetaDataUtil.getClientTimeStamp(functionMetaData);
            try {
                acquireLock(region, lockKey, locks);
                // Get as of latest timestamp so we can detect if we have a newer function that already
                // exists without making an additional query
                ImmutableBytesPtr cacheKey = new FunctionBytesPtr(lockKey);
                PFunction function =
                        loadFunction(env, lockKey, cacheKey, clientTimeStamp, clientTimeStamp, request.getReplace(), functionMetaData);
                if (function != null) {
                    if (function.getTimeStamp() < clientTimeStamp) {
                        // If the function is older than the client time stamp and it's deleted,
                        // continue
                        if (!isFunctionDeleted(function)) {
                            builder.setReturnCode(MetaDataProtos.MutationCode.FUNCTION_ALREADY_EXISTS);
                            builder.setMutationTime(EnvironmentEdgeManager.currentTimeMillis());
                            builder.addFunction(PFunction.toProto(function));
                            done.run(builder.build());
                            if(!request.getReplace()) {
                                return;
                            }
                        }
                    } else {
                        builder.setReturnCode(MetaDataProtos.MutationCode.NEWER_FUNCTION_FOUND);
                        builder.setMutationTime(EnvironmentEdgeManager.currentTimeMillis());
                        builder.addFunction(PFunction.toProto(function));
                        done.run(builder.build());
                        return;
                    }
                }
                // Don't store function info for temporary functions.
                if(!temporaryFunction) {
                    mutateRowsWithLocks(region, functionMetaData, Collections.<byte[]> emptySet(), HConstants.NO_NONCE, HConstants.NO_NONCE);
                }

                // Invalidate the cache - the next getFunction call will add it
                // TODO: consider loading the function that was just created here, patching up the parent function, and updating the cache
                Cache<ImmutableBytesPtr,PMetaDataEntity> metaDataCache = GlobalCache.getInstance(this.env).getMetaDataCache();
                metaDataCache.invalidate(cacheKey);
                // Get timeStamp from mutations - the above method sets it if it's unset
                long currentTimeStamp = MetaDataUtil.getClientTimeStamp(functionMetaData);
                builder.setReturnCode(MetaDataProtos.MutationCode.FUNCTION_NOT_FOUND);
                builder.setMutationTime(currentTimeStamp);
                done.run(builder.build());
                return;
            } finally {
                releaseRowLocks(region,locks);
            }
        } catch (Throwable t) {
          logger.error("createFunction failed", t);
            ProtobufUtil.setControllerException(controller,
                ServerUtil.createIOException(Bytes.toString(functionName), t));
        }
    }

    @Override
    public void dropFunction(RpcController controller, DropFunctionRequest request,
            RpcCallback<MetaDataResponse> done) {
        byte[][] rowKeyMetaData = new byte[2][];
        byte[] functionName = null;
        try {
            List<Mutation> functionMetaData = ProtobufUtil.getMutations(request);
            MetaDataUtil.getTenantIdAndFunctionName(functionMetaData, rowKeyMetaData);
            byte[] tenantIdBytes = rowKeyMetaData[PhoenixDatabaseMetaData.TENANT_ID_INDEX];
            functionName = rowKeyMetaData[PhoenixDatabaseMetaData.FUNTION_NAME_INDEX];
            byte[] lockKey = SchemaUtil.getFunctionKey(tenantIdBytes, functionName);
            Region region = env.getRegion();
            MetaDataMutationResult result = checkFunctionKeyInRegion(lockKey, region);
            if (result != null) {
                done.run(MetaDataMutationResult.toProto(result));
                return;
            }
            List<RowLock> locks = Lists.newArrayList();
            long clientTimeStamp = MetaDataUtil.getClientTimeStamp(functionMetaData);
            try {
                acquireLock(region, lockKey, locks);
                List<byte[]> keys = new ArrayList<byte[]>(1);
                keys.add(lockKey);
                List<ImmutableBytesPtr> invalidateList = new ArrayList<ImmutableBytesPtr>();

                result = doDropFunction(clientTimeStamp, keys, functionMetaData, invalidateList);
                if (result.getMutationCode() != MutationCode.FUNCTION_ALREADY_EXISTS) {
                    done.run(MetaDataMutationResult.toProto(result));
                    return;
                }
                mutateRowsWithLocks(region, functionMetaData, Collections.<byte[]> emptySet(), HConstants.NO_NONCE, HConstants.NO_NONCE);

                Cache<ImmutableBytesPtr,PMetaDataEntity> metaDataCache = GlobalCache.getInstance(this.env).getMetaDataCache();
                long currentTime = MetaDataUtil.getClientTimeStamp(functionMetaData);
                for(ImmutableBytesPtr ptr: invalidateList) {
                    metaDataCache.invalidate(ptr);
                    metaDataCache.put(ptr, newDeletedFunctionMarker(currentTime));

                }

                done.run(MetaDataMutationResult.toProto(result));
                return;
            } finally {
                releaseRowLocks(region,locks);
            }
        } catch (Throwable t) {
          logger.error("dropFunction failed", t);
            ProtobufUtil.setControllerException(controller,
                ServerUtil.createIOException(Bytes.toString(functionName), t));
        }
    }

    private MetaDataMutationResult doDropFunction(long clientTimeStamp, List<byte[]> keys, List<Mutation> functionMetaData, List<ImmutableBytesPtr> invalidateList)
            throws IOException, SQLException {
        List<byte[]> keysClone = new ArrayList<byte[]>(keys);
        List<PFunction> functions = doGetFunctions(keysClone, clientTimeStamp);
        // We didn't find a table at the latest timestamp, so either there is no table or
        // there was a table, but it's been deleted. In either case we want to return.
        if (functions == null || functions.isEmpty()) {
            if (buildDeletedFunction(keys.get(0), new FunctionBytesPtr(keys.get(0)), env.getRegion(), clientTimeStamp) != null) {
                return new MetaDataMutationResult(MutationCode.FUNCTION_ALREADY_EXISTS, EnvironmentEdgeManager.currentTimeMillis(), null);
            }
            return new MetaDataMutationResult(MutationCode.FUNCTION_NOT_FOUND, EnvironmentEdgeManager.currentTimeMillis(), null);
        }

        if (functions != null && !functions.isEmpty()) {
            if (functions.get(0).getTimeStamp() < clientTimeStamp) {
                // If the function is older than the client time stamp and it's deleted,
                // continue
                if (isFunctionDeleted(functions.get(0))) {
                    return new MetaDataMutationResult(MutationCode.FUNCTION_NOT_FOUND,
                            EnvironmentEdgeManager.currentTimeMillis(), null);
                }
                invalidateList.add(new FunctionBytesPtr(keys.get(0)));
                Region region = env.getRegion();
                Scan scan = MetaDataUtil.newTableRowsScan(keys.get(0), MIN_TABLE_TIMESTAMP, clientTimeStamp);
                List<Cell> results = Lists.newArrayList();
                try (RegionScanner scanner = region.getScanner(scan);) {
                  scanner.next(results);
                  if (results.isEmpty()) { // Should not be possible
                    return new MetaDataMutationResult(MutationCode.FUNCTION_NOT_FOUND, EnvironmentEdgeManager.currentTimeMillis(), null);
                  }
                  do {
                    Cell kv = results.get(0);
                    Delete delete = new Delete(kv.getRowArray(), kv.getRowOffset(), kv.getRowLength(), clientTimeStamp);
                    functionMetaData.add(delete);
                    results.clear();
                    scanner.next(results);
                  } while (!results.isEmpty());
                }
                return new MetaDataMutationResult(MutationCode.FUNCTION_ALREADY_EXISTS,
                        EnvironmentEdgeManager.currentTimeMillis(), functions, true);
            }
        }
        return new MetaDataMutationResult(MutationCode.FUNCTION_NOT_FOUND,
                EnvironmentEdgeManager.currentTimeMillis(), null);
    }

    @Override
    public void createSchema(RpcController controller, CreateSchemaRequest request,
            RpcCallback<MetaDataResponse> done) {
        MetaDataResponse.Builder builder = MetaDataResponse.newBuilder();
        String schemaName = null;
        try {
            List<Mutation> schemaMutations = ProtobufUtil.getMutations(request);
            schemaName = request.getSchemaName();
            Mutation m = MetaDataUtil.getPutOnlyTableHeaderRow(schemaMutations);

            byte[] lockKey = m.getRow();
            Region region = env.getRegion();
            MetaDataMutationResult result = checkSchemaKeyInRegion(lockKey, region);
            if (result != null) {
                done.run(MetaDataMutationResult.toProto(result));
                return;
            }
            List<RowLock> locks = Lists.newArrayList();
            long clientTimeStamp = MetaDataUtil.getClientTimeStamp(schemaMutations);
            try {
                acquireLock(region, lockKey, locks);
                // Get as of latest timestamp so we can detect if we have a newer schema that already exists without
                // making an additional query
                ImmutableBytesPtr cacheKey = new ImmutableBytesPtr(lockKey);
                PSchema schema = loadSchema(env, lockKey, cacheKey, clientTimeStamp, clientTimeStamp);
                if (schema != null) {
                    if (schema.getTimeStamp() < clientTimeStamp) {
                        if (!isSchemaDeleted(schema)) {
                            builder.setReturnCode(MetaDataProtos.MutationCode.SCHEMA_ALREADY_EXISTS);
                            builder.setMutationTime(EnvironmentEdgeManager.currentTimeMillis());
                            builder.setSchema(PSchema.toProto(schema));
                            done.run(builder.build());
                            return;
                        }
                    } else {
                        builder.setReturnCode(MetaDataProtos.MutationCode.NEWER_SCHEMA_FOUND);
                        builder.setMutationTime(EnvironmentEdgeManager.currentTimeMillis());
                        builder.setSchema(PSchema.toProto(schema));
                        done.run(builder.build());
                        return;
                    }
                }
                mutateRowsWithLocks(region, schemaMutations, Collections.<byte[]> emptySet(), HConstants.NO_NONCE,
                        HConstants.NO_NONCE);

                // Invalidate the cache - the next getSchema call will add it
                Cache<ImmutableBytesPtr, PMetaDataEntity> metaDataCache =
                        GlobalCache.getInstance(this.env).getMetaDataCache();
                if (cacheKey != null) {
                    metaDataCache.invalidate(cacheKey);
                }

                // Get timeStamp from mutations - the above method sets it if
                // it's unset
                long currentTimeStamp = MetaDataUtil.getClientTimeStamp(schemaMutations);
                builder.setReturnCode(MetaDataProtos.MutationCode.SCHEMA_NOT_FOUND);
                builder.setMutationTime(currentTimeStamp);
                done.run(builder.build());
                return;
            } finally {
                releaseRowLocks(region,locks);
            }
        } catch (Throwable t) {
            logger.error("Creating the schema" + schemaName + "failed", t);
            ProtobufUtil.setControllerException(controller, ServerUtil.createIOException(schemaName, t));
        }
    }

    @Override
    public void dropSchema(RpcController controller, DropSchemaRequest request, RpcCallback<MetaDataResponse> done) {
        String schemaName = null;
        try {
            List<Mutation> schemaMetaData = ProtobufUtil.getMutations(request);
            schemaName = request.getSchemaName();
            getCoprocessorHost().preDropSchema(schemaName);
            byte[] lockKey = SchemaUtil.getSchemaKey(schemaName);
            Region region = env.getRegion();
            MetaDataMutationResult result = checkSchemaKeyInRegion(lockKey, region);
            if (result != null) {
                done.run(MetaDataMutationResult.toProto(result));
                return;
            }
            List<RowLock> locks = Lists.newArrayList();
            long clientTimeStamp = MetaDataUtil.getClientTimeStamp(schemaMetaData);
            try {
                acquireLock(region, lockKey, locks);
                List<ImmutableBytesPtr> invalidateList = new ArrayList<ImmutableBytesPtr>(1);
                result = doDropSchema(clientTimeStamp, schemaName, lockKey, schemaMetaData, invalidateList);
                if (result.getMutationCode() != MutationCode.SCHEMA_ALREADY_EXISTS) {
                    done.run(MetaDataMutationResult.toProto(result));
                    return;
                }
                mutateRowsWithLocks(region, schemaMetaData, Collections.<byte[]> emptySet(), HConstants.NO_NONCE,
                        HConstants.NO_NONCE);
                Cache<ImmutableBytesPtr, PMetaDataEntity> metaDataCache = GlobalCache.getInstance(this.env)
                        .getMetaDataCache();
                long currentTime = MetaDataUtil.getClientTimeStamp(schemaMetaData);
                for (ImmutableBytesPtr ptr : invalidateList) {
                    metaDataCache.invalidate(ptr);
                    metaDataCache.put(ptr, newDeletedSchemaMarker(currentTime));
                }
                done.run(MetaDataMutationResult.toProto(result));
                return;
            } finally {
                releaseRowLocks(region,locks);
            }
        } catch (Throwable t) {
            logger.error("drop schema failed:", t);
            ProtobufUtil.setControllerException(controller, ServerUtil.createIOException(schemaName, t));
        }
    }

    private MetaDataMutationResult doDropSchema(long clientTimeStamp, String schemaName, byte[] key,
            List<Mutation> schemaMutations, List<ImmutableBytesPtr> invalidateList) throws IOException, SQLException {
        PSchema schema = loadSchema(env, key, new ImmutableBytesPtr(key), clientTimeStamp, clientTimeStamp);
        boolean areTablesExists = false;
        if (schema == null) { return new MetaDataMutationResult(MutationCode.SCHEMA_NOT_FOUND,
                EnvironmentEdgeManager.currentTimeMillis(), null); }
        if (schema.getTimeStamp() < clientTimeStamp) {
            Region region = env.getRegion();
            Scan scan = MetaDataUtil.newTableRowsScan(SchemaUtil.getKeyForSchema(null, schemaName), MIN_TABLE_TIMESTAMP,
                    clientTimeStamp);
            List<Cell> results = Lists.newArrayList();
            try (RegionScanner scanner = region.getScanner(scan);) {
                scanner.next(results);
                if (results.isEmpty()) { // Should not be possible
                    return new MetaDataMutationResult(MutationCode.SCHEMA_NOT_FOUND,
                            EnvironmentEdgeManager.currentTimeMillis(), null);
                }
                do {
                    Cell kv = results.get(0);
                    if (Bytes.compareTo(kv.getRowArray(), kv.getRowOffset(), kv.getRowLength(), key, 0,
                            key.length) != 0) {
                        areTablesExists = true;
                        break;
                    }
                    results.clear();
                    scanner.next(results);
                } while (!results.isEmpty());
            }
            if (areTablesExists) { return new MetaDataMutationResult(MutationCode.TABLES_EXIST_ON_SCHEMA, schema,
                    EnvironmentEdgeManager.currentTimeMillis()); }
            invalidateList.add(new ImmutableBytesPtr(key));
            return new MetaDataMutationResult(MutationCode.SCHEMA_ALREADY_EXISTS, schema,
                    EnvironmentEdgeManager.currentTimeMillis());
        }
        return new MetaDataMutationResult(MutationCode.SCHEMA_NOT_FOUND, EnvironmentEdgeManager.currentTimeMillis(),
                null);

    }
    
    private void mutateRowsWithLocks(final Region region, final List<Mutation> mutations, final Set<byte[]> rowsToLock,
            final long nonceGroup, final long nonce) throws IOException {
        // we need to mutate SYSTEM.CATALOG with HBase/login user if access is enabled.
        if (this.accessCheckEnabled) {
            User.runAsLoginUser(new PrivilegedExceptionAction<Void>() {
                @Override
                public Void run() throws Exception {
                    final Call rpcContext = RpcUtil.getRpcContext();
                    // Setting RPC context as null so that user can be resetted
                    try {
                        RpcUtil.setRpcContext(null);
                        region.mutateRowsWithLocks(mutations, rowsToLock, nonceGroup, nonce);
                    } catch (Throwable e) {
                        throw new IOException(e);
                    } finally {
                        // Setting RPC context back to original context of the RPC
                        RpcUtil.setRpcContext(rpcContext);
                    }
                    return null;
                }
            });
        } else {
            region.mutateRowsWithLocks(mutations, rowsToLock, nonceGroup, nonce);
        }
    }
    
    private TableName getParentPhysicalTableName(PTable table) {
        return table
                .getType() == PTableType.VIEW
                        ? TableName.valueOf(table.getPhysicalName().getBytes())
                        : table.getType() == PTableType.INDEX
                                ? TableName
                                        .valueOf(SchemaUtil
                                                .getPhysicalHBaseTableName(table.getParentSchemaName(),
                                                        table.getParentTableName(), table.isNamespaceMapped())
                                                .getBytes())
                                : TableName
                                        .valueOf(
                                                SchemaUtil
                                                        .getPhysicalHBaseTableName(table.getSchemaName(),
                                                                table.getTableName(), table.isNamespaceMapped())
                                                        .getBytes());
    }
}<|MERGE_RESOLUTION|>--- conflicted
+++ resolved
@@ -266,7 +266,7 @@
  * parent->child links are stored in a separate SYSTEM.CHILD_LINK table.
  * Metadata for all tables/views/indexes in the same schema are stored in a
  * single region which is enforced using the {@link MetaDataSplitPolicy}.
- * 
+ *
  * While creating child views we only store columns added by the view. When
  * resolving a view we resolve all its parents and add their columns to the
  * PTable that is returned. We lock the parent table while creating an index to
@@ -283,7 +283,7 @@
  * been removed yet, we delete the child view metadata. When resolving a view,
  * we resolve all its parents, if any of them are dropped the child view is
  * considered to be dropped and we throw a TableNotFoundException.
- * 
+ *
  * We only allow mutations to the latest version of a Phoenix table (i.e. the
  * timeStamp must be increasing). For adding/dropping columns we use a sequence
  * number on the table to ensure that the client has the latest version.
@@ -656,7 +656,7 @@
                         MetaDataProtos.MutationCode.TABLE_NOT_FOUND);
             }
             // we need to resolve the indexes of views (to get ensure they also have all the columns
-            // derived from their ancestors) 
+            // derived from their ancestors)
             if (!skipAddingIndexes && !table.getIndexes().isEmpty()) {
                 List<PTable> indexes = Lists.newArrayListWithExpectedSize(table.getIndexes().size());
                 for (PTable index : table.getIndexes()) {
@@ -678,14 +678,14 @@
                 table = PTableImpl.makePTable(table, table.getTimeStamp(), indexes);
             }
         }
-        
+
         MetaDataProtos.MutationCode mutationCode =
                 table != null ? MetaDataProtos.MutationCode.TABLE_ALREADY_EXISTS
                         : MetaDataProtos.MutationCode.TABLE_NOT_FOUND;
         return new Pair<PTable, MetaDataProtos.MutationCode>(table, mutationCode);
     }
 
-    
+
     private PTable addDerivedColumnsFromAncestors(PTable table, long timestamp,
             int clientVersion, PTable lockedAncestorTable) throws IOException, SQLException, TableNotFoundException {
         // combine columns for view and view indexes
@@ -954,7 +954,7 @@
                     && (oldTable == null || tableTimeStamp < newTable.getTimeStamp()
                             || (blockWriteRebuildIndex && newTable.getIndexDisableTimestamp() > 0))
                     // only cache the PTable if it has the required indexes,
-                    // the PTable added to the cache doesn't include parent columns as we always call 
+                    // the PTable added to the cache doesn't include parent columns as we always call
                     // combine columns after looking up the PTable from the cache
                     && !skipAddingIndexes) {
                 if (logger.isDebugEnabled()) {
@@ -1199,7 +1199,7 @@
     /**
      * @param skipAddingIndexes if true the returned PTable for a table or view won't include indexes
      * @param skipAddingParentColumns if true the returned PTable won't include inherited columns
-     * @return PTable 
+     * @return PTable
      */
     private PTable getTable(RegionScanner scanner, long clientTimeStamp, long tableTimeStamp,
             int clientVersion, boolean skipAddingIndexes, boolean skipAddingParentColumns)
@@ -1438,10 +1438,6 @@
                 rowKeyOrderOptimizable, transactionProvider, updateCacheFrequency, baseColumnCount,
                 indexDisableTimestamp, isNamespaceMapped, autoPartitionSeq, isAppendOnlySchema, storageScheme, encodingScheme, cqCounter, useStatsForParallelization);
     }
-
-<<<<<<< HEAD
-=======
-
     private Long getViewIndexId(Cell[] tableKeyValues, PDataType viewIndexType) {
         Cell viewIndexIdKv = tableKeyValues[VIEW_INDEX_ID_INDEX];
         return viewIndexIdKv == null ? null :
@@ -1474,8 +1470,6 @@
                 MetaDataUtil.getViewIndexIdDataType()
                 : MetaDataUtil.getLegacyViewIndexIdDataType();
     }
-
->>>>>>> dab65469
     private boolean isQualifierCounterKV(Cell kv) {
         int cmp =
                 Bytes.compareTo(kv.getQualifierArray(), kv.getQualifierOffset(),
@@ -1738,7 +1732,7 @@
         }
         return null;
     }
-    
+
     /**
      * Returns a PTable if its found in the cache.
      */
@@ -1916,18 +1910,18 @@
                     return;
                 }
             }
-            
+
             // check if the table was dropped, but had child views that were have not yet
             // been cleaned up by compaction
             if (!Bytes.toString(schemaName).equals(QueryConstants.SYSTEM_SCHEMA_NAME)) {
                 dropChildMetadata(schemaName, tableName, tenantIdBytes);
             }
-            
+
             // Here we are passed the parent's columns to add to a view, PHOENIX-3534 allows for a splittable
             // System.Catalog thus we only store the columns that are new to the view, not the parents columns,
             // thus here we remove everything that is ORDINAL.POSITION <= baseColumnCount and update the
             // ORDINAL.POSITIONS to be shifted accordingly.
-            // TODO PHOENIX-4767 remove the following code that removes the base table column metadata in the next release 
+            // TODO PHOENIX-4767 remove the following code that removes the base table column metadata in the next release
             if (PTableType.VIEW.equals(tableType) && !ViewType.MAPPED.equals(viewType)) {
                 boolean isSalted = MetaDataUtil.getSaltBuckets(tableMetadata, GenericKeyValueBuilder.INSTANCE, new ImmutableBytesWritable()) > 0;
                 int baseColumnCount = MetaDataUtil.getBaseColumnCount(tableMetadata) - (isSalted ? 1 : 0);
@@ -2290,7 +2284,7 @@
                         throw new IllegalStateException(msg);
                     }
                 }
-                
+
                 // TODO: Switch this to HRegion#batchMutate when we want to support indexes on the
                 // system table. Basically, we get all the locks that we don't already hold for all the
                 // tableMetadata rows. This ensures we don't have deadlock situations (ensuring
@@ -2370,7 +2364,7 @@
             // else this is an index on a regular table and so we don't need to combine columns
         }
     }
-    
+
     private void findAncestorViews(byte[] tenantId, byte[] schemaName, byte[] tableName,
             TableViewFinderResult result, boolean isNamespaceMapped) throws IOException {
         try (Table hTable =
@@ -2400,7 +2394,7 @@
                 LinkType.CHILD_TABLE, result);
         }
     }
-    
+
     private void separateLocalAndRemoteMutations(Region region, List<Mutation> mutations,
             List<Mutation> localMutations, List<Mutation> remoteMutations) {
         HRegionInfo regionInfo = region.getRegionInfo();
@@ -2438,10 +2432,10 @@
                 done.run(builder.build());
                 return;
             }
-            
+
             List<byte[]> tableNamesToDelete = Lists.newArrayList();
             List<SharedTableState> sharedTablesToDelete = Lists.newArrayList();
-            
+
             byte[] lockKey = SchemaUtil.getTableKey(tenantIdBytes, schemaName, tableName);
             Region region = env.getRegion();
             MetaDataMutationResult result = checkTableKeyInRegion(lockKey, region);
@@ -2449,7 +2443,7 @@
                 done.run(MetaDataMutationResult.toProto(result));
                 return;
             }
-            
+
             byte[] parentTableName = MetaDataUtil.getParentTableName(tableMetadata);
             byte[] parentLockKey = null;
             // Only lock parent table for indexes
@@ -2461,7 +2455,7 @@
                     return;
                 }
             }
-            
+
             long clientTimeStamp = MetaDataUtil.getClientTimeStamp(tableMetadata);
             boolean skipAddingParentColumns = request.hasSkipAddingParentColumns()
                     ? request.getSkipAddingParentColumns()
@@ -2581,7 +2575,7 @@
         }
         return null;
     }
-    
+
     private MetaDataMutationResult doDropTable(byte[] key, byte[] tenantId, byte[] schemaName, byte[] tableName,
             byte[] parentTableName, PTableType tableType, List<Mutation> catalogMutations,
             List<Mutation> childLinkMutations, List<ImmutableBytesPtr> invalidateList, List<byte[]> tableNamesToDelete,
@@ -2648,11 +2642,11 @@
                 }
             }
 
-            // Add to list of HTables to delete, unless it's a view or its a shared index 
+            // Add to list of HTables to delete, unless it's a view or its a shared index
             if (tableType == INDEX && table.getViewIndexId()!=null) {
                 sharedTablesToDelete.add(new SharedTableState(table));
             }
-            else if (tableType != PTableType.VIEW) { 
+            else if (tableType != PTableType.VIEW) {
                 tableNamesToDelete.add(table.getPhysicalName().getBytes());
             }
             invalidateList.add(cacheKey);
@@ -2860,7 +2854,7 @@
             return null; // impossible
         }
     }
-    
+
     private static boolean isDivergedView(PTable view) {
         return view.getBaseColumnCount() == QueryConstants.DIVERGED_VIEW_BASE_COLUMN_COUNT;
     }
@@ -2924,7 +2918,7 @@
         byte[] tableName = rowKeyMetaData[TABLE_NAME_INDEX];
         List<Put> columnPutsForBaseTable =
                 Lists.newArrayListWithExpectedSize(tableMetadata.size());
-        // Isolate the puts relevant to adding columns 
+        // Isolate the puts relevant to adding columns
         for (Mutation m : tableMetadata) {
             if (m instanceof Put) {
                 byte[][] rkmd = new byte[5][];
@@ -2944,7 +2938,7 @@
             byte[] table = viewInfo.getTableName();
             PTable view =
                     doGetTable(tenantId, schema, table, clientTimeStamp, null, clientVersion, true,
-                        true, null); 
+                        true, null);
             // we don't need to include parent columns as we are only interested in the columns
             // added by the view itself (also including parent columns will lead to a circular call
             // which will deadlock)
@@ -3089,7 +3083,7 @@
         }
         return null;
     }
-    
+
     private MetaDataMutationResult dropViewIndexes(Region region, PTable basePhysicalTable,
             List<RowLock> locks, List<Mutation> tableMetadata,
             List<Mutation> mutationsForAddingColumnsToViews, byte[] schemaName, byte[] tableName,
@@ -3127,7 +3121,7 @@
                 String columnFamily =
                         rkmd[FAMILY_NAME_INDEX] == null ? null : Bytes
                                 .toString(rkmd[FAMILY_NAME_INDEX]);
-                try {   
+                try {
                     existingViewColumn =
                             columnFamily == null ? view.getColumnForColumnName(columnName) : view
                                     .getColumnFamily(columnFamily).getPColumnForColumnName(columnName);
@@ -3222,19 +3216,19 @@
                         TableViewFinderResult childViewsResult = new TableViewFinderResult();
                         findAllChildViews(tenantId, table.getSchemaName().getBytes(), table.getTableName().getBytes(), childViewsResult);
                         if (childViewsResult.hasLinks()) {
-                            /* 
+                            /*
                              * Dis-allow if:
-                             * 
+                             *
                              * 1) The base column count is 0 which means that the metadata hasn't been upgraded yet or
                              * the upgrade is currently in progress.
-                             * 
-                             * 2) If the request is from a client that is older than 4.5 version of phoenix. 
-                             * Starting from 4.5, metadata requests have the client version included in them. 
+                             *
+                             * 2) If the request is from a client that is older than 4.5 version of phoenix.
+                             * Starting from 4.5, metadata requests have the client version included in them.
                              * We don't want to allow clients before 4.5 to add a column to the base table if it has views.
-                             * 
+                             *
                              * 3) Trying to switch tenancy of a table that has views
                              */
-                            if (table.getBaseColumnCount() == 0 
+                            if (table.getBaseColumnCount() == 0
                                     || !request.hasClientVersion()
                                     || switchAttribute(table, table.isMultiTenant(), tableMetaData, MULTI_TENANT_BYTES)) {
                                 return new MetaDataMutationResult(MutationCode.UNALLOWED_TABLE_MUTATION,
@@ -3247,9 +3241,9 @@
                                 // return if validation was not successful
                                 if (mutationResult!=null)
                                     return mutationResult;
-                            } 
+                            }
                         }
-                    } 
+                    }
                     if (type == PTableType.VIEW
                             && EncodedColumnsUtil.usesEncodedColumnNames(table)) {
                         /*
@@ -3357,7 +3351,7 @@
 
     /**
      * Looks up the table locally if its present on this region, or else makes an rpc call
-     * to look up the region using PhoenixRuntime.getTable 
+     * to look up the region using PhoenixRuntime.getTable
      * @param lockedAncestorTable TODO
      */
     private PTable doGetTable(byte[] tenantId, byte[] schemaName, byte[] tableName,
@@ -3386,7 +3380,7 @@
             } catch (ClassNotFoundException e) {
             }
         }
-        
+
         ImmutableBytesPtr cacheKey = new ImmutableBytesPtr(key);
         // Ask Lars about the expense of this call - if we don't take the lock, we still won't get
         // partial results
@@ -3485,7 +3479,7 @@
             releaseRowLocks(region,rowLocks);
         }
     }
-    
+
     private PColumn getColumn(int pkCount, byte[][] rowKeyMetaData, PTable table) throws ColumnFamilyNotFoundException, ColumnNotFoundException {
         PColumn col = null;
         if (pkCount > FAMILY_NAME_INDEX
@@ -3552,7 +3546,7 @@
                                 continue;
                             // ignore any puts that modify the ordinal positions of columns
                             iterator.remove();
-                        } 
+                        }
                         else if (mutation instanceof Delete) {
                             if (pkCount > COLUMN_NAME_INDEX
                                 && Bytes.compareTo(schemaName, rowKeyMetaData[SCHEMA_NAME_INDEX]) == 0
