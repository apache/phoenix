/*
 * Licensed to the Apache Software Foundation (ASF) under one
 * or more contributor license agreements.  See the NOTICE file
 * distributed with this work for additional information
 * regarding copyright ownership.  The ASF licenses this file
 * to you under the Apache License, Version 2.0 (the
 * "License"); you may not use this file except in compliance
 * with the License.  You may obtain a copy of the License at
 *
 * http://www.apache.org/licenses/LICENSE-2.0
 *
 * Unless required by applicable law or agreed to in writing, software
 * distributed under the License is distributed on an "AS IS" BASIS,
 * WITHOUT WARRANTIES OR CONDITIONS OF ANY KIND, either express or implied.
 * See the License for the specific language governing permissions and
 * limitations under the License.
 */
package org.apache.phoenix.coprocessor;

import static com.google.common.base.Preconditions.checkArgument;
import static com.google.common.base.Preconditions.checkState;
import static org.apache.hadoop.hbase.KeyValueUtil.createFirstOnRow;
import static org.apache.phoenix.jdbc.PhoenixDatabaseMetaData.APPEND_ONLY_SCHEMA_BYTES;
import static org.apache.phoenix.jdbc.PhoenixDatabaseMetaData.ARRAY_SIZE_BYTES;
import static org.apache.phoenix.jdbc.PhoenixDatabaseMetaData.AUTO_PARTITION_SEQ_BYTES;
import static org.apache.phoenix.jdbc.PhoenixDatabaseMetaData.CLASS_NAME_BYTES;
import static org.apache.phoenix.jdbc.PhoenixDatabaseMetaData.COLUMN_COUNT_BYTES;
import static org.apache.phoenix.jdbc.PhoenixDatabaseMetaData.COLUMN_DEF_BYTES;
import static org.apache.phoenix.jdbc.PhoenixDatabaseMetaData.COLUMN_NAME_INDEX;
import static org.apache.phoenix.jdbc.PhoenixDatabaseMetaData.COLUMN_QUALIFIER_BYTES;
import static org.apache.phoenix.jdbc.PhoenixDatabaseMetaData.COLUMN_QUALIFIER_COUNTER_BYTES;
import static org.apache.phoenix.jdbc.PhoenixDatabaseMetaData.COLUMN_SIZE_BYTES;
import static org.apache.phoenix.jdbc.PhoenixDatabaseMetaData.DATA_TABLE_NAME_BYTES;
import static org.apache.phoenix.jdbc.PhoenixDatabaseMetaData.DATA_TYPE_BYTES;
import static org.apache.phoenix.jdbc.PhoenixDatabaseMetaData.DECIMAL_DIGITS_BYTES;
import static org.apache.phoenix.jdbc.PhoenixDatabaseMetaData.DEFAULT_COLUMN_FAMILY_NAME_BYTES;
import static org.apache.phoenix.jdbc.PhoenixDatabaseMetaData.DEFAULT_VALUE_BYTES;
import static org.apache.phoenix.jdbc.PhoenixDatabaseMetaData.DISABLE_WAL_BYTES;
import static org.apache.phoenix.jdbc.PhoenixDatabaseMetaData.ENCODING_SCHEME_BYTES;
import static org.apache.phoenix.jdbc.PhoenixDatabaseMetaData.FAMILY_NAME_INDEX;
import static org.apache.phoenix.jdbc.PhoenixDatabaseMetaData.IMMUTABLE_ROWS_BYTES;
import static org.apache.phoenix.jdbc.PhoenixDatabaseMetaData.INDEX_DISABLE_TIMESTAMP_BYTES;
import static org.apache.phoenix.jdbc.PhoenixDatabaseMetaData.INDEX_STATE_BYTES;
import static org.apache.phoenix.jdbc.PhoenixDatabaseMetaData.INDEX_TYPE_BYTES;
import static org.apache.phoenix.jdbc.PhoenixDatabaseMetaData.IS_ARRAY_BYTES;
import static org.apache.phoenix.jdbc.PhoenixDatabaseMetaData.IS_CONSTANT_BYTES;
import static org.apache.phoenix.jdbc.PhoenixDatabaseMetaData.IS_NAMESPACE_MAPPED_BYTES;
import static org.apache.phoenix.jdbc.PhoenixDatabaseMetaData.IS_ROW_TIMESTAMP_BYTES;
import static org.apache.phoenix.jdbc.PhoenixDatabaseMetaData.IS_VIEW_REFERENCED_BYTES;
import static org.apache.phoenix.jdbc.PhoenixDatabaseMetaData.JAR_PATH_BYTES;
import static org.apache.phoenix.jdbc.PhoenixDatabaseMetaData.LINK_TYPE_BYTES;
import static org.apache.phoenix.jdbc.PhoenixDatabaseMetaData.MAX_VALUE_BYTES;
import static org.apache.phoenix.jdbc.PhoenixDatabaseMetaData.MIN_VALUE_BYTES;
import static org.apache.phoenix.jdbc.PhoenixDatabaseMetaData.MULTI_TENANT_BYTES;
import static org.apache.phoenix.jdbc.PhoenixDatabaseMetaData.NULLABLE_BYTES;
import static org.apache.phoenix.jdbc.PhoenixDatabaseMetaData.NUM_ARGS_BYTES;
import static org.apache.phoenix.jdbc.PhoenixDatabaseMetaData.ORDINAL_POSITION_BYTES;
import static org.apache.phoenix.jdbc.PhoenixDatabaseMetaData.PK_NAME_BYTES;
import static org.apache.phoenix.jdbc.PhoenixDatabaseMetaData.RETURN_TYPE_BYTES;
import static org.apache.phoenix.jdbc.PhoenixDatabaseMetaData.SALT_BUCKETS_BYTES;
import static org.apache.phoenix.jdbc.PhoenixDatabaseMetaData.SCHEMA_NAME_INDEX;
import static org.apache.phoenix.jdbc.PhoenixDatabaseMetaData.SORT_ORDER_BYTES;
import static org.apache.phoenix.jdbc.PhoenixDatabaseMetaData.STORAGE_SCHEME_BYTES;
import static org.apache.phoenix.jdbc.PhoenixDatabaseMetaData.STORE_NULLS_BYTES;
import static org.apache.phoenix.jdbc.PhoenixDatabaseMetaData.TABLE_FAMILY_BYTES;
import static org.apache.phoenix.jdbc.PhoenixDatabaseMetaData.TABLE_NAME_INDEX;
import static org.apache.phoenix.jdbc.PhoenixDatabaseMetaData.TABLE_SEQ_NUM_BYTES;
import static org.apache.phoenix.jdbc.PhoenixDatabaseMetaData.TABLE_TYPE_BYTES;
import static org.apache.phoenix.jdbc.PhoenixDatabaseMetaData.TENANT_ID_INDEX;
import static org.apache.phoenix.jdbc.PhoenixDatabaseMetaData.TRANSACTIONAL_BYTES;
import static org.apache.phoenix.jdbc.PhoenixDatabaseMetaData.TYPE_BYTES;
import static org.apache.phoenix.jdbc.PhoenixDatabaseMetaData.UPDATE_CACHE_FREQUENCY_BYTES;
import static org.apache.phoenix.jdbc.PhoenixDatabaseMetaData.VIEW_CONSTANT_BYTES;
import static org.apache.phoenix.jdbc.PhoenixDatabaseMetaData.VIEW_INDEX_ID_BYTES;
import static org.apache.phoenix.jdbc.PhoenixDatabaseMetaData.VIEW_STATEMENT_BYTES;
import static org.apache.phoenix.jdbc.PhoenixDatabaseMetaData.VIEW_TYPE_BYTES;
import static org.apache.phoenix.query.QueryConstants.DIVERGED_VIEW_BASE_COLUMN_COUNT;
import static org.apache.phoenix.query.QueryConstants.SEPARATOR_BYTE_ARRAY;
import static org.apache.phoenix.schema.PTableType.INDEX;
import static org.apache.phoenix.schema.PTableType.TABLE;
import static org.apache.phoenix.schema.PTableType.VIEW;
import static org.apache.phoenix.util.ByteUtil.EMPTY_BYTE_ARRAY;
import static org.apache.phoenix.util.SchemaUtil.getVarCharLength;
import static org.apache.phoenix.util.SchemaUtil.getVarChars;

import java.io.IOException;
import java.sql.ResultSetMetaData;
import java.sql.SQLException;
import java.sql.Statement;
import java.util.ArrayList;
import java.util.Arrays;
import java.util.Collections;
import java.util.Comparator;
import java.util.Iterator;
import java.util.LinkedList;
import java.util.List;
import java.util.ListIterator;
import java.util.Map;
import java.util.NavigableMap;

import com.google.common.collect.Iterables;
import org.apache.hadoop.conf.Configuration;
import org.apache.hadoop.hbase.Cell;
import org.apache.hadoop.hbase.CellUtil;
import org.apache.hadoop.hbase.Coprocessor;
import org.apache.hadoop.hbase.CoprocessorEnvironment;
import org.apache.hadoop.hbase.DoNotRetryIOException;
import org.apache.hadoop.hbase.HConstants;
import org.apache.hadoop.hbase.KeyValue;
import org.apache.hadoop.hbase.KeyValue.Type;
import org.apache.hadoop.hbase.TableName;
import org.apache.hadoop.hbase.client.Delete;
import org.apache.hadoop.hbase.client.Get;
import org.apache.hadoop.hbase.client.HTableInterface;
import org.apache.hadoop.hbase.client.Mutation;
import org.apache.hadoop.hbase.client.Put;
import org.apache.hadoop.hbase.client.Result;
import org.apache.hadoop.hbase.client.Scan;
import org.apache.hadoop.hbase.coprocessor.CoprocessorException;
import org.apache.hadoop.hbase.coprocessor.CoprocessorService;
import org.apache.hadoop.hbase.coprocessor.RegionCoprocessorEnvironment;
import org.apache.hadoop.hbase.filter.FirstKeyOnlyFilter;
import org.apache.hadoop.hbase.io.ImmutableBytesWritable;
import org.apache.hadoop.hbase.regionserver.Region;
import org.apache.hadoop.hbase.regionserver.Region.RowLock;
import org.apache.hadoop.hbase.regionserver.RegionScanner;
import org.apache.hadoop.hbase.util.Bytes;
import org.apache.hadoop.hbase.util.Pair;
import org.apache.hadoop.hbase.util.VersionInfo;
import org.apache.phoenix.cache.GlobalCache;
import org.apache.phoenix.cache.GlobalCache.FunctionBytesPtr;
import org.apache.phoenix.compile.QueryPlan;
import org.apache.phoenix.compile.ScanRanges;
import org.apache.phoenix.coprocessor.generated.MetaDataProtos;
import org.apache.phoenix.coprocessor.generated.MetaDataProtos.AddColumnRequest;
import org.apache.phoenix.coprocessor.generated.MetaDataProtos.ClearCacheRequest;
import org.apache.phoenix.coprocessor.generated.MetaDataProtos.ClearCacheResponse;
import org.apache.phoenix.coprocessor.generated.MetaDataProtos.ClearTableFromCacheRequest;
import org.apache.phoenix.coprocessor.generated.MetaDataProtos.ClearTableFromCacheResponse;
import org.apache.phoenix.coprocessor.generated.MetaDataProtos.CreateFunctionRequest;
import org.apache.phoenix.coprocessor.generated.MetaDataProtos.CreateSchemaRequest;
import org.apache.phoenix.coprocessor.generated.MetaDataProtos.CreateTableRequest;
import org.apache.phoenix.coprocessor.generated.MetaDataProtos.DropColumnRequest;
import org.apache.phoenix.coprocessor.generated.MetaDataProtos.DropFunctionRequest;
import org.apache.phoenix.coprocessor.generated.MetaDataProtos.DropSchemaRequest;
import org.apache.phoenix.coprocessor.generated.MetaDataProtos.DropTableRequest;
import org.apache.phoenix.coprocessor.generated.MetaDataProtos.GetFunctionsRequest;
import org.apache.phoenix.coprocessor.generated.MetaDataProtos.GetSchemaRequest;
import org.apache.phoenix.coprocessor.generated.MetaDataProtos.GetTableRequest;
import org.apache.phoenix.coprocessor.generated.MetaDataProtos.GetVersionRequest;
import org.apache.phoenix.coprocessor.generated.MetaDataProtos.GetVersionResponse;
import org.apache.phoenix.coprocessor.generated.MetaDataProtos.MetaDataResponse;
import org.apache.phoenix.coprocessor.generated.MetaDataProtos.UpdateIndexStateRequest;
import org.apache.phoenix.expression.Expression;
import org.apache.phoenix.expression.KeyValueColumnExpression;
import org.apache.phoenix.expression.LiteralExpression;
import org.apache.phoenix.expression.ProjectedColumnExpression;
import org.apache.phoenix.expression.RowKeyColumnExpression;
import org.apache.phoenix.expression.visitor.StatelessTraverseAllExpressionVisitor;
import org.apache.phoenix.hbase.index.covered.update.ColumnReference;
import org.apache.phoenix.hbase.index.util.GenericKeyValueBuilder;
import org.apache.phoenix.hbase.index.util.ImmutableBytesPtr;
import org.apache.phoenix.hbase.index.util.KeyValueBuilder;
import org.apache.phoenix.index.IndexMaintainer;
import org.apache.phoenix.iterate.ResultIterator;
import org.apache.phoenix.jdbc.PhoenixConnection;
import org.apache.phoenix.jdbc.PhoenixDatabaseMetaData;
import org.apache.phoenix.jdbc.PhoenixResultSet;
import org.apache.phoenix.jdbc.PhoenixStatement;
import org.apache.phoenix.metrics.Metrics;
import org.apache.phoenix.parse.LiteralParseNode;
import org.apache.phoenix.parse.PFunction;
import org.apache.phoenix.parse.PFunction.FunctionArgument;
import org.apache.phoenix.parse.PSchema;
import org.apache.phoenix.protobuf.ProtobufUtil;
import org.apache.phoenix.query.KeyRange;
import org.apache.phoenix.query.QueryConstants;
import org.apache.phoenix.query.QueryServices;
import org.apache.phoenix.query.QueryServicesOptions;
import org.apache.phoenix.schema.ColumnFamilyNotFoundException;
import org.apache.phoenix.schema.ColumnNotFoundException;
import org.apache.phoenix.schema.PColumn;
import org.apache.phoenix.schema.PColumnFamily;
import org.apache.phoenix.schema.PColumnImpl;
import org.apache.phoenix.schema.PIndexState;
import org.apache.phoenix.schema.PMetaDataEntity;
import org.apache.phoenix.schema.PName;
import org.apache.phoenix.schema.PNameFactory;
import org.apache.phoenix.schema.PTable;
import org.apache.phoenix.schema.PTable.EncodedCQCounter;
import org.apache.phoenix.schema.PTable.ImmutableStorageScheme;
import org.apache.phoenix.schema.PTable.IndexType;
import org.apache.phoenix.schema.PTable.LinkType;
import org.apache.phoenix.schema.PTable.QualifierEncodingScheme;
import org.apache.phoenix.schema.PTable.ViewType;
import org.apache.phoenix.schema.PTableImpl;
import org.apache.phoenix.schema.PTableType;
import org.apache.phoenix.schema.SequenceAllocation;
import org.apache.phoenix.schema.SequenceAlreadyExistsException;
import org.apache.phoenix.schema.SequenceKey;
import org.apache.phoenix.schema.SequenceNotFoundException;
import org.apache.phoenix.schema.SortOrder;
import org.apache.phoenix.schema.TableNotFoundException;
import org.apache.phoenix.schema.TableProperty;
import org.apache.phoenix.schema.types.PBinary;
import org.apache.phoenix.schema.types.PBoolean;
import org.apache.phoenix.schema.types.PDataType;
import org.apache.phoenix.schema.types.PInteger;
import org.apache.phoenix.schema.types.PLong;
import org.apache.phoenix.schema.types.PSmallint;
import org.apache.phoenix.schema.types.PTinyint;
import org.apache.phoenix.schema.types.PVarbinary;
import org.apache.phoenix.schema.types.PVarchar;
import org.apache.phoenix.trace.util.Tracing;
import org.apache.phoenix.util.ByteUtil;
import org.apache.phoenix.util.EncodedColumnsUtil;
import org.apache.phoenix.util.EnvironmentEdgeManager;
import org.apache.phoenix.util.IndexUtil;
import org.apache.phoenix.util.KeyValueUtil;
import org.apache.phoenix.util.MetaDataUtil;
import org.apache.phoenix.util.QueryUtil;
import org.apache.phoenix.util.ReadOnlyProps;
import org.apache.phoenix.util.SchemaUtil;
import org.apache.phoenix.util.ServerUtil;
import org.apache.phoenix.util.UpgradeUtil;
import org.slf4j.Logger;
import org.slf4j.LoggerFactory;

import com.google.common.cache.Cache;
import com.google.common.collect.Lists;
import com.google.common.collect.Maps;
import com.google.protobuf.ByteString;
import com.google.protobuf.RpcCallback;
import com.google.protobuf.RpcController;
import com.google.protobuf.Service;

/**
 *
 * Endpoint co-processor through which all Phoenix metadata mutations flow.
 * We only allow mutations to the latest version of a Phoenix table (i.e. the
 * timeStamp must be increasing).
 * For adding/dropping columns use a sequence number on the table to ensure that
 * the client has the latest version.
 * The timeStamp on the table correlates with the timeStamp on the data row.
 * TODO: we should enforce that a metadata mutation uses a timeStamp bigger than
 * any in use on the data table, b/c otherwise we can end up with data rows that
 * are not valid against a schema row.
 *
 *
 * @since 0.1
 */
@SuppressWarnings("deprecation")
public class MetaDataEndpointImpl extends MetaDataProtocol implements CoprocessorService, Coprocessor {
    private static final Logger logger = LoggerFactory.getLogger(MetaDataEndpointImpl.class);

    // Column to track tables that have been upgraded based on PHOENIX-2067
    public static final String ROW_KEY_ORDER_OPTIMIZABLE = "ROW_KEY_ORDER_OPTIMIZABLE";
    public static final byte[] ROW_KEY_ORDER_OPTIMIZABLE_BYTES = Bytes.toBytes(ROW_KEY_ORDER_OPTIMIZABLE);

    // KeyValues for Table
    private static final KeyValue TABLE_TYPE_KV = createFirstOnRow(ByteUtil.EMPTY_BYTE_ARRAY, TABLE_FAMILY_BYTES, TABLE_TYPE_BYTES);
    private static final KeyValue TABLE_SEQ_NUM_KV = createFirstOnRow(ByteUtil.EMPTY_BYTE_ARRAY, TABLE_FAMILY_BYTES, TABLE_SEQ_NUM_BYTES);
    private static final KeyValue COLUMN_COUNT_KV = createFirstOnRow(ByteUtil.EMPTY_BYTE_ARRAY, TABLE_FAMILY_BYTES, COLUMN_COUNT_BYTES);
    private static final KeyValue SALT_BUCKETS_KV = createFirstOnRow(ByteUtil.EMPTY_BYTE_ARRAY, TABLE_FAMILY_BYTES, SALT_BUCKETS_BYTES);
    private static final KeyValue PK_NAME_KV = createFirstOnRow(ByteUtil.EMPTY_BYTE_ARRAY, TABLE_FAMILY_BYTES, PK_NAME_BYTES);
    private static final KeyValue DATA_TABLE_NAME_KV = createFirstOnRow(ByteUtil.EMPTY_BYTE_ARRAY, TABLE_FAMILY_BYTES, DATA_TABLE_NAME_BYTES);
    private static final KeyValue INDEX_STATE_KV = createFirstOnRow(ByteUtil.EMPTY_BYTE_ARRAY, TABLE_FAMILY_BYTES, INDEX_STATE_BYTES);
    private static final KeyValue IMMUTABLE_ROWS_KV = createFirstOnRow(ByteUtil.EMPTY_BYTE_ARRAY, TABLE_FAMILY_BYTES, IMMUTABLE_ROWS_BYTES);
    private static final KeyValue VIEW_EXPRESSION_KV = createFirstOnRow(ByteUtil.EMPTY_BYTE_ARRAY, TABLE_FAMILY_BYTES, VIEW_STATEMENT_BYTES);
    private static final KeyValue DEFAULT_COLUMN_FAMILY_KV = createFirstOnRow(ByteUtil.EMPTY_BYTE_ARRAY, TABLE_FAMILY_BYTES, DEFAULT_COLUMN_FAMILY_NAME_BYTES);
    private static final KeyValue DISABLE_WAL_KV = createFirstOnRow(ByteUtil.EMPTY_BYTE_ARRAY, TABLE_FAMILY_BYTES, DISABLE_WAL_BYTES);
    private static final KeyValue MULTI_TENANT_KV = createFirstOnRow(ByteUtil.EMPTY_BYTE_ARRAY, TABLE_FAMILY_BYTES, MULTI_TENANT_BYTES);
    private static final KeyValue VIEW_TYPE_KV = createFirstOnRow(ByteUtil.EMPTY_BYTE_ARRAY, TABLE_FAMILY_BYTES, VIEW_TYPE_BYTES);
    private static final KeyValue VIEW_INDEX_ID_KV = createFirstOnRow(ByteUtil.EMPTY_BYTE_ARRAY, TABLE_FAMILY_BYTES, VIEW_INDEX_ID_BYTES);
    private static final KeyValue INDEX_TYPE_KV = createFirstOnRow(ByteUtil.EMPTY_BYTE_ARRAY, TABLE_FAMILY_BYTES, INDEX_TYPE_BYTES);
    private static final KeyValue INDEX_DISABLE_TIMESTAMP_KV = createFirstOnRow(ByteUtil.EMPTY_BYTE_ARRAY, TABLE_FAMILY_BYTES, INDEX_DISABLE_TIMESTAMP_BYTES);
    private static final KeyValue STORE_NULLS_KV = createFirstOnRow(ByteUtil.EMPTY_BYTE_ARRAY, TABLE_FAMILY_BYTES, STORE_NULLS_BYTES);
    private static final KeyValue EMPTY_KEYVALUE_KV = createFirstOnRow(ByteUtil.EMPTY_BYTE_ARRAY, TABLE_FAMILY_BYTES, QueryConstants.EMPTY_COLUMN_BYTES);
    private static final KeyValue BASE_COLUMN_COUNT_KV = createFirstOnRow(ByteUtil.EMPTY_BYTE_ARRAY, TABLE_FAMILY_BYTES, PhoenixDatabaseMetaData.BASE_COLUMN_COUNT_BYTES);
    private static final KeyValue ROW_KEY_ORDER_OPTIMIZABLE_KV = createFirstOnRow(ByteUtil.EMPTY_BYTE_ARRAY, TABLE_FAMILY_BYTES, ROW_KEY_ORDER_OPTIMIZABLE_BYTES);
    private static final KeyValue TRANSACTIONAL_KV = createFirstOnRow(ByteUtil.EMPTY_BYTE_ARRAY, TABLE_FAMILY_BYTES, TRANSACTIONAL_BYTES);
    private static final KeyValue UPDATE_CACHE_FREQUENCY_KV = createFirstOnRow(ByteUtil.EMPTY_BYTE_ARRAY, TABLE_FAMILY_BYTES, UPDATE_CACHE_FREQUENCY_BYTES);
    private static final KeyValue IS_NAMESPACE_MAPPED_KV = createFirstOnRow(ByteUtil.EMPTY_BYTE_ARRAY,
            TABLE_FAMILY_BYTES, IS_NAMESPACE_MAPPED_BYTES);
    private static final KeyValue AUTO_PARTITION_SEQ_KV = createFirstOnRow(ByteUtil.EMPTY_BYTE_ARRAY, TABLE_FAMILY_BYTES, AUTO_PARTITION_SEQ_BYTES);
    private static final KeyValue APPEND_ONLY_SCHEMA_KV = createFirstOnRow(ByteUtil.EMPTY_BYTE_ARRAY, TABLE_FAMILY_BYTES, APPEND_ONLY_SCHEMA_BYTES);
    private static final KeyValue STORAGE_SCHEME_KV = createFirstOnRow(ByteUtil.EMPTY_BYTE_ARRAY, TABLE_FAMILY_BYTES, STORAGE_SCHEME_BYTES);
    private static final KeyValue ENCODING_SCHEME_KV = createFirstOnRow(ByteUtil.EMPTY_BYTE_ARRAY, TABLE_FAMILY_BYTES, ENCODING_SCHEME_BYTES);

    private static final List<KeyValue> TABLE_KV_COLUMNS = Arrays.<KeyValue>asList(
            EMPTY_KEYVALUE_KV,
            TABLE_TYPE_KV,
            TABLE_SEQ_NUM_KV,
            COLUMN_COUNT_KV,
            SALT_BUCKETS_KV,
            PK_NAME_KV,
            DATA_TABLE_NAME_KV,
            INDEX_STATE_KV,
            IMMUTABLE_ROWS_KV,
            VIEW_EXPRESSION_KV,
            DEFAULT_COLUMN_FAMILY_KV,
            DISABLE_WAL_KV,
            MULTI_TENANT_KV,
            VIEW_TYPE_KV,
            VIEW_INDEX_ID_KV,
            INDEX_TYPE_KV,
            INDEX_DISABLE_TIMESTAMP_KV,
            STORE_NULLS_KV,
            BASE_COLUMN_COUNT_KV,
            ROW_KEY_ORDER_OPTIMIZABLE_KV,
            TRANSACTIONAL_KV,
            UPDATE_CACHE_FREQUENCY_KV,
            IS_NAMESPACE_MAPPED_KV,
            AUTO_PARTITION_SEQ_KV,
            APPEND_ONLY_SCHEMA_KV,
            STORAGE_SCHEME_KV,
            ENCODING_SCHEME_KV
            );
    static {
        Collections.sort(TABLE_KV_COLUMNS, KeyValue.COMPARATOR);
    }

    private static final int TABLE_TYPE_INDEX = TABLE_KV_COLUMNS.indexOf(TABLE_TYPE_KV);
    private static final int TABLE_SEQ_NUM_INDEX = TABLE_KV_COLUMNS.indexOf(TABLE_SEQ_NUM_KV);
    private static final int COLUMN_COUNT_INDEX = TABLE_KV_COLUMNS.indexOf(COLUMN_COUNT_KV);
    private static final int SALT_BUCKETS_INDEX = TABLE_KV_COLUMNS.indexOf(SALT_BUCKETS_KV);
    private static final int PK_NAME_INDEX = TABLE_KV_COLUMNS.indexOf(PK_NAME_KV);
    private static final int DATA_TABLE_NAME_INDEX = TABLE_KV_COLUMNS.indexOf(DATA_TABLE_NAME_KV);
    private static final int INDEX_STATE_INDEX = TABLE_KV_COLUMNS.indexOf(INDEX_STATE_KV);
    private static final int IMMUTABLE_ROWS_INDEX = TABLE_KV_COLUMNS.indexOf(IMMUTABLE_ROWS_KV);
    private static final int VIEW_STATEMENT_INDEX = TABLE_KV_COLUMNS.indexOf(VIEW_EXPRESSION_KV);
    private static final int DEFAULT_COLUMN_FAMILY_INDEX = TABLE_KV_COLUMNS.indexOf(DEFAULT_COLUMN_FAMILY_KV);
    private static final int DISABLE_WAL_INDEX = TABLE_KV_COLUMNS.indexOf(DISABLE_WAL_KV);
    private static final int MULTI_TENANT_INDEX = TABLE_KV_COLUMNS.indexOf(MULTI_TENANT_KV);
    private static final int VIEW_TYPE_INDEX = TABLE_KV_COLUMNS.indexOf(VIEW_TYPE_KV);
    private static final int VIEW_INDEX_ID_INDEX = TABLE_KV_COLUMNS.indexOf(VIEW_INDEX_ID_KV);
    private static final int INDEX_TYPE_INDEX = TABLE_KV_COLUMNS.indexOf(INDEX_TYPE_KV);
    private static final int STORE_NULLS_INDEX = TABLE_KV_COLUMNS.indexOf(STORE_NULLS_KV);
    private static final int BASE_COLUMN_COUNT_INDEX = TABLE_KV_COLUMNS.indexOf(BASE_COLUMN_COUNT_KV);
    private static final int ROW_KEY_ORDER_OPTIMIZABLE_INDEX = TABLE_KV_COLUMNS.indexOf(ROW_KEY_ORDER_OPTIMIZABLE_KV);
    private static final int TRANSACTIONAL_INDEX = TABLE_KV_COLUMNS.indexOf(TRANSACTIONAL_KV);
    private static final int UPDATE_CACHE_FREQUENCY_INDEX = TABLE_KV_COLUMNS.indexOf(UPDATE_CACHE_FREQUENCY_KV);
    private static final int INDEX_DISABLE_TIMESTAMP = TABLE_KV_COLUMNS.indexOf(INDEX_DISABLE_TIMESTAMP_KV);
    private static final int IS_NAMESPACE_MAPPED_INDEX = TABLE_KV_COLUMNS.indexOf(IS_NAMESPACE_MAPPED_KV);
    private static final int AUTO_PARTITION_SEQ_INDEX = TABLE_KV_COLUMNS.indexOf(AUTO_PARTITION_SEQ_KV);
    private static final int APPEND_ONLY_SCHEMA_INDEX = TABLE_KV_COLUMNS.indexOf(APPEND_ONLY_SCHEMA_KV);
    private static final int STORAGE_SCHEME_INDEX = TABLE_KV_COLUMNS.indexOf(STORAGE_SCHEME_KV);
    private static final int QUALIFIER_ENCODING_SCHEME_INDEX = TABLE_KV_COLUMNS.indexOf(ENCODING_SCHEME_KV);

    // KeyValues for Column
    private static final KeyValue DECIMAL_DIGITS_KV = createFirstOnRow(ByteUtil.EMPTY_BYTE_ARRAY, TABLE_FAMILY_BYTES, DECIMAL_DIGITS_BYTES);
    private static final KeyValue COLUMN_SIZE_KV = createFirstOnRow(ByteUtil.EMPTY_BYTE_ARRAY, TABLE_FAMILY_BYTES, COLUMN_SIZE_BYTES);
    private static final KeyValue NULLABLE_KV = createFirstOnRow(ByteUtil.EMPTY_BYTE_ARRAY, TABLE_FAMILY_BYTES, NULLABLE_BYTES);
    private static final KeyValue DATA_TYPE_KV = createFirstOnRow(ByteUtil.EMPTY_BYTE_ARRAY, TABLE_FAMILY_BYTES, DATA_TYPE_BYTES);
    private static final KeyValue ORDINAL_POSITION_KV = createFirstOnRow(ByteUtil.EMPTY_BYTE_ARRAY, TABLE_FAMILY_BYTES, ORDINAL_POSITION_BYTES);
    private static final KeyValue SORT_ORDER_KV = createFirstOnRow(ByteUtil.EMPTY_BYTE_ARRAY, TABLE_FAMILY_BYTES, SORT_ORDER_BYTES);
    private static final KeyValue ARRAY_SIZE_KV = createFirstOnRow(ByteUtil.EMPTY_BYTE_ARRAY, TABLE_FAMILY_BYTES, ARRAY_SIZE_BYTES);
    private static final KeyValue VIEW_CONSTANT_KV = createFirstOnRow(ByteUtil.EMPTY_BYTE_ARRAY, TABLE_FAMILY_BYTES, VIEW_CONSTANT_BYTES);
    private static final KeyValue IS_VIEW_REFERENCED_KV = createFirstOnRow(ByteUtil.EMPTY_BYTE_ARRAY, TABLE_FAMILY_BYTES, IS_VIEW_REFERENCED_BYTES);
    private static final KeyValue COLUMN_DEF_KV = createFirstOnRow(ByteUtil.EMPTY_BYTE_ARRAY, TABLE_FAMILY_BYTES, COLUMN_DEF_BYTES);
    private static final KeyValue IS_ROW_TIMESTAMP_KV = createFirstOnRow(ByteUtil.EMPTY_BYTE_ARRAY, TABLE_FAMILY_BYTES, IS_ROW_TIMESTAMP_BYTES);
    private static final KeyValue COLUMN_QUALIFIER_KV = createFirstOnRow(ByteUtil.EMPTY_BYTE_ARRAY, TABLE_FAMILY_BYTES, COLUMN_QUALIFIER_BYTES);

    private static final List<KeyValue> COLUMN_KV_COLUMNS = Arrays.<KeyValue>asList(
            DECIMAL_DIGITS_KV,
            COLUMN_SIZE_KV,
            NULLABLE_KV,
            DATA_TYPE_KV,
            ORDINAL_POSITION_KV,
            SORT_ORDER_KV,
            DATA_TABLE_NAME_KV, // included in both column and table row for metadata APIs
            ARRAY_SIZE_KV,
            VIEW_CONSTANT_KV,
            IS_VIEW_REFERENCED_KV,
            COLUMN_DEF_KV,
            IS_ROW_TIMESTAMP_KV,
            COLUMN_QUALIFIER_KV
            );

    static {
        Collections.sort(COLUMN_KV_COLUMNS, KeyValue.COMPARATOR);
    }
    private static final KeyValue QUALIFIER_COUNTER_KV = KeyValue.createFirstOnRow(ByteUtil.EMPTY_BYTE_ARRAY, TABLE_FAMILY_BYTES, COLUMN_QUALIFIER_COUNTER_BYTES);
    private static final int DECIMAL_DIGITS_INDEX = COLUMN_KV_COLUMNS.indexOf(DECIMAL_DIGITS_KV);
    private static final int COLUMN_SIZE_INDEX = COLUMN_KV_COLUMNS.indexOf(COLUMN_SIZE_KV);
    private static final int NULLABLE_INDEX = COLUMN_KV_COLUMNS.indexOf(NULLABLE_KV);
    private static final int DATA_TYPE_INDEX = COLUMN_KV_COLUMNS.indexOf(DATA_TYPE_KV);
    private static final int ORDINAL_POSITION_INDEX = COLUMN_KV_COLUMNS.indexOf(ORDINAL_POSITION_KV);
    private static final int SORT_ORDER_INDEX = COLUMN_KV_COLUMNS.indexOf(SORT_ORDER_KV);
    private static final int ARRAY_SIZE_INDEX = COLUMN_KV_COLUMNS.indexOf(ARRAY_SIZE_KV);
    private static final int VIEW_CONSTANT_INDEX = COLUMN_KV_COLUMNS.indexOf(VIEW_CONSTANT_KV);
    private static final int IS_VIEW_REFERENCED_INDEX = COLUMN_KV_COLUMNS.indexOf(IS_VIEW_REFERENCED_KV);
    private static final int COLUMN_DEF_INDEX = COLUMN_KV_COLUMNS.indexOf(COLUMN_DEF_KV);
    private static final int IS_ROW_TIMESTAMP_INDEX = COLUMN_KV_COLUMNS.indexOf(IS_ROW_TIMESTAMP_KV);
    private static final int COLUMN_QUALIFIER_INDEX = COLUMN_KV_COLUMNS.indexOf(COLUMN_QUALIFIER_KV);

    private static final int LINK_TYPE_INDEX = 0;

    private static final KeyValue CLASS_NAME_KV = createFirstOnRow(ByteUtil.EMPTY_BYTE_ARRAY, TABLE_FAMILY_BYTES, CLASS_NAME_BYTES);
    private static final KeyValue JAR_PATH_KV = createFirstOnRow(ByteUtil.EMPTY_BYTE_ARRAY, TABLE_FAMILY_BYTES, JAR_PATH_BYTES);
    private static final KeyValue RETURN_TYPE_KV = createFirstOnRow(ByteUtil.EMPTY_BYTE_ARRAY, TABLE_FAMILY_BYTES, RETURN_TYPE_BYTES);
    private static final KeyValue NUM_ARGS_KV = createFirstOnRow(ByteUtil.EMPTY_BYTE_ARRAY, TABLE_FAMILY_BYTES, NUM_ARGS_BYTES);
    private static final KeyValue TYPE_KV = createFirstOnRow(ByteUtil.EMPTY_BYTE_ARRAY, TABLE_FAMILY_BYTES, TYPE_BYTES);
    private static final KeyValue IS_CONSTANT_KV = createFirstOnRow(ByteUtil.EMPTY_BYTE_ARRAY, TABLE_FAMILY_BYTES, IS_CONSTANT_BYTES);
    private static final KeyValue DEFAULT_VALUE_KV = createFirstOnRow(ByteUtil.EMPTY_BYTE_ARRAY, TABLE_FAMILY_BYTES, DEFAULT_VALUE_BYTES);
    private static final KeyValue MIN_VALUE_KV = createFirstOnRow(ByteUtil.EMPTY_BYTE_ARRAY, TABLE_FAMILY_BYTES, MIN_VALUE_BYTES);
    private static final KeyValue MAX_VALUE_KV = createFirstOnRow(ByteUtil.EMPTY_BYTE_ARRAY, TABLE_FAMILY_BYTES, MAX_VALUE_BYTES);
    private static final KeyValue IS_ARRAY_KV = createFirstOnRow(ByteUtil.EMPTY_BYTE_ARRAY, TABLE_FAMILY_BYTES, IS_ARRAY_BYTES);

    private static final List<KeyValue> FUNCTION_KV_COLUMNS = Arrays.<KeyValue>asList(
        EMPTY_KEYVALUE_KV,
        CLASS_NAME_KV,
        JAR_PATH_KV,
        RETURN_TYPE_KV,
        NUM_ARGS_KV
        );
    static {
        Collections.sort(FUNCTION_KV_COLUMNS, KeyValue.COMPARATOR);
    }

    private static final int CLASS_NAME_INDEX = FUNCTION_KV_COLUMNS.indexOf(CLASS_NAME_KV);
    private static final int JAR_PATH_INDEX = FUNCTION_KV_COLUMNS.indexOf(JAR_PATH_KV);
    private static final int RETURN_TYPE_INDEX = FUNCTION_KV_COLUMNS.indexOf(RETURN_TYPE_KV);
    private static final int NUM_ARGS_INDEX = FUNCTION_KV_COLUMNS.indexOf(NUM_ARGS_KV);

    private static final List<KeyValue> FUNCTION_ARG_KV_COLUMNS = Arrays.<KeyValue>asList(
        TYPE_KV,
        IS_ARRAY_KV,
        IS_CONSTANT_KV,
        DEFAULT_VALUE_KV,
        MIN_VALUE_KV,
        MAX_VALUE_KV
        );
    static {
        Collections.sort(FUNCTION_ARG_KV_COLUMNS, KeyValue.COMPARATOR);
    }

    private static final int IS_ARRAY_INDEX = FUNCTION_ARG_KV_COLUMNS.indexOf(IS_ARRAY_KV);
    private static final int IS_CONSTANT_INDEX = FUNCTION_ARG_KV_COLUMNS.indexOf(IS_CONSTANT_KV);
    private static final int DEFAULT_VALUE_INDEX = FUNCTION_ARG_KV_COLUMNS.indexOf(DEFAULT_VALUE_KV);
    private static final int MIN_VALUE_INDEX = FUNCTION_ARG_KV_COLUMNS.indexOf(MIN_VALUE_KV);
    private static final int MAX_VALUE_INDEX = FUNCTION_ARG_KV_COLUMNS.indexOf(MAX_VALUE_KV);

    private static PName newPName(byte[] keyBuffer, int keyOffset, int keyLength) {
        if (keyLength <= 0) {
            return null;
        }
        int length = getVarCharLength(keyBuffer, keyOffset, keyLength);
        return PNameFactory.newName(keyBuffer, keyOffset, length);
    }

    private RegionCoprocessorEnvironment env;

    /**
     * Stores a reference to the coprocessor environment provided by the
     * {@link org.apache.hadoop.hbase.regionserver.RegionCoprocessorHost} from the region where this
     * coprocessor is loaded. Since this is a coprocessor endpoint, it always expects to be loaded
     * on a table region, so always expects this to be an instance of
     * {@link RegionCoprocessorEnvironment}.
     * @param env the environment provided by the coprocessor host
     * @throws IOException if the provided environment is not an instance of
     *             {@code RegionCoprocessorEnvironment}
     */
    @Override
    public void start(CoprocessorEnvironment env) throws IOException {
        if (env instanceof RegionCoprocessorEnvironment) {
            this.env = (RegionCoprocessorEnvironment) env;
        } else {
            throw new CoprocessorException("Must be loaded on a table region!");
        }
        logger.info("Starting Tracing-Metrics Systems");
        // Start the phoenix trace collection
        Tracing.addTraceMetricsSource();
        Metrics.ensureConfigured();
    }

    @Override
    public void stop(CoprocessorEnvironment env) throws IOException {
        // nothing to do
    }

    @Override
    public Service getService() {
        return this;
    }

    @Override
    public void getTable(RpcController controller, GetTableRequest request,
            RpcCallback<MetaDataResponse> done) {
        MetaDataResponse.Builder builder = MetaDataResponse.newBuilder();
        byte[] tenantId = request.getTenantId().toByteArray();
        byte[] schemaName = request.getSchemaName().toByteArray();
        byte[] tableName = request.getTableName().toByteArray();
        byte[] key = SchemaUtil.getTableKey(tenantId, schemaName, tableName);
        long tableTimeStamp = request.getTableTimestamp();
        try {
            // TODO: check that key is within region.getStartKey() and region.getEndKey()
            // and return special code to force client to lookup region from meta.
            Region region = env.getRegion();
            MetaDataMutationResult result = checkTableKeyInRegion(key, region);
            if (result != null) {
                done.run(MetaDataMutationResult.toProto(result));
                return;
            }

            long currentTime = EnvironmentEdgeManager.currentTimeMillis();
            PTable table = doGetTable(key, request.getClientTimestamp());
            if (table == null) {
                builder.setReturnCode(MetaDataProtos.MutationCode.TABLE_NOT_FOUND);
                builder.setMutationTime(currentTime);
                done.run(builder.build());
                return;
            }
            builder.setReturnCode(MetaDataProtos.MutationCode.TABLE_ALREADY_EXISTS);
            long disableIndexTimestamp = table.getIndexDisableTimestamp();
            long minNonZerodisableIndexTimestamp = disableIndexTimestamp > 0 ? disableIndexTimestamp : Long.MAX_VALUE;
            for (PTable index : table.getIndexes()) {
                disableIndexTimestamp = index.getIndexDisableTimestamp();
                if (disableIndexTimestamp > 0 && index.getIndexState() == PIndexState.ACTIVE && disableIndexTimestamp < minNonZerodisableIndexTimestamp) {
                    minNonZerodisableIndexTimestamp = disableIndexTimestamp;
                }
            }
            // Freeze time for table at min non-zero value of INDEX_DISABLE_TIMESTAMP
            // This will keep the table consistent with index as the table has had one more
            // batch applied to it.
            if (minNonZerodisableIndexTimestamp == Long.MAX_VALUE) {
                builder.setMutationTime(currentTime);
            } else {
                // Subtract one because we add one due to timestamp granularity in Windows
                builder.setMutationTime(minNonZerodisableIndexTimestamp - 1);
            }
            table = combineColumns(table, tenantId, schemaName, tableName, request.getClientTimestamp());
            if (table.getTimeStamp() != tableTimeStamp) {
                builder.setTable(PTableImpl.toProto(table));
            }
            done.run(builder.build());
        } catch (Throwable t) {
        	logger.error("getTable failed", t);
            ProtobufUtil.setControllerException(controller,
                ServerUtil.createIOException(SchemaUtil.getTableName(schemaName, tableName), t));
        }
    }

    private PTable combineColumns(PTable table, byte[] tenantId, byte[] schemaName, byte[] tableName, long timestamp)
        throws SQLException, IOException {
        if (PTableType.VIEW != table.getType()) {
            return table;
        }
        // here you combine columns from the parent tables
        // the logic is as follows, if the PColumn is in the EXCLUDED_COLUMNS remove it,
        // otherwise priority of keeping duplicate columns is child -> parent
        List<byte[]> listOBytes = Lists.newArrayList();
        TableViewFinderResult viewFinderResult = new TableViewFinderResult();
        findAllParentViews(tenantId, schemaName, tableName, viewFinderResult);
        for (Result aResult : viewFinderResult.getResults()) {
            byte[][] rowViewKeyMetaData = new byte[5][];
            getVarChars(aResult.getRow(), 5, rowViewKeyMetaData);
            byte[] resultTenantId = rowViewKeyMetaData[PhoenixDatabaseMetaData.COLUMN_NAME_INDEX];
            byte[] resultSchema = SchemaUtil.getSchemaNameFromFullName(rowViewKeyMetaData[PhoenixDatabaseMetaData.FAMILY_NAME_INDEX]).getBytes();
            byte[] resultTable = SchemaUtil.getTableNameFromFullName(rowViewKeyMetaData[PhoenixDatabaseMetaData.FAMILY_NAME_INDEX]).getBytes();
            byte[] rowKeyInQuestion = SchemaUtil.getTableKey(resultTenantId, resultSchema, resultTable);
            listOBytes.add(rowKeyInQuestion);
        }
        List<PColumn> allColumns = Lists.newArrayList();
        List<PColumn> excludedColumns = Lists.newArrayList();
        // add my own columns first in reverse order
        List<PColumn> myColumns = table.getColumns();
        for (int i = myColumns.size() - 1; i >= 0; i--) {
            PColumn pColumn = myColumns.get(i);
            if (pColumn.isExcluded()) {
                excludedColumns.add(pColumn);
            } else {
                allColumns.add(pColumn);
            }

        }
        long maxTimestamp = -1;
        // now go up from child to parent all the way to the base table:
        PTable baseTable = null;
        for (int i = 0; i < listOBytes.size(); i++) {
            byte[] tableInQuestion = listOBytes.get(i);
            PTable pTable = this.doGetTable(tableInQuestion, timestamp);
            if (pTable == null) {
<<<<<<< HEAD
                String tableNameLink = Bytes.toStringBinary(tableInQuestion);
=======
                String tableNameLink = Bytes.toString(tableInQuestion);
>>>>>>> ac59c727
                throw new TableNotFoundException("ERROR COMBINING COLUMNS FOR: " + tableNameLink);
            } else {
                if (TABLE.equals(pTable.getType())) {
                    baseTable = pTable;
                }
                timestamp = Math.max(timestamp, pTable.getTimeStamp());
                List<PColumn> someTablesColumns = PTableImpl.getColumnsToClone(pTable);
                if (someTablesColumns != null) {
                    for (int j = someTablesColumns.size() - 1; j >= 0; j--) {
                        PColumn column = someTablesColumns.get(j);
                        // NEED TO CHECK IF THIS COLUMN IS IN THE EXCLUDED LIST AS WELL!
                        int existingIndex = excludedColumns.indexOf(column);
                        if (existingIndex != -1) {
                            if (column.getTimestamp() <= excludedColumns.get(existingIndex).getTimestamp()) {
                                continue;
                            }
                        }
                        if (column.isExcluded()) {
                            excludedColumns.add(column);
                        } else {
                            int excludedMyself = allColumns.indexOf(column);
                            if (excludedMyself != -1) {
                                // we keep the older column
                                PColumn existingColumn = allColumns.get(excludedMyself);
                                if (column.getTimestamp() < existingColumn.getTimestamp()) {
                                    allColumns.remove(excludedMyself);
                                }
                            } else {
                                allColumns.add(column);
                            }
                        }
                    }
                }
            }
        }
        // lets remove the excluded columns first if the timestamp is newer than the added column
        for (PColumn excludedColumn : excludedColumns) {
            int index = allColumns.indexOf(excludedColumn);
            if (index != -1) {
                if (allColumns.get(index).getTimestamp() <= excludedColumn.getTimestamp()) {
                    allColumns.remove(excludedColumn);
                }
            }
        }
        List<PColumn> columnsToAdd = Lists.newArrayList();
        int position = 0;
        for (int i = allColumns.size() - 1; i >= 0; i--) {
            PColumn column = allColumns.get(i);
            // this column is mine and not derived from my parent
            if (table.getColumns().contains(column)) {
                columnsToAdd.add(new PColumnImpl(column, position));
            } else {
                columnsToAdd.add(new PColumnImpl(column, true, position));
            }
            position++;
        }
<<<<<<< HEAD
        List<PColumn> result = WhereConstantParser.addConstantsToPColumnsIfNeeded(table, columnsToAdd);
        return PTableImpl.makePTable(table, baseTable, result, maxTimestamp);
    }

=======
        // need to have the columns in the PTable to use the WhereCompiler unfortunately so this needs to be done
        // twice....
        PTableImpl pTable = PTableImpl.makePTable(table, baseTable, columnsToAdd, maxTimestamp);
        return WhereConstantParser.addConstantsToPColumnsIfNeeded(pTable);

    }

>>>>>>> ac59c727
    private PTable buildTable(byte[] key, ImmutableBytesPtr cacheKey, Region region,
            long clientTimeStamp) throws IOException, SQLException {
        Scan scan = MetaDataUtil.newTableRowsScan(key, MIN_TABLE_TIMESTAMP, clientTimeStamp);
        RegionScanner scanner = region.getScanner(scan);

        Cache<ImmutableBytesPtr,PMetaDataEntity> metaDataCache = GlobalCache.getInstance(this.env).getMetaDataCache();
        try {
            PTable oldTable = (PTable)metaDataCache.getIfPresent(cacheKey);
            long tableTimeStamp = oldTable == null ? MIN_TABLE_TIMESTAMP-1 : oldTable.getTimeStamp();
            PTable newTable;
            boolean blockWriteRebuildIndex = env.getConfiguration().getBoolean(QueryServices.INDEX_FAILURE_BLOCK_WRITE,
                    QueryServicesOptions.DEFAULT_INDEX_FAILURE_BLOCK_WRITE);
            newTable = getTable(scanner, clientTimeStamp, tableTimeStamp);
            if (newTable == null) {
                return null;
            }
            if (oldTable == null || tableTimeStamp < newTable.getTimeStamp()
                    || (blockWriteRebuildIndex && newTable.getIndexDisableTimestamp() > 0)) {
                if (logger.isDebugEnabled()) {
                    logger.debug("Caching table "
                            + Bytes.toStringBinary(cacheKey.get(), cacheKey.getOffset(),
                                cacheKey.getLength()) + " at seqNum "
                            + newTable.getSequenceNumber() + " with newer timestamp "
                            + newTable.getTimeStamp() + " versus " + tableTimeStamp);
                }
                metaDataCache.put(cacheKey, newTable);
            }
            return newTable;
        } finally {
            scanner.close();
        }
    }

    private List<PFunction> buildFunctions(List<byte[]> keys, Region region,
            long clientTimeStamp, boolean isReplace, List<Mutation> deleteMutationsForReplace) throws IOException, SQLException {
        List<KeyRange> keyRanges = Lists.newArrayListWithExpectedSize(keys.size());
        for (byte[] key : keys) {
            byte[] stopKey = ByteUtil.concat(key, QueryConstants.SEPARATOR_BYTE_ARRAY);
            ByteUtil.nextKey(stopKey, stopKey.length);
            keyRanges.add(PVarbinary.INSTANCE.getKeyRange(key, true, stopKey, false));
        }
        Scan scan = new Scan();
        scan.setTimeRange(MIN_TABLE_TIMESTAMP, clientTimeStamp);
        ScanRanges scanRanges = ScanRanges.createPointLookup(keyRanges);
        scanRanges.initializeScan(scan);
        scan.setFilter(scanRanges.getSkipScanFilter());

        RegionScanner scanner = region.getScanner(scan);

        Cache<ImmutableBytesPtr,PMetaDataEntity> metaDataCache = GlobalCache.getInstance(this.env).getMetaDataCache();
        List<PFunction> functions = new ArrayList<PFunction>();
        PFunction function = null;
        try {
            for(int i = 0; i< keys.size(); i++) {
                function = null;
                function =
                        getFunction(scanner, isReplace, clientTimeStamp, deleteMutationsForReplace);
                if (function == null) {
                    return null;
                }
                byte[] functionKey =
                        SchemaUtil.getFunctionKey(
                            function.getTenantId() == null ? ByteUtil.EMPTY_BYTE_ARRAY : function
                                    .getTenantId().getBytes(), Bytes.toBytes(function
                                    .getFunctionName()));
                metaDataCache.put(new FunctionBytesPtr(functionKey), function);
                functions.add(function);
            }
            return functions;
        } finally {
            scanner.close();
        }
    }

    private List<PSchema> buildSchemas(List<byte[]> keys, Region region, long clientTimeStamp,
            ImmutableBytesPtr cacheKey) throws IOException, SQLException {
        List<KeyRange> keyRanges = Lists.newArrayListWithExpectedSize(keys.size());
        for (byte[] key : keys) {
            byte[] stopKey = ByteUtil.concat(key, QueryConstants.SEPARATOR_BYTE_ARRAY);
            ByteUtil.nextKey(stopKey, stopKey.length);
            keyRanges.add(PVarbinary.INSTANCE.getKeyRange(key, true, stopKey, false));
        }
        Scan scan = new Scan();
        scan.setTimeRange(MIN_TABLE_TIMESTAMP, clientTimeStamp);
        ScanRanges scanRanges = ScanRanges.createPointLookup(keyRanges);
        scanRanges.initializeScan(scan);
        scan.setFilter(scanRanges.getSkipScanFilter());

        RegionScanner scanner = region.getScanner(scan);

        Cache<ImmutableBytesPtr, PMetaDataEntity> metaDataCache = GlobalCache.getInstance(this.env).getMetaDataCache();
        List<PSchema> schemas = new ArrayList<PSchema>();
        PSchema schema = null;
        try {
            for (int i = 0; i < keys.size(); i++) {
                schema = null;
                schema = getSchema(scanner, clientTimeStamp);
                if (schema == null) { return null; }
                metaDataCache.put(cacheKey, schema);
                schemas.add(schema);
            }
            return schemas;
        } finally {
            scanner.close();
        }
    }

    private void addIndexToTable(PName tenantId, PName schemaName, PName indexName, PName tableName, long clientTimeStamp, List<PTable> indexes) throws IOException, SQLException {
        byte[] key = SchemaUtil.getTableKey(tenantId == null ? ByteUtil.EMPTY_BYTE_ARRAY : tenantId.getBytes(), schemaName.getBytes(), indexName.getBytes());
        PTable indexTable = doGetTable(key, clientTimeStamp);
        if (indexTable == null) {
            ServerUtil.throwIOException("Index not found", new TableNotFoundException(schemaName.getString(), indexName.getString()));
            return;
        }
        indexes.add(indexTable);
    }

    private void addExcludedColumnToTable(List<PColumn> pColumns, PName colName, PName famName, long timestamp) {
        PColumnImpl pColumn = PColumnImpl.createExcludedColumn(famName, colName, timestamp);
        pColumns.add(pColumn);
    }

    private void addColumnToTable(List<Cell> results, PName colName, PName famName,
        Cell[] colKeyValues, List<PColumn> columns, boolean isSalted) {
        int i = 0;
        int j = 0;
        while (i < results.size() && j < COLUMN_KV_COLUMNS.size()) {
            Cell kv = results.get(i);
            Cell searchKv = COLUMN_KV_COLUMNS.get(j);
            int cmp =
                    Bytes.compareTo(kv.getQualifierArray(), kv.getQualifierOffset(),
                        kv.getQualifierLength(), searchKv.getQualifierArray(),
                        searchKv.getQualifierOffset(), searchKv.getQualifierLength());
            if (cmp == 0) {
                colKeyValues[j++] = kv;
                i++;
            } else if (cmp > 0) {
                colKeyValues[j++] = null;
            } else {
                i++; // shouldn't happen - means unexpected KV in system table column row
            }
        }

        if (colKeyValues[DATA_TYPE_INDEX] == null || colKeyValues[NULLABLE_INDEX] == null
                || colKeyValues[ORDINAL_POSITION_INDEX] == null) {
            throw new IllegalStateException("Didn't find all required key values in '"
                    + colName.getString() + "' column metadata row");
        }

        Cell columnSizeKv = colKeyValues[COLUMN_SIZE_INDEX];
        Integer maxLength =
                columnSizeKv == null ? null : PInteger.INSTANCE.getCodec().decodeInt(
                    columnSizeKv.getValueArray(), columnSizeKv.getValueOffset(), SortOrder.getDefault());
        Cell decimalDigitKv = colKeyValues[DECIMAL_DIGITS_INDEX];
        Integer scale =
                decimalDigitKv == null ? null : PInteger.INSTANCE.getCodec().decodeInt(
                    decimalDigitKv.getValueArray(), decimalDigitKv.getValueOffset(), SortOrder.getDefault());
        Cell ordinalPositionKv = colKeyValues[ORDINAL_POSITION_INDEX];
        int position =
            PInteger.INSTANCE.getCodec().decodeInt(ordinalPositionKv.getValueArray(),
                    ordinalPositionKv.getValueOffset(), SortOrder.getDefault()) + (isSalted ? 1 : 0);
        Cell nullableKv = colKeyValues[NULLABLE_INDEX];
        boolean isNullable =
            PInteger.INSTANCE.getCodec().decodeInt(nullableKv.getValueArray(),
                    nullableKv.getValueOffset(), SortOrder.getDefault()) != ResultSetMetaData.columnNoNulls;
        Cell dataTypeKv = colKeyValues[DATA_TYPE_INDEX];
        PDataType dataType =
                PDataType.fromTypeId(PInteger.INSTANCE.getCodec().decodeInt(
                  dataTypeKv.getValueArray(), dataTypeKv.getValueOffset(), SortOrder.getDefault()));
        if (maxLength == null && dataType == PBinary.INSTANCE) dataType = PVarbinary.INSTANCE;   // For
                                                                                               // backward
                                                                                               // compatibility.
        Cell sortOrderKv = colKeyValues[SORT_ORDER_INDEX];
        SortOrder sortOrder =
        		sortOrderKv == null ? SortOrder.getDefault() : SortOrder.fromSystemValue(PInteger.INSTANCE
                        .getCodec().decodeInt(sortOrderKv.getValueArray(),
                        		sortOrderKv.getValueOffset(), SortOrder.getDefault()));

        Cell arraySizeKv = colKeyValues[ARRAY_SIZE_INDEX];
        Integer arraySize = arraySizeKv == null ? null :
            PInteger.INSTANCE.getCodec().decodeInt(arraySizeKv.getValueArray(), arraySizeKv.getValueOffset(), SortOrder.getDefault());

        Cell viewConstantKv = colKeyValues[VIEW_CONSTANT_INDEX];
        byte[] viewConstant = viewConstantKv == null ? null : viewConstantKv.getValue();
        Cell isViewReferencedKv = colKeyValues[IS_VIEW_REFERENCED_INDEX];
        boolean isViewReferenced = isViewReferencedKv != null && Boolean.TRUE.equals(PBoolean.INSTANCE.toObject(isViewReferencedKv.getValueArray(), isViewReferencedKv.getValueOffset(), isViewReferencedKv.getValueLength()));
        Cell columnDefKv = colKeyValues[COLUMN_DEF_INDEX];
        String expressionStr = columnDefKv==null ? null : (String)PVarchar.INSTANCE.toObject(columnDefKv.getValueArray(), columnDefKv.getValueOffset(), columnDefKv.getValueLength());
        Cell isRowTimestampKV = colKeyValues[IS_ROW_TIMESTAMP_INDEX];
        boolean isRowTimestamp =
                isRowTimestampKV == null ? false : Boolean.TRUE.equals(PBoolean.INSTANCE.toObject(
                        isRowTimestampKV.getValueArray(), isRowTimestampKV.getValueOffset(),
                        isRowTimestampKV.getValueLength()));

        boolean isPkColumn = famName == null || famName.getString() == null;
        Cell columnQualifierKV = colKeyValues[COLUMN_QUALIFIER_INDEX];
        // Older tables won't have column qualifier metadata present. To make things simpler, just set the
        // column qualifier bytes by using the column name.
        byte[] columnQualifierBytes = columnQualifierKV != null ?
                Arrays.copyOfRange(columnQualifierKV.getValueArray(),
                    columnQualifierKV.getValueOffset(), columnQualifierKV.getValueOffset()
                            + columnQualifierKV.getValueLength()) : (isPkColumn ? null : colName.getBytes());
        PColumn column = new PColumnImpl(colName, famName, dataType, maxLength, scale, isNullable, position-1, sortOrder, arraySize, viewConstant, isViewReferenced, expressionStr, isRowTimestamp, false, columnQualifierBytes,
            results.get(0).getTimestamp());
        columns.add(column);
    }

    private void addArgumentToFunction(List<Cell> results, PName functionName, PName type,
        Cell[] functionKeyValues, List<FunctionArgument> arguments, short argPosition) throws SQLException {
        int i = 0;
        int j = 0;
        while (i < results.size() && j < FUNCTION_ARG_KV_COLUMNS.size()) {
            Cell kv = results.get(i);
            Cell searchKv = FUNCTION_ARG_KV_COLUMNS.get(j);
            int cmp =
                    Bytes.compareTo(kv.getQualifierArray(), kv.getQualifierOffset(),
                        kv.getQualifierLength(), searchKv.getQualifierArray(),
                        searchKv.getQualifierOffset(), searchKv.getQualifierLength());
            if (cmp == 0) {
                functionKeyValues[j++] = kv;
                i++;
            } else if (cmp > 0) {
                functionKeyValues[j++] = null;
            } else {
                i++; // shouldn't happen - means unexpected KV in system table column row
            }
        }

        Cell isArrayKv = functionKeyValues[IS_ARRAY_INDEX];
        boolean isArrayType =
                isArrayKv == null ? false : Boolean.TRUE.equals(PBoolean.INSTANCE.toObject(
                    isArrayKv.getValueArray(), isArrayKv.getValueOffset(),
                    isArrayKv.getValueLength()));
        Cell isConstantKv = functionKeyValues[IS_CONSTANT_INDEX];
        boolean isConstant =
                isConstantKv == null ? false : Boolean.TRUE.equals(PBoolean.INSTANCE.toObject(
                    isConstantKv.getValueArray(), isConstantKv.getValueOffset(),
                    isConstantKv.getValueLength()));
        Cell defaultValueKv = functionKeyValues[DEFAULT_VALUE_INDEX];
        String defaultValue =
                defaultValueKv == null ? null : (String) PVarchar.INSTANCE.toObject(
                    defaultValueKv.getValueArray(), defaultValueKv.getValueOffset(),
                    defaultValueKv.getValueLength());
        Cell minValueKv = functionKeyValues[MIN_VALUE_INDEX];
        String minValue =
                minValueKv == null ? null : (String) PVarchar.INSTANCE.toObject(
                    minValueKv.getValueArray(), minValueKv.getValueOffset(),
                    minValueKv.getValueLength());
        Cell maxValueKv = functionKeyValues[MAX_VALUE_INDEX];
        String maxValue =
                maxValueKv == null ? null : (String) PVarchar.INSTANCE.toObject(
                    maxValueKv.getValueArray(), maxValueKv.getValueOffset(),
                    maxValueKv.getValueLength());
        FunctionArgument arg =
                new FunctionArgument(type.getString(), isArrayType, isConstant,
                        defaultValue == null ? null : LiteralExpression.newConstant((new LiteralParseNode(defaultValue)).getValue()),
                        minValue == null ? null : LiteralExpression.newConstant((new LiteralParseNode(minValue)).getValue()),
                        maxValue == null ? null : LiteralExpression.newConstant((new LiteralParseNode(maxValue)).getValue()),
                        argPosition);
        arguments.add(arg);
    }

    private PTable getTable(RegionScanner scanner, long clientTimeStamp, long tableTimeStamp)
        throws IOException, SQLException {
        List<Cell> results = Lists.newArrayList();
        scanner.next(results);
        if (results.isEmpty()) {
            return null;
        }
        Cell[] tableKeyValues = new Cell[TABLE_KV_COLUMNS.size()];
        Cell[] colKeyValues = new Cell[COLUMN_KV_COLUMNS.size()];

        // Create PTable based on KeyValues from scan
        Cell keyValue = results.get(0);
        byte[] keyBuffer = keyValue.getRowArray();
        int keyLength = keyValue.getRowLength();
        int keyOffset = keyValue.getRowOffset();
        PName tenantId = newPName(keyBuffer, keyOffset, keyLength);
        int tenantIdLength = (tenantId == null) ? 0 : tenantId.getBytes().length;
        if (tenantIdLength == 0) {
            tenantId = null;
        }
        PName schemaName = newPName(keyBuffer, keyOffset+tenantIdLength+1, keyLength);
        int schemaNameLength = schemaName.getBytes().length;
        int tableNameLength = keyLength - schemaNameLength - 1 - tenantIdLength - 1;
        byte[] tableNameBytes = new byte[tableNameLength];
        System.arraycopy(keyBuffer, keyOffset + schemaNameLength + 1 + tenantIdLength + 1,
            tableNameBytes, 0, tableNameLength);
        PName tableName = PNameFactory.newName(tableNameBytes);

        int offset = tenantIdLength + schemaNameLength + tableNameLength + 3;
        // This will prevent the client from continually looking for the current
        // table when we know that there will never be one since we disallow updates
        // unless the table is the latest
        // If we already have a table newer than the one we just found and
        // the client timestamp is less that the existing table time stamp,
        // bump up the timeStamp to right before the client time stamp, since
        // we know it can't possibly change.
        long timeStamp = keyValue.getTimestamp();
        // long timeStamp = tableTimeStamp > keyValue.getTimestamp() &&
        // clientTimeStamp < tableTimeStamp
        // ? clientTimeStamp-1
        // : keyValue.getTimestamp();

        int i = 0;
        int j = 0;
        while (i < results.size() && j < TABLE_KV_COLUMNS.size()) {
            Cell kv = results.get(i);
            Cell searchKv = TABLE_KV_COLUMNS.get(j);
            int cmp =
                    Bytes.compareTo(kv.getQualifierArray(), kv.getQualifierOffset(),
                        kv.getQualifierLength(), searchKv.getQualifierArray(),
                        searchKv.getQualifierOffset(), searchKv.getQualifierLength());
            if (cmp == 0) {
                timeStamp = Math.max(timeStamp, kv.getTimestamp()); // Find max timestamp of table
                                                                    // header row
                tableKeyValues[j++] = kv;
                i++;
            } else if (cmp > 0) {
                timeStamp = Math.max(timeStamp, kv.getTimestamp());
                tableKeyValues[j++] = null;
            } else {
                i++; // shouldn't happen - means unexpected KV in system table header row
            }
        }
        // TABLE_TYPE, TABLE_SEQ_NUM and COLUMN_COUNT are required.
        if (tableKeyValues[TABLE_TYPE_INDEX] == null || tableKeyValues[TABLE_SEQ_NUM_INDEX] == null
                || tableKeyValues[COLUMN_COUNT_INDEX] == null) {
            throw new IllegalStateException(
                    "Didn't find expected key values for table row in metadata row");
        }

        Cell tableTypeKv = tableKeyValues[TABLE_TYPE_INDEX];
        PTableType tableType =
                PTableType
                        .fromSerializedValue(tableTypeKv.getValueArray()[tableTypeKv.getValueOffset()]);
        Cell tableSeqNumKv = tableKeyValues[TABLE_SEQ_NUM_INDEX];
        long tableSeqNum =
            PLong.INSTANCE.getCodec().decodeLong(tableSeqNumKv.getValueArray(),
                    tableSeqNumKv.getValueOffset(), SortOrder.getDefault());
        Cell columnCountKv = tableKeyValues[COLUMN_COUNT_INDEX];
        int columnCount =
            PInteger.INSTANCE.getCodec().decodeInt(columnCountKv.getValueArray(),
                    columnCountKv.getValueOffset(), SortOrder.getDefault());
        Cell pkNameKv = tableKeyValues[PK_NAME_INDEX];
        PName pkName =
                pkNameKv != null ? newPName(pkNameKv.getValueArray(), pkNameKv.getValueOffset(),
                    pkNameKv.getValueLength()) : null;
        Cell saltBucketNumKv = tableKeyValues[SALT_BUCKETS_INDEX];
        Integer saltBucketNum =
                saltBucketNumKv != null ? (Integer) PInteger.INSTANCE.getCodec().decodeInt(
                    saltBucketNumKv.getValueArray(), saltBucketNumKv.getValueOffset(), SortOrder.getDefault()) : null;
        if (saltBucketNum != null && saltBucketNum.intValue() == 0) {
            saltBucketNum = null; // Zero salt buckets means not salted
        }
        Cell dataTableNameKv = tableKeyValues[DATA_TABLE_NAME_INDEX];
        PName dataTableName =
                dataTableNameKv != null ? newPName(dataTableNameKv.getValueArray(),
                    dataTableNameKv.getValueOffset(), dataTableNameKv.getValueLength()) : null;
        Cell indexStateKv = tableKeyValues[INDEX_STATE_INDEX];
        PIndexState indexState =
                indexStateKv == null ? null : PIndexState.fromSerializedValue(indexStateKv
                        .getValueArray()[indexStateKv.getValueOffset()]);
        Cell immutableRowsKv = tableKeyValues[IMMUTABLE_ROWS_INDEX];
        boolean isImmutableRows =
                immutableRowsKv == null ? false : (Boolean) PBoolean.INSTANCE.toObject(
                    immutableRowsKv.getValueArray(), immutableRowsKv.getValueOffset(),
                    immutableRowsKv.getValueLength());
        Cell defaultFamilyNameKv = tableKeyValues[DEFAULT_COLUMN_FAMILY_INDEX];
        PName defaultFamilyName = defaultFamilyNameKv != null ? newPName(defaultFamilyNameKv.getValueArray(), defaultFamilyNameKv.getValueOffset(), defaultFamilyNameKv.getValueLength()) : null;
        Cell viewStatementKv = tableKeyValues[VIEW_STATEMENT_INDEX];
        String viewStatement = viewStatementKv != null ? (String) PVarchar.INSTANCE.toObject(viewStatementKv.getValueArray(), viewStatementKv.getValueOffset(),
                viewStatementKv.getValueLength()) : null;
        Cell disableWALKv = tableKeyValues[DISABLE_WAL_INDEX];
        boolean disableWAL = disableWALKv == null ? PTable.DEFAULT_DISABLE_WAL : Boolean.TRUE.equals(
            PBoolean.INSTANCE.toObject(disableWALKv.getValueArray(), disableWALKv.getValueOffset(), disableWALKv.getValueLength()));
        Cell multiTenantKv = tableKeyValues[MULTI_TENANT_INDEX];
        boolean multiTenant = multiTenantKv == null ? false : Boolean.TRUE.equals(PBoolean.INSTANCE.toObject(multiTenantKv.getValueArray(), multiTenantKv.getValueOffset(), multiTenantKv.getValueLength()));
        Cell storeNullsKv = tableKeyValues[STORE_NULLS_INDEX];
        boolean storeNulls = storeNullsKv == null ? false : Boolean.TRUE.equals(PBoolean.INSTANCE.toObject(storeNullsKv.getValueArray(), storeNullsKv.getValueOffset(), storeNullsKv.getValueLength()));
        Cell transactionalKv = tableKeyValues[TRANSACTIONAL_INDEX];
        boolean transactional = transactionalKv == null ? false : Boolean.TRUE.equals(PBoolean.INSTANCE.toObject(transactionalKv.getValueArray(), transactionalKv.getValueOffset(), transactionalKv.getValueLength()));
        Cell viewTypeKv = tableKeyValues[VIEW_TYPE_INDEX];
        ViewType viewType = viewTypeKv == null ? null : ViewType.fromSerializedValue(viewTypeKv.getValueArray()[viewTypeKv.getValueOffset()]);
        Cell viewIndexIdKv = tableKeyValues[VIEW_INDEX_ID_INDEX];
        Short viewIndexId = viewIndexIdKv == null ? null : (Short)MetaDataUtil.getViewIndexIdDataType().getCodec().decodeShort(viewIndexIdKv.getValueArray(), viewIndexIdKv.getValueOffset(), SortOrder.getDefault());
        Cell indexTypeKv = tableKeyValues[INDEX_TYPE_INDEX];
        IndexType indexType = indexTypeKv == null ? null : IndexType.fromSerializedValue(indexTypeKv.getValueArray()[indexTypeKv.getValueOffset()]);
        Cell baseColumnCountKv = tableKeyValues[BASE_COLUMN_COUNT_INDEX];
        int baseColumnCount = baseColumnCountKv == null ? 0 : PInteger.INSTANCE.getCodec().decodeInt(baseColumnCountKv.getValueArray(),
            baseColumnCountKv.getValueOffset(), SortOrder.getDefault());
        Cell rowKeyOrderOptimizableKv = tableKeyValues[ROW_KEY_ORDER_OPTIMIZABLE_INDEX];
        boolean rowKeyOrderOptimizable = rowKeyOrderOptimizableKv == null ? false : Boolean.TRUE.equals(PBoolean.INSTANCE.toObject(rowKeyOrderOptimizableKv.getValueArray(), rowKeyOrderOptimizableKv.getValueOffset(), rowKeyOrderOptimizableKv.getValueLength()));
        Cell updateCacheFrequencyKv = tableKeyValues[UPDATE_CACHE_FREQUENCY_INDEX];
        long updateCacheFrequency = updateCacheFrequencyKv == null ? 0 :
            PLong.INSTANCE.getCodec().decodeLong(updateCacheFrequencyKv.getValueArray(),
                    updateCacheFrequencyKv.getValueOffset(), SortOrder.getDefault());
        Cell indexDisableTimestampKv = tableKeyValues[INDEX_DISABLE_TIMESTAMP];
        long indexDisableTimestamp = indexDisableTimestampKv == null ? 0L : PLong.INSTANCE.getCodec().decodeLong(indexDisableTimestampKv.getValueArray(),
                indexDisableTimestampKv.getValueOffset(), SortOrder.getDefault());
        Cell isNamespaceMappedKv = tableKeyValues[IS_NAMESPACE_MAPPED_INDEX];
        boolean isNamespaceMapped = isNamespaceMappedKv == null ? false
                : Boolean.TRUE.equals(PBoolean.INSTANCE.toObject(isNamespaceMappedKv.getValueArray(),
                        isNamespaceMappedKv.getValueOffset(), isNamespaceMappedKv.getValueLength()));
        Cell autoPartitionSeqKv = tableKeyValues[AUTO_PARTITION_SEQ_INDEX];
        String autoPartitionSeq = autoPartitionSeqKv != null ? (String) PVarchar.INSTANCE.toObject(autoPartitionSeqKv.getValueArray(), autoPartitionSeqKv.getValueOffset(),
            autoPartitionSeqKv.getValueLength()) : null;
        Cell isAppendOnlySchemaKv = tableKeyValues[APPEND_ONLY_SCHEMA_INDEX];
        boolean isAppendOnlySchema = isAppendOnlySchemaKv == null ? false
                : Boolean.TRUE.equals(PBoolean.INSTANCE.toObject(isAppendOnlySchemaKv.getValueArray(),
                    isAppendOnlySchemaKv.getValueOffset(), isAppendOnlySchemaKv.getValueLength()));
        Cell storageSchemeKv = tableKeyValues[STORAGE_SCHEME_INDEX];
        //TODO: change this once we start having other values for storage schemes
        ImmutableStorageScheme storageScheme = storageSchemeKv == null ? ImmutableStorageScheme.ONE_CELL_PER_COLUMN : ImmutableStorageScheme
                .fromSerializedValue((byte)PTinyint.INSTANCE.toObject(storageSchemeKv.getValueArray(),
                        storageSchemeKv.getValueOffset(), storageSchemeKv.getValueLength()));
        Cell encodingSchemeKv = tableKeyValues[QUALIFIER_ENCODING_SCHEME_INDEX];
        QualifierEncodingScheme encodingScheme = encodingSchemeKv == null ? QualifierEncodingScheme.NON_ENCODED_QUALIFIERS : QualifierEncodingScheme
                .fromSerializedValue((byte)PTinyint.INSTANCE.toObject(encodingSchemeKv.getValueArray(),
                    encodingSchemeKv.getValueOffset(), encodingSchemeKv.getValueLength()));

        List<PColumn> columns = Lists.newArrayListWithExpectedSize(columnCount);
        List<PTable> indexes = Lists.newArrayList();
        List<PName> physicalTables = Lists.newArrayList();
        PName parentTableName = tableType == INDEX ? dataTableName : null;
        PName parentSchemaName = tableType == INDEX ? schemaName : null;
        EncodedCQCounter cqCounter =
                (!EncodedColumnsUtil.usesEncodedColumnNames(encodingScheme) || tableType == PTableType.VIEW) ? PTable.EncodedCQCounter.NULL_COUNTER
                        : new EncodedCQCounter();
        while (true) {
          results.clear();
          scanner.next(results);
          if (results.isEmpty()) {
              break;
          }
          Cell colKv = results.get(LINK_TYPE_INDEX);
          int colKeyLength = colKv.getRowLength();
          PName colName = newPName(colKv.getRowArray(), colKv.getRowOffset() + offset, colKeyLength-offset);
          int colKeyOffset = offset + colName.getBytes().length + 1;
          PName famName = newPName(colKv.getRowArray(), colKv.getRowOffset() + colKeyOffset, colKeyLength-colKeyOffset);
          if (isQualifierCounterKV(colKv)) {
              Integer value = PInteger.INSTANCE.getCodec().decodeInt(colKv.getValueArray(), colKv.getValueOffset(), SortOrder.ASC);
              cqCounter.setValue(famName.getString(), value);
          } else if (Bytes.compareTo(LINK_TYPE_BYTES, 0, LINK_TYPE_BYTES.length, colKv.getQualifierArray(), colKv.getQualifierOffset(), colKv.getQualifierLength())==0) {
              LinkType linkType = LinkType.fromSerializedValue(colKv.getValueArray()[colKv.getValueOffset()]);
              if (linkType == LinkType.INDEX_TABLE) {
                  addIndexToTable(tenantId, schemaName, famName, tableName, clientTimeStamp, indexes);
              } else if (linkType == LinkType.PHYSICAL_TABLE) {
                  physicalTables.add(famName);
              } else if (linkType == LinkType.PARENT_TABLE) {
                  parentTableName = PNameFactory.newName(SchemaUtil.getTableNameFromFullName(famName.getBytes()));
                  parentSchemaName = PNameFactory.newName(SchemaUtil.getSchemaNameFromFullName(famName.getBytes()));
              } else if (linkType == LinkType.DROPPED_COLUMN) {
                  // add the excludedColumn
                  addExcludedColumnToTable(columns, colName, famName, colKv.getTimestamp());
              }
          } else {
              // CM: should we add the lookup to the parent tables here?
              addColumnToTable(results, colName, famName, colKeyValues, columns, saltBucketNum != null);
          }
        }
        // TODO: rg should we adjust the ordinal position?


        // Avoid querying the stats table because we're holding the rowLock here. Issuing an RPC to a remote
        // server while holding this lock is a bad idea and likely to cause contention.
        return PTableImpl.makePTable(tenantId, schemaName, tableName, tableType, indexState, timeStamp, tableSeqNum,
                pkName, saltBucketNum, columns, parentSchemaName, parentTableName, indexes, isImmutableRows, physicalTables, defaultFamilyName,
                viewStatement, disableWAL, multiTenant, storeNulls, viewType, viewIndexId, indexType,
                rowKeyOrderOptimizable, transactional, updateCacheFrequency, baseColumnCount,
                indexDisableTimestamp, isNamespaceMapped, autoPartitionSeq, isAppendOnlySchema, storageScheme, encodingScheme, cqCounter);
    }

    private boolean isQualifierCounterKV(Cell kv) {
        int cmp =
                Bytes.compareTo(kv.getQualifierArray(), kv.getQualifierOffset(),
                    kv.getQualifierLength(), QUALIFIER_COUNTER_KV.getQualifierArray(),
                    QUALIFIER_COUNTER_KV.getQualifierOffset(), QUALIFIER_COUNTER_KV.getQualifierLength());
        return cmp == 0;
    }

    private PSchema getSchema(RegionScanner scanner, long clientTimeStamp) throws IOException, SQLException {
        List<Cell> results = Lists.newArrayList();
        scanner.next(results);
        if (results.isEmpty()) { return null; }

        Cell keyValue = results.get(0);
        byte[] keyBuffer = keyValue.getRowArray();
        int keyLength = keyValue.getRowLength();
        int keyOffset = keyValue.getRowOffset();
        PName tenantId = newPName(keyBuffer, keyOffset, keyLength);
        int tenantIdLength = (tenantId == null) ? 0 : tenantId.getBytes().length;
        if (tenantIdLength == 0) {
            tenantId = null;
        }
        PName schemaName = newPName(keyBuffer, keyOffset + tenantIdLength + 1, keyLength - tenantIdLength - 1);
        long timeStamp = keyValue.getTimestamp();
        return new PSchema(schemaName.getString(), timeStamp);
    }

    private PFunction getFunction(RegionScanner scanner, final boolean isReplace, long clientTimeStamp, List<Mutation> deleteMutationsForReplace)
            throws IOException, SQLException {
        List<Cell> results = Lists.newArrayList();
        scanner.next(results);
        if (results.isEmpty()) {
            return null;
        }
        Cell[] functionKeyValues = new Cell[FUNCTION_KV_COLUMNS.size()];
        Cell[] functionArgKeyValues = new Cell[FUNCTION_ARG_KV_COLUMNS.size()];
        // Create PFunction based on KeyValues from scan
        Cell keyValue = results.get(0);
        byte[] keyBuffer = keyValue.getRowArray();
        int keyLength = keyValue.getRowLength();
        int keyOffset = keyValue.getRowOffset();
        long currentTimeMillis = EnvironmentEdgeManager.currentTimeMillis();
        if(isReplace) {
            long deleteTimeStamp =
                    clientTimeStamp == HConstants.LATEST_TIMESTAMP ? currentTimeMillis - 1
                            : (keyValue.getTimestamp() < clientTimeStamp ? clientTimeStamp - 1
                                    : keyValue.getTimestamp());
            deleteMutationsForReplace.add(new Delete(keyBuffer, keyOffset, keyLength, deleteTimeStamp));
        }
        PName tenantId = newPName(keyBuffer, keyOffset, keyLength);
        int tenantIdLength = (tenantId == null) ? 0 : tenantId.getBytes().length;
        if (tenantIdLength == 0) {
            tenantId = null;
        }
        PName functionName =
                newPName(keyBuffer, keyOffset + tenantIdLength + 1, keyLength - tenantIdLength - 1);
        int functionNameLength = functionName.getBytes().length+1;
        int offset = tenantIdLength + functionNameLength + 1;

        long timeStamp = keyValue.getTimestamp();

        int i = 0;
        int j = 0;
        while (i < results.size() && j < FUNCTION_KV_COLUMNS.size()) {
            Cell kv = results.get(i);
            Cell searchKv = FUNCTION_KV_COLUMNS.get(j);
            int cmp =
                    Bytes.compareTo(kv.getQualifierArray(), kv.getQualifierOffset(),
                        kv.getQualifierLength(), searchKv.getQualifierArray(),
                        searchKv.getQualifierOffset(), searchKv.getQualifierLength());
            if (cmp == 0) {
                timeStamp = Math.max(timeStamp, kv.getTimestamp()); // Find max timestamp of table
                                                                    // header row
                functionKeyValues[j++] = kv;
                i++;
            } else if (cmp > 0) {
                timeStamp = Math.max(timeStamp, kv.getTimestamp());
                functionKeyValues[j++] = null;
            } else {
                i++; // shouldn't happen - means unexpected KV in system table header row
            }
        }
        // CLASS_NAME,NUM_ARGS and JAR_PATH are required.
        if (functionKeyValues[CLASS_NAME_INDEX] == null || functionKeyValues[NUM_ARGS_INDEX] == null) {
            throw new IllegalStateException(
                    "Didn't find expected key values for function row in metadata row");
        }

        Cell classNameKv = functionKeyValues[CLASS_NAME_INDEX];
        PName className = newPName(classNameKv.getValueArray(), classNameKv.getValueOffset(),
            classNameKv.getValueLength());
        Cell jarPathKv = functionKeyValues[JAR_PATH_INDEX];
        PName jarPath = null;
        if(jarPathKv != null) {
            jarPath = newPName(jarPathKv.getValueArray(), jarPathKv.getValueOffset(),
                jarPathKv.getValueLength());
        }
        Cell numArgsKv = functionKeyValues[NUM_ARGS_INDEX];
        int numArgs =
                PInteger.INSTANCE.getCodec().decodeInt(numArgsKv.getValueArray(),
                    numArgsKv.getValueOffset(), SortOrder.getDefault());
        Cell returnTypeKv = functionKeyValues[RETURN_TYPE_INDEX];
        PName returnType =
                returnTypeKv == null ? null : newPName(returnTypeKv.getValueArray(),
                    returnTypeKv.getValueOffset(), returnTypeKv.getValueLength());

        List<FunctionArgument> arguments = Lists.newArrayListWithExpectedSize(numArgs);
        for (int k = 0; k < numArgs; k++) {
            results.clear();
            scanner.next(results);
            if (results.isEmpty()) {
                break;
            }
            Cell typeKv = results.get(0);
            if(isReplace) {
                long deleteTimeStamp =
                        clientTimeStamp == HConstants.LATEST_TIMESTAMP ? currentTimeMillis - 1
                                : (typeKv.getTimestamp() < clientTimeStamp ? clientTimeStamp - 1
                                        : typeKv.getTimestamp());
                deleteMutationsForReplace.add(new Delete(typeKv.getRowArray(), typeKv
                        .getRowOffset(), typeKv.getRowLength(), deleteTimeStamp));
            }
            int typeKeyLength = typeKv.getRowLength();
            PName typeName =
                    newPName(typeKv.getRowArray(), typeKv.getRowOffset() + offset, typeKeyLength
                            - offset - 3);

            int argPositionOffset =  offset + typeName.getBytes().length + 1;
            short argPosition = Bytes.toShort(typeKv.getRowArray(), typeKv.getRowOffset() + argPositionOffset, typeKeyLength
                - argPositionOffset);
            addArgumentToFunction(results, functionName, typeName, functionArgKeyValues, arguments, argPosition);
        }
        Collections.sort(arguments, new Comparator<FunctionArgument>() {
            @Override
            public int compare(FunctionArgument o1, FunctionArgument o2) {
                return o1.getArgPosition() - o2.getArgPosition();
            }
        });
        return new PFunction(tenantId, functionName.getString(), arguments, returnType.getString(),
                className.getString(), jarPath == null ? null : jarPath.getString(), timeStamp);
    }

    private PTable buildDeletedTable(byte[] key, ImmutableBytesPtr cacheKey, Region region,
        long clientTimeStamp) throws IOException {
        if (clientTimeStamp == HConstants.LATEST_TIMESTAMP) {
            return null;
        }

        Scan scan = MetaDataUtil.newTableRowsScan(key, clientTimeStamp, HConstants.LATEST_TIMESTAMP);
        scan.setFilter(new FirstKeyOnlyFilter());
        scan.setRaw(true);
        List<Cell> results = Lists.<Cell> newArrayList();
        try (RegionScanner scanner = region.getScanner(scan)) {
          scanner.next(results);
        }
        for (Cell kv : results) {
            KeyValue.Type type = Type.codeToType(kv.getTypeByte());
            if (type == Type.DeleteFamily) { // Row was deleted
                Cache<ImmutableBytesPtr, PMetaDataEntity> metaDataCache =
                        GlobalCache.getInstance(this.env).getMetaDataCache();
                PTable table = newDeletedTableMarker(kv.getTimestamp());
                metaDataCache.put(cacheKey, table);
                return table;
            }
        }
        return null;
    }


    private PFunction buildDeletedFunction(byte[] key, ImmutableBytesPtr cacheKey, Region region,
        long clientTimeStamp) throws IOException {
        if (clientTimeStamp == HConstants.LATEST_TIMESTAMP) {
            return null;
        }

        Scan scan = MetaDataUtil.newTableRowsScan(key, clientTimeStamp, HConstants.LATEST_TIMESTAMP);
        scan.setFilter(new FirstKeyOnlyFilter());
        scan.setRaw(true);
        List<Cell> results = Lists.<Cell> newArrayList();
        try (RegionScanner scanner = region.getScanner(scan);) {
          scanner.next(results);
        }
        // HBase ignores the time range on a raw scan (HBASE-7362)
        if (!results.isEmpty() && results.get(0).getTimestamp() > clientTimeStamp) {
            Cell kv = results.get(0);
            if (kv.getTypeByte() == Type.Delete.getCode()) {
                Cache<ImmutableBytesPtr, PMetaDataEntity> metaDataCache =
                        GlobalCache.getInstance(this.env).getMetaDataCache();
                PFunction function = newDeletedFunctionMarker(kv.getTimestamp());
                metaDataCache.put(cacheKey, function);
                return function;
            }
        }
        return null;
    }

    private PSchema buildDeletedSchema(byte[] key, ImmutableBytesPtr cacheKey, Region region, long clientTimeStamp)
            throws IOException {
        if (clientTimeStamp == HConstants.LATEST_TIMESTAMP) { return null; }

        Scan scan = MetaDataUtil.newTableRowsScan(key, clientTimeStamp, HConstants.LATEST_TIMESTAMP);
        scan.setFilter(new FirstKeyOnlyFilter());
        scan.setRaw(true);
        List<Cell> results = Lists.<Cell> newArrayList();
        try (RegionScanner scanner = region.getScanner(scan);) {
            scanner.next(results);
        }
        // HBase ignores the time range on a raw scan (HBASE-7362)
        if (!results.isEmpty() && results.get(0).getTimestamp() > clientTimeStamp) {
            Cell kv = results.get(0);
            if (kv.getTypeByte() == Type.Delete.getCode()) {
                Cache<ImmutableBytesPtr, PMetaDataEntity> metaDataCache = GlobalCache.getInstance(this.env)
                        .getMetaDataCache();
                PSchema schema = newDeletedSchemaMarker(kv.getTimestamp());
                metaDataCache.put(cacheKey, schema);
                return schema;
            }
        }
        return null;
    }

    private static PTable newDeletedTableMarker(long timestamp) {
        return new PTableImpl(timestamp);
    }

    private static PFunction newDeletedFunctionMarker(long timestamp) {
        return new PFunction(timestamp);
    }

    private static PSchema newDeletedSchemaMarker(long timestamp) {
        return new PSchema(timestamp);
    }

    private static boolean isTableDeleted(PTable table) {
        return table.getName() == null;
    }

	private static boolean isSchemaDeleted(PSchema schema) {
		return schema.getSchemaName() == null;
	}

    private static boolean isFunctionDeleted(PFunction function) {
        return function.getFunctionName() == null;
    }

    private PTable loadTable(RegionCoprocessorEnvironment env, byte[] key,
        ImmutableBytesPtr cacheKey, long clientTimeStamp, long asOfTimeStamp)
        throws IOException, SQLException {
        Region region = env.getRegion();
        Cache<ImmutableBytesPtr,PMetaDataEntity> metaDataCache = GlobalCache.getInstance(this.env).getMetaDataCache();
        PTable table = (PTable)metaDataCache.getIfPresent(cacheKey);
        // We always cache the latest version - fault in if not in cache
        if (table != null || (table = buildTable(key, cacheKey, region, asOfTimeStamp)) != null) {
            return table;
        }
        // if not found then check if newer table already exists and add delete marker for timestamp
        // found
        if (table == null
                && (table = buildDeletedTable(key, cacheKey, region, clientTimeStamp)) != null) {
            return table;
        }
        return null;
    }

    private PFunction loadFunction(RegionCoprocessorEnvironment env, byte[] key,
            ImmutableBytesPtr cacheKey, long clientTimeStamp, long asOfTimeStamp, boolean isReplace, List<Mutation> deleteMutationsForReplace)
            throws IOException, SQLException {
            Region region = env.getRegion();
            Cache<ImmutableBytesPtr,PMetaDataEntity> metaDataCache = GlobalCache.getInstance(this.env).getMetaDataCache();
            PFunction function = (PFunction)metaDataCache.getIfPresent(cacheKey);
            // We always cache the latest version - fault in if not in cache
            if (function != null && !isReplace) {
                return function;
            }
            ArrayList<byte[]> arrayList = new ArrayList<byte[]>(1);
            arrayList.add(key);
            List<PFunction> functions = buildFunctions(arrayList, region, asOfTimeStamp, isReplace, deleteMutationsForReplace);
            if(functions != null) return functions.get(0);
            // if not found then check if newer table already exists and add delete marker for timestamp
            // found
            if (function == null
                    && (function = buildDeletedFunction(key, cacheKey, region, clientTimeStamp)) != null) {
                return function;
            }
            return null;
        }

    private PSchema loadSchema(RegionCoprocessorEnvironment env, byte[] key, ImmutableBytesPtr cacheKey,
            long clientTimeStamp, long asOfTimeStamp) throws IOException, SQLException {
        Region region = env.getRegion();
        Cache<ImmutableBytesPtr, PMetaDataEntity> metaDataCache = GlobalCache.getInstance(this.env).getMetaDataCache();
        PSchema schema = (PSchema)metaDataCache.getIfPresent(cacheKey);
        // We always cache the latest version - fault in if not in cache
        if (schema != null) { return schema; }
        ArrayList<byte[]> arrayList = new ArrayList<byte[]>(1);
        arrayList.add(key);
        List<PSchema> schemas = buildSchemas(arrayList, region, asOfTimeStamp, cacheKey);
        if (schemas != null) return schemas.get(0);
        // if not found then check if newer schema already exists and add delete marker for timestamp
        // found
        if (schema == null
                && (schema = buildDeletedSchema(key, cacheKey, region, clientTimeStamp)) != null) { return schema; }
        return null;
    }

    /**
     *
     * @return null if the physical table row information is not present.
     *
     */
    private static Mutation getPhysicalTableForView(List<Mutation> tableMetadata, byte[][] parentSchemaTableNames) {
        int size = tableMetadata.size();
        byte[][] rowKeyMetaData = new byte[3][];
        MetaDataUtil.getTenantIdAndSchemaAndTableName(tableMetadata, rowKeyMetaData);
        Mutation physicalTableRow = null;
        boolean physicalTableLinkFound = false;
        if (size >= 2) {
            int i = size - 1;
            while (i >= 1) {
                Mutation m = tableMetadata.get(i);
                if (m instanceof Put) {
                    LinkType linkType = MetaDataUtil.getLinkType(m);
                    if (linkType == LinkType.PHYSICAL_TABLE) {
                        physicalTableRow = m;
                        physicalTableLinkFound = true;
                        break;
                    }
                }
                i--;
            }
        }
        if (!physicalTableLinkFound) {
            parentSchemaTableNames[0] = null;
            parentSchemaTableNames[1] = null;
            return null;
        }
        rowKeyMetaData = new byte[5][];
        getVarChars(physicalTableRow.getRow(), 5, rowKeyMetaData);
        byte[] colBytes = rowKeyMetaData[PhoenixDatabaseMetaData.COLUMN_NAME_INDEX];
        byte[] famBytes = rowKeyMetaData[PhoenixDatabaseMetaData.FAMILY_NAME_INDEX];
        if ((colBytes == null || colBytes.length == 0) && (famBytes != null && famBytes.length > 0)) {
            byte[] sName = SchemaUtil.getSchemaNameFromFullName(famBytes).getBytes();
            byte[] tName = SchemaUtil.getTableNameFromFullName(famBytes).getBytes();
            parentSchemaTableNames[0] = sName;
            parentSchemaTableNames[1] = tName;
        }
        return physicalTableRow;
    }

    @Override
    public void createTable(RpcController controller, CreateTableRequest request,
            RpcCallback<MetaDataResponse> done) {
        MetaDataResponse.Builder builder = MetaDataResponse.newBuilder();
        byte[][] rowKeyMetaData = new byte[3][];
        byte[] schemaName = null;
        byte[] tableName = null;
        try {
            List<Mutation> tableMetadata = ProtobufUtil.getMutations(request);
            MetaDataUtil.getTenantIdAndSchemaAndTableName(tableMetadata, rowKeyMetaData);
            byte[] tenantIdBytes = rowKeyMetaData[PhoenixDatabaseMetaData.TENANT_ID_INDEX];
            schemaName = rowKeyMetaData[PhoenixDatabaseMetaData.SCHEMA_NAME_INDEX];
            tableName = rowKeyMetaData[PhoenixDatabaseMetaData.TABLE_NAME_INDEX];
            HTableInterface systemCatalog = null;
            try {
                systemCatalog = env.getTable(TableName.valueOf(PhoenixDatabaseMetaData.SYSTEM_CATALOG_NAME));
                OrphanCleaner.reapOrphans(systemCatalog, tenantIdBytes, schemaName, tableName);
            } finally {
                if (systemCatalog != null) {
                    systemCatalog.close();
                }
            }
            byte[] parentSchemaName = null;
            byte[] parentTableName = null;
            PTableType tableType = MetaDataUtil.getTableType(tableMetadata, GenericKeyValueBuilder.INSTANCE, new ImmutableBytesWritable());

            // Here we are passed the parent's columns to add to a view, PHOENIX-3534 allows for a splittable
            // System.Catalog thus we only store the columns that are new to the view, not the parents columns,
            // thus here we remove everything that is ORDINAL.POSITION <= baseColumnCount and update the
            // ORDINAL.POSITIONS to be shifted accordingly.
            if (PTableType.VIEW.equals(tableType)) {
                int baseColumnCount = MetaDataUtil.getBaseColumnCount(tableMetadata);
                if (baseColumnCount > 0) {
                    Iterator<Mutation> mutationIterator = tableMetadata.iterator();
                    while (mutationIterator.hasNext()) {
                        Mutation mutation = mutationIterator.next();
                        // if not null and ordinal position < base column count remove this mutation
                        ImmutableBytesWritable ptr = new ImmutableBytesWritable();
                        MetaDataUtil.getMutationValue(mutation, PhoenixDatabaseMetaData.ORDINAL_POSITION_BYTES,
                            GenericKeyValueBuilder.INSTANCE, ptr);
                        if (MetaDataUtil.getMutationValue(mutation, PhoenixDatabaseMetaData.ORDINAL_POSITION_BYTES,
                            GenericKeyValueBuilder.INSTANCE, ptr)) {
                            int ordinalValue = PInteger.INSTANCE.getCodec().decodeInt(ptr, SortOrder.ASC);
                            if (ordinalValue <= baseColumnCount) {
                                mutationIterator.remove();
                            } else {
                                if (mutation instanceof Put) {
                                    byte[] ordinalPositionBytes = new byte[PInteger.INSTANCE.getByteSize()];
                                    int newOrdinalValue = ordinalValue - baseColumnCount;
                                    PInteger.INSTANCE.getCodec()
                                        .encodeInt(newOrdinalValue, ordinalPositionBytes, 0);
                                    byte[] family = Iterables.getOnlyElement(mutation.getFamilyCellMap().keySet());
                                    MetaDataUtil.mutatePutValue((Put) mutation, family, PhoenixDatabaseMetaData.ORDINAL_POSITION_BYTES, ordinalPositionBytes);
                                }
                            }
                        }
                    }
                }
            }

            byte[] parentTableKey = null;
            Mutation viewPhysicalTableRow = null;
            if (tableType == PTableType.VIEW) {
                byte[][] parentSchemaTableNames = new byte[2][];
                /*
                 * For a view, we lock the base physical table row. For a mapped view, there is 
                 * no link present to the physical table. So the viewPhysicalTableRow is null
                 * in that case.
                 */
                viewPhysicalTableRow = getPhysicalTableForView(tableMetadata, parentSchemaTableNames);
                parentSchemaName = parentSchemaTableNames[0];
                parentTableName = parentSchemaTableNames[1];
                if (parentTableName != null) {
                    parentTableKey = SchemaUtil.getTableKey(ByteUtil.EMPTY_BYTE_ARRAY, parentSchemaName, parentTableName);
                }
            } else if (tableType == PTableType.INDEX) {
                parentSchemaName = schemaName;
                /* 
                 * For an index we lock the parent table's row which could be a physical table or a view.
                 * If the parent table is a physical table, then the tenantIdBytes is empty because
                 * we allow creating an index with a tenant connection only if the parent table is a view.
                 */
                parentTableName = MetaDataUtil.getParentTableName(tableMetadata);
                parentTableKey = SchemaUtil.getTableKey(tenantIdBytes, parentSchemaName, parentTableName);
            }

            Region region = env.getRegion();
            List<RowLock> locks = Lists.newArrayList();
            // Place a lock using key for the table to be created
            byte[] tableKey = SchemaUtil.getTableKey(tenantIdBytes, schemaName, tableName);
            try {
                acquireLock(region, tableKey, locks);

                // If the table key resides outside the region, return without doing anything
                MetaDataMutationResult result = checkTableKeyInRegion(tableKey, region);
                if (result != null) {
                    done.run(MetaDataMutationResult.toProto(result));
                    return;
                }

                long clientTimeStamp = MetaDataUtil.getClientTimeStamp(tableMetadata);
                ImmutableBytesPtr parentCacheKey = null;
                PTable parentTable = null;
                if (parentTableName != null) {
                    // Check if the parent table resides in the same region. If not, don't worry about locking the parent table row
                    // or loading the parent table. For a view, the parent table that needs to be locked is the base physical table.
                    // For an index on view, the view header row needs to be locked.
                    result = checkTableKeyInRegion(parentTableKey, region);
                    if (result == null) {
                        acquireLock(region, parentTableKey, locks);
                        parentCacheKey = new ImmutableBytesPtr(parentTableKey);
                        parentTable = loadTable(env, parentTableKey, parentCacheKey, clientTimeStamp,
                                clientTimeStamp);
                        if (parentTable == null || isTableDeleted(parentTable)) {
                            builder.setReturnCode(MetaDataProtos.MutationCode.PARENT_TABLE_NOT_FOUND);
                            builder.setMutationTime(EnvironmentEdgeManager.currentTimeMillis());
                            done.run(builder.build());
                            return;
                        }
                        long parentTableSeqNumber;
                        if (tableType == PTableType.VIEW && viewPhysicalTableRow != null && request.hasClientVersion()) {
                            // Starting 4.5, the client passes the sequence number of the physical table in the table metadata.
                            parentTableSeqNumber = MetaDataUtil.getSequenceNumber(viewPhysicalTableRow);
                        } else if (tableType == PTableType.VIEW && !request.hasClientVersion()) {
                            // Before 4.5, due to a bug, the parent table key wasn't available.
                            // So don't do anything and prevent the exception from being thrown.
                            parentTableSeqNumber = parentTable.getSequenceNumber();
                        } else {
                            parentTableSeqNumber = MetaDataUtil.getParentSequenceNumber(tableMetadata);
                        }
                        // If parent table isn't at the expected sequence number, then return
                        if (parentTable.getSequenceNumber() != parentTableSeqNumber) {
                            builder.setReturnCode(MetaDataProtos.MutationCode.CONCURRENT_TABLE_MUTATION);
                            builder.setMutationTime(EnvironmentEdgeManager.currentTimeMillis());
                            builder.setTable(PTableImpl.toProto(parentTable));
                            done.run(builder.build());
                            return;
                        }
                    }
                }
                // Load child table next
                ImmutableBytesPtr cacheKey = new ImmutableBytesPtr(tableKey);
                // Get as of latest timestamp so we can detect if we have a newer table that already
                // exists without making an additional query
                PTable table =
                    loadTable(env, tableKey, cacheKey, clientTimeStamp, HConstants.LATEST_TIMESTAMP);
                if (table != null) {
                    if (table.getTimeStamp() < clientTimeStamp) {
                        // If the table is older than the client time stamp and it's deleted,
                        // continue
                        if (!isTableDeleted(table)) {
                            builder.setReturnCode(MetaDataProtos.MutationCode.TABLE_ALREADY_EXISTS);
                            builder.setMutationTime(EnvironmentEdgeManager.currentTimeMillis());
                            done.run(builder.build());
                            return;
                        }
                    } else {
                        table = combineColumns(table, tenantIdBytes, schemaName, tableName, clientTimeStamp);
                        builder.setReturnCode(MetaDataProtos.MutationCode.NEWER_TABLE_FOUND);
                        builder.setMutationTime(EnvironmentEdgeManager.currentTimeMillis());
                        builder.setTable(PTableImpl.toProto(table));
                        done.run(builder.build());
                        return;
                    }
                }
                // Add cell for ROW_KEY_ORDER_OPTIMIZABLE = true, as we know that new tables
                // conform the correct row key. The exception is for a VIEW, which the client
                // sends over depending on its base physical table.
                if (tableType != PTableType.VIEW) {
                    UpgradeUtil.addRowKeyOrderOptimizableCell(tableMetadata, tableKey, clientTimeStamp);
                }
                // If the parent table of the view has the auto partition sequence name attribute, modify the
                // tableMetadata and set the view statement and partition column correctly
                if (parentTable!=null && parentTable.getAutoPartitionSeqName()!=null) {
                    long autoPartitionNum = 1;
                    try (PhoenixConnection connection = QueryUtil.getConnectionOnServer(env.getConfiguration()).unwrap(PhoenixConnection.class);
                        Statement stmt = connection.createStatement()) {
                        String seqName = parentTable.getAutoPartitionSeqName();
                        // Not going through the standard route of using statement.execute() as that code path
                        // is blocked if the metadata hasn't been been upgraded to the new minor release.
                        String seqNextValueSql = String.format("SELECT NEXT VALUE FOR %s", seqName);
                        PhoenixStatement ps = stmt.unwrap(PhoenixStatement.class);
                        QueryPlan plan = ps.compileQuery(seqNextValueSql);
                        ResultIterator resultIterator = plan.iterator();
                        PhoenixResultSet rs = ps.newResultSet(resultIterator, plan.getProjector(), plan.getContext());
                        rs.next();
                        autoPartitionNum = rs.getLong(1);
                    }
                    catch (SequenceNotFoundException e) {
                        builder.setReturnCode(MetaDataProtos.MutationCode.AUTO_PARTITION_SEQUENCE_NOT_FOUND);
                        builder.setMutationTime(EnvironmentEdgeManager.currentTimeMillis());
                        done.run(builder.build());
                        return;
                    }
                    PColumn autoPartitionCol = parentTable.getPKColumns().get(MetaDataUtil.getAutoPartitionColIndex(parentTable));
                    if (!PLong.INSTANCE.isCoercibleTo(autoPartitionCol.getDataType(), autoPartitionNum)) {
                        builder.setReturnCode(MetaDataProtos.MutationCode.CANNOT_COERCE_AUTO_PARTITION_ID);
                        builder.setMutationTime(EnvironmentEdgeManager.currentTimeMillis());
                        done.run(builder.build());
                        return;
                    }
                    builder.setAutoPartitionNum(autoPartitionNum);

                    // set the VIEW STATEMENT column of the header row
                    Put tableHeaderPut = MetaDataUtil.getPutOnlyTableHeaderRow(tableMetadata);
                    NavigableMap<byte[], List<Cell>> familyCellMap = tableHeaderPut.getFamilyCellMap();
                    List<Cell> cells = familyCellMap.get(TABLE_FAMILY_BYTES);
                    Cell cell = cells.get(0);
                    String autoPartitionWhere = QueryUtil.getViewPartitionClause(MetaDataUtil.getAutoPartitionColumnName(parentTable), autoPartitionNum);
                    String hbaseVersion = VersionInfo.getVersion();
                    ImmutableBytesPtr ptr = new ImmutableBytesPtr();
                    KeyValueBuilder kvBuilder = KeyValueBuilder.get(hbaseVersion);
                    MetaDataUtil.getMutationValue(tableHeaderPut, VIEW_STATEMENT_BYTES, kvBuilder, ptr);
                    byte[] value = ptr.copyBytesIfNecessary();
                    byte[] viewStatement = null;
                    // if we have an existing where clause add the auto partition where clause to it
                    if (!Bytes.equals(value, QueryConstants.EMPTY_COLUMN_VALUE_BYTES)) {
                        viewStatement = Bytes.add(value, Bytes.toBytes(" AND "), Bytes.toBytes(autoPartitionWhere));
                    }
                    else {
                        viewStatement = Bytes.toBytes(QueryUtil.getViewStatement(parentTable.getSchemaName().getString(), parentTable.getTableName().getString(), autoPartitionWhere));
                    }
                    Cell viewStatementCell = new KeyValue(cell.getRow(), cell.getFamily(), VIEW_STATEMENT_BYTES,
                        cell.getTimestamp(), Type.codeToType(cell.getTypeByte()), viewStatement);
                    cells.add(viewStatementCell);

                    // set the IS_VIEW_REFERENCED column of the auto partition column row
                    Put autoPartitionPut = MetaDataUtil.getPutOnlyAutoPartitionColumn(parentTable, tableMetadata);
                    familyCellMap = autoPartitionPut.getFamilyCellMap();
                    cells = familyCellMap.get(TABLE_FAMILY_BYTES);
                    cell = cells.get(0);
                    PDataType dataType = autoPartitionCol.getDataType();
                    Object val = dataType.toObject(autoPartitionNum, PLong.INSTANCE);
                    byte[] bytes = new byte [dataType.getByteSize() + 1];
                    dataType.toBytes(val, bytes, 0);
                    Cell viewConstantCell = new KeyValue(cell.getRow(), cell.getFamily(), VIEW_CONSTANT_BYTES,
                        cell.getTimestamp(), Type.codeToType(cell.getTypeByte()), bytes);
                    cells.add(viewConstantCell);
                }
                Short indexId = null;
                if (request.hasAllocateIndexId() && request.getAllocateIndexId()) {
                    String tenantIdStr = tenantIdBytes.length == 0 ? null : Bytes.toString(tenantIdBytes);
                    try (PhoenixConnection connection = QueryUtil.getConnectionOnServer(env.getConfiguration()).unwrap(PhoenixConnection.class)) {
                        PName physicalName = parentTable.getPhysicalName();
                        int nSequenceSaltBuckets = connection.getQueryServices().getSequenceSaltBuckets();
                        SequenceKey key = MetaDataUtil.getViewIndexSequenceKey(tenantIdStr, physicalName,
                            nSequenceSaltBuckets, parentTable.isNamespaceMapped() );
                        // TODO Review Earlier sequence was created at (SCN-1/LATEST_TIMESTAMP) and incremented at the client max(SCN,dataTable.getTimestamp), but it seems we should
                        // use always LATEST_TIMESTAMP to avoid seeing wrong sequence values by different connection having SCN
                        // or not.
                        long sequenceTimestamp = HConstants.LATEST_TIMESTAMP;
                        try {
                            connection.getQueryServices().createSequence(key.getTenantId(), key.getSchemaName(), key.getSequenceName(),
                                Short.MIN_VALUE, 1, 1, Long.MIN_VALUE, Long.MAX_VALUE, false, sequenceTimestamp);
                        } catch (SequenceAlreadyExistsException e) {
                        }
                        long[] seqValues = new long[1];
                        SQLException[] sqlExceptions = new SQLException[1];
                        connection.getQueryServices().incrementSequences(Collections.singletonList(new SequenceAllocation(key, 1)),
                            HConstants.LATEST_TIMESTAMP, seqValues, sqlExceptions);
                        if (sqlExceptions[0] != null) {
                            throw sqlExceptions[0];
                        }
                        long seqValue = seqValues[0];
                        if (seqValue > Short.MAX_VALUE) {
                            builder.setReturnCode(MetaDataProtos.MutationCode.TOO_MANY_INDEXES);
                            builder.setMutationTime(EnvironmentEdgeManager.currentTimeMillis());
                            done.run(builder.build());
                            return;
                        }
                        Put tableHeaderPut = MetaDataUtil.getPutOnlyTableHeaderRow(tableMetadata);

                        NavigableMap<byte[], List<Cell>> familyCellMap = tableHeaderPut.getFamilyCellMap();
                        List<Cell> cells = familyCellMap.get(TABLE_FAMILY_BYTES);
                        Cell cell = cells.get(0);
                        PDataType dataType = MetaDataUtil.getViewIndexIdDataType();
                        Object val = dataType.toObject(seqValue, PLong.INSTANCE);
                        byte[] bytes = new byte [dataType.getByteSize() + 1];
                        dataType.toBytes(val, bytes, 0);
                        Cell indexIdCell = new KeyValue(cell.getRow(), cell.getFamily(), VIEW_INDEX_ID_BYTES,
                            cell.getTimestamp(), Type.codeToType(cell.getTypeByte()), bytes);
                        cells.add(indexIdCell);
                        indexId = (short) seqValue;
                    }
                }

                // TODO: Switch this to HRegion#batchMutate when we want to support indexes on the
                // system table. Basically, we get all the locks that we don't already hold for all the
                // tableMetadata rows. This ensures we don't have deadlock situations (ensuring
                // primary and then index table locks are held, in that order). For now, we just don't support
                // indexing on the system table. This is an issue because of the way we manage batch mutation
                // in the Indexer.
                region.mutateRowsWithLocks(tableMetadata, Collections.<byte[]> emptySet(), HConstants.NO_NONCE, HConstants.NO_NONCE);

                // Invalidate the cache - the next getTable call will add it
                // TODO: consider loading the table that was just created here, patching up the parent table, and updating the cache
                Cache<ImmutableBytesPtr,PMetaDataEntity> metaDataCache = GlobalCache.getInstance(this.env).getMetaDataCache();
                if (parentCacheKey != null) {
                    metaDataCache.invalidate(parentCacheKey);
                }
                metaDataCache.invalidate(cacheKey);
                // Get timeStamp from mutations - the above method sets it if it's unset
                long currentTimeStamp = MetaDataUtil.getClientTimeStamp(tableMetadata);
                builder.setReturnCode(MetaDataProtos.MutationCode.TABLE_NOT_FOUND);
                if (indexId != null) {
                    builder.setViewIndexId(indexId);
                }
                builder.setMutationTime(currentTimeStamp);
                done.run(builder.build());
                return;
            } finally {
                region.releaseRowLocks(locks);
            }
        } catch (Throwable t) {
            logger.error("createTable failed", t);
            ProtobufUtil.setControllerException(controller,
                    ServerUtil.createIOException(SchemaUtil.getTableName(schemaName, tableName), t));
        }
    }

    private static RowLock acquireLock(Region region, byte[] key, List<RowLock> locks)
        throws IOException {
        RowLock rowLock = region.getRowLock(key, false);
        if (rowLock == null) {
            throw new IOException("Failed to acquire lock on " + Bytes.toStringBinary(key));
        }
        locks.add(rowLock);
        return rowLock;
    }

    private static void printMutations(List<Mutation> mutations) {
        for (Mutation mutation : mutations) {
            if (mutation instanceof Put) {
                Put put = (Put) mutation;
                NavigableMap<byte[], List<Cell>> familyCellMap = put.getFamilyCellMap();
                for (List<Cell> cells : familyCellMap.values()) {
                    StringBuilder builder = new StringBuilder();
                    for (Cell cell : cells) {
                        // print the rowkey
                        builder.append("ROW_KEY: " + Bytes.toStringBinary(cell.getRowArray(), cell.getRowOffset(), cell.getRowLength()));
                        builder.append("\t");
                        builder.append("QUALIFIER: "+  Bytes
                            .toStringBinary(cell.getQualifierArray(), cell.getQualifierOffset(), cell.getQualifierLength()));
                        builder.append("\t");
                        builder.append("VALUE: " + Bytes
                            .toStringBinary(cell.getValueArray(), cell.getValueOffset(), cell.getValueLength()));
                        builder.append("\n");
                        System.out.println(builder.toString());
                    }
                }
            }
        }
    }

    private void findAllParentViews(byte[] tenantId, byte[] schemaName, byte[] tableName, TableViewFinderResult result) throws IOException {
        HTableInterface hTable = env.getTable(TableName.valueOf(PhoenixDatabaseMetaData.SYSTEM_CATALOG_NAME));
        try {
            ViewFinder.findAllRelatives(hTable, tenantId, schemaName, tableName, LinkType.PARENT_TABLE, result);
            result.addResult(ViewFinder.findBaseTable(hTable, tenantId, schemaName, tableName));
        } finally {
            hTable.close();
        }

    }

    private void findAllChildViews(byte[] tenantId, byte[] schemaName, byte[] tableName, TableViewFinderResult result) throws IOException {
        HTableInterface hTable = env.getTable(TableName.valueOf(PhoenixDatabaseMetaData.SYSTEM_CATALOG_NAME));
        try {
            ViewFinder.findAllRelatives(hTable, tenantId, schemaName, tableName, LinkType.CHILD_TABLE, result);
        } finally {
            hTable.close();
        }
    }

    @Override
    public void dropTable(RpcController controller, DropTableRequest request,
            RpcCallback<MetaDataResponse> done) {
        MetaDataResponse.Builder builder = MetaDataResponse.newBuilder();
        boolean isCascade = request.getCascade();
        byte[][] rowKeyMetaData = new byte[3][];
        String tableType = request.getTableType();
        byte[] schemaName = null;
        byte[] tableName = null;

        try {
            List<Mutation> tableMetadata = ProtobufUtil.getMutations(request);
            MetaDataUtil.getTenantIdAndSchemaAndTableName(tableMetadata, rowKeyMetaData);
            byte[] tenantIdBytes = rowKeyMetaData[PhoenixDatabaseMetaData.TENANT_ID_INDEX];
            schemaName = rowKeyMetaData[PhoenixDatabaseMetaData.SCHEMA_NAME_INDEX];
            tableName = rowKeyMetaData[PhoenixDatabaseMetaData.TABLE_NAME_INDEX];
            // Disallow deletion of a system table
            if (tableType.equals(PTableType.SYSTEM.getSerializedValue())) {
                builder.setReturnCode(MetaDataProtos.MutationCode.UNALLOWED_TABLE_MUTATION);
                builder.setMutationTime(EnvironmentEdgeManager.currentTimeMillis());
                done.run(builder.build());
                return;
            }
            List<byte[]> tableNamesToDelete = Lists.newArrayList();
            List<SharedTableState> sharedTablesToDelete = Lists.newArrayList();
            byte[] parentTableName = MetaDataUtil.getParentTableName(tableMetadata);
            byte[] lockTableName = parentTableName == null ? tableName : parentTableName;
            byte[] lockKey = SchemaUtil.getTableKey(tenantIdBytes, schemaName, lockTableName);
            byte[] key =
                    parentTableName == null ? lockKey : SchemaUtil.getTableKey(tenantIdBytes,
                        schemaName, tableName);

            Region region = env.getRegion();
            MetaDataMutationResult result = checkTableKeyInRegion(key, region);
            if (result != null) {
                done.run(MetaDataMutationResult.toProto(result));
                return;
            }
            List<RowLock> locks = Lists.newArrayList();
            LinkedList<CatalogInfo.MutationType> groupedMutations = Lists.newLinkedList();
            try {
                acquireLock(region, lockKey, locks);
                if (key != lockKey) {
                    acquireLock(region, key, locks);
                }
                List<ImmutableBytesPtr> invalidateList = new ArrayList<ImmutableBytesPtr>();
                result =
                        doDropTable(key, tenantIdBytes, schemaName, tableName, parentTableName,
                            PTableType.fromSerializedValue(tableType), tableMetadata,
                            invalidateList, tableNamesToDelete, sharedTablesToDelete, isCascade);
                if (result.getMutationCode() != MutationCode.TABLE_ALREADY_EXISTS) {
                    done.run(MetaDataMutationResult.toProto(result));
                    return;
                }
                Cache<ImmutableBytesPtr,PMetaDataEntity> metaDataCache = GlobalCache.getInstance(this.env).getMetaDataCache();
                groupedMutations = new CatalogInfo(tableMetadata).getGroupedMutations();
                // for the parent table, we don't want to delete the link, this happens last.
                CatalogInfo.MutationType originalMutations = groupedMutations.getFirst();
                region.mutateRowsWithLocks(originalMutations.getDataMutations(),
                    Collections.<byte[]>emptyList(), HConstants.NO_NONCE, HConstants.NO_NONCE);
                logger.debug("Issuing Deletes: " + originalMutations.getDataMutations());

                long currentTime = MetaDataUtil.getClientTimeStamp(tableMetadata);
                for (ImmutableBytesPtr ckey : invalidateList) {
                    metaDataCache.put(ckey, newDeletedTableMarker(currentTime));
                }
                if (parentTableName != null) {
                    ImmutableBytesPtr parentCacheKey = new ImmutableBytesPtr(lockKey);
                    metaDataCache.invalidate(parentCacheKey);
                }
                done.run(MetaDataMutationResult.toProto(result));
                return;
            } finally {
                region.releaseRowLocks(locks);
                HTableInterface hTable = null;
                try {
                    hTable = env.getTable(TableName.valueOf(PhoenixDatabaseMetaData.SYSTEM_CATALOG_NAME));
                    // Now batch each table and delete, any table / view should not span more than a single
                    // region so either this succeeds or fails.
                    for (int i = groupedMutations.size() - 1; i >= 1; i--) {
                        List<Mutation> mutationsToApply = groupedMutations.get(i).getAllMutations();
                        logger.info("Issuing Deletes: " + mutationsToApply);
                        Object[] appliedMutations = new Object[mutationsToApply.size()];
                        hTable.batch(mutationsToApply, appliedMutations);
                    }
                    // now we can finally delete that linking row for the original table and we are done
                    // if there are deletes:
                    if (!groupedMutations.isEmpty()) {
                        List<Mutation> linkMutations = groupedMutations.getFirst().getLinkMutations();
                        logger.info("Issuing Deletes: " + linkMutations);
                        Object[] appliedMutations = new Object[linkMutations.size()];
                        hTable.batch(linkMutations, appliedMutations);
                    }
                } catch (Throwable t) {
                    logger.error("dropTable failed", t);
                    ProtobufUtil.setControllerException(controller,
                        ServerUtil.createIOException(SchemaUtil.getTableName(schemaName, tableName), t));
                } finally {
                    if (hTable != null) {
                        hTable.close();
                    }
                }
            }
        } catch (Throwable t) {
          logger.error("dropTable failed", t);
            ProtobufUtil.setControllerException(controller,
                ServerUtil.createIOException(SchemaUtil.getTableName(schemaName, tableName), t));
        }
    }

    private MetaDataMutationResult doDropTable(byte[] key, byte[] tenantId, byte[] schemaName,
        byte[] tableName, byte[] parentTableName, PTableType tableType, List<Mutation> rowsToDelete,
        List<ImmutableBytesPtr> invalidateList, List<byte[]> tableNamesToDelete,
        List<SharedTableState> sharedTablesToDelete, boolean isCascade) throws IOException, SQLException {


        long clientTimeStamp = MetaDataUtil.getClientTimeStamp(rowsToDelete);

        Region region = env.getRegion();
        ImmutableBytesPtr cacheKey = new ImmutableBytesPtr(key);

        Cache<ImmutableBytesPtr,PMetaDataEntity> metaDataCache = GlobalCache.getInstance(this.env).getMetaDataCache();
        PTable table = (PTable)metaDataCache.getIfPresent(cacheKey);

        // We always cache the latest version - fault in if not in cache
        if (table != null
                || (table = buildTable(key, cacheKey, region, HConstants.LATEST_TIMESTAMP)) != null) {
            if (table.getTimeStamp() < clientTimeStamp) {
                if (isTableDeleted(table) || tableType != table.getType()) {
                    return new MetaDataMutationResult(MutationCode.TABLE_NOT_FOUND, EnvironmentEdgeManager.currentTimeMillis(), null);
                }
            } else {
                return new MetaDataMutationResult(MutationCode.NEWER_TABLE_FOUND,
                        EnvironmentEdgeManager.currentTimeMillis(), null);
            }
        }
        // We didn't find a table at the latest timestamp, so either there is no table or
        // there was a table, but it's been deleted. In either case we want to return.
        if (table == null) {
            if (buildDeletedTable(key, cacheKey, region, clientTimeStamp) != null) {
                return new MetaDataMutationResult(MutationCode.NEWER_TABLE_FOUND, EnvironmentEdgeManager.currentTimeMillis(), null);
            }
            return new MetaDataMutationResult(MutationCode.TABLE_NOT_FOUND, EnvironmentEdgeManager.currentTimeMillis(), null);
        }
        // Make sure we're not deleting the "wrong" child
        if (parentTableName!=null && table.getParentTableName() != null && !Arrays.equals(parentTableName, table.getParentTableName().getBytes())) {
            return new MetaDataMutationResult(MutationCode.TABLE_NOT_FOUND, EnvironmentEdgeManager.currentTimeMillis(), null);
        }
        // Since we don't allow back in time DDL, we know if we have a table it's the one
        // we want to delete. FIXME: we shouldn't need a scan here, but should be able to
        // use the table to generate the Delete markers.
        Scan scan = MetaDataUtil.newTableRowsScan(key, MIN_TABLE_TIMESTAMP, clientTimeStamp);
        List<byte[]> indexNames = Lists.newArrayList();
        List<Cell> results = Lists.newArrayList();
        try (RegionScanner scanner = region.getScanner(scan);) {
            scanner.next(results);
            if (results.isEmpty()) { // Should not be possible
                return new MetaDataMutationResult(MutationCode.TABLE_NOT_FOUND,
                        EnvironmentEdgeManager.currentTimeMillis(), null);
            }

            if (tableType == PTableType.TABLE || tableType == PTableType.SYSTEM) {
                // Handle any child views that exist
                TableViewFinderResult tableViewFinderResult = new TableViewFinderResult();
                findAllChildViews(tenantId, table.getSchemaName().getBytes(), table.getTableName().getBytes(), tableViewFinderResult);
                if (tableViewFinderResult.hasViews()) {
                    if (isCascade) {
                        // Recursively delete views - safe as all the views as all in the same region

                        for (Result viewResult : tableViewFinderResult.getResults()) {
                            byte[][] rowViewKeyMetaData = new byte[5][];
                            getVarChars(viewResult.getRow(), 5, rowViewKeyMetaData);
                            byte[] viewTenantId = rowViewKeyMetaData[PhoenixDatabaseMetaData.COLUMN_NAME_INDEX];
                            byte[] viewSchemaName = SchemaUtil.getSchemaNameFromFullName(rowViewKeyMetaData[PhoenixDatabaseMetaData.FAMILY_NAME_INDEX]).getBytes();
                            byte[] viewName = SchemaUtil.getTableNameFromFullName(rowViewKeyMetaData[PhoenixDatabaseMetaData.FAMILY_NAME_INDEX]).getBytes();
                            byte[] viewKey = SchemaUtil.getTableKey(viewTenantId, viewSchemaName, viewName);
                            Delete delete = new Delete(viewKey, clientTimeStamp);
                            rowsToDelete.add(delete);
                            MetaDataMutationResult result = doDropTable(viewKey, viewTenantId, viewSchemaName,
                                    viewName, null, PTableType.VIEW, rowsToDelete, invalidateList,
                                    tableNamesToDelete, sharedTablesToDelete, false);
                            if (result.getMutationCode() != MutationCode.TABLE_ALREADY_EXISTS) {
                                return result;
                            }
                        }
                    } else {
                        // DROP without CASCADE on tables with child views is not permitted
                        return new MetaDataMutationResult(MutationCode.UNALLOWED_TABLE_MUTATION,
                                EnvironmentEdgeManager.currentTimeMillis(), null);
                    }
                }
            }

            // Add to list of HTables to delete, unless it's a view or its a shared index
            if (tableType != PTableType.VIEW && table.getViewIndexId()==null) {
                tableNamesToDelete.add(table.getPhysicalName().getBytes());
            }
            else {
                sharedTablesToDelete.add(new SharedTableState(table));
            }
            invalidateList.add(cacheKey);
            byte[][] rowKeyMetaData = new byte[5][];
            do {
                Cell kv = results.get(LINK_TYPE_INDEX);
                int nColumns = getVarChars(kv.getRowArray(), kv.getRowOffset(), kv.getRowLength(), 0, rowKeyMetaData);
                if (nColumns == 5
                        && rowKeyMetaData[PhoenixDatabaseMetaData.FAMILY_NAME_INDEX].length > 0
                        && Bytes.compareTo(kv.getQualifierArray(), kv.getQualifierOffset(), kv.getQualifierLength(),
                                LINK_TYPE_BYTES, 0, LINK_TYPE_BYTES.length) == 0) {
                        LinkType linkType = LinkType.fromSerializedValue(kv.getValueArray()[kv.getValueOffset()]);
                        if (rowKeyMetaData[PhoenixDatabaseMetaData.COLUMN_NAME_INDEX].length == 0 && linkType == LinkType.INDEX_TABLE) {
                            indexNames.add(rowKeyMetaData[PhoenixDatabaseMetaData.FAMILY_NAME_INDEX]);
                        } else if (linkType == LinkType.PARENT_TABLE || linkType == LinkType.PHYSICAL_TABLE) {
                            // delete parent->child link for views
                            Cell parentTenantIdCell = MetaDataUtil.getCell(results, PhoenixDatabaseMetaData.PARENT_TENANT_ID_BYTES);
                            PName parentTenantId = parentTenantIdCell!=null ? PNameFactory.newName(parentTenantIdCell.getValueArray(), parentTenantIdCell.getValueOffset(), parentTenantIdCell.getValueLength()) : null;
                            byte[] linkKey = MetaDataUtil.getChildLinkKey(parentTenantId, table.getParentSchemaName(), table.getParentTableName(), table.getTenantId(), table.getName());
                            Delete linkDelete = new Delete(linkKey, clientTimeStamp);
                            rowsToDelete.add(linkDelete);
                        }
                }
                // FIXME: Remove when unintentionally deprecated method is fixed (HBASE-7870).
                // FIXME: the version of the Delete constructor without the lock args was introduced
                // in 0.94.4, thus if we try to use it here we can no longer use the 0.94.2 version
                // of the client.
                Delete delete = new Delete(kv.getRowArray(), kv.getRowOffset(), kv.getRowLength(), clientTimeStamp);
                rowsToDelete.add(delete);
                results.clear();
                scanner.next(results);
            } while (!results.isEmpty());
        }

        // Recursively delete indexes
        for (byte[] indexName : indexNames) {
            byte[] indexKey = SchemaUtil.getTableKey(tenantId, schemaName, indexName);
            // FIXME: Remove when unintentionally deprecated method is fixed (HBASE-7870).
            // FIXME: the version of the Delete constructor without the lock args was introduced
            // in 0.94.4, thus if we try to use it here we can no longer use the 0.94.2 version
            // of the client.
            Delete delete = new Delete(indexKey, clientTimeStamp);
            rowsToDelete.add(delete);
            MetaDataMutationResult result =
                    doDropTable(indexKey, tenantId, schemaName, indexName, tableName, PTableType.INDEX,
                        rowsToDelete, invalidateList, tableNamesToDelete, sharedTablesToDelete, false);
            if (result.getMutationCode() != MutationCode.TABLE_ALREADY_EXISTS) {
                return result;
            }
        }

        return new MetaDataMutationResult(MutationCode.TABLE_ALREADY_EXISTS,
                EnvironmentEdgeManager.currentTimeMillis(), table, tableNamesToDelete);
    }


    private static interface ColumnMutator {
        MetaDataMutationResult updateMutation(PTable table, byte[][] rowKeyMetaData,
            List<Mutation> tableMetadata, Region region,
            List<ImmutableBytesPtr> invalidateList, long clientTimeStamp) throws IOException,
            SQLException;
    }

    private MetaDataMutationResult
    mutateColumn(List<Mutation> tableMetadata, ColumnMutator mutator) throws IOException {
        byte[][] rowKeyMetaData = new byte[5][];
        MetaDataUtil.getTenantIdAndSchemaAndTableName(tableMetadata, rowKeyMetaData);
        byte[] tenantId = rowKeyMetaData[PhoenixDatabaseMetaData.TENANT_ID_INDEX];
        byte[] schemaName = rowKeyMetaData[PhoenixDatabaseMetaData.SCHEMA_NAME_INDEX];
        byte[] tableName = rowKeyMetaData[PhoenixDatabaseMetaData.TABLE_NAME_INDEX];
        byte[] key = SchemaUtil.getTableKey(tenantId, schemaName, tableName);
        try {
            Region region = env.getRegion();
            MetaDataMutationResult result = checkTableKeyInRegion(key, region);
            if (result != null) {
                return result;
            }
                ImmutableBytesPtr cacheKey = new ImmutableBytesPtr(key);
                List<ImmutableBytesPtr> invalidateList = new ArrayList<ImmutableBytesPtr>();
                invalidateList.add(cacheKey);
                Cache<ImmutableBytesPtr,PMetaDataEntity> metaDataCache = GlobalCache.getInstance(this.env).getMetaDataCache();
                PTable table = (PTable)metaDataCache.getIfPresent(cacheKey);
                if (logger.isDebugEnabled()) {
                    if (table == null) {
                        logger.debug("Table " + Bytes.toStringBinary(key)
                                + " not found in cache. Will build through scan");
                    } else {
                        logger.debug("Table " + Bytes.toStringBinary(key)
                                + " found in cache with timestamp " + table.getTimeStamp()
                                + " seqNum " + table.getSequenceNumber());
                    }
                }
                // Get client timeStamp from mutations
                long clientTimeStamp = MetaDataUtil.getClientTimeStamp(tableMetadata);
                if (table == null
                        && (table = buildTable(key, cacheKey, region, HConstants.LATEST_TIMESTAMP)) == null) {
                    // if not found then call newerTableExists and add delete marker for timestamp
                    // found
                    table = buildDeletedTable(key, cacheKey, region, clientTimeStamp);
                    if (table != null) {
                        logger.info("Found newer table deleted as of " + table.getTimeStamp() + " versus client timestamp of " + clientTimeStamp);
                        return new MetaDataMutationResult(MutationCode.NEWER_TABLE_FOUND,
                                EnvironmentEdgeManager.currentTimeMillis(), null);
                    }
                    return new MetaDataMutationResult(MutationCode.TABLE_NOT_FOUND,
                            EnvironmentEdgeManager.currentTimeMillis(), null);
                }
                if (table.getTimeStamp() >= clientTimeStamp) {
                    logger.info("Found newer table as of " + table.getTimeStamp() + " versus client timestamp of " + clientTimeStamp);
                    return new MetaDataMutationResult(MutationCode.NEWER_TABLE_FOUND,
                            EnvironmentEdgeManager.currentTimeMillis(), table);
                } else if (isTableDeleted(table)) {
                    return new MetaDataMutationResult(MutationCode.TABLE_NOT_FOUND,
                            EnvironmentEdgeManager.currentTimeMillis(), null);
                }

                long expectedSeqNum = MetaDataUtil.getSequenceNumber(tableMetadata) - 1; // lookup
                                                                                         // TABLE_SEQ_NUM
                                                                                         // in
                                                                                         // tableMetaData
                if (logger.isDebugEnabled()) {
                    logger.debug("For table " + Bytes.toStringBinary(key) + " expecting seqNum "
                            + expectedSeqNum + " and found seqNum " + table.getSequenceNumber()
                            + " with " + table.getColumns().size() + " columns: "
                            + table.getColumns());
                }
                if (expectedSeqNum != table.getSequenceNumber()) {
                    if (logger.isDebugEnabled()) {
                        logger.debug("For table " + Bytes.toStringBinary(key)
                                + " returning CONCURRENT_TABLE_MUTATION due to unexpected seqNum");
                    }
                    return new MetaDataMutationResult(MutationCode.CONCURRENT_TABLE_MUTATION,
                            EnvironmentEdgeManager.currentTimeMillis(), table);
                }

                PTableType type = table.getType();
                if (type == PTableType.INDEX) {
                    // Disallow mutation of an index table
                    return new MetaDataMutationResult(MutationCode.UNALLOWED_TABLE_MUTATION,
                            EnvironmentEdgeManager.currentTimeMillis(), null);
                } else {
                    // server-side, except for indexing, we always expect the keyvalues to be standard KeyValues
                    PTableType expectedType = MetaDataUtil.getTableType(tableMetadata, GenericKeyValueBuilder.INSTANCE,
                            new ImmutableBytesWritable());
                    // We said to drop a table, but found a view or visa versa
                    if (type != expectedType) { return new MetaDataMutationResult(MutationCode.TABLE_NOT_FOUND,
                            EnvironmentEdgeManager.currentTimeMillis(), null); }
                }
                result = mutator.updateMutation(table, rowKeyMetaData, tableMetadata, region,
                            invalidateList, clientTimeStamp);
                // if the update mutation caused tables to be deleted, the mutation code returned will be MutationCode.TABLE_ALREADY_EXISTS 
                if (result != null && result.getMutationCode()!=MutationCode.TABLE_ALREADY_EXISTS) {
                    return result;
                }
                region.batchMutate(tableMetadata.toArray(new Mutation[0]), HConstants.NO_NONCE, HConstants.NO_NONCE);
                // Invalidate from cache
                for (ImmutableBytesPtr invalidateKey : invalidateList) {
                    metaDataCache.invalidate(invalidateKey);
                }
                // Get client timeStamp from mutations, since it may get updated by the
                // mutateRowsWithLocks call
                long currentTime = MetaDataUtil.getClientTimeStamp(tableMetadata);
                // if the update mutation caused tables to be deleted just return the result which will contain the table to be deleted
                if (result !=null) {
                    return result;
                } else {
                    table = buildTable(key, cacheKey, region, HConstants.LATEST_TIMESTAMP);
                    return new MetaDataMutationResult(MutationCode.TABLE_ALREADY_EXISTS, currentTime, table);
                }
        } catch (Throwable t) {
            ServerUtil.throwIOException(SchemaUtil.getTableName(schemaName, tableName), t);
            return null; // impossible
        }
    }

    private final class PutWithOrdinalPosition implements Comparable<PutWithOrdinalPosition>{
        private final Put put;
        private final int ordinalPosition;

        public PutWithOrdinalPosition(Put put, int ordinalPos) {
            this.put = put;
            this.ordinalPosition = ordinalPos;
        }

        @Override
        public int compareTo(PutWithOrdinalPosition o) {
            return (this.ordinalPosition < o.ordinalPosition ? -1 : this.ordinalPosition > o.ordinalPosition ? 1 : 0);
        }
    }

    private static int getOrdinalPosition(PTable table, PColumn col) {
        return table.getBucketNum() == null ? col.getPosition() + 1 : col.getPosition();
    }

    private static boolean isDivergedView(PTable view) {
        return view.getBaseColumnCount() == QueryConstants.DIVERGED_VIEW_BASE_COLUMN_COUNT;
    }

    /**
     *
     * Class to keep track of columns and their ordinal positions as we
     * process through the list of columns to be added.
     *
     */
    private static class ColumnOrdinalPositionUpdateList {
        final List<byte[]> columnKeys = new ArrayList<>(10);
        int offset;

        int size()  {
            return columnKeys.size();
        }

        private void setOffset(int lowestOrdinalPos) {
            this.offset = lowestOrdinalPos;
        }

        private void addColumn(byte[] columnKey) {
            columnKeys.add(columnKey);
        }

        private void dropColumn(byte[] columnKey) {
            // Check if an entry for this column key exists
            int index = -1;
            for (int i = 0; i < columnKeys.size(); i++) {
                if (Bytes.equals(columnKeys.get(i), columnKey)) {
                    index = i;
                    break;
                }
            }
            if (index != -1) {
                columnKeys.remove(index);
            }
        }

        private void addColumn(byte[] columnKey, int position) {
            checkArgument(position >= this.offset);
            int index = position - offset;
            int size = columnKeys.size();
            checkState(index <= size);
            if (size == 0) {
                columnKeys.add(columnKey);
                return;
            }
            int stopIndex = size;
            // Check if an entry for this column key is already there.
            for (int i = 0; i < size; i++) {
                if (Bytes.equals(columnKeys.get(i), columnKey)) {
                    stopIndex = i;
                    break;
                }
            }
            if (stopIndex == size) {
                /*
                 * The column key is not present in the list. So add it at the specified index
                 * and right shift the elements at this index and beyond.
                 */
                columnKeys.add(index, columnKey);
            } else {
                /*
                 * The column key is already present in the list.
                 * Move the elements of the list to the left up to the stop index
                 */
                for (int i = stopIndex; i > index; i--) {
                    columnKeys.set(i, columnKeys.get(i - 1));
                }
                columnKeys.set(index, columnKey);
            }
        }

        private int getOrdinalPositionFromListIdx(int listIndex) {
            checkArgument(listIndex < columnKeys.size());
            return listIndex + offset;
        }

        /**
         * @param columnKey
         * @return if present - the ordinal position of the column in this list.
         * If not present - -1.
         */
        private int getOrdinalPositionOfColumn(byte[] columnKey) {
            int i = 0;
            for (byte[] key : columnKeys) {
                if (Bytes.equals(key, columnKey)) {
                    return i + offset;
                }
                i++;
            }
            return -1;
        }
    }

    private static byte[] getColumnKey(byte[] viewKey, PColumn column) {
        return getColumnKey(viewKey, column.getName().getString(), column.getFamilyName() != null ? column.getFamilyName().getString() : null);
    }

    private static byte[] getColumnKey(byte[] viewKey, String columnName, String columnFamily) {
        byte[] columnKey = ByteUtil.concat(viewKey, QueryConstants.SEPARATOR_BYTE_ARRAY,
                Bytes.toBytes(columnName));
        if (columnFamily != null) {
            columnKey = ByteUtil.concat(columnKey, QueryConstants.SEPARATOR_BYTE_ARRAY,
                    Bytes.toBytes(columnFamily));
        }
        return columnKey;
    }

    private boolean switchAttribute(PTable table, boolean currAttribute, List<Mutation> tableMetaData, byte[] attrQualifier) {
        for (Mutation m : tableMetaData) {
            if (m instanceof Put) {
                Put p = (Put)m;
                List<Cell> cells = p.get(TABLE_FAMILY_BYTES, attrQualifier);
                if (cells != null && cells.size() > 0) {
                    Cell cell = cells.get(0);
                    boolean newAttribute = (boolean)PBoolean.INSTANCE.toObject(cell.getValueArray(), cell.getValueOffset(), cell.getValueLength());
                    return currAttribute != newAttribute;
                }
            }
        }
        return false;
    }

    private MetaDataMutationResult addColumnsAndTablePropertiesToChildViews(PTable basePhysicalTable, List<Mutation> tableMetadata, List<Mutation> mutationsForAddingColumnsToViews, byte[] schemaName, byte[] tableName,
            List<ImmutableBytesPtr> invalidateList, long clientTimeStamp, TableViewFinderResult childViewsResult,
            Region region, List<RowLock> locks) throws IOException, SQLException {
        List<PutWithOrdinalPosition> columnPutsForBaseTable = Lists.newArrayListWithExpectedSize(tableMetadata.size());
        Map<TableProperty, Cell> tablePropertyCellMap = Maps.newHashMapWithExpectedSize(tableMetadata.size());
        // Isolate the puts relevant to adding columns. Also figure out what kind of columns are being added.
        for (Mutation m : tableMetadata) {
            if (m instanceof Put) {
                byte[][] rkmd = new byte[5][];
                int pkCount = getVarChars(m.getRow(), rkmd);
                // check if this put is for adding a column
                if (pkCount > COLUMN_NAME_INDEX
                        && rkmd[COLUMN_NAME_INDEX] != null && rkmd[COLUMN_NAME_INDEX].length > 0
                        && Bytes.compareTo(schemaName, rkmd[SCHEMA_NAME_INDEX]) == 0
                        && Bytes.compareTo(tableName, rkmd[TABLE_NAME_INDEX]) == 0) {
                    columnPutsForBaseTable.add(new PutWithOrdinalPosition((Put)m, getInteger((Put)m, TABLE_FAMILY_BYTES, ORDINAL_POSITION_BYTES)));
                }
                // check if the put is for a table property
                else if (pkCount <= COLUMN_NAME_INDEX
                        && Bytes.compareTo(schemaName, rkmd[SCHEMA_NAME_INDEX]) == 0
                        && Bytes.compareTo(tableName, rkmd[TABLE_NAME_INDEX]) == 0) {
                    for (Cell cell : m.getFamilyCellMap().get(QueryConstants.DEFAULT_COLUMN_FAMILY_BYTES)) {
                        for (TableProperty tableProp : TableProperty.values()) {
                            byte[] propNameBytes = Bytes.toBytes(tableProp.getPropertyName());
                            if (Bytes.compareTo(propNameBytes, 0, propNameBytes.length, cell.getQualifierArray(), cell.getQualifierOffset(), cell.getQualifierLength())==0
                                    && tableProp.isValidOnView() && tableProp.isMutable()) {
                                Cell tablePropCell = CellUtil.createCell(cell.getRow(), CellUtil.cloneFamily(cell),
                                    CellUtil.cloneQualifier(cell), cell.getTimestamp(), cell.getTypeByte(),
                                    CellUtil.cloneValue(cell));
                                tablePropertyCellMap.put(tableProp, tablePropCell);
                            }
                        }
                    }
                }
            }
        }
        // Sort the puts by ordinal position
        Collections.sort(columnPutsForBaseTable);
        for (Result viewResult : childViewsResult.getResults()) {
            short deltaNumPkColsSoFar = 0;
            short columnsAddedToView = 0;
            short columnsAddedToBaseTable = 0;
            byte[][] rowViewKeyMetaData = new byte[5][];
            getVarChars(viewResult.getRow(), 5, rowViewKeyMetaData);
            byte[] tenantId = rowViewKeyMetaData[PhoenixDatabaseMetaData.COLUMN_NAME_INDEX];
            byte[] schema = SchemaUtil.getSchemaNameFromFullName(rowViewKeyMetaData[PhoenixDatabaseMetaData.FAMILY_NAME_INDEX]).getBytes();
            byte[] table = SchemaUtil.getTableNameFromFullName(rowViewKeyMetaData[PhoenixDatabaseMetaData.FAMILY_NAME_INDEX]).getBytes();
            byte[] viewKey = SchemaUtil.getTableKey(tenantId, schema, table);

            // lock the rows corresponding to views so that no other thread can modify the view meta-data
            RowLock viewRowLock = acquireLock(region, viewKey, locks);
            PTable view = doGetTable(viewKey, clientTimeStamp, viewRowLock);

            ColumnOrdinalPositionUpdateList ordinalPositionList = new ColumnOrdinalPositionUpdateList();
            List<PColumn> viewPkCols = new ArrayList<>(view.getPKColumns());
            boolean addingExistingPkCol = false;
            int numCols = view.getColumns().size();
            // add the new columns to the child view
            for (PutWithOrdinalPosition p : columnPutsForBaseTable) {
                Put baseTableColumnPut = p.put;
                PColumn existingViewColumn = null;
                byte[][] rkmd = new byte[5][];
                getVarChars(baseTableColumnPut.getRow(), rkmd);
                String columnName = Bytes.toString(rkmd[COLUMN_NAME_INDEX]);
                String columnFamily = rkmd[FAMILY_NAME_INDEX] == null ? null : Bytes.toString(rkmd[FAMILY_NAME_INDEX]);
                try {
                    existingViewColumn = columnFamily == null ? view.getColumnForColumnName(columnName) : view.getColumnFamily(
                            columnFamily).getPColumnForColumnName(columnName);
                } catch (ColumnFamilyNotFoundException e) {
                    // ignore since it means that the column family is not present for the column to be added.
                } catch (ColumnNotFoundException e) {
                    // ignore since it means the column is not present in the view
                }

                boolean isPkCol = columnFamily == null;
                byte[] columnKey = getColumnKey(viewKey, columnName, columnFamily);
                if (existingViewColumn != null) {
                    MetaDataMutationResult result = validateColumnForAddToBaseTable(existingViewColumn, baseTableColumnPut, basePhysicalTable, isPkCol, view);
                    if (result != null) {
                        return result;
                    }
                    if (isPkCol) {
                        viewPkCols.remove(existingViewColumn);
                        addingExistingPkCol = true;
                    }
                    /*
                     * For views that are not diverged, we need to make sure that the existing columns
                     * have the same ordinal position as in the base table. This is important because
                     * we rely on the ordinal position of the column to figure out whether dropping a
                     * column from the view will end up diverging the view from the base table.
                     *
                     * For already diverged views, we don't care about the ordinal position of the existing column.
                     */
                    if (!isDivergedView(view)) {
                        int newOrdinalPosition = p.ordinalPosition;
                        // Check if the ordinal position of the column was getting updated from previous add column
                        // mutations.
                        int existingOrdinalPos = ordinalPositionList.getOrdinalPositionOfColumn(columnKey);
                        if (ordinalPositionList.size() == 0) {
                            /*
                             * No ordinal positions to be updated are in the list. In that case, check whether the
                             * existing ordinal position of the column is different from its new ordinal position.
                             * If yes, then initialize the ordinal position list with this column's ordinal position
                             * as the offset.
                             */
                            existingOrdinalPos = getOrdinalPosition(view, existingViewColumn);
                            if (existingOrdinalPos != newOrdinalPosition) {
                                ordinalPositionList.setOffset(newOrdinalPosition);
                                ordinalPositionList.addColumn(columnKey, newOrdinalPosition);
                                for (PColumn col : view.getColumns()) {
                                    int ordinalPos = getOrdinalPosition(view, col);
                                    if (ordinalPos >= newOrdinalPosition) {
                                        if (ordinalPos == existingOrdinalPos) {
                                            /*
                                             * No need to update ordinal positions of columns beyond the existing column's
                                             * old ordinal position.
                                             */
                                            break;
                                        }
                                        // increment ordinal position of columns occurring after this column by 1
                                        int updatedPos = ordinalPos + 1;
                                        ordinalPositionList.addColumn(getColumnKey(viewKey, col), updatedPos);
                                    }
                                }
                            }
                        } else {
                            if (existingOrdinalPos != newOrdinalPosition) {
                                ordinalPositionList.addColumn(columnKey, newOrdinalPosition);
                            }
                        }
                        columnsAddedToBaseTable++;
                    }
                }
//                else {
//                    // The column doesn't exist in the view.
//                    Put viewColumnPut = new Put(columnKey, clientTimeStamp);
//                    for (Cell cell : baseTableColumnPut.getFamilyCellMap().values().iterator().next()) {
//                        viewColumnPut.add(CellUtil.createCell(columnKey, CellUtil.cloneFamily(cell),
//                                CellUtil.cloneQualifier(cell), cell.getTimestamp(), cell.getTypeByte(),
//                                CellUtil.cloneValue(cell)));
//                    }
//                    if (isDivergedView(view)) {
//                        if (isPkCol) {
//                            /*
//                             * Only pk cols of the base table are added to the diverged views. These pk
//                             * cols are added at the end.
//                             */
//                            int lastOrdinalPos = getOrdinalPosition(view, view.getColumns().get(numCols - 1));
//                            int newPosition = ++lastOrdinalPos;
//                            byte[] ptr = new byte[PInteger.INSTANCE.getByteSize()];
//                            PInteger.INSTANCE.getCodec().encodeInt(newPosition, ptr, 0);
//                            viewColumnPut.add(PhoenixDatabaseMetaData.TABLE_FAMILY_BYTES,
//                                    PhoenixDatabaseMetaData.ORDINAL_POSITION_BYTES, clientTimeStamp, ptr);
//                            mutationsForAddingColumnsToViews.add(viewColumnPut);
//                        } else {
//                            continue; // move on to the next column
//                        }
//                    } else {
//                        int newOrdinalPosition = p.ordinalPosition;
//                        /*
//                         * For a non-diverged view, we need to make sure that the base table column
//                         * is added at the right position.
//                         */
//                        if (ordinalPositionList.size() == 0) {
//                            ordinalPositionList.setOffset(newOrdinalPosition);
//                            ordinalPositionList.addColumn(columnKey, newOrdinalPosition);
//                            for (PColumn col : view.getColumns()) {
//                                int ordinalPos = getOrdinalPosition(view, col);
//                                if (ordinalPos >= newOrdinalPosition) {
//                                    // increment ordinal position of columns by 1
//                                    int updatedPos = ordinalPos + 1;
//                                    ordinalPositionList.addColumn(getColumnKey(viewKey, col), updatedPos);
//                                }
//                            }
//                        } else {
//                            ordinalPositionList.addColumn(columnKey, newOrdinalPosition);
//                        }
//                        mutationsForAddingColumnsToViews.add(viewColumnPut);
//                    }
//                    if (isPkCol) {
//                        deltaNumPkColsSoFar++;
//                        // Set the key sequence for the pk column to be added
//                        short currentKeySeq = SchemaUtil.getMaxKeySeq(view);
//                        short newKeySeq = (short)(currentKeySeq + deltaNumPkColsSoFar);
//                        byte[] keySeqBytes = new byte[PSmallint.INSTANCE.getByteSize()];
//                        PSmallint.INSTANCE.getCodec().encodeShort(newKeySeq, keySeqBytes, 0);
//                        viewColumnPut.add(PhoenixDatabaseMetaData.TABLE_FAMILY_BYTES,
//                                PhoenixDatabaseMetaData.KEY_SEQ_BYTES, keySeqBytes);
//                        addMutationsForAddingPkColsToViewIndexes(mutationsForAddingColumnsToViews, clientTimeStamp, view,
//                                deltaNumPkColsSoFar, columnName, viewColumnPut);
//                    }
//                    columnsAddedToView++;
//                    columnsAddedToBaseTable++;
//                }
            }
            /*
             * Allow adding a pk columns to base table : 1. if all the view pk columns are exactly the same as the base
             * table pk columns 2. if we are adding all the existing view pk columns to the base table
             */
            if (addingExistingPkCol && !viewPkCols.equals(basePhysicalTable.getPKColumns())) {
                return new MetaDataMutationResult(MutationCode.UNALLOWED_TABLE_MUTATION, EnvironmentEdgeManager.currentTimeMillis(), basePhysicalTable);
            }
            addViewIndexesHeaderRowMutations(mutationsForAddingColumnsToViews, invalidateList, clientTimeStamp, view,
                    deltaNumPkColsSoFar);

            // set table properties in child view
            if (!tablePropertyCellMap.isEmpty()) {
                Put viewHeaderRowPut = new Put(viewKey, clientTimeStamp);
                for (TableProperty tableProp : TableProperty.values()) {
                    Cell tablePropertyCell = tablePropertyCellMap.get(tableProp);
                    if ( tablePropertyCell != null) {
                        // set this table property on the view if it is not mutable on a view (which means the property is always the same as the base table)
                        // or if it is mutable on a view and the property value is the same as the base table property (which means it wasn't changed on the view)
                        if (!tableProp.isMutableOnView() || tableProp.getPTableValue(view).equals(tableProp.getPTableValue(basePhysicalTable))) {
                            viewHeaderRowPut.add(CellUtil.createCell(viewKey, CellUtil.cloneFamily(tablePropertyCell),
                                CellUtil.cloneQualifier(tablePropertyCell), clientTimeStamp, tablePropertyCell.getTypeByte(),
                                CellUtil.cloneValue(tablePropertyCell)));
                        }
                    }
                }
                byte[] viewSequencePtr = new byte[PLong.INSTANCE.getByteSize()];
                PLong.INSTANCE.getCodec().encodeLong(view.getSequenceNumber() + 1, viewSequencePtr, 0);
                viewHeaderRowPut.add(PhoenixDatabaseMetaData.TABLE_FAMILY_BYTES,
                        PhoenixDatabaseMetaData.TABLE_SEQ_NUM_BYTES, clientTimeStamp, viewSequencePtr);
                // invalidate the view so that it is removed from the cache
                invalidateList.add(new ImmutableBytesPtr(viewKey));

                mutationsForAddingColumnsToViews.add(viewHeaderRowPut);
            }

            /*
             * Increment the sequence number by 1 if:
             * 1) For a diverged view, there were columns (pk columns) added to the view.
             * 2) For a non-diverged view if the base column count changed.
             */
            boolean changeSequenceNumber = (isDivergedView(view) && columnsAddedToView > 0)
                    || (!isDivergedView(view) && columnsAddedToBaseTable > 0);
            updateViewHeaderRow(basePhysicalTable, tableMetadata, mutationsForAddingColumnsToViews,
                invalidateList, clientTimeStamp, columnsAddedToView, columnsAddedToBaseTable,
                viewKey, view, ordinalPositionList, numCols, changeSequenceNumber);
        }
        return null;
    }

    /**
     * Updates the base table column count, column count, sequence number and ordinal postions of
     * columns of the view based on the columns being added or dropped.
     */
    private void updateViewHeaderRow(PTable basePhysicalTable, List<Mutation> tableMetadata,
            List<Mutation> mutationsForAddingColumnsToViews,
            List<ImmutableBytesPtr> invalidateList, long clientTimeStamp, short viewColumnDelta,
            short baseTableColumnDelta, byte[] viewKey, PTable view,
            ColumnOrdinalPositionUpdateList ordinalPositionList, int numCols, boolean changeSequenceNumber) {
        // Update the view header rows with new column counts.
        Put viewHeaderRowPut = new Put(viewKey, clientTimeStamp);
        if (!isDivergedView(view) && baseTableColumnDelta != 0) {
            // Base column count should only be updated for diverged views.
            int oldBaseColumnCount = view.getBaseColumnCount();
            byte[] baseColumnCountPtr = new byte[PInteger.INSTANCE.getByteSize()];
            PInteger.INSTANCE.getCodec().encodeInt(oldBaseColumnCount + baseTableColumnDelta, baseColumnCountPtr, 0);
            viewHeaderRowPut.add(PhoenixDatabaseMetaData.TABLE_FAMILY_BYTES,
                    PhoenixDatabaseMetaData.BASE_COLUMN_COUNT_BYTES, clientTimeStamp, baseColumnCountPtr);
        }

        if (viewColumnDelta != 0) {
            byte[] columnCountPtr = new byte[PInteger.INSTANCE.getByteSize()];
            PInteger.INSTANCE.getCodec().encodeInt(numCols + viewColumnDelta, columnCountPtr, 0);
            viewHeaderRowPut.add(PhoenixDatabaseMetaData.TABLE_FAMILY_BYTES,
                    PhoenixDatabaseMetaData.COLUMN_COUNT_BYTES, clientTimeStamp, columnCountPtr);
        }

        if (changeSequenceNumber) {
            byte[] viewSequencePtr = new byte[PLong.INSTANCE.getByteSize()];
            PLong.INSTANCE.getCodec().encodeLong(view.getSequenceNumber() + 1, viewSequencePtr, 0);
            viewHeaderRowPut.add(PhoenixDatabaseMetaData.TABLE_FAMILY_BYTES,
                    PhoenixDatabaseMetaData.TABLE_SEQ_NUM_BYTES, clientTimeStamp, viewSequencePtr);

            mutationsForAddingColumnsToViews.add(viewHeaderRowPut);

            // only invalidate if the sequence number is about to change
            invalidateList.add(new ImmutableBytesPtr(viewKey));

            // Update the ordinal positions. The list would be non-empty only if the sequence
            // number will change.
            int i = 0;
            for (byte[] columnKey : ordinalPositionList.columnKeys) {
                int ordinalPosition = ordinalPositionList.getOrdinalPositionFromListIdx(i);
                Put positionUpdatePut = new Put(columnKey, clientTimeStamp);
                byte[] ptr = new byte[PInteger.INSTANCE.getByteSize()];
                PInteger.INSTANCE.getCodec().encodeInt(ordinalPosition, ptr, 0);
                positionUpdatePut.add(PhoenixDatabaseMetaData.TABLE_FAMILY_BYTES,
                        PhoenixDatabaseMetaData.ORDINAL_POSITION_BYTES, clientTimeStamp, ptr);
                mutationsForAddingColumnsToViews.add(positionUpdatePut);
                i++;
            }
        }

        if (view.rowKeyOrderOptimizable()) {
            UpgradeUtil.addRowKeyOrderOptimizableCell(mutationsForAddingColumnsToViews, viewKey, clientTimeStamp);
        }

        // if switching from from non tx to tx
        if (!basePhysicalTable.isTransactional() && switchAttribute(basePhysicalTable, basePhysicalTable.isTransactional(), tableMetadata, TRANSACTIONAL_BYTES)) {
        	invalidateList.add(new ImmutableBytesPtr(viewKey));
        	Put put = new Put(viewKey);
            put.add(PhoenixDatabaseMetaData.TABLE_FAMILY_BYTES,
            		TRANSACTIONAL_BYTES, clientTimeStamp, PBoolean.INSTANCE.toBytes(true));
            mutationsForAddingColumnsToViews.add(put);
        }
    }

    private class ColumnFinder extends StatelessTraverseAllExpressionVisitor<Void> {
        private boolean columnFound;
        private final Expression columnExpression;

        public ColumnFinder(Expression columnExpression) {
            this.columnExpression = columnExpression;
            columnFound = false;
        }

        private Void process(Expression expression) {
            if (expression.equals(columnExpression)) {
                columnFound = true;
            }
            return null;
        }

        @Override
        public Void visit(KeyValueColumnExpression expression) {
            return process(expression);
        }

        @Override
        public Void visit(RowKeyColumnExpression expression) {
            return process(expression);
        }

        @Override
        public Void visit(ProjectedColumnExpression expression) {
            return process(expression);
        }

        public boolean getColumnFound() {
            return columnFound;
        }
    }

    private MetaDataMutationResult validateColumnForAddToBaseTable(PColumn existingViewColumn, Put columnToBeAdded, PTable basePhysicalTable, boolean isColumnToBeAddPkCol, PTable view) {
        if (existingViewColumn != null) {
            if (EncodedColumnsUtil.usesEncodedColumnNames(basePhysicalTable) && !SchemaUtil.isPKColumn(existingViewColumn)) {
                /*
                 * If the column already exists in a view, then we cannot add the column to the base
                 * table. The reason is subtle and is as follows: consider the case where a table
                 * has two views where both the views have the same key value column KV. Now, we
                 * dole out encoded column qualifiers for key value columns in views by using the
                 * counters stored in the base physical table. So the KV column can have different
                 * column qualifiers for the two views. For example, 11 for VIEW1 and 12 for VIEW2.
                 * This naturally extends to rows being inserted using the two views having
                 * different column qualifiers for the column named KV. Now, when an attempt is made
                 * to add column KV to the base table, we cannot decide which column qualifier
                 * should that column be assigned. It cannot be a number different than 11 or 12
                 * since a query like SELECT KV FROM BASETABLE would return null for KV which is
                 * incorrect since column KV is present in rows inserted from the two views. We
                 * cannot use 11 or 12 either because we will then incorrectly return value of KV
                 * column inserted using only one view.
                 */
                return new MetaDataMutationResult(MutationCode.UNALLOWED_TABLE_MUTATION, EnvironmentEdgeManager.currentTimeMillis(), basePhysicalTable);
            }
            // Validate data type is same
            int baseColumnDataType = getInteger(columnToBeAdded, TABLE_FAMILY_BYTES, DATA_TYPE_BYTES);
            if (baseColumnDataType != existingViewColumn.getDataType().getSqlType()) {
                return new MetaDataMutationResult(MutationCode.UNALLOWED_TABLE_MUTATION, EnvironmentEdgeManager.currentTimeMillis(), basePhysicalTable);
            }

            // Validate max length is same
            int maxLength = getInteger(columnToBeAdded, TABLE_FAMILY_BYTES, COLUMN_SIZE_BYTES);
            int existingMaxLength = existingViewColumn.getMaxLength() == null ? 0 : existingViewColumn.getMaxLength();
            if (maxLength != existingMaxLength) {
                return new MetaDataMutationResult(MutationCode.UNALLOWED_TABLE_MUTATION, EnvironmentEdgeManager.currentTimeMillis(), basePhysicalTable);
            }

            // Validate scale is same
            int scale = getInteger(columnToBeAdded, TABLE_FAMILY_BYTES, DECIMAL_DIGITS_BYTES);
            int existingScale = existingViewColumn.getScale() == null ? 0 : existingViewColumn.getScale();
            if (scale != existingScale) {
                return new MetaDataMutationResult(MutationCode.UNALLOWED_TABLE_MUTATION, EnvironmentEdgeManager.currentTimeMillis(), basePhysicalTable);
            }

            // Validate sort order is same
            int sortOrder = getInteger(columnToBeAdded, TABLE_FAMILY_BYTES, SORT_ORDER_BYTES);
            if (sortOrder != existingViewColumn.getSortOrder().getSystemValue()) {
                return new MetaDataMutationResult(MutationCode.UNALLOWED_TABLE_MUTATION, EnvironmentEdgeManager.currentTimeMillis(), basePhysicalTable);
            }

            // if the column to be added to the base table is a pk column, then we need to validate that the key slot position is the same
            if (isColumnToBeAddPkCol) {
                List<Cell> keySeqCells = columnToBeAdded.get(PhoenixDatabaseMetaData.TABLE_FAMILY_BYTES,
                        PhoenixDatabaseMetaData.KEY_SEQ_BYTES);
                if (keySeqCells != null && keySeqCells.size() > 0) {
                    Cell cell = keySeqCells.get(0);
                    int keySeq = PSmallint.INSTANCE.getCodec().decodeInt(cell.getValueArray(), cell.getValueOffset(),
                            SortOrder.getDefault());
                    int pkPosition = SchemaUtil.getPKPosition(view, existingViewColumn) + 1;
                    if (pkPosition != keySeq) { return new MetaDataMutationResult(
                            MutationCode.UNALLOWED_TABLE_MUTATION, EnvironmentEdgeManager.currentTimeMillis(), basePhysicalTable); }
                }
            }
        }
        return null;
    }

    private int getInteger(Put p, byte[] family, byte[] qualifier) {
        List<Cell> cells = p.get(family, qualifier);
        if (cells != null && cells.size() > 0) {
            Cell cell = cells.get(0);
            return (Integer)PInteger.INSTANCE.toObject(cell.getValueArray(), cell.getValueOffset(), cell.getValueLength());
        }
        return 0;
    }

    private void addViewIndexesHeaderRowMutations(List<Mutation> mutationsForAddingColumnsToViews,
            List<ImmutableBytesPtr> invalidateList, long clientTimeStamp, PTable view, short deltaNumPkColsSoFar) {
        if (deltaNumPkColsSoFar > 0) {
            for (PTable index : view.getIndexes()) {
                byte[] indexHeaderRowKey = getViewIndexHeaderRowKey(index);
                Put indexHeaderRowMutation = new Put(indexHeaderRowKey);

                // increment sequence number
                long newSequenceNumber = index.getSequenceNumber() + 1;
                byte[] newSequenceNumberPtr = new byte[PLong.INSTANCE.getByteSize()];
                PLong.INSTANCE.getCodec().encodeLong(newSequenceNumber, newSequenceNumberPtr, 0);
                indexHeaderRowMutation.add(PhoenixDatabaseMetaData.TABLE_FAMILY_BYTES,
                        PhoenixDatabaseMetaData.TABLE_SEQ_NUM_BYTES, newSequenceNumberPtr);

                // increase the column count
                int newColumnCount = index.getColumns().size() + deltaNumPkColsSoFar;
                byte[] newColumnCountPtr = new byte[PInteger.INSTANCE.getByteSize()];
                PInteger.INSTANCE.getCodec().encodeInt(newColumnCount, newColumnCountPtr, 0);
                indexHeaderRowMutation.add(PhoenixDatabaseMetaData.TABLE_FAMILY_BYTES,
                        PhoenixDatabaseMetaData.COLUMN_COUNT_BYTES, newColumnCountPtr);

                // add index row header key to the invalidate list to force clients to fetch the latest meta-data
                invalidateList.add(new ImmutableBytesPtr(indexHeaderRowKey));
                if (index.rowKeyOrderOptimizable()) {
                    UpgradeUtil.addRowKeyOrderOptimizableCell(mutationsForAddingColumnsToViews, indexHeaderRowKey, clientTimeStamp);
                }
                mutationsForAddingColumnsToViews.add(indexHeaderRowMutation);
            }
        }
    }

    private void addMutationsForAddingPkColsToViewIndexes(List<Mutation> mutationsForAddingColumnsToViews, long clientTimeStamp,
            PTable view, short deltaNumPkColsSoFar, String viewPkColumnName, Put viewColumnDefinitionPut) {
        for (PTable index : view.getIndexes()) {
            int oldNumberOfColsInIndex = index.getColumns().size();

            byte[] indexColumnKey = ByteUtil.concat(getViewIndexHeaderRowKey(index), QueryConstants.SEPARATOR_BYTE_ARRAY, Bytes.toBytes(IndexUtil.getIndexColumnName(null, viewPkColumnName)));
            Put indexColumnDefinitionPut = new Put(indexColumnKey, clientTimeStamp);

            // Set the index specific data type for the column
            int viewPkColumnDataType = getInteger(viewColumnDefinitionPut, TABLE_FAMILY_BYTES, DATA_TYPE_BYTES);
            byte[] indexColumnDataTypeBytes = new byte[PInteger.INSTANCE.getByteSize()];
            int indexColumnDataType = IndexUtil.getIndexColumnDataType(true,
                    PDataType.fromTypeId(viewPkColumnDataType)).getSqlType();
            PInteger.INSTANCE.getCodec().encodeInt(indexColumnDataType, indexColumnDataTypeBytes, 0);
            indexColumnDefinitionPut.add(PhoenixDatabaseMetaData.TABLE_FAMILY_BYTES,
                    PhoenixDatabaseMetaData.DATA_TYPE_BYTES, indexColumnDataTypeBytes);


            // Set precision
            List<Cell> decimalDigits = viewColumnDefinitionPut.get(
                    PhoenixDatabaseMetaData.TABLE_FAMILY_BYTES,
                    PhoenixDatabaseMetaData.DECIMAL_DIGITS_BYTES);
            if (decimalDigits != null && decimalDigits.size() > 0) {
                Cell decimalDigit = decimalDigits.get(0);
                indexColumnDefinitionPut.add(PhoenixDatabaseMetaData.TABLE_FAMILY_BYTES,
                        PhoenixDatabaseMetaData.DECIMAL_DIGITS_BYTES, decimalDigit.getValueArray());
            }

            // Set size
            List<Cell> columnSizes = viewColumnDefinitionPut.get(
                    PhoenixDatabaseMetaData.TABLE_FAMILY_BYTES,
                    PhoenixDatabaseMetaData.COLUMN_SIZE_BYTES);
            if (columnSizes != null && columnSizes.size() > 0) {
                Cell columnSize = columnSizes.get(0);
                indexColumnDefinitionPut.add(PhoenixDatabaseMetaData.TABLE_FAMILY_BYTES,
                        PhoenixDatabaseMetaData.COLUMN_SIZE_BYTES, columnSize.getValueArray());
            }

            // Set sort order
            List<Cell> sortOrders = viewColumnDefinitionPut.get(PhoenixDatabaseMetaData.TABLE_FAMILY_BYTES,
                    PhoenixDatabaseMetaData.SORT_ORDER_BYTES);
            if (sortOrders != null && sortOrders.size() > 0) {
                Cell sortOrder = sortOrders.get(0);
                indexColumnDefinitionPut.add(PhoenixDatabaseMetaData.TABLE_FAMILY_BYTES,
                        PhoenixDatabaseMetaData.SORT_ORDER_BYTES, sortOrder.getValueArray());
            }

            // Set data table name
            List<Cell> dataTableNames = viewColumnDefinitionPut.get(PhoenixDatabaseMetaData.TABLE_FAMILY_BYTES,
                    PhoenixDatabaseMetaData.DATA_TABLE_NAME_BYTES);
            if (dataTableNames != null && dataTableNames.size() > 0) {
                Cell dataTableName = dataTableNames.get(0);
                indexColumnDefinitionPut.add(PhoenixDatabaseMetaData.TABLE_FAMILY_BYTES,
                        PhoenixDatabaseMetaData.DATA_TABLE_NAME_BYTES, dataTableName.getValueArray());
            }

            // Set the ordinal position of the new column.
            byte[] ordinalPositionBytes = new byte[PInteger.INSTANCE.getByteSize()];
            int ordinalPositionOfNewCol = oldNumberOfColsInIndex + deltaNumPkColsSoFar;
            PInteger.INSTANCE.getCodec().encodeInt(ordinalPositionOfNewCol, ordinalPositionBytes, 0);
            indexColumnDefinitionPut.add(PhoenixDatabaseMetaData.TABLE_FAMILY_BYTES,
                        PhoenixDatabaseMetaData.ORDINAL_POSITION_BYTES, ordinalPositionBytes);

            // New PK columns have to be nullable after the first DDL
            byte[] isNullableBytes = PBoolean.INSTANCE.toBytes(true);
            indexColumnDefinitionPut.add(PhoenixDatabaseMetaData.TABLE_FAMILY_BYTES,
                        PhoenixDatabaseMetaData.NULLABLE_BYTES, isNullableBytes);

            // Set the key sequence for the pk column to be added
            short currentKeySeq = SchemaUtil.getMaxKeySeq(index);
            short newKeySeq = (short)(currentKeySeq + deltaNumPkColsSoFar);
            byte[] keySeqBytes = new byte[PSmallint.INSTANCE.getByteSize()];
            PSmallint.INSTANCE.getCodec().encodeShort(newKeySeq, keySeqBytes, 0);
            indexColumnDefinitionPut.add(PhoenixDatabaseMetaData.TABLE_FAMILY_BYTES,
                    PhoenixDatabaseMetaData.KEY_SEQ_BYTES, keySeqBytes);

            mutationsForAddingColumnsToViews.add(indexColumnDefinitionPut);
        }
    }

    private byte[] getViewIndexHeaderRowKey(PTable index) {
        byte[] tenantIdBytes = index.getKey().getTenantId() != null ? index.getKey().getTenantId().getBytes() : EMPTY_BYTE_ARRAY;
        byte[] schemaNameBytes = index.getSchemaName() != null ? index.getSchemaName().getBytes() : EMPTY_BYTE_ARRAY;
        byte[] tableNameBytes = index.getTableName().getBytes();
        return ByteUtil.concat(tenantIdBytes, SEPARATOR_BYTE_ARRAY, schemaNameBytes, SEPARATOR_BYTE_ARRAY, tableNameBytes);
    }

    @Override
    public void addColumn(RpcController controller, final AddColumnRequest request,
            RpcCallback<MetaDataResponse> done) {
        try {
            List<Mutation> tableMetaData = ProtobufUtil.getMutations(request);

            MetaDataMutationResult result = mutateColumn(tableMetaData, new ColumnMutator() {
                @Override
                public MetaDataMutationResult updateMutation(PTable table, byte[][] rowKeyMetaData,
                        List<Mutation> tableMetaData, Region region, List<ImmutableBytesPtr> invalidateList,
                        long clientTimeStamp) throws IOException, SQLException {
                    byte[] tenantId = rowKeyMetaData[TENANT_ID_INDEX];
                    byte[] schemaName = rowKeyMetaData[SCHEMA_NAME_INDEX];
                    byte[] tableName = rowKeyMetaData[TABLE_NAME_INDEX];
                    PTableType type = table.getType();
                    table = combineColumns(table, tenantId, schemaName, tableName, HConstants.LATEST_TIMESTAMP);
                    byte[] tableHeaderRowKey = SchemaUtil.getTableKey(tenantId,
                            schemaName, tableName);
                    // Size for worst case - all new columns are PK column
                    List<Mutation> mutationsForAddingColumnsToViews = Lists.newArrayListWithExpectedSize(tableMetaData.size() * ( 1 + table.getIndexes().size()));

                    if (type == PTableType.VIEW
                            && EncodedColumnsUtil.usesEncodedColumnNames(table)) {
                        /*
                         * When adding a column to a view that uses encoded column name scheme, we
                         * need to modify the CQ counters stored in the view's physical table. So to
                         * make sure clients get the latest PTable, we need to invalidate the cache
                         * entry.
                         */
                        invalidateList.add(new ImmutableBytesPtr(MetaDataUtil
                                .getPhysicalTableRowForView(table)));



                    }
                    for (Mutation m : tableMetaData) {
                        byte[] key = m.getRow();
                        boolean addingPKColumn = false;
                        int pkCount = getVarChars(key, rowKeyMetaData);
                        if (pkCount > COLUMN_NAME_INDEX
                                && Bytes.compareTo(schemaName, rowKeyMetaData[SCHEMA_NAME_INDEX]) == 0
                                && Bytes.compareTo(tableName, rowKeyMetaData[TABLE_NAME_INDEX]) == 0) {
                            try {
                                if (pkCount > FAMILY_NAME_INDEX
                                        && rowKeyMetaData[PhoenixDatabaseMetaData.FAMILY_NAME_INDEX].length > 0) {
                                    PColumnFamily family =
                                            table.getColumnFamily(rowKeyMetaData[PhoenixDatabaseMetaData.FAMILY_NAME_INDEX]);
                                    family.getPColumnForColumnNameBytes(rowKeyMetaData[PhoenixDatabaseMetaData.COLUMN_NAME_INDEX]);
                                } else if (pkCount > COLUMN_NAME_INDEX
                                        && rowKeyMetaData[PhoenixDatabaseMetaData.COLUMN_NAME_INDEX].length > 0) {
                                    addingPKColumn = true;
                                    table.getPKColumn(new String(
                                            rowKeyMetaData[PhoenixDatabaseMetaData.COLUMN_NAME_INDEX]));
                                } else {
                                    continue;
                                }
                                return new MetaDataMutationResult(
                                        MutationCode.COLUMN_ALREADY_EXISTS, EnvironmentEdgeManager
                                        .currentTimeMillis(), table);
                            } catch (ColumnFamilyNotFoundException e) {
                                continue;
                            } catch (ColumnNotFoundException e) {
                                if (addingPKColumn) {
                                    // We may be adding a DESC column, so if table is already
                                    // able to be rowKeyOptimized, it should continue to be so.
                                    if (table.rowKeyOrderOptimizable()) {
                                        UpgradeUtil.addRowKeyOrderOptimizableCell(mutationsForAddingColumnsToViews, tableHeaderRowKey, clientTimeStamp);
                                    } else if (table.getType() == PTableType.VIEW){
                                        // Don't allow view PK to diverge from table PK as our upgrade code
                                        // does not handle this.
                                        return new MetaDataMutationResult(
                                                MutationCode.UNALLOWED_TABLE_MUTATION, EnvironmentEdgeManager
                                                .currentTimeMillis(), null);
                                    }
                                    // Add all indexes to invalidate list, as they will all be
                                    // adding the same PK column. No need to lock them, as we
                                    // have the parent table lock at this point.
                                    for (PTable index : table.getIndexes()) {
                                        invalidateList.add(new ImmutableBytesPtr(SchemaUtil
                                                .getTableKey(tenantId, index.getSchemaName()
                                                        .getBytes(), index.getTableName()
                                                        .getBytes())));
                                        // We may be adding a DESC column, so if index is already
                                        // able to be rowKeyOptimized, it should continue to be so.
                                        if (index.rowKeyOrderOptimizable()) {
                                            byte[] indexHeaderRowKey = SchemaUtil.getTableKey(index.getTenantId() == null ? ByteUtil.EMPTY_BYTE_ARRAY : index.getTenantId().getBytes(),
                                                    index.getSchemaName().getBytes(), index.getTableName().getBytes());
                                            UpgradeUtil.addRowKeyOrderOptimizableCell(mutationsForAddingColumnsToViews, indexHeaderRowKey, clientTimeStamp);
                                        }
                                    }
                                }
                                continue;
                            }
                        } else if (pkCount == COLUMN_NAME_INDEX &&
                                   ! (Bytes.compareTo(schemaName, rowKeyMetaData[SCHEMA_NAME_INDEX]) == 0 &&
                                      Bytes.compareTo(tableName, rowKeyMetaData[TABLE_NAME_INDEX]) == 0 ) ) {
                            // Invalidate any table with mutations
                            // TODO: this likely means we don't need the above logic that
                            // loops through the indexes if adding a PK column, since we'd
                            // always have header rows for those.
                            invalidateList.add(new ImmutableBytesPtr(SchemaUtil
                                    .getTableKey(tenantId,
                                            rowKeyMetaData[SCHEMA_NAME_INDEX],
                                            rowKeyMetaData[TABLE_NAME_INDEX])));
                        }
                    }
                    tableMetaData.addAll(mutationsForAddingColumnsToViews);
                    return null;
                }
            });
            if (result != null) {
                done.run(MetaDataMutationResult.toProto(result));
            }
        } catch (IOException ioe) {
            ProtobufUtil.setControllerException(controller, ioe);
        }
    }

    private PTable doGetTable(byte[] key, long clientTimeStamp) throws IOException, SQLException {
        return doGetTable(key, clientTimeStamp, null);
    }

    private PTable doGetTable(byte[] key, long clientTimeStamp, RowLock rowLock) throws IOException, SQLException {
        ImmutableBytesPtr cacheKey = new ImmutableBytesPtr(key);
        Cache<ImmutableBytesPtr, PMetaDataEntity> metaDataCache =
                GlobalCache.getInstance(this.env).getMetaDataCache();
        // Ask Lars about the expense of this call - if we don't take the lock, we still won't get
        // partial results
        // get the co-processor environment
        // TODO: check that key is within region.getStartKey() and region.getEndKey()
        // and return special code to force client to lookup region from meta.
        Region region = env.getRegion();
        /*
         * Lock directly on key, though it may be an index table. This will just prevent a table
         * from getting rebuilt too often.
         */
        final boolean wasLocked = (rowLock != null);
        boolean blockWriteRebuildIndex = env.getConfiguration().getBoolean(QueryServices.INDEX_FAILURE_BLOCK_WRITE,
                QueryServicesOptions.DEFAULT_INDEX_FAILURE_BLOCK_WRITE);
        if (!wasLocked) {
            rowLock = region.getRowLock(key, false);
            if (rowLock == null) {
                throw new IOException("Failed to acquire lock on " + Bytes.toStringBinary(key));
            }
        }
        try {
            PTable table = getCachedTable(clientTimeStamp, cacheKey, metaDataCache);
            if (table == null) {
                // Try cache again in case we were waiting on a lock
                table = getCachedTable(clientTimeStamp, cacheKey, metaDataCache);
                if (table == null) {
                    // Query for the latest table first, since it's not cached
                    table = buildTable(key, cacheKey, region, HConstants.LATEST_TIMESTAMP);
                    if ((table == null || table.getTimeStamp() >= clientTimeStamp) && (!blockWriteRebuildIndex
                        || table.getIndexDisableTimestamp() <= 0)) {
                        // Otherwise, query for an older version of the table - it won't be cached
                        table = buildTable(key, cacheKey, region, clientTimeStamp);

                    }
                }
            }

            return table;
        } finally {
            if (!wasLocked) rowLock.release();
        }
    }

    private PTable getCachedTable(long clientTimeStamp, ImmutableBytesPtr cacheKey,
        Cache<ImmutableBytesPtr, PMetaDataEntity> metaDataCache) {
        PTable table = (PTable)metaDataCache.getIfPresent(cacheKey);
        // We only cache the latest, so we'll end up building the table with every call if the
        // client connection has specified an SCN.
        // TODO: If we indicate to the client that we're returning an older version, but there's a
        // newer version available, the client
        // can safely not call this, since we only allow modifications to the latest.
        if (table != null && table.getTimeStamp() < clientTimeStamp) {
            // Table on client is up-to-date with table on server, so just return
            if (isTableDeleted(table)) {
                table = null;
            }
            return table;
        }
        return null;
    }

    private List<PFunction> doGetFunctions(List<byte[]> keys, long clientTimeStamp) throws IOException, SQLException {
        Cache<ImmutableBytesPtr, PMetaDataEntity> metaDataCache =
                GlobalCache.getInstance(this.env).getMetaDataCache();
        Region region = env.getRegion();
        Collections.sort(keys, new Comparator<byte[]>() {
            @Override
            public int compare(byte[] o1, byte[] o2) {
                return Bytes.compareTo(o1, o2);
            }
        });
        /*
         * Lock directly on key, though it may be an index table. This will just prevent a table
         * from getting rebuilt too often.
         */
        List<RowLock> rowLocks = new ArrayList<Region.RowLock>(keys.size());;
        try {
            rowLocks = new ArrayList<Region.RowLock>(keys.size());
            for (int i = 0; i < keys.size(); i++) {
                Region.RowLock rowLock = region.getRowLock(keys.get(i), false);
                if (rowLock == null) {
                    throw new IOException("Failed to acquire lock on "
                            + Bytes.toStringBinary(keys.get(i)));
                }
                rowLocks.add(rowLock);
            }

            List<PFunction> functionsAvailable = new ArrayList<PFunction>(keys.size());
            int numFunctions = keys.size();
            Iterator<byte[]> iterator = keys.iterator();
            while(iterator.hasNext()) {
                byte[] key = iterator.next();
                PFunction function = (PFunction)metaDataCache.getIfPresent(new FunctionBytesPtr(key));
                if (function != null && function.getTimeStamp() < clientTimeStamp) {
                    if (isFunctionDeleted(function)) {
                        return null;
                    }
                    functionsAvailable.add(function);
                    iterator.remove();
                }
            }
            if(functionsAvailable.size() == numFunctions) return functionsAvailable;

            // Query for the latest table first, since it's not cached
            List<PFunction> buildFunctions =
                    buildFunctions(keys, region, clientTimeStamp, false,
                        Collections.<Mutation> emptyList());
            if(buildFunctions == null || buildFunctions.isEmpty()) {
                return null;
            }
            functionsAvailable.addAll(buildFunctions);
            if(functionsAvailable.size() == numFunctions) return functionsAvailable;
            return null;
        } finally {
            for (Region.RowLock lock : rowLocks) {
                lock.release();
            }
            rowLocks.clear();
        }
    }

    @Override
    public void dropColumn(final RpcController controller, DropColumnRequest request,
            RpcCallback<MetaDataResponse> done) {
        List<Mutation> tableMetaData = null;
        final List<byte[]> tableNamesToDelete = Lists.newArrayList();
        final List<SharedTableState> sharedTablesToDelete = Lists.newArrayList();
        try {
            tableMetaData = ProtobufUtil.getMutations(request);
            MetaDataMutationResult result = mutateColumn(tableMetaData, new ColumnMutator() {
                @Override
                public MetaDataMutationResult updateMutation(PTable table, byte[][] rowKeyMetaData,
                        List<Mutation> tableMetaData, Region region,
                        List<ImmutableBytesPtr> invalidateList, long clientTimeStamp)
                        throws IOException, SQLException {

                    byte[] tenantId = rowKeyMetaData[TENANT_ID_INDEX];
                    byte[] schemaName = rowKeyMetaData[SCHEMA_NAME_INDEX];
                    byte[] tableName = rowKeyMetaData[TABLE_NAME_INDEX];
                    table = combineColumns(table, tenantId, schemaName, tableName, clientTimeStamp);
                    boolean deletePKColumn = false;
                    List<Mutation> additionalTableMetaData = Lists.newArrayList();
                    ListIterator<Mutation> iterator = tableMetaData.listIterator();
                    while (iterator.hasNext()) {
                        Mutation mutation = iterator.next();
                        if (mutation instanceof Delete) {
                            byte[] key = mutation.getRow();
                            int pkCount = getVarChars(key, rowKeyMetaData);
                            if (pkCount > COLUMN_NAME_INDEX
                                && Bytes.compareTo(schemaName, rowKeyMetaData[SCHEMA_NAME_INDEX]) == 0
                                && Bytes.compareTo(tableName, rowKeyMetaData[TABLE_NAME_INDEX]) == 0) {
                                PColumn columnToDelete = null;
                                try {
                                    if (pkCount > FAMILY_NAME_INDEX
                                        && rowKeyMetaData[PhoenixDatabaseMetaData.FAMILY_NAME_INDEX].length > 0) {
                                        PColumnFamily family =
                                            table.getColumnFamily(rowKeyMetaData[PhoenixDatabaseMetaData.FAMILY_NAME_INDEX]);
                                        columnToDelete =
                                            family.getPColumnForColumnNameBytes(rowKeyMetaData[PhoenixDatabaseMetaData.COLUMN_NAME_INDEX]);
                                    } else if (pkCount > COLUMN_NAME_INDEX
                                        && rowKeyMetaData[PhoenixDatabaseMetaData.COLUMN_NAME_INDEX].length > 0) {
                                        deletePKColumn = true;
                                        columnToDelete = table.getPKColumn(new String(
                                            rowKeyMetaData[PhoenixDatabaseMetaData.COLUMN_NAME_INDEX]));
                                    } else {
                                        continue;
                                    }
                                    if (table.getType() == PTableType.VIEW) {
                                        // convert a delete into a put row.  I know this is weird but see Phoenix-xxxx jira for
                                        // reasoning.  Only drop if its in a view and its not created by the view
                                        if (columnToDelete.isDerived()) {
                                            mutation = MetaDataUtil
                                                .cloneDeleteToPutAndAddColumn((Delete) mutation, TABLE_FAMILY_BYTES, LINK_TYPE_BYTES, LinkType.DROPPED_COLUMN.getSerializedValueAsByteArray());
                                            iterator.set(mutation);
                                        }

                                        if (table.getBaseColumnCount() != DIVERGED_VIEW_BASE_COLUMN_COUNT
                                            && columnToDelete.getPosition() < table.getBaseColumnCount()) {
                                            /*
                                             * If the column being dropped is inherited from the base table, then the
                                             * view is about to diverge itself from the base table. The consequence of
                                             * this divergence is that that any further meta-data changes made to the
                                             * base table will not be propagated to the hierarchy of views where this
                                             * view is the root.
                                             */
                                            byte[] viewKey = SchemaUtil.getTableKey(tenantId, schemaName, tableName);
                                            Put updateBaseColumnCountPut = new Put(viewKey);
                                            byte[] baseColumnCountPtr = new byte[PInteger.INSTANCE.getByteSize()];
                                            PInteger.INSTANCE.getCodec().encodeInt(DIVERGED_VIEW_BASE_COLUMN_COUNT,
                                                baseColumnCountPtr, 0);
                                            updateBaseColumnCountPut.addColumn(PhoenixDatabaseMetaData.TABLE_FAMILY_BYTES,
                                                PhoenixDatabaseMetaData.BASE_COLUMN_COUNT_BYTES, clientTimeStamp,
                                                baseColumnCountPtr);
                                            additionalTableMetaData.add(updateBaseColumnCountPut);
                                        }
                                    }
                                    if (columnToDelete.isViewReferenced()) { // Disallow deletion of column referenced in WHERE clause of view
                                        return new MetaDataMutationResult(MutationCode.UNALLOWED_TABLE_MUTATION, EnvironmentEdgeManager.currentTimeMillis(), table, columnToDelete);
                                    }
                                    // drop any indexes that need the column that is going to be dropped
                                    dropIndexes(table, region, invalidateList,
                                        clientTimeStamp, schemaName, tableName,
                                        additionalTableMetaData, columnToDelete,
                                        tableNamesToDelete, sharedTablesToDelete);
                                } catch (ColumnFamilyNotFoundException e) {
                                    return new MetaDataMutationResult(
                                        MutationCode.COLUMN_NOT_FOUND, EnvironmentEdgeManager
                                        .currentTimeMillis(), table, columnToDelete);
                                } catch (ColumnNotFoundException e) {
                                    return new MetaDataMutationResult(
                                        MutationCode.COLUMN_NOT_FOUND, EnvironmentEdgeManager
                                        .currentTimeMillis(), table, columnToDelete);
                                }
                            }
                        }

                    }
                    if (deletePKColumn) {
                        if (table.getPKColumns().size() == 1) {
                            return new MetaDataMutationResult(MutationCode.NO_PK_COLUMNS,
                                    EnvironmentEdgeManager.currentTimeMillis(), null);
                        }
                    }
                    tableMetaData.addAll(additionalTableMetaData);
                    long currentTime = MetaDataUtil.getClientTimeStamp(tableMetaData);
                    return new MetaDataMutationResult(MutationCode.TABLE_ALREADY_EXISTS, currentTime, null, tableNamesToDelete, sharedTablesToDelete);
                }
            });
            if (result != null) {
                done.run(MetaDataMutationResult.toProto(result));
            }
        } catch (IOException ioe) {
            ProtobufUtil.setControllerException(controller, ioe);
        }
    }

    private void dropIndexes(PTable table, Region region, List<ImmutableBytesPtr> invalidateList,
            long clientTimeStamp, byte[] schemaName,
            byte[] tableName, List<Mutation> additionalTableMetaData, PColumn columnToDelete,
            List<byte[]> tableNamesToDelete, List<SharedTableState> sharedTablesToDelete)
            throws IOException, SQLException {
        // Look for columnToDelete in any indexes. If found as PK column, get lock and drop the
        // index and then invalidate it
        // Covered columns are deleted from the index by the client
        PhoenixConnection connection = null;
        try {
            connection = table.getIndexes().isEmpty() ? null : QueryUtil.getConnectionOnServer(
                env.getConfiguration()).unwrap(PhoenixConnection.class);
        } catch (ClassNotFoundException e) {
        }
        List<RowLock> locks = Lists.newArrayList();
        for (PTable index : table.getIndexes()) {
            byte[] tenantId = index.getTenantId() == null ? ByteUtil.EMPTY_BYTE_ARRAY : index.getTenantId().getBytes();
            IndexMaintainer indexMaintainer = index.getIndexMaintainer(table, connection);
            byte[] indexKey =
                    SchemaUtil.getTableKey(tenantId, index.getSchemaName().getBytes(), index
                            .getTableName().getBytes());
            Pair<String, String> columnToDeleteInfo = new Pair<>(columnToDelete.getFamilyName().getString(), columnToDelete.getName().getString());
            ColumnReference colDropRef = new ColumnReference(columnToDelete.getFamilyName().getBytes(), columnToDelete.getColumnQualifierBytes());
            boolean isColumnIndexed = indexMaintainer.getIndexedColumnInfo().contains(columnToDeleteInfo);
            boolean isCoveredColumn = indexMaintainer.getCoveredColumns().contains(colDropRef);
            // If index requires this column for its pk, then drop it
            if (isColumnIndexed) {
                // Since we're dropping the index, lock it to ensure
                // that a change in index state doesn't
                // occur while we're dropping it.
                acquireLock(region, indexKey, locks);
                // Drop the index table. The doDropTable will expand
                // this to all of the table rows and invalidate the
                // index table
                additionalTableMetaData.add(new Delete(indexKey, clientTimeStamp));
                byte[] linkKey =
                        MetaDataUtil.getParentLinkKey(tenantId, schemaName, tableName, index
                                .getTableName().getBytes());
                // Drop the link between the data table and the
                // index table
                additionalTableMetaData.add(new Delete(linkKey, clientTimeStamp));
                doDropTable(indexKey, tenantId, index.getSchemaName().getBytes(), index
                        .getTableName().getBytes(), tableName, index.getType(),
                    additionalTableMetaData, invalidateList, tableNamesToDelete, sharedTablesToDelete, false);
                invalidateList.add(new ImmutableBytesPtr(indexKey));
            }
            // If the dropped column is a covered index column, invalidate the index
            else if (isCoveredColumn){
                invalidateList.add(new ImmutableBytesPtr(indexKey));
            }
        }
    }

    @Override
    public void clearCache(RpcController controller, ClearCacheRequest request,
            RpcCallback<ClearCacheResponse> done) {
        GlobalCache cache = GlobalCache.getInstance(this.env);
        Cache<ImmutableBytesPtr, PMetaDataEntity> metaDataCache =
                GlobalCache.getInstance(this.env).getMetaDataCache();
        metaDataCache.invalidateAll();
        long unfreedBytes = cache.clearTenantCache();
        ClearCacheResponse.Builder builder = ClearCacheResponse.newBuilder();
        builder.setUnfreedBytes(unfreedBytes);
        done.run(builder.build());
    }

    @Override
    public void getVersion(RpcController controller, GetVersionRequest request, RpcCallback<GetVersionResponse> done) {

        GetVersionResponse.Builder builder = GetVersionResponse.newBuilder();
        Configuration config = env.getConfiguration();
        boolean isTablesMappingEnabled = SchemaUtil.isNamespaceMappingEnabled(PTableType.TABLE,
                new ReadOnlyProps(config.iterator()));
        if (isTablesMappingEnabled
                && PhoenixDatabaseMetaData.MIN_NAMESPACE_MAPPED_PHOENIX_VERSION > request.getClientVersion()) {
            logger.error("Old client is not compatible when" + " system tables are upgraded to map to namespace");
            ProtobufUtil.setControllerException(controller,
                    ServerUtil.createIOException(
                            SchemaUtil.getPhysicalHBaseTableName(PhoenixDatabaseMetaData.SYSTEM_CATALOG_NAME,
                                    isTablesMappingEnabled, PTableType.SYSTEM).getString(),
                    new DoNotRetryIOException(
                            "Old client is not compatible when" + " system tables are upgraded to map to namespace")));
        }
        long version = MetaDataUtil.encodeVersion(env.getHBaseVersion(), config);

        builder.setVersion(version);
        done.run(builder.build());
    }

    @Override
    public void updateIndexState(RpcController controller, UpdateIndexStateRequest request,
            RpcCallback<MetaDataResponse> done) {
        MetaDataResponse.Builder builder = MetaDataResponse.newBuilder();
        byte[] schemaName = null;
        byte[] tableName = null;
        try {
            byte[][] rowKeyMetaData = new byte[3][];
            List<Mutation> tableMetadata = ProtobufUtil.getMutations(request);
            MetaDataUtil.getTenantIdAndSchemaAndTableName(tableMetadata, rowKeyMetaData);
            byte[] tenantId = rowKeyMetaData[PhoenixDatabaseMetaData.TENANT_ID_INDEX];
            schemaName = rowKeyMetaData[PhoenixDatabaseMetaData.SCHEMA_NAME_INDEX];
            tableName = rowKeyMetaData[PhoenixDatabaseMetaData.TABLE_NAME_INDEX];
            final byte[] key = SchemaUtil.getTableKey(tenantId, schemaName, tableName);
            Region region = env.getRegion();
            MetaDataMutationResult result = checkTableKeyInRegion(key, region);
            if (result != null) {
                done.run(MetaDataMutationResult.toProto(result));
                return;
            }
            long timeStamp = MetaDataUtil.getClientTimeStamp(tableMetadata);
            ImmutableBytesPtr cacheKey = new ImmutableBytesPtr(key);
            List<Cell> newKVs = tableMetadata.get(0).getFamilyCellMap().get(TABLE_FAMILY_BYTES);
            Cell newKV = null;
            int disableTimeStampKVIndex = -1;
            int indexStateKVIndex = 0;
            int index = 0;
            for(Cell cell : newKVs){
                if(Bytes.compareTo(cell.getQualifierArray(), cell.getQualifierOffset(), cell.getQualifierLength(),
                      INDEX_STATE_BYTES, 0, INDEX_STATE_BYTES.length) == 0){
                  newKV = cell;
                  indexStateKVIndex = index;
                } else if (Bytes.compareTo(cell.getQualifierArray(), cell.getQualifierOffset(), cell.getQualifierLength(),
                  INDEX_DISABLE_TIMESTAMP_BYTES, 0, INDEX_DISABLE_TIMESTAMP_BYTES.length) == 0){
                  disableTimeStampKVIndex = index;
                }
                index++;
            }
            PIndexState newState =
                    PIndexState.fromSerializedValue(newKV.getValueArray()[newKV.getValueOffset()]);
            RowLock rowLock = region.getRowLock(key, false);
            if (rowLock == null) {
                throw new IOException("Failed to acquire lock on " + Bytes.toStringBinary(key));
            }
            try {
                Get get = new Get(key);
                get.setTimeRange(PTable.INITIAL_SEQ_NUM, timeStamp);
                get.addColumn(TABLE_FAMILY_BYTES, DATA_TABLE_NAME_BYTES);
                get.addColumn(TABLE_FAMILY_BYTES, INDEX_STATE_BYTES);
                get.addColumn(TABLE_FAMILY_BYTES, INDEX_DISABLE_TIMESTAMP_BYTES);
                get.addColumn(TABLE_FAMILY_BYTES, ROW_KEY_ORDER_OPTIMIZABLE_BYTES);
                Result currentResult = region.get(get);
                if (currentResult.rawCells().length == 0) {
                    builder.setReturnCode(MetaDataProtos.MutationCode.TABLE_NOT_FOUND);
                    builder.setMutationTime(EnvironmentEdgeManager.currentTimeMillis());
                    done.run(builder.build());
                    return;
                }
                Cell dataTableKV = currentResult.getColumnLatestCell(TABLE_FAMILY_BYTES, DATA_TABLE_NAME_BYTES);
                Cell currentStateKV = currentResult.getColumnLatestCell(TABLE_FAMILY_BYTES, INDEX_STATE_BYTES);
                Cell currentDisableTimeStamp = currentResult.getColumnLatestCell(TABLE_FAMILY_BYTES, INDEX_DISABLE_TIMESTAMP_BYTES);
                boolean rowKeyOrderOptimizable = currentResult.getColumnLatestCell(TABLE_FAMILY_BYTES, ROW_KEY_ORDER_OPTIMIZABLE_BYTES) != null;

                PIndexState currentState =
                        PIndexState.fromSerializedValue(currentStateKV.getValueArray()[currentStateKV
                                .getValueOffset()]);

                if ((currentDisableTimeStamp != null && currentDisableTimeStamp.getValueLength() > 0) &&
                        (disableTimeStampKVIndex >= 0)) {
                    long curTimeStampVal = (Long) PLong.INSTANCE.toObject(currentDisableTimeStamp.getValueArray(),
                            currentDisableTimeStamp.getValueOffset(), currentDisableTimeStamp.getValueLength());
                    // new DisableTimeStamp is passed in
                    Cell newDisableTimeStampCell = newKVs.get(disableTimeStampKVIndex);
                    long newDisableTimeStamp = (Long) PLong.INSTANCE.toObject(newDisableTimeStampCell.getValueArray(),
                            newDisableTimeStampCell.getValueOffset(), newDisableTimeStampCell.getValueLength());
                    // We use the sign of the INDEX_DISABLE_TIMESTAMP to differentiate the keep-index-active (negative)
                    // from block-writes-to-data-table case. In either case, we want to keep the oldest timestamp to
                    // drive the partial index rebuild rather than update it with each attempt to update the index
                    // when a new data table write occurs.
                    if (curTimeStampVal != 0 && Math.abs(curTimeStampVal) < Math.abs(newDisableTimeStamp)) {
                        // not reset disable timestamp
                        newKVs.remove(disableTimeStampKVIndex);
                        disableTimeStampKVIndex = -1;
                    }
                }
                // Detect invalid transitions
                if (currentState == PIndexState.BUILDING) {
                    if (newState == PIndexState.USABLE) {
                        builder.setReturnCode(MetaDataProtos.MutationCode.UNALLOWED_TABLE_MUTATION);
                        builder.setMutationTime(EnvironmentEdgeManager.currentTimeMillis());
                        done.run(builder.build());
                        return;
                    }
                } else if (currentState == PIndexState.DISABLE) {
                    if (newState != PIndexState.BUILDING && newState != PIndexState.DISABLE &&
                        newState != PIndexState.INACTIVE) {
                        builder.setReturnCode(MetaDataProtos.MutationCode.UNALLOWED_TABLE_MUTATION);
                        builder.setMutationTime(EnvironmentEdgeManager.currentTimeMillis());
                        done.run(builder.build());
                        return;
                    }
                    // Done building, but was disable before that, so that in disabled state
                    if (newState == PIndexState.ACTIVE) {
                        newState = PIndexState.DISABLE;
                    }
                }

                if (currentState == PIndexState.BUILDING && newState != PIndexState.ACTIVE) {
                    timeStamp = currentStateKV.getTimestamp();
                }
                if ((currentState == PIndexState.UNUSABLE && newState == PIndexState.ACTIVE)
                        || (currentState == PIndexState.ACTIVE && newState == PIndexState.UNUSABLE)) {
                    newState = PIndexState.INACTIVE;
                    newKVs.set(indexStateKVIndex, KeyValueUtil.newKeyValue(key, TABLE_FAMILY_BYTES,
                        INDEX_STATE_BYTES, timeStamp, Bytes.toBytes(newState.getSerializedValue())));
                } else if (currentState == PIndexState.INACTIVE && newState == PIndexState.USABLE) {
                    newState = PIndexState.ACTIVE;
                    newKVs.set(indexStateKVIndex, KeyValueUtil.newKeyValue(key, TABLE_FAMILY_BYTES,
                        INDEX_STATE_BYTES, timeStamp, Bytes.toBytes(newState.getSerializedValue())));
                }

                PTable returnTable = null;
                if (currentState != newState || disableTimeStampKVIndex != -1) {
                    byte[] dataTableKey = null;
                    if(dataTableKV != null) {
                        dataTableKey = SchemaUtil.getTableKey(tenantId, schemaName, dataTableKV.getValue());
                    }
                    if(dataTableKey != null) {
                        // make a copy of tableMetadata
                        tableMetadata = new ArrayList<Mutation>(tableMetadata);
                        // insert an empty KV to trigger time stamp update on data table row
                        Put p = new Put(dataTableKey);
                        p.add(TABLE_FAMILY_BYTES, QueryConstants.EMPTY_COLUMN_BYTES, timeStamp, QueryConstants.EMPTY_COLUMN_VALUE_BYTES);
                        tableMetadata.add(p);
                    }
                    boolean setRowKeyOrderOptimizableCell = newState == PIndexState.BUILDING && !rowKeyOrderOptimizable;
                    // We're starting a rebuild of the index, so add our rowKeyOrderOptimizable cell
                    // so that the row keys get generated using the new row key format
                    if (setRowKeyOrderOptimizableCell) {
                        UpgradeUtil.addRowKeyOrderOptimizableCell(tableMetadata, key, timeStamp);
                    }
                    region.mutateRowsWithLocks(tableMetadata, Collections.<byte[]> emptySet(), HConstants.NO_NONCE,
                        HConstants.NO_NONCE);
                    // Invalidate from cache
                    Cache<ImmutableBytesPtr,PMetaDataEntity> metaDataCache = GlobalCache.getInstance(this.env).getMetaDataCache();
                    metaDataCache.invalidate(cacheKey);
                    if(dataTableKey != null) {
                        metaDataCache.invalidate(new ImmutableBytesPtr(dataTableKey));
                    }
                    if (setRowKeyOrderOptimizableCell || disableTimeStampKVIndex != -1
                            || currentState == PIndexState.DISABLE || newState == PIndexState.BUILDING) {
                        returnTable = doGetTable(key, HConstants.LATEST_TIMESTAMP, rowLock);
                    }
                }
                // Get client timeStamp from mutations, since it may get updated by the
                // mutateRowsWithLocks call
                long currentTime = MetaDataUtil.getClientTimeStamp(tableMetadata);
                builder.setReturnCode(MetaDataProtos.MutationCode.TABLE_ALREADY_EXISTS);
                builder.setMutationTime(currentTime);
                if (returnTable != null) {
                    builder.setTable(PTableImpl.toProto(returnTable));
                }
                done.run(builder.build());
                return;
            } finally {
                rowLock.release();
            }
        } catch (Throwable t) {
          logger.error("updateIndexState failed", t);
            ProtobufUtil.setControllerException(controller,
                ServerUtil.createIOException(SchemaUtil.getTableName(schemaName, tableName), t));
        }
    }

    private static MetaDataMutationResult checkKeyInRegion(byte[] key, Region region, MutationCode code) {
        byte[] startKey = region.getRegionInfo().getStartKey();
        byte[] endKey = region.getRegionInfo().getEndKey();
        if (Bytes.compareTo(startKey, key) <= 0
                && (Bytes.compareTo(HConstants.LAST_ROW, endKey) == 0 || Bytes.compareTo(key,
                    endKey) < 0)) {
            return null; // normal case;
        }
        return new MetaDataMutationResult(code, EnvironmentEdgeManager.currentTimeMillis(), null);
    }

    private static MetaDataMutationResult checkTableKeyInRegion(byte[] key, Region region) {
        return checkKeyInRegion(key, region, MutationCode.TABLE_NOT_IN_REGION);

    }

    private static MetaDataMutationResult checkFunctionKeyInRegion(byte[] key, Region region) {
        return checkKeyInRegion(key, region, MutationCode.FUNCTION_NOT_IN_REGION);
    }

    private static MetaDataMutationResult checkSchemaKeyInRegion(byte[] key, Region region) {
        return checkKeyInRegion(key, region, MutationCode.SCHEMA_NOT_IN_REGION);

    }

    @Override
    public void clearTableFromCache(RpcController controller, ClearTableFromCacheRequest request,
            RpcCallback<ClearTableFromCacheResponse> done) {
        byte[] schemaName = request.getSchemaName().toByteArray();
        byte[] tableName = request.getTableName().toByteArray();
        try {
            byte[] tenantId = request.getTenantId().toByteArray();
            byte[] key = SchemaUtil.getTableKey(tenantId, schemaName, tableName);
            ImmutableBytesPtr cacheKey = new ImmutableBytesPtr(key);
            Cache<ImmutableBytesPtr, PMetaDataEntity> metaDataCache =
                    GlobalCache.getInstance(this.env).getMetaDataCache();
            metaDataCache.invalidate(cacheKey);
        } catch (Throwable t) {
            logger.error("incrementTableTimeStamp failed", t);
            ProtobufUtil.setControllerException(controller,
                ServerUtil.createIOException(SchemaUtil.getTableName(schemaName, tableName), t));
        }
    }

    @Override
    public void getSchema(RpcController controller, GetSchemaRequest request, RpcCallback<MetaDataResponse> done) {
        MetaDataResponse.Builder builder = MetaDataResponse.newBuilder();
        Region region = env.getRegion();
        String schemaName = request.getSchemaName();
        byte[] lockKey = SchemaUtil.getSchemaKey(schemaName);
        MetaDataMutationResult result = checkSchemaKeyInRegion(lockKey, region);
        if (result != null) {
            done.run(MetaDataMutationResult.toProto(result));
            return;
        }
        long clientTimeStamp = request.getClientTimestamp();
        List<RowLock> locks = Lists.newArrayList();
        try {
            acquireLock(region, lockKey, locks);
            // Get as of latest timestamp so we can detect if we have a
            // newer schema that already
            // exists without making an additional query
            ImmutableBytesPtr cacheKey = new ImmutableBytesPtr(lockKey);
            PSchema schema = loadSchema(env, lockKey, cacheKey, clientTimeStamp, clientTimeStamp);
            if (schema != null) {
                if (schema.getTimeStamp() < clientTimeStamp) {
                    if (!isSchemaDeleted(schema)) {
                        builder.setReturnCode(MetaDataProtos.MutationCode.SCHEMA_ALREADY_EXISTS);
                        builder.setMutationTime(EnvironmentEdgeManager.currentTimeMillis());
                        builder.setSchema(PSchema.toProto(schema));
                        done.run(builder.build());
                        return;
                    } else {
                        builder.setReturnCode(MetaDataProtos.MutationCode.NEWER_SCHEMA_FOUND);
                        builder.setMutationTime(EnvironmentEdgeManager.currentTimeMillis());
                        builder.setSchema(PSchema.toProto(schema));
                        done.run(builder.build());
                        return;
                    }
                }
            }
        } catch (Exception e) {
            long currentTime = EnvironmentEdgeManager.currentTimeMillis();
            builder.setReturnCode(MetaDataProtos.MutationCode.SCHEMA_NOT_FOUND);
            builder.setMutationTime(currentTime);
            done.run(builder.build());
            return;
        } finally {
            region.releaseRowLocks(locks);
        }
    }

    @Override
    public void getFunctions(RpcController controller, GetFunctionsRequest request,
            RpcCallback<MetaDataResponse> done) {
        MetaDataResponse.Builder builder = MetaDataResponse.newBuilder();
        byte[] tenantId = request.getTenantId().toByteArray();
        List<String> functionNames = new ArrayList<>(request.getFunctionNamesCount());
        try {
            Region region = env.getRegion();
            List<ByteString> functionNamesList = request.getFunctionNamesList();
            List<Long> functionTimestampsList = request.getFunctionTimestampsList();
            List<byte[]> keys = new ArrayList<byte[]>(request.getFunctionNamesCount());
            List<Pair<byte[], Long>> functions = new ArrayList<Pair<byte[], Long>>(request.getFunctionNamesCount());
            for(int i = 0; i< functionNamesList.size();i++) {
                byte[] functionName = functionNamesList.get(i).toByteArray();
                functionNames.add(Bytes.toString(functionName));
                byte[] key = SchemaUtil.getFunctionKey(tenantId, functionName);
                MetaDataMutationResult result = checkFunctionKeyInRegion(key, region);
                if (result != null) {
                    done.run(MetaDataMutationResult.toProto(result));
                    return;
                }
                functions.add(new Pair<byte[], Long>(functionName,functionTimestampsList.get(i)));
                keys.add(key);
            }

            long currentTime = EnvironmentEdgeManager.currentTimeMillis();
            List<PFunction> functionsAvailable = doGetFunctions(keys, request.getClientTimestamp());
            if (functionsAvailable == null) {
                builder.setReturnCode(MetaDataProtos.MutationCode.FUNCTION_NOT_FOUND);
                builder.setMutationTime(currentTime);
                done.run(builder.build());
                return;
            }
            builder.setReturnCode(MetaDataProtos.MutationCode.FUNCTION_ALREADY_EXISTS);
            builder.setMutationTime(currentTime);

            for (PFunction function : functionsAvailable) {
                builder.addFunction(PFunction.toProto(function));
            }
            done.run(builder.build());
            return;
        } catch (Throwable t) {
            logger.error("getFunctions failed", t);
            ProtobufUtil.setControllerException(controller,
                ServerUtil.createIOException(functionNames.toString(), t));
        }
    }

    @Override
    public void createFunction(RpcController controller, CreateFunctionRequest request,
            RpcCallback<MetaDataResponse> done) {
        MetaDataResponse.Builder builder = MetaDataResponse.newBuilder();
        byte[][] rowKeyMetaData = new byte[2][];
        byte[] functionName = null;
        try {
            List<Mutation> functionMetaData = ProtobufUtil.getMutations(request);
            boolean temporaryFunction = request.getTemporary();
            MetaDataUtil.getTenantIdAndFunctionName(functionMetaData, rowKeyMetaData);
            byte[] tenantIdBytes = rowKeyMetaData[PhoenixDatabaseMetaData.TENANT_ID_INDEX];
            functionName = rowKeyMetaData[PhoenixDatabaseMetaData.FUNTION_NAME_INDEX];
            byte[] lockKey = SchemaUtil.getFunctionKey(tenantIdBytes, functionName);
            Region region = env.getRegion();
            MetaDataMutationResult result = checkFunctionKeyInRegion(lockKey, region);
            if (result != null) {
                done.run(MetaDataMutationResult.toProto(result));
                return;
            }
            List<RowLock> locks = Lists.newArrayList();
            long clientTimeStamp = MetaDataUtil.getClientTimeStamp(functionMetaData);
            try {
                acquireLock(region, lockKey, locks);
                // Get as of latest timestamp so we can detect if we have a newer function that already
                // exists without making an additional query
                ImmutableBytesPtr cacheKey = new FunctionBytesPtr(lockKey);
                PFunction function =
                        loadFunction(env, lockKey, cacheKey, clientTimeStamp, clientTimeStamp, request.getReplace(), functionMetaData);
                if (function != null) {
                    if (function.getTimeStamp() < clientTimeStamp) {
                        // If the function is older than the client time stamp and it's deleted,
                        // continue
                        if (!isFunctionDeleted(function)) {
                            builder.setReturnCode(MetaDataProtos.MutationCode.FUNCTION_ALREADY_EXISTS);
                            builder.setMutationTime(EnvironmentEdgeManager.currentTimeMillis());
                            builder.addFunction(PFunction.toProto(function));
                            done.run(builder.build());
                            if(!request.getReplace()) {
                                return;
                            }
                        }
                    } else {
                        builder.setReturnCode(MetaDataProtos.MutationCode.NEWER_FUNCTION_FOUND);
                        builder.setMutationTime(EnvironmentEdgeManager.currentTimeMillis());
                        builder.addFunction(PFunction.toProto(function));
                        done.run(builder.build());
                        return;
                    }
                }
                // Don't store function info for temporary functions.
                if(!temporaryFunction) {
                    region.mutateRowsWithLocks(functionMetaData, Collections.<byte[]> emptySet(), HConstants.NO_NONCE, HConstants.NO_NONCE);
                }

                // Invalidate the cache - the next getFunction call will add it
                // TODO: consider loading the function that was just created here, patching up the parent function, and updating the cache
                Cache<ImmutableBytesPtr,PMetaDataEntity> metaDataCache = GlobalCache.getInstance(this.env).getMetaDataCache();
                metaDataCache.invalidate(cacheKey);
                // Get timeStamp from mutations - the above method sets it if it's unset
                long currentTimeStamp = MetaDataUtil.getClientTimeStamp(functionMetaData);
                builder.setReturnCode(MetaDataProtos.MutationCode.FUNCTION_NOT_FOUND);
                builder.setMutationTime(currentTimeStamp);
                done.run(builder.build());
                return;
            } finally {
                region.releaseRowLocks(locks);
            }
        } catch (Throwable t) {
          logger.error("createFunction failed", t);
            ProtobufUtil.setControllerException(controller,
                ServerUtil.createIOException(Bytes.toString(functionName), t));
        }
    }

    @Override
    public void dropFunction(RpcController controller, DropFunctionRequest request,
            RpcCallback<MetaDataResponse> done) {
        byte[][] rowKeyMetaData = new byte[2][];
        byte[] functionName = null;
        try {
            List<Mutation> functionMetaData = ProtobufUtil.getMutations(request);
            MetaDataUtil.getTenantIdAndFunctionName(functionMetaData, rowKeyMetaData);
            byte[] tenantIdBytes = rowKeyMetaData[PhoenixDatabaseMetaData.TENANT_ID_INDEX];
            functionName = rowKeyMetaData[PhoenixDatabaseMetaData.FUNTION_NAME_INDEX];
            byte[] lockKey = SchemaUtil.getFunctionKey(tenantIdBytes, functionName);
            Region region = env.getRegion();
            MetaDataMutationResult result = checkFunctionKeyInRegion(lockKey, region);
            if (result != null) {
                done.run(MetaDataMutationResult.toProto(result));
                return;
            }
            List<RowLock> locks = Lists.newArrayList();
            long clientTimeStamp = MetaDataUtil.getClientTimeStamp(functionMetaData);
            try {
                acquireLock(region, lockKey, locks);
                List<byte[]> keys = new ArrayList<byte[]>(1);
                keys.add(lockKey);
                List<ImmutableBytesPtr> invalidateList = new ArrayList<ImmutableBytesPtr>();

                result = doDropFunction(clientTimeStamp, keys, functionMetaData, invalidateList);
                if (result.getMutationCode() != MutationCode.FUNCTION_ALREADY_EXISTS) {
                    done.run(MetaDataMutationResult.toProto(result));
                    return;
                }
                region.mutateRowsWithLocks(functionMetaData, Collections.<byte[]> emptySet(), HConstants.NO_NONCE, HConstants.NO_NONCE);

                Cache<ImmutableBytesPtr,PMetaDataEntity> metaDataCache = GlobalCache.getInstance(this.env).getMetaDataCache();
                long currentTime = MetaDataUtil.getClientTimeStamp(functionMetaData);
                for(ImmutableBytesPtr ptr: invalidateList) {
                    metaDataCache.invalidate(ptr);
                    metaDataCache.put(ptr, newDeletedFunctionMarker(currentTime));

                }

                done.run(MetaDataMutationResult.toProto(result));
                return;
            } finally {
                region.releaseRowLocks(locks);
            }
        } catch (Throwable t) {
          logger.error("dropFunction failed", t);
            ProtobufUtil.setControllerException(controller,
                ServerUtil.createIOException(Bytes.toString(functionName), t));
        }
    }

    private MetaDataMutationResult doDropFunction(long clientTimeStamp, List<byte[]> keys, List<Mutation> functionMetaData, List<ImmutableBytesPtr> invalidateList)
            throws IOException, SQLException {
        List<byte[]> keysClone = new ArrayList<byte[]>(keys);
        List<PFunction> functions = doGetFunctions(keysClone, clientTimeStamp);
        // We didn't find a table at the latest timestamp, so either there is no table or
        // there was a table, but it's been deleted. In either case we want to return.
        if (functions == null || functions.isEmpty()) {
            if (buildDeletedFunction(keys.get(0), new FunctionBytesPtr(keys.get(0)), env.getRegion(), clientTimeStamp) != null) {
                return new MetaDataMutationResult(MutationCode.FUNCTION_ALREADY_EXISTS, EnvironmentEdgeManager.currentTimeMillis(), null);
            }
            return new MetaDataMutationResult(MutationCode.FUNCTION_NOT_FOUND, EnvironmentEdgeManager.currentTimeMillis(), null);
        }

        if (functions != null && !functions.isEmpty()) {
            if (functions.get(0).getTimeStamp() < clientTimeStamp) {
                // If the function is older than the client time stamp and it's deleted,
                // continue
                if (isFunctionDeleted(functions.get(0))) {
                    return new MetaDataMutationResult(MutationCode.FUNCTION_NOT_FOUND,
                            EnvironmentEdgeManager.currentTimeMillis(), null);
                }
                invalidateList.add(new FunctionBytesPtr(keys.get(0)));
                Region region = env.getRegion();
                Scan scan = MetaDataUtil.newTableRowsScan(keys.get(0), MIN_TABLE_TIMESTAMP, clientTimeStamp);
                List<Cell> results = Lists.newArrayList();
                try (RegionScanner scanner = region.getScanner(scan);) {
                  scanner.next(results);
                  if (results.isEmpty()) { // Should not be possible
                    return new MetaDataMutationResult(MutationCode.FUNCTION_NOT_FOUND, EnvironmentEdgeManager.currentTimeMillis(), null);
                  }
                  do {
                    Cell kv = results.get(0);
                    Delete delete = new Delete(kv.getRowArray(), kv.getRowOffset(), kv.getRowLength(), clientTimeStamp);
                    functionMetaData.add(delete);
                    results.clear();
                    scanner.next(results);
                  } while (!results.isEmpty());
                }
                return new MetaDataMutationResult(MutationCode.FUNCTION_ALREADY_EXISTS,
                        EnvironmentEdgeManager.currentTimeMillis(), functions, true);
            }
        }
        return new MetaDataMutationResult(MutationCode.FUNCTION_NOT_FOUND,
                EnvironmentEdgeManager.currentTimeMillis(), null);
    }

    @Override
    public void createSchema(RpcController controller, CreateSchemaRequest request,
            RpcCallback<MetaDataResponse> done) {
        MetaDataResponse.Builder builder = MetaDataResponse.newBuilder();
        String schemaName = null;
        try {
            List<Mutation> schemaMutations = ProtobufUtil.getMutations(request);
            schemaName = request.getSchemaName();
            Mutation m = MetaDataUtil.getPutOnlyTableHeaderRow(schemaMutations);

            byte[] lockKey = m.getRow();
            Region region = env.getRegion();
            MetaDataMutationResult result = checkSchemaKeyInRegion(lockKey, region);
            if (result != null) {
                done.run(MetaDataMutationResult.toProto(result));
                return;
            }
            List<RowLock> locks = Lists.newArrayList();
            long clientTimeStamp = MetaDataUtil.getClientTimeStamp(schemaMutations);
            try {
                acquireLock(region, lockKey, locks);
                // Get as of latest timestamp so we can detect if we have a newer schema that already exists without
                // making an additional query
                ImmutableBytesPtr cacheKey = new ImmutableBytesPtr(lockKey);
                PSchema schema = loadSchema(env, lockKey, cacheKey, clientTimeStamp, clientTimeStamp);
                if (schema != null) {
                    if (schema.getTimeStamp() < clientTimeStamp) {
                        if (!isSchemaDeleted(schema)) {
                            builder.setReturnCode(MetaDataProtos.MutationCode.SCHEMA_ALREADY_EXISTS);
                            builder.setMutationTime(EnvironmentEdgeManager.currentTimeMillis());
                            builder.setSchema(PSchema.toProto(schema));
                            done.run(builder.build());
                            return;
                        }
                    } else {
                        builder.setReturnCode(MetaDataProtos.MutationCode.NEWER_SCHEMA_FOUND);
                        builder.setMutationTime(EnvironmentEdgeManager.currentTimeMillis());
                        builder.setSchema(PSchema.toProto(schema));
                        done.run(builder.build());
                        return;
                    }
                }
                region.mutateRowsWithLocks(schemaMutations, Collections.<byte[]> emptySet(), HConstants.NO_NONCE,
                        HConstants.NO_NONCE);

                // Invalidate the cache - the next getSchema call will add it
                Cache<ImmutableBytesPtr, PMetaDataEntity> metaDataCache = GlobalCache.getInstance(this.env)
                        .getMetaDataCache();
                if (cacheKey != null) {
                    metaDataCache.invalidate(cacheKey);
                }

                // Get timeStamp from mutations - the above method sets it if
                // it's unset
                long currentTimeStamp = MetaDataUtil.getClientTimeStamp(schemaMutations);
                builder.setReturnCode(MetaDataProtos.MutationCode.SCHEMA_NOT_FOUND);
                builder.setMutationTime(currentTimeStamp);
                done.run(builder.build());
                return;
            } finally {
                region.releaseRowLocks(locks);
            }
        } catch (Throwable t) {
            logger.error("Creating the schema" + schemaName + "failed", t);
            ProtobufUtil.setControllerException(controller, ServerUtil.createIOException(schemaName, t));
        }
    }

    @Override
    public void dropSchema(RpcController controller, DropSchemaRequest request, RpcCallback<MetaDataResponse> done) {
        String schemaName = null;
        try {
            List<Mutation> schemaMetaData = ProtobufUtil.getMutations(request);
            schemaName = request.getSchemaName();
            byte[] lockKey = SchemaUtil.getSchemaKey(schemaName);
            Region region = env.getRegion();
            MetaDataMutationResult result = checkSchemaKeyInRegion(lockKey, region);
            if (result != null) {
                done.run(MetaDataMutationResult.toProto(result));
                return;
            }
            List<RowLock> locks = Lists.newArrayList();
            long clientTimeStamp = MetaDataUtil.getClientTimeStamp(schemaMetaData);
            try {
                acquireLock(region, lockKey, locks);
                List<ImmutableBytesPtr> invalidateList = new ArrayList<ImmutableBytesPtr>(1);
                result = doDropSchema(clientTimeStamp, schemaName, lockKey, schemaMetaData, invalidateList);
                if (result.getMutationCode() != MutationCode.SCHEMA_ALREADY_EXISTS) {
                    done.run(MetaDataMutationResult.toProto(result));
                    return;
                }
                region.mutateRowsWithLocks(schemaMetaData, Collections.<byte[]> emptySet(), HConstants.NO_NONCE,
                        HConstants.NO_NONCE);
                Cache<ImmutableBytesPtr, PMetaDataEntity> metaDataCache = GlobalCache.getInstance(this.env)
                        .getMetaDataCache();
                long currentTime = MetaDataUtil.getClientTimeStamp(schemaMetaData);
                for (ImmutableBytesPtr ptr : invalidateList) {
                    metaDataCache.invalidate(ptr);
                    metaDataCache.put(ptr, newDeletedSchemaMarker(currentTime));
                }
                done.run(MetaDataMutationResult.toProto(result));
                return;
            } finally {
                region.releaseRowLocks(locks);
            }
        } catch (Throwable t) {
            logger.error("drop schema failed:", t);
            ProtobufUtil.setControllerException(controller, ServerUtil.createIOException(schemaName, t));
        }
    }

    private MetaDataMutationResult doDropSchema(long clientTimeStamp, String schemaName, byte[] key,
            List<Mutation> schemaMutations, List<ImmutableBytesPtr> invalidateList) throws IOException, SQLException {
        PSchema schema = loadSchema(env, key, new ImmutableBytesPtr(key), clientTimeStamp, clientTimeStamp);
        boolean areTablesExists = false;
        if (schema == null) { return new MetaDataMutationResult(MutationCode.SCHEMA_NOT_FOUND,
                EnvironmentEdgeManager.currentTimeMillis(), null); }
        if (schema.getTimeStamp() < clientTimeStamp) {
            Region region = env.getRegion();
            Scan scan = MetaDataUtil.newTableRowsScan(SchemaUtil.getKeyForSchema(null, schemaName), MIN_TABLE_TIMESTAMP,
                    clientTimeStamp);
            List<Cell> results = Lists.newArrayList();
            try (RegionScanner scanner = region.getScanner(scan);) {
                scanner.next(results);
                if (results.isEmpty()) { // Should not be possible
                    return new MetaDataMutationResult(MutationCode.SCHEMA_NOT_FOUND,
                            EnvironmentEdgeManager.currentTimeMillis(), null);
                }
                do {
                    Cell kv = results.get(0);
                    if (Bytes.compareTo(kv.getRowArray(), kv.getRowOffset(), kv.getRowLength(), key, 0,
                            key.length) != 0) {
                        areTablesExists = true;
                        break;
                    }
                    results.clear();
                    scanner.next(results);
                } while (!results.isEmpty());
            }
            if (areTablesExists) { return new MetaDataMutationResult(MutationCode.TABLES_EXIST_ON_SCHEMA, schema,
                    EnvironmentEdgeManager.currentTimeMillis()); }
            invalidateList.add(new ImmutableBytesPtr(key));
            return new MetaDataMutationResult(MutationCode.SCHEMA_ALREADY_EXISTS, schema,
                    EnvironmentEdgeManager.currentTimeMillis());
        }
        return new MetaDataMutationResult(MutationCode.SCHEMA_NOT_FOUND, EnvironmentEdgeManager.currentTimeMillis(),
                null);

    }
}<|MERGE_RESOLUTION|>--- conflicted
+++ resolved
@@ -581,11 +581,7 @@
             byte[] tableInQuestion = listOBytes.get(i);
             PTable pTable = this.doGetTable(tableInQuestion, timestamp);
             if (pTable == null) {
-<<<<<<< HEAD
-                String tableNameLink = Bytes.toStringBinary(tableInQuestion);
-=======
                 String tableNameLink = Bytes.toString(tableInQuestion);
->>>>>>> ac59c727
                 throw new TableNotFoundException("ERROR COMBINING COLUMNS FOR: " + tableNameLink);
             } else {
                 if (TABLE.equals(pTable.getType())) {
@@ -642,12 +638,6 @@
             }
             position++;
         }
-<<<<<<< HEAD
-        List<PColumn> result = WhereConstantParser.addConstantsToPColumnsIfNeeded(table, columnsToAdd);
-        return PTableImpl.makePTable(table, baseTable, result, maxTimestamp);
-    }
-
-=======
         // need to have the columns in the PTable to use the WhereCompiler unfortunately so this needs to be done
         // twice....
         PTableImpl pTable = PTableImpl.makePTable(table, baseTable, columnsToAdd, maxTimestamp);
@@ -655,7 +645,6 @@
 
     }
 
->>>>>>> ac59c727
     private PTable buildTable(byte[] key, ImmutableBytesPtr cacheKey, Region region,
             long clientTimeStamp) throws IOException, SQLException {
         Scan scan = MetaDataUtil.newTableRowsScan(key, MIN_TABLE_TIMESTAMP, clientTimeStamp);
