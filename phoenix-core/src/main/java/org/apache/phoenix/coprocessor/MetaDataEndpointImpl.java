--- conflicted
+++ resolved
@@ -94,7 +94,6 @@
 import java.util.Comparator;
 import java.util.HashSet;
 import java.util.Iterator;
-import java.util.LinkedList;
 import java.util.List;
 import java.util.ListIterator;
 import java.util.Map;
@@ -115,7 +114,6 @@
 import org.apache.hadoop.hbase.TableName;
 import org.apache.hadoop.hbase.client.Delete;
 import org.apache.hadoop.hbase.client.Get;
-import org.apache.hadoop.hbase.client.HTable;
 import org.apache.hadoop.hbase.client.HTableInterface;
 import org.apache.hadoop.hbase.client.Mutation;
 import org.apache.hadoop.hbase.client.Put;
@@ -214,7 +212,6 @@
 import org.apache.phoenix.schema.SequenceNotFoundException;
 import org.apache.phoenix.schema.SortOrder;
 import org.apache.phoenix.schema.TableNotFoundException;
-import org.apache.phoenix.schema.TableProperty;
 import org.apache.phoenix.schema.types.PBinary;
 import org.apache.phoenix.schema.types.PBoolean;
 import org.apache.phoenix.schema.types.PDataType;
@@ -2794,8 +2791,6 @@
         byte[] tableName = rowKeyMetaData[TABLE_NAME_INDEX];
         List<PutWithOrdinalPosition> columnPutsForBaseTable =
                 Lists.newArrayListWithExpectedSize(tableMetadata.size());
-        Map<TableProperty, Cell> tablePropertyCellMap =
-                Maps.newHashMapWithExpectedSize(tableMetadata.size());
         // Isolate the puts relevant to adding columns. Also figure out what kind of columns are
         // being added.
         for (Mutation m : tableMetadata) {
@@ -2809,28 +2804,6 @@
                         && Bytes.compareTo(tableName, rkmd[TABLE_NAME_INDEX]) == 0) {
                     columnPutsForBaseTable.add(new PutWithOrdinalPosition((Put) m,
                             getInteger((Put) m, TABLE_FAMILY_BYTES, ORDINAL_POSITION_BYTES)));
-                }
-                // check if the put is for a table property
-                else if (pkCount <= COLUMN_NAME_INDEX
-                        && Bytes.compareTo(schemaName, rkmd[SCHEMA_NAME_INDEX]) == 0
-                        && Bytes.compareTo(tableName, rkmd[TABLE_NAME_INDEX]) == 0) {
-                    for (Cell cell : m.getFamilyCellMap()
-                            .get(QueryConstants.DEFAULT_COLUMN_FAMILY_BYTES)) {
-                        for (TableProperty tableProp : TableProperty.values()) {
-                            byte[] propNameBytes = Bytes.toBytes(tableProp.getPropertyName());
-                            if (Bytes.compareTo(propNameBytes, 0, propNameBytes.length,
-                                cell.getQualifierArray(), cell.getQualifierOffset(),
-                                cell.getQualifierLength()) == 0 && tableProp.isValidOnView()
-                                    && tableProp.isMutable()) {
-                                Cell tablePropCell =
-                                        CellUtil.createCell(cell.getRow(),
-                                            CellUtil.cloneFamily(cell),
-                                            CellUtil.cloneQualifier(cell), cell.getTimestamp(),
-                                            cell.getTypeByte(), CellUtil.cloneValue(cell));
-                                tablePropertyCellMap.put(tableProp, tablePropCell);
-                            }
-                        }
-                    }
                 }
             }
         }
@@ -2917,7 +2890,6 @@
                         return new MetaDataMutationResult(MutationCode.UNALLOWED_TABLE_MUTATION,
                                 EnvironmentEdgeManager.currentTimeMillis(), basePhysicalTable);
                     }
-<<<<<<< HEAD
 
                     // Validate sort order is same
                     int sortOrder =
@@ -2944,58 +2916,8 @@
                                         MutationCode.UNALLOWED_TABLE_MUTATION,
                                         EnvironmentEdgeManager.currentTimeMillis(),
                                         basePhysicalTable);
-=======
-                    if (isDivergedView(view)) {
-                        if (isPkCol) {
-                            /* 
-                             * Only pk cols of the base table are added to the diverged views. These pk 
-                             * cols are added at the end.
-                             */
-                            int lastOrdinalPos = getOrdinalPosition(view, view.getColumns().get(numCols - 1));
-                            int newPosition = ++lastOrdinalPos;
-                            byte[] ptr = new byte[PInteger.INSTANCE.getByteSize()];
-                            PInteger.INSTANCE.getCodec().encodeInt(newPosition, ptr, 0);
-                            viewColumnPut.addColumn(PhoenixDatabaseMetaData.TABLE_FAMILY_BYTES,
-                                    PhoenixDatabaseMetaData.ORDINAL_POSITION_BYTES, clientTimeStamp, ptr);
-                            mutationsForAddingColumnsToViews.add(viewColumnPut);
-                        } else {
-                            continue; // move on to the next column
-                        }
-                    } else {
-                        int newOrdinalPosition = p.ordinalPosition;
-                        /*
-                         * For a non-diverged view, we need to make sure that the base table column
-                         * is added at the right position.
-                         */
-                        if (ordinalPositionList.size() == 0) {
-                            ordinalPositionList.setOffset(newOrdinalPosition);
-                            ordinalPositionList.addColumn(columnKey, newOrdinalPosition);
-                            for (PColumn col : view.getColumns()) {
-                                int ordinalPos = getOrdinalPosition(view, col);
-                                if (ordinalPos >= newOrdinalPosition) {
-                                    // increment ordinal position of columns by 1
-                                    int updatedPos = ordinalPos + 1;
-                                    ordinalPositionList.addColumn(getColumnKey(viewKey, col), updatedPos);
-                                } 
->>>>>>> 78636a3c
                             }
                         }
-<<<<<<< HEAD
-=======
-                        mutationsForAddingColumnsToViews.add(viewColumnPut);
-                    }
-                    if (isPkCol) {
-                        deltaNumPkColsSoFar++;
-                        // Set the key sequence for the pk column to be added
-                        short currentKeySeq = SchemaUtil.getMaxKeySeq(view);
-                        short newKeySeq = (short)(currentKeySeq + deltaNumPkColsSoFar);
-                        byte[] keySeqBytes = new byte[PSmallint.INSTANCE.getByteSize()];
-                        PSmallint.INSTANCE.getCodec().encodeShort(newKeySeq, keySeqBytes, 0);
-                        viewColumnPut.addColumn(PhoenixDatabaseMetaData.TABLE_FAMILY_BYTES,
-                                PhoenixDatabaseMetaData.KEY_SEQ_BYTES, keySeqBytes);
-                        addMutationsForAddingPkColsToViewIndexes(mutationsForAddingColumnsToViews, clientTimeStamp, view,
-                                deltaNumPkColsSoFar, columnName, viewColumnPut);
->>>>>>> 78636a3c
                     }
                 }
                 if (isColumnToBeAddPkCol) {
@@ -3010,123 +2932,9 @@
             if (addingExistingPkCol && !viewPkCols.isEmpty()) {
                 return new MetaDataMutationResult(MutationCode.UNALLOWED_TABLE_MUTATION, EnvironmentEdgeManager.currentTimeMillis(), basePhysicalTable);
             }
-<<<<<<< HEAD
         }
         return null;
     }
-=======
-            addViewIndexesHeaderRowMutations(mutationsForAddingColumnsToViews, invalidateList, clientTimeStamp, view,
-                    deltaNumPkColsSoFar);
-            
-            // set table properties in child view
-            if (!tablePropertyCellMap.isEmpty()) {
-                Put viewHeaderRowPut = new Put(viewKey, clientTimeStamp);
-                for (TableProperty tableProp : TableProperty.values()) {
-                    Cell tablePropertyCell = tablePropertyCellMap.get(tableProp);
-                    if ( tablePropertyCell != null) {
-						// set this table property on the view :
-						// 1. if it is not mutable on a view (which means the property is always the same as the base table)
-						// 2. or if it is mutable on a view and if it doesn't exist on the view
-						// 3. or if it is mutable on a view and the property value is the same as the base table property (which means it wasn't changed on the view)
-                        Object viewProp = tableProp.getPTableValue(view);
-						if (!tableProp.isMutableOnView() || viewProp==null || viewProp.equals(tableProp.getPTableValue(basePhysicalTable))) {
-                            viewHeaderRowPut.add(CellUtil.createCell(viewKey, CellUtil.cloneFamily(tablePropertyCell),
-                                CellUtil.cloneQualifier(tablePropertyCell), clientTimeStamp, tablePropertyCell.getTypeByte(),
-                                CellUtil.cloneValue(tablePropertyCell)));
-                        }
-                    }
-                }
-                byte[] viewSequencePtr = new byte[PLong.INSTANCE.getByteSize()];
-                PLong.INSTANCE.getCodec().encodeLong(view.getSequenceNumber() + 1, viewSequencePtr, 0);
-                viewHeaderRowPut.addColumn(PhoenixDatabaseMetaData.TABLE_FAMILY_BYTES,
-                        PhoenixDatabaseMetaData.TABLE_SEQ_NUM_BYTES, clientTimeStamp, viewSequencePtr);
-                // invalidate the view so that it is removed from the cache
-                invalidateList.add(new ImmutableBytesPtr(viewKey));
-
-                mutationsForAddingColumnsToViews.add(viewHeaderRowPut);
-            }
-            
-            /*
-             * Increment the sequence number by 1 if:
-             * 1) For a diverged view, there were columns (pk columns) added to the view.
-             * 2) For a non-diverged view if the base column count changed.
-             */
-            boolean changeSequenceNumber = (isDivergedView(view) && columnsAddedToView > 0)
-                    || (!isDivergedView(view) && columnsAddedToBaseTable > 0);
-            updateViewHeaderRow(basePhysicalTable, tableMetadata, mutationsForAddingColumnsToViews,
-                invalidateList, clientTimeStamp, columnsAddedToView, columnsAddedToBaseTable,
-                viewKey, view, ordinalPositionList, numCols, changeSequenceNumber);
-        }
-        return null;
-    }
-
-    /**
-     * Updates the base table column count, column count, sequence number and ordinal postions of
-     * columns of the view based on the columns being added or dropped.
-     */
-    private void updateViewHeaderRow(PTable basePhysicalTable, List<Mutation> tableMetadata,
-            List<Mutation> mutationsForAddingColumnsToViews,
-            List<ImmutableBytesPtr> invalidateList, long clientTimeStamp, short viewColumnDelta,
-            short baseTableColumnDelta, byte[] viewKey, PTable view,
-            ColumnOrdinalPositionUpdateList ordinalPositionList, int numCols, boolean changeSequenceNumber) {
-        // Update the view header rows with new column counts.
-        Put viewHeaderRowPut = new Put(viewKey, clientTimeStamp);
-        if (!isDivergedView(view) && baseTableColumnDelta != 0) {
-            // Base column count should only be updated for diverged views.
-            int oldBaseColumnCount = view.getBaseColumnCount();
-            byte[] baseColumnCountPtr = new byte[PInteger.INSTANCE.getByteSize()];
-            PInteger.INSTANCE.getCodec().encodeInt(oldBaseColumnCount + baseTableColumnDelta, baseColumnCountPtr, 0);
-            viewHeaderRowPut.addColumn(PhoenixDatabaseMetaData.TABLE_FAMILY_BYTES,
-                    PhoenixDatabaseMetaData.BASE_COLUMN_COUNT_BYTES, clientTimeStamp, baseColumnCountPtr);
-        }
-        
-        if (viewColumnDelta != 0) {
-            byte[] columnCountPtr = new byte[PInteger.INSTANCE.getByteSize()];
-            PInteger.INSTANCE.getCodec().encodeInt(numCols + viewColumnDelta, columnCountPtr, 0);
-            viewHeaderRowPut.addColumn(PhoenixDatabaseMetaData.TABLE_FAMILY_BYTES,
-                    PhoenixDatabaseMetaData.COLUMN_COUNT_BYTES, clientTimeStamp, columnCountPtr);
-        }
-        
-        if (changeSequenceNumber) {
-            byte[] viewSequencePtr = new byte[PLong.INSTANCE.getByteSize()];
-            PLong.INSTANCE.getCodec().encodeLong(view.getSequenceNumber() + 1, viewSequencePtr, 0);
-            viewHeaderRowPut.addColumn(PhoenixDatabaseMetaData.TABLE_FAMILY_BYTES,
-                    PhoenixDatabaseMetaData.TABLE_SEQ_NUM_BYTES, clientTimeStamp, viewSequencePtr);
-
-            mutationsForAddingColumnsToViews.add(viewHeaderRowPut);
-
-            // only invalidate if the sequence number is about to change
-            invalidateList.add(new ImmutableBytesPtr(viewKey));
-
-            // Update the ordinal positions. The list would be non-empty only if the sequence
-            // number will change.
-            int i = 0;
-            for (byte[] columnKey : ordinalPositionList.columnKeys) {
-                int ordinalPosition = ordinalPositionList.getOrdinalPositionFromListIdx(i);
-                Put positionUpdatePut = new Put(columnKey, clientTimeStamp);
-                byte[] ptr = new byte[PInteger.INSTANCE.getByteSize()];
-                PInteger.INSTANCE.getCodec().encodeInt(ordinalPosition, ptr, 0);
-                positionUpdatePut.addColumn(PhoenixDatabaseMetaData.TABLE_FAMILY_BYTES,
-                        PhoenixDatabaseMetaData.ORDINAL_POSITION_BYTES, clientTimeStamp, ptr);
-                mutationsForAddingColumnsToViews.add(positionUpdatePut);
-                i++;
-            }
-        }
-        
-        if (view.rowKeyOrderOptimizable()) {
-            UpgradeUtil.addRowKeyOrderOptimizableCell(mutationsForAddingColumnsToViews, viewKey, clientTimeStamp);
-        }
-        
-        // if switching from from non tx to tx
-        if (!basePhysicalTable.isTransactional() && switchAttribute(basePhysicalTable, basePhysicalTable.isTransactional(), tableMetadata, TRANSACTIONAL_BYTES)) {
-        	invalidateList.add(new ImmutableBytesPtr(viewKey));
-        	Put put = new Put(viewKey);
-            put.addColumn(PhoenixDatabaseMetaData.TABLE_FAMILY_BYTES,
-            		TRANSACTIONAL_BYTES, clientTimeStamp, PBoolean.INSTANCE.toBytes(true));
-            mutationsForAddingColumnsToViews.add(put);
-        }
-    }
->>>>>>> 78636a3c
     
     private class ColumnFinder extends StatelessTraverseAllExpressionVisitor<Void> {
         private boolean columnFound;
@@ -3255,129 +3063,7 @@
         }
         return 0;
     }
-<<<<<<< HEAD
-
-=======
-    
-    private void addViewIndexesHeaderRowMutations(List<Mutation> mutationsForAddingColumnsToViews,
-            List<ImmutableBytesPtr> invalidateList, long clientTimeStamp, PTable view, short deltaNumPkColsSoFar) {
-        if (deltaNumPkColsSoFar > 0) {
-            for (PTable index : view.getIndexes()) {
-                byte[] indexHeaderRowKey = getViewIndexHeaderRowKey(index);
-                Put indexHeaderRowMutation = new Put(indexHeaderRowKey);
-                
-                // increment sequence number
-                long newSequenceNumber = index.getSequenceNumber() + 1;
-                byte[] newSequenceNumberPtr = new byte[PLong.INSTANCE.getByteSize()];
-                PLong.INSTANCE.getCodec().encodeLong(newSequenceNumber, newSequenceNumberPtr, 0);
-                indexHeaderRowMutation.addColumn(PhoenixDatabaseMetaData.TABLE_FAMILY_BYTES,
-                        PhoenixDatabaseMetaData.TABLE_SEQ_NUM_BYTES, newSequenceNumberPtr);
-                
-                // increase the column count
-                int newColumnCount = index.getColumns().size() + deltaNumPkColsSoFar;
-                byte[] newColumnCountPtr = new byte[PInteger.INSTANCE.getByteSize()];
-                PInteger.INSTANCE.getCodec().encodeInt(newColumnCount, newColumnCountPtr, 0);
-                indexHeaderRowMutation.addColumn(PhoenixDatabaseMetaData.TABLE_FAMILY_BYTES,
-                        PhoenixDatabaseMetaData.COLUMN_COUNT_BYTES, newColumnCountPtr);
-                
-                // add index row header key to the invalidate list to force clients to fetch the latest meta-data
-                invalidateList.add(new ImmutableBytesPtr(indexHeaderRowKey));
-                if (index.rowKeyOrderOptimizable()) {
-                    UpgradeUtil.addRowKeyOrderOptimizableCell(mutationsForAddingColumnsToViews, indexHeaderRowKey, clientTimeStamp);
-                }
-                mutationsForAddingColumnsToViews.add(indexHeaderRowMutation);
-            }
-        }
-    }
-
-    private void addMutationsForAddingPkColsToViewIndexes(List<Mutation> mutationsForAddingColumnsToViews, long clientTimeStamp,
-            PTable view, short deltaNumPkColsSoFar, String viewPkColumnName, Put viewColumnDefinitionPut) {
-        for (PTable index : view.getIndexes()) {
-            int oldNumberOfColsInIndex = index.getColumns().size();
-            
-            byte[] indexColumnKey = ByteUtil.concat(getViewIndexHeaderRowKey(index), QueryConstants.SEPARATOR_BYTE_ARRAY, Bytes.toBytes(IndexUtil.getIndexColumnName(null, viewPkColumnName)));
-            Put indexColumnDefinitionPut = new Put(indexColumnKey, clientTimeStamp);
-            
-            // Set the index specific data type for the column
-            int viewPkColumnDataType = getInteger(viewColumnDefinitionPut, TABLE_FAMILY_BYTES, DATA_TYPE_BYTES);
-            byte[] indexColumnDataTypeBytes = new byte[PInteger.INSTANCE.getByteSize()];
-            int indexColumnDataType = IndexUtil.getIndexColumnDataType(true,
-                    PDataType.fromTypeId(viewPkColumnDataType)).getSqlType();
-            PInteger.INSTANCE.getCodec().encodeInt(indexColumnDataType, indexColumnDataTypeBytes, 0);
-            indexColumnDefinitionPut.addColumn(PhoenixDatabaseMetaData.TABLE_FAMILY_BYTES,
-                    PhoenixDatabaseMetaData.DATA_TYPE_BYTES, indexColumnDataTypeBytes);
-            
-             
-            // Set precision
-            List<Cell> decimalDigits = viewColumnDefinitionPut.get(
-                    PhoenixDatabaseMetaData.TABLE_FAMILY_BYTES,
-                    PhoenixDatabaseMetaData.DECIMAL_DIGITS_BYTES);
-            if (decimalDigits != null && decimalDigits.size() > 0) {
-                Cell decimalDigit = decimalDigits.get(0);
-                indexColumnDefinitionPut.addColumn(PhoenixDatabaseMetaData.TABLE_FAMILY_BYTES,
-                        PhoenixDatabaseMetaData.DECIMAL_DIGITS_BYTES, decimalDigit.getValueArray());
-            }
-            
-            // Set size
-            List<Cell> columnSizes = viewColumnDefinitionPut.get(
-                    PhoenixDatabaseMetaData.TABLE_FAMILY_BYTES,
-                    PhoenixDatabaseMetaData.COLUMN_SIZE_BYTES);
-            if (columnSizes != null && columnSizes.size() > 0) {
-                Cell columnSize = columnSizes.get(0);
-                indexColumnDefinitionPut.addColumn(PhoenixDatabaseMetaData.TABLE_FAMILY_BYTES,
-                        PhoenixDatabaseMetaData.COLUMN_SIZE_BYTES, columnSize.getValueArray());
-            }
-            
-            // Set sort order
-            List<Cell> sortOrders = viewColumnDefinitionPut.get(PhoenixDatabaseMetaData.TABLE_FAMILY_BYTES,
-                    PhoenixDatabaseMetaData.SORT_ORDER_BYTES);
-            if (sortOrders != null && sortOrders.size() > 0) {
-                Cell sortOrder = sortOrders.get(0);
-                indexColumnDefinitionPut.addColumn(PhoenixDatabaseMetaData.TABLE_FAMILY_BYTES,
-                        PhoenixDatabaseMetaData.SORT_ORDER_BYTES, sortOrder.getValueArray());
-            }
-            
-            // Set data table name
-            List<Cell> dataTableNames = viewColumnDefinitionPut.get(PhoenixDatabaseMetaData.TABLE_FAMILY_BYTES,
-                    PhoenixDatabaseMetaData.DATA_TABLE_NAME_BYTES);
-            if (dataTableNames != null && dataTableNames.size() > 0) {
-                Cell dataTableName = dataTableNames.get(0);
-                indexColumnDefinitionPut.addColumn(PhoenixDatabaseMetaData.TABLE_FAMILY_BYTES,
-                        PhoenixDatabaseMetaData.DATA_TABLE_NAME_BYTES, dataTableName.getValueArray());
-            }
-            
-            // Set the ordinal position of the new column.
-            byte[] ordinalPositionBytes = new byte[PInteger.INSTANCE.getByteSize()];
-            int ordinalPositionOfNewCol = oldNumberOfColsInIndex + deltaNumPkColsSoFar;
-            PInteger.INSTANCE.getCodec().encodeInt(ordinalPositionOfNewCol, ordinalPositionBytes, 0);
-            indexColumnDefinitionPut.addColumn(PhoenixDatabaseMetaData.TABLE_FAMILY_BYTES,
-                        PhoenixDatabaseMetaData.ORDINAL_POSITION_BYTES, ordinalPositionBytes);
-            
-            // New PK columns have to be nullable after the first DDL
-            byte[] isNullableBytes = PInteger.INSTANCE.toBytes(ResultSetMetaData.columnNullable);
-            indexColumnDefinitionPut.addColumn(PhoenixDatabaseMetaData.TABLE_FAMILY_BYTES,
-                        PhoenixDatabaseMetaData.NULLABLE_BYTES, isNullableBytes);
-            
-            // Set the key sequence for the pk column to be added
-            short currentKeySeq = SchemaUtil.getMaxKeySeq(index);
-            short newKeySeq = (short)(currentKeySeq + deltaNumPkColsSoFar);
-            byte[] keySeqBytes = new byte[PSmallint.INSTANCE.getByteSize()];
-            PSmallint.INSTANCE.getCodec().encodeShort(newKeySeq, keySeqBytes, 0);
-            indexColumnDefinitionPut.addColumn(PhoenixDatabaseMetaData.TABLE_FAMILY_BYTES,
-                    PhoenixDatabaseMetaData.KEY_SEQ_BYTES, keySeqBytes);
-            
-            mutationsForAddingColumnsToViews.add(indexColumnDefinitionPut);
-        }
-    }
-    
-    private byte[] getViewIndexHeaderRowKey(PTable index) {
-        byte[] tenantIdBytes = index.getKey().getTenantId() != null ? index.getKey().getTenantId().getBytes() : EMPTY_BYTE_ARRAY;
-        byte[] schemaNameBytes = index.getSchemaName() != null ? index.getSchemaName().getBytes() : EMPTY_BYTE_ARRAY; 
-        byte[] tableNameBytes = index.getTableName().getBytes();
-        return ByteUtil.concat(tenantIdBytes, SEPARATOR_BYTE_ARRAY, schemaNameBytes, SEPARATOR_BYTE_ARRAY, tableNameBytes);
-    }
-    
->>>>>>> 78636a3c
+
     @Override
     public void addColumn(RpcController controller, final AddColumnRequest request,
             RpcCallback<MetaDataResponse> done) {
