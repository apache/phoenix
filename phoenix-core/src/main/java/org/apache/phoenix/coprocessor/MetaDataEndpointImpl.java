/*
 * Licensed to the Apache Software Foundation (ASF) under one
 * or more contributor license agreements.  See the NOTICE file
 * distributed with this work for additional information
 * regarding copyright ownership.  The ASF licenses this file
 * to you under the Apache License, Version 2.0 (the
 * "License"); you may not use this file except in compliance
 * with the License.  You may obtain a copy of the License at
 *
 * http://www.apache.org/licenses/LICENSE-2.0
 *
 * Unless required by applicable law or agreed to in writing, software
 * distributed under the License is distributed on an "AS IS" BASIS,
 * WITHOUT WARRANTIES OR CONDITIONS OF ANY KIND, either express or implied.
 * See the License for the specific language governing permissions and
 * limitations under the License.
 */
package org.apache.phoenix.coprocessor;

import static org.apache.phoenix.jdbc.PhoenixDatabaseMetaData.ARRAY_SIZE_BYTES;
import static org.apache.phoenix.jdbc.PhoenixDatabaseMetaData.COLUMN_COUNT_BYTES;
import static org.apache.phoenix.jdbc.PhoenixDatabaseMetaData.COLUMN_DEF_BYTES;
import static org.apache.phoenix.jdbc.PhoenixDatabaseMetaData.COLUMN_NAME_INDEX;
import static org.apache.phoenix.jdbc.PhoenixDatabaseMetaData.COLUMN_SIZE_BYTES;
import static org.apache.phoenix.jdbc.PhoenixDatabaseMetaData.DATA_TABLE_NAME_BYTES;
import static org.apache.phoenix.jdbc.PhoenixDatabaseMetaData.DATA_TYPE_BYTES;
import static org.apache.phoenix.jdbc.PhoenixDatabaseMetaData.DECIMAL_DIGITS_BYTES;
import static org.apache.phoenix.jdbc.PhoenixDatabaseMetaData.DEFAULT_COLUMN_FAMILY_NAME_BYTES;
import static org.apache.phoenix.jdbc.PhoenixDatabaseMetaData.DISABLE_WAL_BYTES;
import static org.apache.phoenix.jdbc.PhoenixDatabaseMetaData.FAMILY_NAME_INDEX;
import static org.apache.phoenix.jdbc.PhoenixDatabaseMetaData.IMMUTABLE_ROWS_BYTES;
import static org.apache.phoenix.jdbc.PhoenixDatabaseMetaData.INDEX_DISABLE_TIMESTAMP_BYTES;
import static org.apache.phoenix.jdbc.PhoenixDatabaseMetaData.INDEX_STATE_BYTES;
import static org.apache.phoenix.jdbc.PhoenixDatabaseMetaData.INDEX_TYPE_BYTES;
import static org.apache.phoenix.jdbc.PhoenixDatabaseMetaData.IS_VIEW_REFERENCED_BYTES;
import static org.apache.phoenix.jdbc.PhoenixDatabaseMetaData.LINK_TYPE_BYTES;
import static org.apache.phoenix.jdbc.PhoenixDatabaseMetaData.MULTI_TENANT_BYTES;
import static org.apache.phoenix.jdbc.PhoenixDatabaseMetaData.NULLABLE_BYTES;
import static org.apache.phoenix.jdbc.PhoenixDatabaseMetaData.ORDINAL_POSITION_BYTES;
import static org.apache.phoenix.jdbc.PhoenixDatabaseMetaData.PK_NAME_BYTES;
import static org.apache.phoenix.jdbc.PhoenixDatabaseMetaData.SALT_BUCKETS_BYTES;
import static org.apache.phoenix.jdbc.PhoenixDatabaseMetaData.SCHEMA_NAME_INDEX;
import static org.apache.phoenix.jdbc.PhoenixDatabaseMetaData.SORT_ORDER_BYTES;
import static org.apache.phoenix.jdbc.PhoenixDatabaseMetaData.STORE_NULLS_BYTES;
import static org.apache.phoenix.jdbc.PhoenixDatabaseMetaData.TABLE_FAMILY_BYTES;
import static org.apache.phoenix.jdbc.PhoenixDatabaseMetaData.TABLE_NAME_INDEX;
import static org.apache.phoenix.jdbc.PhoenixDatabaseMetaData.TABLE_SEQ_NUM_BYTES;
import static org.apache.phoenix.jdbc.PhoenixDatabaseMetaData.TABLE_TYPE_BYTES;
import static org.apache.phoenix.jdbc.PhoenixDatabaseMetaData.TENANT_ID_INDEX;
import static org.apache.phoenix.jdbc.PhoenixDatabaseMetaData.VIEW_CONSTANT_BYTES;
import static org.apache.phoenix.jdbc.PhoenixDatabaseMetaData.VIEW_INDEX_ID_BYTES;
import static org.apache.phoenix.jdbc.PhoenixDatabaseMetaData.VIEW_STATEMENT_BYTES;
import static org.apache.phoenix.jdbc.PhoenixDatabaseMetaData.VIEW_TYPE_BYTES;
import static org.apache.phoenix.schema.PTableType.INDEX;
import static org.apache.phoenix.util.SchemaUtil.getVarCharLength;
import static org.apache.phoenix.util.SchemaUtil.getVarChars;

import java.io.ByteArrayInputStream;
import java.io.DataInputStream;
import java.io.DataOutputStream;
import java.io.IOException;
import java.sql.ResultSetMetaData;
import java.sql.SQLException;
import java.util.ArrayList;
import java.util.Arrays;
import java.util.Collections;
import java.util.List;

import org.apache.hadoop.hbase.Cell;
import org.apache.hadoop.hbase.Coprocessor;
import org.apache.hadoop.hbase.CoprocessorEnvironment;
import org.apache.hadoop.hbase.HConstants;
import org.apache.hadoop.hbase.KeyValue;
import org.apache.hadoop.hbase.KeyValue.Type;
import org.apache.hadoop.hbase.client.Delete;
import org.apache.hadoop.hbase.client.Get;
import org.apache.hadoop.hbase.client.HTableInterface;
import org.apache.hadoop.hbase.client.Mutation;
import org.apache.hadoop.hbase.client.Put;
import org.apache.hadoop.hbase.client.Result;
import org.apache.hadoop.hbase.client.ResultScanner;
import org.apache.hadoop.hbase.client.Scan;
import org.apache.hadoop.hbase.coprocessor.CoprocessorException;
import org.apache.hadoop.hbase.coprocessor.CoprocessorService;
import org.apache.hadoop.hbase.coprocessor.RegionCoprocessorEnvironment;
import org.apache.hadoop.hbase.filter.CompareFilter.CompareOp;
import org.apache.hadoop.hbase.filter.Filter;
import org.apache.hadoop.hbase.filter.FilterList;
import org.apache.hadoop.hbase.filter.FirstKeyOnlyFilter;
import org.apache.hadoop.hbase.filter.SingleColumnValueFilter;
import org.apache.hadoop.hbase.io.ImmutableBytesWritable;
import org.apache.hadoop.hbase.regionserver.HRegion;
import org.apache.hadoop.hbase.regionserver.HRegion.RowLock;
import org.apache.hadoop.hbase.regionserver.RegionScanner;
import org.apache.hadoop.hbase.util.Bytes;
import org.apache.hadoop.hbase.util.EnvironmentEdgeManager;
import org.apache.phoenix.cache.GlobalCache;
import org.apache.phoenix.compile.ColumnResolver;
import org.apache.phoenix.compile.ExpressionCompiler;
import org.apache.phoenix.compile.FromCompiler;
import org.apache.phoenix.compile.SequenceManager;
import org.apache.phoenix.compile.StatementContext;
import org.apache.phoenix.coprocessor.generated.MetaDataProtos;
import org.apache.phoenix.coprocessor.generated.MetaDataProtos.AddColumnRequest;
import org.apache.phoenix.coprocessor.generated.MetaDataProtos.ClearCacheRequest;
import org.apache.phoenix.coprocessor.generated.MetaDataProtos.ClearCacheResponse;
import org.apache.phoenix.coprocessor.generated.MetaDataProtos.ClearTableFromCacheRequest;
import org.apache.phoenix.coprocessor.generated.MetaDataProtos.ClearTableFromCacheResponse;
import org.apache.phoenix.coprocessor.generated.MetaDataProtos.CreateTableRequest;
import org.apache.phoenix.coprocessor.generated.MetaDataProtos.DropColumnRequest;
import org.apache.phoenix.coprocessor.generated.MetaDataProtos.DropTableRequest;
import org.apache.phoenix.coprocessor.generated.MetaDataProtos.GetTableRequest;
import org.apache.phoenix.coprocessor.generated.MetaDataProtos.GetVersionRequest;
import org.apache.phoenix.coprocessor.generated.MetaDataProtos.GetVersionResponse;
import org.apache.phoenix.coprocessor.generated.MetaDataProtos.MetaDataResponse;
import org.apache.phoenix.coprocessor.generated.MetaDataProtos.UpdateIndexStateRequest;
import org.apache.phoenix.expression.Expression;
import org.apache.phoenix.expression.ExpressionType;
import org.apache.phoenix.hbase.index.util.GenericKeyValueBuilder;
import org.apache.phoenix.hbase.index.util.ImmutableBytesPtr;
import org.apache.phoenix.hbase.index.util.IndexManagementUtil;
import org.apache.phoenix.jdbc.PhoenixConnection;
import org.apache.phoenix.jdbc.PhoenixDatabaseMetaData;
import org.apache.phoenix.jdbc.PhoenixStatement;
import org.apache.phoenix.metrics.Metrics;
import org.apache.phoenix.parse.ColumnDef;
import org.apache.phoenix.parse.NamedTableNode;
import org.apache.phoenix.parse.ParseNode;
import org.apache.phoenix.parse.SQLParser;
import org.apache.phoenix.parse.TableName;
import org.apache.phoenix.protobuf.ProtobufUtil;
import org.apache.phoenix.query.QueryConstants;
import org.apache.phoenix.schema.AmbiguousColumnException;
import org.apache.phoenix.schema.types.PBinary;
import org.apache.phoenix.schema.ColumnFamilyNotFoundException;
import org.apache.phoenix.schema.ColumnNotFoundException;
import org.apache.phoenix.schema.types.PBoolean;
import org.apache.phoenix.schema.types.PInteger;
import org.apache.phoenix.schema.PColumn;
import org.apache.phoenix.schema.PColumnFamily;
import org.apache.phoenix.schema.PColumnImpl;
import org.apache.phoenix.schema.types.PDataType;
import org.apache.phoenix.schema.PIndexState;
import org.apache.phoenix.schema.types.PLong;
import org.apache.phoenix.schema.PName;
import org.apache.phoenix.schema.PNameFactory;
import org.apache.phoenix.schema.PTable;
import org.apache.phoenix.schema.PTable.IndexType;
import org.apache.phoenix.schema.PTable.LinkType;
import org.apache.phoenix.schema.PTable.ViewType;
import org.apache.phoenix.schema.PTableImpl;
import org.apache.phoenix.schema.PTableType;
import org.apache.phoenix.schema.TableRef;
import org.apache.phoenix.schema.types.PVarbinary;
import org.apache.phoenix.schema.types.PVarchar;
import org.apache.phoenix.schema.SortOrder;
import org.apache.phoenix.schema.TableNotFoundException;
import org.apache.phoenix.schema.stats.PTableStats;
import org.apache.phoenix.schema.stats.StatisticsUtil;
import org.apache.phoenix.schema.tuple.ResultTuple;
import org.apache.phoenix.trace.util.Tracing;
import org.apache.phoenix.util.ByteUtil;
import org.apache.phoenix.util.IndexUtil;
import org.apache.phoenix.util.KeyValueUtil;
import org.apache.phoenix.util.MetaDataUtil;
import org.apache.phoenix.util.QueryUtil;
import org.apache.phoenix.util.SchemaUtil;
import org.apache.phoenix.util.ServerUtil;
import org.apache.phoenix.util.TrustedByteArrayOutputStream;
import org.slf4j.Logger;
import org.slf4j.LoggerFactory;

import com.google.common.cache.Cache;
import com.google.common.collect.Lists;
import com.google.protobuf.RpcCallback;
import com.google.protobuf.RpcController;
import com.google.protobuf.Service;

/**
 *
 * Endpoint co-processor through which all Phoenix metadata mutations flow.
 * We only allow mutations to the latest version of a Phoenix table (i.e. the
 * timeStamp must be increasing).
 * For adding/dropping columns use a sequence number on the table to ensure that
 * the client has the latest version.
 * The timeStamp on the table correlates with the timeStamp on the data row.
 * TODO: we should enforce that a metadata mutation uses a timeStamp bigger than
 * any in use on the data table, b/c otherwise we can end up with data rows that
 * are not valid against a schema row.
 *
 *
 * @since 0.1
 */
public class MetaDataEndpointImpl extends MetaDataProtocol implements CoprocessorService, Coprocessor {
    private static final Logger logger = LoggerFactory.getLogger(MetaDataEndpointImpl.class);

    // KeyValues for Table
    private static final KeyValue TABLE_TYPE_KV = KeyValue.createFirstOnRow(ByteUtil.EMPTY_BYTE_ARRAY, TABLE_FAMILY_BYTES, TABLE_TYPE_BYTES);
    private static final KeyValue TABLE_SEQ_NUM_KV = KeyValue.createFirstOnRow(ByteUtil.EMPTY_BYTE_ARRAY, TABLE_FAMILY_BYTES, TABLE_SEQ_NUM_BYTES);
    private static final KeyValue COLUMN_COUNT_KV = KeyValue.createFirstOnRow(ByteUtil.EMPTY_BYTE_ARRAY, TABLE_FAMILY_BYTES, COLUMN_COUNT_BYTES);
    private static final KeyValue SALT_BUCKETS_KV = KeyValue.createFirstOnRow(ByteUtil.EMPTY_BYTE_ARRAY, TABLE_FAMILY_BYTES, SALT_BUCKETS_BYTES);
    private static final KeyValue PK_NAME_KV = KeyValue.createFirstOnRow(ByteUtil.EMPTY_BYTE_ARRAY, TABLE_FAMILY_BYTES, PK_NAME_BYTES);
    private static final KeyValue DATA_TABLE_NAME_KV = KeyValue.createFirstOnRow(ByteUtil.EMPTY_BYTE_ARRAY, TABLE_FAMILY_BYTES, DATA_TABLE_NAME_BYTES);
    private static final KeyValue INDEX_STATE_KV = KeyValue.createFirstOnRow(ByteUtil.EMPTY_BYTE_ARRAY, TABLE_FAMILY_BYTES, INDEX_STATE_BYTES);
    private static final KeyValue IMMUTABLE_ROWS_KV = KeyValue.createFirstOnRow(ByteUtil.EMPTY_BYTE_ARRAY, TABLE_FAMILY_BYTES, IMMUTABLE_ROWS_BYTES);
    private static final KeyValue VIEW_EXPRESSION_KV = KeyValue.createFirstOnRow(ByteUtil.EMPTY_BYTE_ARRAY, TABLE_FAMILY_BYTES, VIEW_STATEMENT_BYTES);
    private static final KeyValue DEFAULT_COLUMN_FAMILY_KV = KeyValue.createFirstOnRow(ByteUtil.EMPTY_BYTE_ARRAY, TABLE_FAMILY_BYTES, DEFAULT_COLUMN_FAMILY_NAME_BYTES);
    private static final KeyValue DISABLE_WAL_KV = KeyValue.createFirstOnRow(ByteUtil.EMPTY_BYTE_ARRAY, TABLE_FAMILY_BYTES, DISABLE_WAL_BYTES);
    private static final KeyValue MULTI_TENANT_KV = KeyValue.createFirstOnRow(ByteUtil.EMPTY_BYTE_ARRAY, TABLE_FAMILY_BYTES, MULTI_TENANT_BYTES);
    private static final KeyValue VIEW_TYPE_KV = KeyValue.createFirstOnRow(ByteUtil.EMPTY_BYTE_ARRAY, TABLE_FAMILY_BYTES, VIEW_TYPE_BYTES);
    private static final KeyValue VIEW_INDEX_ID_KV = KeyValue.createFirstOnRow(ByteUtil.EMPTY_BYTE_ARRAY, TABLE_FAMILY_BYTES, VIEW_INDEX_ID_BYTES);
    private static final KeyValue INDEX_TYPE_KV = KeyValue.createFirstOnRow(ByteUtil.EMPTY_BYTE_ARRAY, TABLE_FAMILY_BYTES, INDEX_TYPE_BYTES);
    private static final KeyValue INDEX_DISABLE_TIMESTAMP_KV = KeyValue.createFirstOnRow(ByteUtil.EMPTY_BYTE_ARRAY, TABLE_FAMILY_BYTES, INDEX_DISABLE_TIMESTAMP_BYTES);
    private static final KeyValue STORE_NULLS_KV = KeyValue.createFirstOnRow(ByteUtil.EMPTY_BYTE_ARRAY, TABLE_FAMILY_BYTES, STORE_NULLS_BYTES);
    private static final KeyValue EMPTY_KEYVALUE_KV = KeyValue.createFirstOnRow(ByteUtil.EMPTY_BYTE_ARRAY, TABLE_FAMILY_BYTES, QueryConstants.EMPTY_COLUMN_BYTES);
    private static final List<KeyValue> TABLE_KV_COLUMNS = Arrays.<KeyValue>asList(
            EMPTY_KEYVALUE_KV,
            TABLE_TYPE_KV,
            TABLE_SEQ_NUM_KV,
            COLUMN_COUNT_KV,
            SALT_BUCKETS_KV,
            PK_NAME_KV,
            DATA_TABLE_NAME_KV,
            INDEX_STATE_KV,
            IMMUTABLE_ROWS_KV,
            VIEW_EXPRESSION_KV,
            DEFAULT_COLUMN_FAMILY_KV,
            DISABLE_WAL_KV,
            MULTI_TENANT_KV,
            VIEW_TYPE_KV,
            VIEW_INDEX_ID_KV,
            INDEX_TYPE_KV,
            INDEX_DISABLE_TIMESTAMP_KV,
            STORE_NULLS_KV
            );
    static {
        Collections.sort(TABLE_KV_COLUMNS, KeyValue.COMPARATOR);
    }
    private static final int TABLE_TYPE_INDEX = TABLE_KV_COLUMNS.indexOf(TABLE_TYPE_KV);
    private static final int TABLE_SEQ_NUM_INDEX = TABLE_KV_COLUMNS.indexOf(TABLE_SEQ_NUM_KV);
    private static final int COLUMN_COUNT_INDEX = TABLE_KV_COLUMNS.indexOf(COLUMN_COUNT_KV);
    private static final int SALT_BUCKETS_INDEX = TABLE_KV_COLUMNS.indexOf(SALT_BUCKETS_KV);
    private static final int PK_NAME_INDEX = TABLE_KV_COLUMNS.indexOf(PK_NAME_KV);
    private static final int DATA_TABLE_NAME_INDEX = TABLE_KV_COLUMNS.indexOf(DATA_TABLE_NAME_KV);
    private static final int INDEX_STATE_INDEX = TABLE_KV_COLUMNS.indexOf(INDEX_STATE_KV);
    private static final int IMMUTABLE_ROWS_INDEX = TABLE_KV_COLUMNS.indexOf(IMMUTABLE_ROWS_KV);
    private static final int VIEW_STATEMENT_INDEX = TABLE_KV_COLUMNS.indexOf(VIEW_EXPRESSION_KV);
    private static final int DEFAULT_COLUMN_FAMILY_INDEX = TABLE_KV_COLUMNS.indexOf(DEFAULT_COLUMN_FAMILY_KV);
    private static final int DISABLE_WAL_INDEX = TABLE_KV_COLUMNS.indexOf(DISABLE_WAL_KV);
    private static final int MULTI_TENANT_INDEX = TABLE_KV_COLUMNS.indexOf(MULTI_TENANT_KV);
    private static final int VIEW_TYPE_INDEX = TABLE_KV_COLUMNS.indexOf(VIEW_TYPE_KV);
    private static final int VIEW_INDEX_ID_INDEX = TABLE_KV_COLUMNS.indexOf(VIEW_INDEX_ID_KV);
    private static final int INDEX_TYPE_INDEX = TABLE_KV_COLUMNS.indexOf(INDEX_TYPE_KV);
    private static final int STORE_NULLS_INDEX = TABLE_KV_COLUMNS.indexOf(STORE_NULLS_KV);

    // KeyValues for Column
    private static final KeyValue DECIMAL_DIGITS_KV = KeyValue.createFirstOnRow(ByteUtil.EMPTY_BYTE_ARRAY, TABLE_FAMILY_BYTES, DECIMAL_DIGITS_BYTES);
    private static final KeyValue COLUMN_SIZE_KV = KeyValue.createFirstOnRow(ByteUtil.EMPTY_BYTE_ARRAY, TABLE_FAMILY_BYTES, COLUMN_SIZE_BYTES);
    private static final KeyValue NULLABLE_KV = KeyValue.createFirstOnRow(ByteUtil.EMPTY_BYTE_ARRAY, TABLE_FAMILY_BYTES, NULLABLE_BYTES);
    private static final KeyValue DATA_TYPE_KV = KeyValue.createFirstOnRow(ByteUtil.EMPTY_BYTE_ARRAY, TABLE_FAMILY_BYTES, DATA_TYPE_BYTES);
    private static final KeyValue ORDINAL_POSITION_KV = KeyValue.createFirstOnRow(ByteUtil.EMPTY_BYTE_ARRAY, TABLE_FAMILY_BYTES, ORDINAL_POSITION_BYTES);
    private static final KeyValue SORT_ORDER_KV = KeyValue.createFirstOnRow(ByteUtil.EMPTY_BYTE_ARRAY, TABLE_FAMILY_BYTES, SORT_ORDER_BYTES);
    private static final KeyValue ARRAY_SIZE_KV = KeyValue.createFirstOnRow(ByteUtil.EMPTY_BYTE_ARRAY, TABLE_FAMILY_BYTES, ARRAY_SIZE_BYTES);
    private static final KeyValue VIEW_CONSTANT_KV = KeyValue.createFirstOnRow(ByteUtil.EMPTY_BYTE_ARRAY, TABLE_FAMILY_BYTES, VIEW_CONSTANT_BYTES);
    private static final KeyValue IS_VIEW_REFERENCED_KV = KeyValue.createFirstOnRow(ByteUtil.EMPTY_BYTE_ARRAY, TABLE_FAMILY_BYTES, IS_VIEW_REFERENCED_BYTES);
    private static final KeyValue COLUMN_DEF_KV = KeyValue.createFirstOnRow(ByteUtil.EMPTY_BYTE_ARRAY, TABLE_FAMILY_BYTES, COLUMN_DEF_BYTES);
    private static final List<KeyValue> COLUMN_KV_COLUMNS = Arrays.<KeyValue>asList(
            DECIMAL_DIGITS_KV,
            COLUMN_SIZE_KV,
            NULLABLE_KV,
            DATA_TYPE_KV,
            ORDINAL_POSITION_KV,
            SORT_ORDER_KV,
            DATA_TABLE_NAME_KV, // included in both column and table row for metadata APIs
            ARRAY_SIZE_KV,
            VIEW_CONSTANT_KV,
            IS_VIEW_REFERENCED_KV,
            COLUMN_DEF_KV
            );
    static {
        Collections.sort(COLUMN_KV_COLUMNS, KeyValue.COMPARATOR);
    }
    private static final int DECIMAL_DIGITS_INDEX = COLUMN_KV_COLUMNS.indexOf(DECIMAL_DIGITS_KV);
    private static final int COLUMN_SIZE_INDEX = COLUMN_KV_COLUMNS.indexOf(COLUMN_SIZE_KV);
    private static final int NULLABLE_INDEX = COLUMN_KV_COLUMNS.indexOf(NULLABLE_KV);
    private static final int DATA_TYPE_INDEX = COLUMN_KV_COLUMNS.indexOf(DATA_TYPE_KV);
    private static final int ORDINAL_POSITION_INDEX = COLUMN_KV_COLUMNS.indexOf(ORDINAL_POSITION_KV);
    private static final int SORT_ORDER_INDEX = COLUMN_KV_COLUMNS.indexOf(SORT_ORDER_KV);
    private static final int ARRAY_SIZE_INDEX = COLUMN_KV_COLUMNS.indexOf(ARRAY_SIZE_KV);
    private static final int VIEW_CONSTANT_INDEX = COLUMN_KV_COLUMNS.indexOf(VIEW_CONSTANT_KV);
    private static final int IS_VIEW_REFERENCED_INDEX = COLUMN_KV_COLUMNS.indexOf(IS_VIEW_REFERENCED_KV);
<<<<<<< HEAD
    private static final int COLUMN_DEF_INDEX = COLUMN_KV_COLUMNS.indexOf(COLUMN_DEF_KV);
    
=======

>>>>>>> c5edd3a7
    private static final int LINK_TYPE_INDEX = 0;

    private static PName newPName(byte[] keyBuffer, int keyOffset, int keyLength) {
        if (keyLength <= 0) {
            return null;
        }
        int length = getVarCharLength(keyBuffer, keyOffset, keyLength);
        return PNameFactory.newName(keyBuffer, keyOffset, length);
    }

    private RegionCoprocessorEnvironment env;

    /**
     * Stores a reference to the coprocessor environment provided by the
     * {@link org.apache.hadoop.hbase.regionserver.RegionCoprocessorHost} from the region where this
     * coprocessor is loaded. Since this is a coprocessor endpoint, it always expects to be loaded
     * on a table region, so always expects this to be an instance of
     * {@link RegionCoprocessorEnvironment}.
     * @param env the environment provided by the coprocessor host
     * @throws IOException if the provided environment is not an instance of
     *             {@code RegionCoprocessorEnvironment}
     */
    @Override
    public void start(CoprocessorEnvironment env) throws IOException {
        if (env instanceof RegionCoprocessorEnvironment) {
            this.env = (RegionCoprocessorEnvironment) env;
        } else {
            throw new CoprocessorException("Must be loaded on a table region!");
        }
        logger.info("Starting Tracing-Metrics Systems");
        // Start the phoenix trace collection
        Tracing.addTraceMetricsSource();
        Metrics.ensureConfigured();
    }

    @Override
    public void stop(CoprocessorEnvironment env) throws IOException {
        // nothing to do
    }

    @Override
    public Service getService() {
        return this;
    }

    @Override
    public void getTable(RpcController controller, GetTableRequest request,
            RpcCallback<MetaDataResponse> done) {
        MetaDataResponse.Builder builder = MetaDataResponse.newBuilder();
        byte[] tenantId = request.getTenantId().toByteArray();
        byte[] schemaName = request.getSchemaName().toByteArray();
        byte[] tableName = request.getTableName().toByteArray();
        byte[] key = SchemaUtil.getTableKey(tenantId, schemaName, tableName);
        long tableTimeStamp = request.getTableTimestamp();

        try {
            // TODO: check that key is within region.getStartKey() and region.getEndKey()
            // and return special code to force client to lookup region from meta.
            HRegion region = env.getRegion();
            MetaDataMutationResult result = checkTableKeyInRegion(key, region);
            if (result != null) {
                done.run(MetaDataMutationResult.toProto(result));
                return;
            }

            long currentTime = EnvironmentEdgeManager.currentTimeMillis();
            PTable table = doGetTable(key, request.getClientTimestamp());
            if (table == null) {
                builder.setReturnCode(MetaDataProtos.MutationCode.TABLE_NOT_FOUND);
                builder.setMutationTime(currentTime);
                done.run(builder.build());
                return;
            }
            builder.setReturnCode(MetaDataProtos.MutationCode.TABLE_ALREADY_EXISTS);
            builder.setMutationTime(currentTime);

            if (table.getTimeStamp() != tableTimeStamp) {
                builder.setTable(PTableImpl.toProto(table));
            }
            done.run(builder.build());
            return;
        } catch (Throwable t) {
        	logger.error("getTable failed", t);
            ProtobufUtil.setControllerException(controller,
                ServerUtil.createIOException(SchemaUtil.getTableName(schemaName, tableName), t));
        }
    }

    private PTable buildTable(byte[] key, ImmutableBytesPtr cacheKey, HRegion region,
            long clientTimeStamp) throws IOException, SQLException {
        Scan scan = MetaDataUtil.newTableRowsScan(key, MIN_TABLE_TIMESTAMP, clientTimeStamp);
        RegionScanner scanner = region.getScanner(scan);

        Cache<ImmutableBytesPtr,PTable> metaDataCache = GlobalCache.getInstance(this.env).getMetaDataCache();
        try {
            PTable oldTable = metaDataCache.getIfPresent(cacheKey);
            long tableTimeStamp = oldTable == null ? MIN_TABLE_TIMESTAMP-1 : oldTable.getTimeStamp();
            PTable newTable;
            newTable = getTable(scanner, clientTimeStamp, tableTimeStamp);
            if (newTable == null) {
                return null;
            }
            if (oldTable == null || tableTimeStamp < newTable.getTimeStamp()) {
                if (logger.isDebugEnabled()) {
                    logger.debug("Caching table "
                            + Bytes.toStringBinary(cacheKey.get(), cacheKey.getOffset(),
                                cacheKey.getLength()) + " at seqNum "
                            + newTable.getSequenceNumber() + " with newer timestamp "
                            + newTable.getTimeStamp() + " versus " + tableTimeStamp);
                }
                metaDataCache.put(cacheKey, newTable);
            }
            return newTable;
        } finally {
            scanner.close();
        }
    }

    private void addIndexToTable(PName tenantId, PName schemaName, PName indexName, PName tableName, long clientTimeStamp, List<PTable> indexes) throws IOException, SQLException {
        byte[] key = SchemaUtil.getTableKey(tenantId == null ? ByteUtil.EMPTY_BYTE_ARRAY : tenantId.getBytes(), schemaName.getBytes(), indexName.getBytes());
        PTable indexTable = doGetTable(key, clientTimeStamp);
        if (indexTable == null) {
            ServerUtil.throwIOException("Index not found", new TableNotFoundException(schemaName.getString(), indexName.getString()));
            return;
        }
        indexes.add(indexTable);
    }

    @SuppressWarnings("deprecation")
    private void addColumnToTable(List<Cell> results, PName tenantId, PName schemaName, PName dataTableName, PName colName, PName famName,
        Cell[] colKeyValues, List<PColumn> columns, boolean isSalted) throws IOException, SQLException {
        int i = 0;
        int j = 0;
        while (i < results.size() && j < COLUMN_KV_COLUMNS.size()) {
            Cell kv = results.get(i);
            Cell searchKv = COLUMN_KV_COLUMNS.get(j);
            int cmp =
                    Bytes.compareTo(kv.getQualifierArray(), kv.getQualifierOffset(),
                        kv.getQualifierLength(), searchKv.getQualifierArray(),
                        searchKv.getQualifierOffset(), searchKv.getQualifierLength());
            if (cmp == 0) {
                colKeyValues[j++] = kv;
                i++;
            } else if (cmp > 0) {
                colKeyValues[j++] = null;
            } else {
                i++; // shouldn't happen - means unexpected KV in system table column row
            }
        }

        if (colKeyValues[DATA_TYPE_INDEX] == null || colKeyValues[NULLABLE_INDEX] == null
                || colKeyValues[ORDINAL_POSITION_INDEX] == null) {
            throw new IllegalStateException("Didn't find all required key values in '"
                    + colName.getString() + "' column metadata row");
        }

        Cell columnSizeKv = colKeyValues[COLUMN_SIZE_INDEX];
        Integer maxLength =
                columnSizeKv == null ? null : PInteger.INSTANCE.getCodec().decodeInt(
                    columnSizeKv.getValueArray(), columnSizeKv.getValueOffset(), SortOrder.getDefault());
        Cell decimalDigitKv = colKeyValues[DECIMAL_DIGITS_INDEX];
        Integer scale =
                decimalDigitKv == null ? null : PInteger.INSTANCE.getCodec().decodeInt(
                    decimalDigitKv.getValueArray(), decimalDigitKv.getValueOffset(), SortOrder.getDefault());
        Cell ordinalPositionKv = colKeyValues[ORDINAL_POSITION_INDEX];
        int position =
            PInteger.INSTANCE.getCodec().decodeInt(ordinalPositionKv.getValueArray(),
                    ordinalPositionKv.getValueOffset(), SortOrder.getDefault()) + (isSalted ? 1 : 0);
        Cell nullableKv = colKeyValues[NULLABLE_INDEX];
        boolean isNullable =
            PInteger.INSTANCE.getCodec().decodeInt(nullableKv.getValueArray(),
                    nullableKv.getValueOffset(), SortOrder.getDefault()) != ResultSetMetaData.columnNoNulls;
        Cell dataTypeKv = colKeyValues[DATA_TYPE_INDEX];
        PDataType dataType =
                PDataType.fromTypeId(PInteger.INSTANCE.getCodec().decodeInt(
                  dataTypeKv.getValueArray(), dataTypeKv.getValueOffset(), SortOrder.getDefault()));
        if (maxLength == null && dataType == PBinary.INSTANCE) dataType = PVarbinary.INSTANCE;   // For
                                                                                               // backward
                                                                                               // compatibility.
        Cell sortOrderKv = colKeyValues[SORT_ORDER_INDEX];
        SortOrder sortOrder =
        		sortOrderKv == null ? SortOrder.getDefault() : SortOrder.fromSystemValue(PInteger.INSTANCE
                        .getCodec().decodeInt(sortOrderKv.getValueArray(),
                        		sortOrderKv.getValueOffset(), SortOrder.getDefault()));

        Cell arraySizeKv = colKeyValues[ARRAY_SIZE_INDEX];
        Integer arraySize = arraySizeKv == null ? null :
            PInteger.INSTANCE.getCodec().decodeInt(arraySizeKv.getValueArray(), arraySizeKv.getValueOffset(), SortOrder.getDefault());

        Cell viewConstantKv = colKeyValues[VIEW_CONSTANT_INDEX];
        byte[] viewConstant = viewConstantKv == null ? null : viewConstantKv.getValue();
        Cell isViewReferencedKv = colKeyValues[IS_VIEW_REFERENCED_INDEX];
        boolean isViewReferenced = isViewReferencedKv != null && Boolean.TRUE.equals(PBoolean.INSTANCE.toObject(isViewReferencedKv.getValueArray(), isViewReferencedKv.getValueOffset(), isViewReferencedKv.getValueLength()));
        Cell columnDefKv = colKeyValues[COLUMN_DEF_INDEX];
        String expressionStr = columnDefKv==null ? null : (String)PVarchar.INSTANCE.toObject(columnDefKv.getValueArray(), columnDefKv.getValueOffset(), columnDefKv.getValueLength());
        PColumn column = new PColumnImpl(colName, famName, dataType, maxLength, scale, isNullable, position-1, sortOrder, arraySize, viewConstant, isViewReferenced, expressionStr);
        columns.add(column);
    }

    private PTable getTable(RegionScanner scanner, long clientTimeStamp, long tableTimeStamp)
        throws IOException, SQLException {
        List<Cell> results = Lists.newArrayList();
        scanner.next(results);
        if (results.isEmpty()) {
            return null;
        }
        Cell[] tableKeyValues = new Cell[TABLE_KV_COLUMNS.size()];
        Cell[] colKeyValues = new Cell[COLUMN_KV_COLUMNS.size()];

        // Create PTable based on KeyValues from scan
        Cell keyValue = results.get(0);
        byte[] keyBuffer = keyValue.getRowArray();
        int keyLength = keyValue.getRowLength();
        int keyOffset = keyValue.getRowOffset();
        PName tenantId = newPName(keyBuffer, keyOffset, keyLength);
        int tenantIdLength = (tenantId == null) ? 0 : tenantId.getBytes().length;
        if (tenantIdLength == 0) {
            tenantId = null;
        }
        PName schemaName = newPName(keyBuffer, keyOffset+tenantIdLength+1, keyLength);
        int schemaNameLength = schemaName.getBytes().length;
        int tableNameLength = keyLength - schemaNameLength - 1 - tenantIdLength - 1;
        byte[] tableNameBytes = new byte[tableNameLength];
        System.arraycopy(keyBuffer, keyOffset + schemaNameLength + 1 + tenantIdLength + 1,
            tableNameBytes, 0, tableNameLength);
        PName tableName = PNameFactory.newName(tableNameBytes);

        int offset = tenantIdLength + schemaNameLength + tableNameLength + 3;
        // This will prevent the client from continually looking for the current
        // table when we know that there will never be one since we disallow updates
        // unless the table is the latest
        // If we already have a table newer than the one we just found and
        // the client timestamp is less that the existing table time stamp,
        // bump up the timeStamp to right before the client time stamp, since
        // we know it can't possibly change.
        long timeStamp = keyValue.getTimestamp();
        // long timeStamp = tableTimeStamp > keyValue.getTimestamp() &&
        // clientTimeStamp < tableTimeStamp
        // ? clientTimeStamp-1
        // : keyValue.getTimestamp();

        int i = 0;
        int j = 0;
        while (i < results.size() && j < TABLE_KV_COLUMNS.size()) {
            Cell kv = results.get(i);
            Cell searchKv = TABLE_KV_COLUMNS.get(j);
            int cmp =
                    Bytes.compareTo(kv.getQualifierArray(), kv.getQualifierOffset(),
                        kv.getQualifierLength(), searchKv.getQualifierArray(),
                        searchKv.getQualifierOffset(), searchKv.getQualifierLength());
            if (cmp == 0) {
                timeStamp = Math.max(timeStamp, kv.getTimestamp()); // Find max timestamp of table
                                                                    // header row
                tableKeyValues[j++] = kv;
                i++;
            } else if (cmp > 0) {
                timeStamp = Math.max(timeStamp, kv.getTimestamp());
                tableKeyValues[j++] = null;
            } else {
                i++; // shouldn't happen - means unexpected KV in system table header row
            }
        }
        // TABLE_TYPE, TABLE_SEQ_NUM and COLUMN_COUNT are required.
        if (tableKeyValues[TABLE_TYPE_INDEX] == null || tableKeyValues[TABLE_SEQ_NUM_INDEX] == null
                || tableKeyValues[COLUMN_COUNT_INDEX] == null) {
            throw new IllegalStateException(
                    "Didn't find expected key values for table row in metadata row");
        }

        Cell tableTypeKv = tableKeyValues[TABLE_TYPE_INDEX];
        PTableType tableType =
                PTableType
                        .fromSerializedValue(tableTypeKv.getValueArray()[tableTypeKv.getValueOffset()]);
        Cell tableSeqNumKv = tableKeyValues[TABLE_SEQ_NUM_INDEX];
        long tableSeqNum =
            PLong.INSTANCE.getCodec().decodeLong(tableSeqNumKv.getValueArray(),
                    tableSeqNumKv.getValueOffset(), SortOrder.getDefault());
        Cell columnCountKv = tableKeyValues[COLUMN_COUNT_INDEX];
        int columnCount =
            PInteger.INSTANCE.getCodec().decodeInt(columnCountKv.getValueArray(),
                    columnCountKv.getValueOffset(), SortOrder.getDefault());
        Cell pkNameKv = tableKeyValues[PK_NAME_INDEX];
        PName pkName =
                pkNameKv != null ? newPName(pkNameKv.getValueArray(), pkNameKv.getValueOffset(),
                    pkNameKv.getValueLength()) : null;
        Cell saltBucketNumKv = tableKeyValues[SALT_BUCKETS_INDEX];
        Integer saltBucketNum =
                saltBucketNumKv != null ? (Integer) PInteger.INSTANCE.getCodec().decodeInt(
                    saltBucketNumKv.getValueArray(), saltBucketNumKv.getValueOffset(), SortOrder.getDefault()) : null;
        if (saltBucketNum != null && saltBucketNum.intValue() == 0) {
            saltBucketNum = null; // Zero salt buckets means not salted
        }
        Cell dataTableNameKv = tableKeyValues[DATA_TABLE_NAME_INDEX];
        PName dataTableName =
                dataTableNameKv != null ? newPName(dataTableNameKv.getValueArray(),
                    dataTableNameKv.getValueOffset(), dataTableNameKv.getValueLength()) : null;
        Cell indexStateKv = tableKeyValues[INDEX_STATE_INDEX];
        PIndexState indexState =
                indexStateKv == null ? null : PIndexState.fromSerializedValue(indexStateKv
                        .getValueArray()[indexStateKv.getValueOffset()]);
        Cell immutableRowsKv = tableKeyValues[IMMUTABLE_ROWS_INDEX];
        boolean isImmutableRows =
                immutableRowsKv == null ? false : (Boolean) PBoolean.INSTANCE.toObject(
                    immutableRowsKv.getValueArray(), immutableRowsKv.getValueOffset(),
                    immutableRowsKv.getValueLength());
        Cell defaultFamilyNameKv = tableKeyValues[DEFAULT_COLUMN_FAMILY_INDEX];
        PName defaultFamilyName = defaultFamilyNameKv != null ? newPName(defaultFamilyNameKv.getValueArray(), defaultFamilyNameKv.getValueOffset(), defaultFamilyNameKv.getValueLength()) : null;
        Cell viewStatementKv = tableKeyValues[VIEW_STATEMENT_INDEX];
        String viewStatement = viewStatementKv != null ? (String) PVarchar.INSTANCE.toObject(viewStatementKv.getValueArray(), viewStatementKv.getValueOffset(),
                viewStatementKv.getValueLength()) : null;
        Cell disableWALKv = tableKeyValues[DISABLE_WAL_INDEX];
        boolean disableWAL = disableWALKv == null ? PTable.DEFAULT_DISABLE_WAL : Boolean.TRUE.equals(
            PBoolean.INSTANCE.toObject(disableWALKv.getValueArray(), disableWALKv.getValueOffset(), disableWALKv.getValueLength()));
        Cell multiTenantKv = tableKeyValues[MULTI_TENANT_INDEX];
        boolean multiTenant = multiTenantKv == null ? false : Boolean.TRUE.equals(PBoolean.INSTANCE.toObject(multiTenantKv.getValueArray(), multiTenantKv.getValueOffset(), multiTenantKv.getValueLength()));
        Cell storeNullsKv = tableKeyValues[STORE_NULLS_INDEX];
        boolean storeNulls = storeNullsKv == null ? false : Boolean.TRUE.equals(PBoolean.INSTANCE.toObject(storeNullsKv.getValueArray(), storeNullsKv.getValueOffset(), storeNullsKv.getValueLength()));
        Cell viewTypeKv = tableKeyValues[VIEW_TYPE_INDEX];
        ViewType viewType = viewTypeKv == null ? null : ViewType.fromSerializedValue(viewTypeKv.getValueArray()[viewTypeKv.getValueOffset()]);
        Cell viewIndexIdKv = tableKeyValues[VIEW_INDEX_ID_INDEX];
        Short viewIndexId = viewIndexIdKv == null ? null : (Short)MetaDataUtil.getViewIndexIdDataType().getCodec().decodeShort(viewIndexIdKv.getValueArray(), viewIndexIdKv.getValueOffset(), SortOrder.getDefault());
        Cell indexTypeKv = tableKeyValues[INDEX_TYPE_INDEX];
        IndexType indexType = indexTypeKv == null ? null : IndexType.fromSerializedValue(indexTypeKv.getValueArray()[indexTypeKv.getValueOffset()]);


        List<PColumn> columns = Lists.newArrayListWithExpectedSize(columnCount);
        List<PTable> indexes = new ArrayList<PTable>();
        List<PName> physicalTables = new ArrayList<PName>();
        while (true) {
          results.clear();
          scanner.next(results);
          if (results.isEmpty()) {
              break;
          }
          Cell colKv = results.get(LINK_TYPE_INDEX);
          int colKeyLength = colKv.getRowLength();
          PName colName = newPName(colKv.getRowArray(), colKv.getRowOffset() + offset, colKeyLength-offset);
          int colKeyOffset = offset + colName.getBytes().length + 1;
          PName famName = newPName(colKv.getRowArray(), colKv.getRowOffset() + colKeyOffset, colKeyLength-colKeyOffset);
          if (colName.getString().isEmpty() && famName != null) {
              LinkType linkType = LinkType.fromSerializedValue(colKv.getValueArray()[colKv.getValueOffset()]);
              if (linkType == LinkType.INDEX_TABLE) {
                  addIndexToTable(tenantId, schemaName, famName, tableName, clientTimeStamp, indexes);
              } else if (linkType == LinkType.PHYSICAL_TABLE) {
                  physicalTables.add(famName);
              }
          } else {
              addColumnToTable(results, tenantId, schemaName, dataTableName, colName, famName, colKeyValues, columns, saltBucketNum != null);
          }
        }
        PName physicalTableName = physicalTables.isEmpty() ? PNameFactory.newName(SchemaUtil.getTableName(
                schemaName.getString(), tableName.getString())) : physicalTables.get(0);
        PTableStats stats = PTableStats.EMPTY_STATS;
        if (tenantId == null) {
            HTableInterface statsHTable = null;
            try {
                statsHTable = ServerUtil.getHTableForCoprocessorScan(env, PhoenixDatabaseMetaData.SYSTEM_STATS_NAME_BYTES);
                stats = StatisticsUtil.readStatistics(statsHTable, physicalTableName.getBytes(), clientTimeStamp);
                timeStamp = Math.max(timeStamp, stats.getTimestamp());
            } catch (org.apache.hadoop.hbase.TableNotFoundException e) {
                logger.warn(PhoenixDatabaseMetaData.SYSTEM_STATS_NAME + " not online yet?");
            } finally {
                if (statsHTable != null) statsHTable.close();
            }
        }
        return PTableImpl.makePTable(tenantId, schemaName, tableName, tableType, indexState, timeStamp,
            tableSeqNum, pkName, saltBucketNum, columns, tableType == INDEX ? schemaName : null,
            tableType == INDEX ? dataTableName : null, indexes, isImmutableRows, physicalTables, defaultFamilyName, viewStatement,
            disableWAL, multiTenant, storeNulls, viewType, viewIndexId, indexType, stats);
    }

    private PTable buildDeletedTable(byte[] key, ImmutableBytesPtr cacheKey, HRegion region,
        long clientTimeStamp) throws IOException {
        if (clientTimeStamp == HConstants.LATEST_TIMESTAMP) {
            return null;
        }

        Scan scan = MetaDataUtil.newTableRowsScan(key, clientTimeStamp, HConstants.LATEST_TIMESTAMP);
        scan.setFilter(new FirstKeyOnlyFilter());
        scan.setRaw(true);
        RegionScanner scanner = region.getScanner(scan);
        List<Cell> results = Lists.<Cell> newArrayList();
        scanner.next(results);
        // HBase ignores the time range on a raw scan (HBASE-7362)
        if (!results.isEmpty() && results.get(0).getTimestamp() > clientTimeStamp) {
            Cell kv = results.get(0);
            if (kv.getTypeByte() == Type.Delete.getCode()) {
                Cache<ImmutableBytesPtr, PTable> metaDataCache =
                        GlobalCache.getInstance(this.env).getMetaDataCache();
                PTable table = newDeletedTableMarker(kv.getTimestamp());
                metaDataCache.put(cacheKey, table);
                return table;
            }
        }
        return null;
    }

    private static PTable newDeletedTableMarker(long timestamp) {
        return new PTableImpl(timestamp);
    }

    private static boolean isTableDeleted(PTable table) {
        return table.getName() == null;
    }

    private PTable loadTable(RegionCoprocessorEnvironment env, byte[] key,
        ImmutableBytesPtr cacheKey, long clientTimeStamp, long asOfTimeStamp)
        throws IOException, SQLException {
        HRegion region = env.getRegion();
        Cache<ImmutableBytesPtr,PTable> metaDataCache = GlobalCache.getInstance(this.env).getMetaDataCache();
        PTable table = metaDataCache.getIfPresent(cacheKey);
        // We always cache the latest version - fault in if not in cache
        if (table != null || (table = buildTable(key, cacheKey, region, asOfTimeStamp)) != null) {
            return table;
        }
        // if not found then check if newer table already exists and add delete marker for timestamp
        // found
        if (table == null
                && (table = buildDeletedTable(key, cacheKey, region, clientTimeStamp)) != null) {
            return table;
        }
        return null;
    }


    @Override
    public void createTable(RpcController controller, CreateTableRequest request,
            RpcCallback<MetaDataResponse> done) {
        MetaDataResponse.Builder builder = MetaDataResponse.newBuilder();
        byte[][] rowKeyMetaData = new byte[3][];
        byte[] schemaName = null;
        byte[] tableName = null;

        try {
            List<Mutation> tableMetadata = ProtobufUtil.getMutations(request);
            MetaDataUtil.getTenantIdAndSchemaAndTableName(tableMetadata, rowKeyMetaData);
            byte[] tenantIdBytes = rowKeyMetaData[PhoenixDatabaseMetaData.TENANT_ID_INDEX];
            schemaName = rowKeyMetaData[PhoenixDatabaseMetaData.SCHEMA_NAME_INDEX];
            tableName = rowKeyMetaData[PhoenixDatabaseMetaData.TABLE_NAME_INDEX];
            byte[] parentTableName = MetaDataUtil.getParentTableName(tableMetadata);
            byte[] lockTableName = parentTableName == null ? tableName : parentTableName;
            byte[] lockKey = SchemaUtil.getTableKey(tenantIdBytes, schemaName, lockTableName);
            byte[] key =
                    parentTableName == null ? lockKey : SchemaUtil.getTableKey(tenantIdBytes,
                        schemaName, tableName);
            byte[] parentKey = parentTableName == null ? null : lockKey;

            HRegion region = env.getRegion();
            MetaDataMutationResult result = checkTableKeyInRegion(lockKey, region);
            if (result != null) {
                done.run(MetaDataMutationResult.toProto(result));
                return;
            }
            List<RowLock> locks = Lists.newArrayList();
            long clientTimeStamp = MetaDataUtil.getClientTimeStamp(tableMetadata);
            try {
                acquireLock(region, lockKey, locks);
                if (key != lockKey) {
                    acquireLock(region, key, locks);
                }
                // Load parent table first
                PTable parentTable = null;
                ImmutableBytesPtr parentCacheKey = null;
                if (parentKey != null) {
                    parentCacheKey = new ImmutableBytesPtr(parentKey);
                    parentTable =
                            loadTable(env, parentKey, parentCacheKey, clientTimeStamp,
                                clientTimeStamp);
                    if (parentTable == null || isTableDeleted(parentTable)) {
                        builder.setReturnCode(MetaDataProtos.MutationCode.PARENT_TABLE_NOT_FOUND);
                        builder.setMutationTime(EnvironmentEdgeManager.currentTimeMillis());
                        builder.setTable(PTableImpl.toProto(parentTable));
                        done.run(builder.build());
                        return;
                    }
                    // If parent table isn't at the expected sequence number, then return
                    if (parentTable.getSequenceNumber() != MetaDataUtil
                            .getParentSequenceNumber(tableMetadata)) {
                        builder.setReturnCode(MetaDataProtos.MutationCode.CONCURRENT_TABLE_MUTATION);
                        builder.setMutationTime(EnvironmentEdgeManager.currentTimeMillis());
                        builder.setTable(PTableImpl.toProto(parentTable));
                        done.run(builder.build());
                        return;
                    }
                }
                // Load child table next
                ImmutableBytesPtr cacheKey = new ImmutableBytesPtr(key);
                // Get as of latest timestamp so we can detect if we have a newer table that already
                // exists
                // without making an additional query
                PTable table =
                        loadTable(env, key, cacheKey, clientTimeStamp, HConstants.LATEST_TIMESTAMP);
                if (table != null) {
                    if (table.getTimeStamp() < clientTimeStamp) {
                        // If the table is older than the client time stamp and it's deleted,
                        // continue
                        if (!isTableDeleted(table)) {
                            builder.setReturnCode(MetaDataProtos.MutationCode.TABLE_ALREADY_EXISTS);
                            builder.setMutationTime(EnvironmentEdgeManager.currentTimeMillis());
                            builder.setTable(PTableImpl.toProto(table));
                            done.run(builder.build());
                            return;
                        }
                    } else {
                        builder.setReturnCode(MetaDataProtos.MutationCode.NEWER_TABLE_FOUND);
                        builder.setMutationTime(EnvironmentEdgeManager.currentTimeMillis());
                        builder.setTable(PTableImpl.toProto(table));
                        done.run(builder.build());
                        return;
                    }
                }
                // TODO: Switch this to HRegion#batchMutate when we want to support indexes on the
                // system
                // table. Basically, we get all the locks that we don't already hold for all the
                // tableMetadata rows. This ensures we don't have deadlock situations (ensuring
                // primary and
                // then index table locks are held, in that order). For now, we just don't support
                // indexing
                // on the system table. This is an issue because of the way we manage batch mutation
                // in the
                // Indexer.
                region.mutateRowsWithLocks(tableMetadata, Collections.<byte[]> emptySet());

                // Invalidate the cache - the next getTable call will add it
                // TODO: consider loading the table that was just created here, patching up the parent table, and updating the cache
                Cache<ImmutableBytesPtr,PTable> metaDataCache = GlobalCache.getInstance(this.env).getMetaDataCache();
                if (parentCacheKey != null) {
                    metaDataCache.invalidate(parentCacheKey);
                }
                metaDataCache.invalidate(cacheKey);
                // Get timeStamp from mutations - the above method sets it if it's unset
                long currentTimeStamp = MetaDataUtil.getClientTimeStamp(tableMetadata);
                builder.setReturnCode(MetaDataProtos.MutationCode.TABLE_NOT_FOUND);
                builder.setMutationTime(currentTimeStamp);
                done.run(builder.build());
                return;
            } finally {
                region.releaseRowLocks(locks);
            }
        } catch (Throwable t) {
          logger.error("createTable failed", t);
            ProtobufUtil.setControllerException(controller,
                ServerUtil.createIOException(SchemaUtil.getTableName(schemaName, tableName), t));
        }
    }


    private static void acquireLock(HRegion region, byte[] key, List<RowLock> locks)
        throws IOException {
        RowLock rowLock = region.getRowLock(key);
        if (rowLock == null) {
            throw new IOException("Failed to acquire lock on " + Bytes.toStringBinary(key));
        }
        locks.add(rowLock);
    }

    protected static final byte[] PHYSICAL_TABLE_BYTES = new byte[] {PTable.LinkType.PHYSICAL_TABLE.getSerializedValue()};
    /**
     * @param tableName parent table's name
     * Looks for whether child views exist for the table specified by table.
     * TODO: should we pass a timestamp here?
     */
    @SuppressWarnings("deprecation")
    private TableViewFinderResult findChildViews(HRegion region, byte[] tenantId, PTable table) throws IOException {
        byte[] schemaName = table.getSchemaName().getBytes();
        byte[] tableName = table.getTableName().getBytes();
        boolean isMultiTenant = table.isMultiTenant();
        Scan scan = new Scan();
        // If the table is multi-tenant, we need to check across all tenant_ids,
        // so we can't constrain the row key. Otherwise, any views would have
        // the same tenantId.
        if (!isMultiTenant) {
            byte[] startRow = ByteUtil.concat(tenantId, QueryConstants.SEPARATOR_BYTE_ARRAY);
            byte[] stopRow = ByteUtil.nextKey(startRow);
            scan.setStartRow(startRow);
            scan.setStopRow(stopRow);
        }
        SingleColumnValueFilter linkFilter = new SingleColumnValueFilter(TABLE_FAMILY_BYTES, LINK_TYPE_BYTES, CompareOp.EQUAL, PHYSICAL_TABLE_BYTES);
        linkFilter.setFilterIfMissing(true);
        byte[] suffix = ByteUtil.concat(QueryConstants.SEPARATOR_BYTE_ARRAY, SchemaUtil.getTableNameAsBytes(schemaName, tableName));
        SuffixFilter rowFilter = new SuffixFilter(suffix);
        Filter filter = new FilterList(linkFilter, rowFilter);
        scan.setFilter(filter);
        scan.addColumn(TABLE_FAMILY_BYTES, LINK_TYPE_BYTES);
        // Original region-only scanner modified due to PHOENIX-1208
        // RegionScanner scanner = region.getScanner(scan);
        // The following *should* work, but doesn't due to HBASE-11837
        // TableName systemCatalogTableName = region.getTableDesc().getTableName();
        // HTableInterface hTable = env.getTable(systemCatalogTableName);
        // These deprecated calls work around the issue
        HTableInterface hTable = ServerUtil.getHTableForCoprocessorScan(env, PhoenixDatabaseMetaData.SYSTEM_CATALOG_NAME_BYTES);
        try {
            boolean allViewsInCurrentRegion = true;
            int numOfChildViews = 0;
            List<Result> results = Lists.newArrayList();
            ResultScanner scanner = hTable.getScanner(scan);
            try {
                for (Result result = scanner.next(); (result != null); result = scanner.next()) {
                    numOfChildViews++;
                    ImmutableBytesWritable ptr = new ImmutableBytesWritable();
                    ResultTuple resultTuple = new ResultTuple(result);
                    resultTuple.getKey(ptr);
                    byte[] key = ptr.copyBytes();
                    if (checkTableKeyInRegion(key, region) != null) {
                        allViewsInCurrentRegion = false;
                    }
                    results.add(result);
                }
                TableViewFinderResult tableViewFinderResult = new TableViewFinderResult(results);
                if (numOfChildViews > 0 && !allViewsInCurrentRegion) {
                    tableViewFinderResult.setAllViewsNotInSingleRegion();
                }
                return tableViewFinderResult;
            } finally {
                    scanner.close();
            }
        } finally {
            hTable.close();
        }
    }

    @Override
    public void dropTable(RpcController controller, DropTableRequest request,
            RpcCallback<MetaDataResponse> done) {
        MetaDataResponse.Builder builder = MetaDataResponse.newBuilder();
        boolean isCascade = request.getCascade();
        byte[][] rowKeyMetaData = new byte[3][];
        String tableType = request.getTableType();
        byte[] schemaName = null;
        byte[] tableName = null;

        try {
            List<Mutation> tableMetadata = ProtobufUtil.getMutations(request);
            MetaDataUtil.getTenantIdAndSchemaAndTableName(tableMetadata, rowKeyMetaData);
            byte[] tenantIdBytes = rowKeyMetaData[PhoenixDatabaseMetaData.TENANT_ID_INDEX];
            schemaName = rowKeyMetaData[PhoenixDatabaseMetaData.SCHEMA_NAME_INDEX];
            tableName = rowKeyMetaData[PhoenixDatabaseMetaData.TABLE_NAME_INDEX];
            // Disallow deletion of a system table
            if (tableType.equals(PTableType.SYSTEM.getSerializedValue())) {
                builder.setReturnCode(MetaDataProtos.MutationCode.UNALLOWED_TABLE_MUTATION);
                builder.setMutationTime(EnvironmentEdgeManager.currentTimeMillis());
                done.run(builder.build());
                return;
            }
            List<byte[]> tableNamesToDelete = Lists.newArrayList();
            byte[] parentTableName = MetaDataUtil.getParentTableName(tableMetadata);
            byte[] lockTableName = parentTableName == null ? tableName : parentTableName;
            byte[] lockKey = SchemaUtil.getTableKey(tenantIdBytes, schemaName, lockTableName);
            byte[] key =
                    parentTableName == null ? lockKey : SchemaUtil.getTableKey(tenantIdBytes,
                        schemaName, tableName);

            HRegion region = env.getRegion();
            MetaDataMutationResult result = checkTableKeyInRegion(key, region);
            if (result != null) {
                done.run(MetaDataMutationResult.toProto(result));
                return;
            }
            List<RowLock> locks = Lists.newArrayList();

            try {
                acquireLock(region, lockKey, locks);
                if (key != lockKey) {
                    acquireLock(region, key, locks);
                }
                List<ImmutableBytesPtr> invalidateList = new ArrayList<ImmutableBytesPtr>();
                result =
                        doDropTable(key, tenantIdBytes, schemaName, tableName, parentTableName,
                            PTableType.fromSerializedValue(tableType), tableMetadata,
                            invalidateList, locks, tableNamesToDelete, isCascade);
                if (result.getMutationCode() != MutationCode.TABLE_ALREADY_EXISTS) {
                    done.run(MetaDataMutationResult.toProto(result));
                    return;
                }
                Cache<ImmutableBytesPtr,PTable> metaDataCache = GlobalCache.getInstance(this.env).getMetaDataCache();
                // Commit the list of deletion.
                region.mutateRowsWithLocks(tableMetadata, Collections.<byte[]> emptySet());
                long currentTime = MetaDataUtil.getClientTimeStamp(tableMetadata);
                for (ImmutableBytesPtr ckey : invalidateList) {
                    metaDataCache.put(ckey, newDeletedTableMarker(currentTime));
                }
                if (parentTableName != null) {
                    ImmutableBytesPtr parentCacheKey = new ImmutableBytesPtr(lockKey);
                    metaDataCache.invalidate(parentCacheKey);
                }
                done.run(MetaDataMutationResult.toProto(result));
                return;
            } finally {
                region.releaseRowLocks(locks);
            }
        } catch (Throwable t) {
          logger.error("dropTable failed", t);
            ProtobufUtil.setControllerException(controller,
                ServerUtil.createIOException(SchemaUtil.getTableName(schemaName, tableName), t));
        }
    }

    private MetaDataMutationResult doDropTable(byte[] key, byte[] tenantId, byte[] schemaName,
        byte[] tableName, byte[] parentTableName, PTableType tableType, List<Mutation> rowsToDelete,
        List<ImmutableBytesPtr> invalidateList, List<RowLock> locks,
        List<byte[]> tableNamesToDelete, boolean isCascade) throws IOException, SQLException {


        long clientTimeStamp = MetaDataUtil.getClientTimeStamp(rowsToDelete);

        HRegion region = env.getRegion();
        ImmutableBytesPtr cacheKey = new ImmutableBytesPtr(key);

        Cache<ImmutableBytesPtr,PTable> metaDataCache = GlobalCache.getInstance(this.env).getMetaDataCache();
        PTable table = metaDataCache.getIfPresent(cacheKey);

        // We always cache the latest version - fault in if not in cache
        if (table != null
                || (table = buildTable(key, cacheKey, region, HConstants.LATEST_TIMESTAMP)) != null) {
            if (table.getTimeStamp() < clientTimeStamp) {
                if (isTableDeleted(table) || tableType != table.getType()) {
                    return new MetaDataMutationResult(MutationCode.TABLE_NOT_FOUND, EnvironmentEdgeManager.currentTimeMillis(), null);
                }
            } else {
                return new MetaDataMutationResult(MutationCode.NEWER_TABLE_FOUND,
                        EnvironmentEdgeManager.currentTimeMillis(), null);
            }
        }
        // We didn't find a table at the latest timestamp, so either there is no table or
        // there was a table, but it's been deleted. In either case we want to return.
        if (table == null) {
            if (buildDeletedTable(key, cacheKey, region, clientTimeStamp) != null) {
                return new MetaDataMutationResult(MutationCode.NEWER_TABLE_FOUND, EnvironmentEdgeManager.currentTimeMillis(), null);
            }
            return new MetaDataMutationResult(MutationCode.TABLE_NOT_FOUND, EnvironmentEdgeManager.currentTimeMillis(), null);
        }
        // Make sure we're not deleting the "wrong" child
        if (!Arrays.equals(parentTableName, table.getParentTableName() == null ? null : table.getParentTableName().getBytes())) {
            return new MetaDataMutationResult(MutationCode.TABLE_NOT_FOUND, EnvironmentEdgeManager.currentTimeMillis(), null);
        }
        // Since we don't allow back in time DDL, we know if we have a table it's the one
        // we want to delete. FIXME: we shouldn't need a scan here, but should be able to
        // use the table to generate the Delete markers.
        Scan scan = MetaDataUtil.newTableRowsScan(key, MIN_TABLE_TIMESTAMP, clientTimeStamp);
        RegionScanner scanner = region.getScanner(scan);
        List<Cell> results = Lists.newArrayList();
        scanner.next(results);
        if (results.isEmpty()) { // Should not be possible
            return new MetaDataMutationResult(MutationCode.TABLE_NOT_FOUND, EnvironmentEdgeManager.currentTimeMillis(), null);
        }

        // Handle any child views that exist
        TableViewFinderResult tableViewFinderResult = findChildViews(region, tenantId, table);
        if (tableViewFinderResult.hasViews()) {
        	if (isCascade) {
		        if (tableViewFinderResult.allViewsInMultipleRegions()) {
		            // We don't yet support deleting a table with views where SYSTEM.CATALOG has split and the
		        	// view metadata spans multiple regions
		        	return new MetaDataMutationResult(MutationCode.UNALLOWED_TABLE_MUTATION, EnvironmentEdgeManager.currentTimeMillis(), null);
		        } else if (tableViewFinderResult.allViewsInSingleRegion()) {
		        	// Recursively delete views - safe as all the views as all in the same region
		        	for (Result viewResult : tableViewFinderResult.getResults()) {
		                byte[][] rowKeyMetaData = new byte[3][];
		                getVarChars(viewResult.getRow(), 3, rowKeyMetaData);
		                byte[] viewTenantId = rowKeyMetaData[PhoenixDatabaseMetaData.TENANT_ID_INDEX];
		                byte[] viewSchemaName = rowKeyMetaData[PhoenixDatabaseMetaData.SCHEMA_NAME_INDEX];
		                byte[] viewName = rowKeyMetaData[PhoenixDatabaseMetaData.TABLE_NAME_INDEX];
		            	byte[] viewKey = SchemaUtil.getTableKey(viewTenantId, viewSchemaName, viewName);
		                Delete delete = new Delete(viewKey, clientTimeStamp);
		                rowsToDelete.add(delete);
		                acquireLock(region, viewKey, locks);
		                MetaDataMutationResult result =
		                        doDropTable(viewKey, viewTenantId, viewSchemaName, viewName, null, PTableType.VIEW,
		                            rowsToDelete, invalidateList, locks, tableNamesToDelete, false);
		                if (result.getMutationCode() != MutationCode.TABLE_ALREADY_EXISTS) {
		                    return result;
		                }
					}
		        }
        	} else {
            	// DROP without CASCADE on tables with child views is not permitted
            	return new MetaDataMutationResult(MutationCode.UNALLOWED_TABLE_MUTATION, EnvironmentEdgeManager.currentTimeMillis(), null);
            }
        }

        if (tableType != PTableType.VIEW) { // Add to list of HTables to delete, unless it's a view
            tableNamesToDelete.add(table.getName().getBytes());
        }
        List<byte[]> indexNames = Lists.newArrayList();
        invalidateList.add(cacheKey);
        byte[][] rowKeyMetaData = new byte[5][];
        do {
            Cell kv = results.get(LINK_TYPE_INDEX);
            int nColumns = getVarChars(kv.getRowArray(), kv.getRowOffset(), kv.getRowLength(), 0, rowKeyMetaData);
            if (nColumns == 5
                    && rowKeyMetaData[PhoenixDatabaseMetaData.COLUMN_NAME_INDEX].length == 0
                    && rowKeyMetaData[PhoenixDatabaseMetaData.INDEX_NAME_INDEX].length > 0
                    && Bytes.compareTo(kv.getQualifierArray(), kv.getQualifierOffset(), kv.getQualifierLength(), LINK_TYPE_BYTES, 0, LINK_TYPE_BYTES.length) == 0
                    && LinkType.fromSerializedValue(kv.getValueArray()[kv.getValueOffset()]) == LinkType.INDEX_TABLE) {
                indexNames.add(rowKeyMetaData[PhoenixDatabaseMetaData.INDEX_NAME_INDEX]);
            }
            // FIXME: Remove when unintentionally deprecated method is fixed (HBASE-7870).
            // FIXME: the version of the Delete constructor without the lock args was introduced
            // in 0.94.4, thus if we try to use it here we can no longer use the 0.94.2 version
            // of the client.
            Delete delete = new Delete(kv.getRowArray(), kv.getRowOffset(), kv.getRowLength(), clientTimeStamp);
            rowsToDelete.add(delete);
            results.clear();
            scanner.next(results);
        } while (!results.isEmpty());

        // Recursively delete indexes
        for (byte[] indexName : indexNames) {
            byte[] indexKey = SchemaUtil.getTableKey(tenantId, schemaName, indexName);
            // FIXME: Remove when unintentionally deprecated method is fixed (HBASE-7870).
            // FIXME: the version of the Delete constructor without the lock args was introduced
            // in 0.94.4, thus if we try to use it here we can no longer use the 0.94.2 version
            // of the client.
            Delete delete = new Delete(indexKey, clientTimeStamp);
            rowsToDelete.add(delete);
            acquireLock(region, indexKey, locks);
            MetaDataMutationResult result =
                    doDropTable(indexKey, tenantId, schemaName, indexName, tableName, PTableType.INDEX,
                        rowsToDelete, invalidateList, locks, tableNamesToDelete, false);
            if (result.getMutationCode() != MutationCode.TABLE_ALREADY_EXISTS) {
                return result;
            }
        }

        return new MetaDataMutationResult(MutationCode.TABLE_ALREADY_EXISTS,
                EnvironmentEdgeManager.currentTimeMillis(), table, tableNamesToDelete);
    }

    private static interface ColumnMutator {
      MetaDataMutationResult updateMutation(PTable table, byte[][] rowKeyMetaData,
          List<Mutation> tableMetadata, HRegion region,
          List<ImmutableBytesPtr> invalidateList, List<RowLock> locks) throws IOException,
          SQLException;
    }

    private MetaDataMutationResult
    mutateColumn(List<Mutation> tableMetadata, ColumnMutator mutator) throws IOException {
        byte[][] rowKeyMetaData = new byte[5][];
        MetaDataUtil.getTenantIdAndSchemaAndTableName(tableMetadata, rowKeyMetaData);
        byte[] tenantId = rowKeyMetaData[PhoenixDatabaseMetaData.TENANT_ID_INDEX];
        byte[] schemaName = rowKeyMetaData[PhoenixDatabaseMetaData.SCHEMA_NAME_INDEX];
        byte[] tableName = rowKeyMetaData[PhoenixDatabaseMetaData.TABLE_NAME_INDEX];
        try {
            byte[] key = SchemaUtil.getTableKey(tenantId, schemaName, tableName);
            HRegion region = env.getRegion();
            MetaDataMutationResult result = checkTableKeyInRegion(key, region);
            if (result != null) {
                return result;
            }
            List<RowLock> locks = Lists.newArrayList();
            try {
                acquireLock(region, key, locks);
                ImmutableBytesPtr cacheKey = new ImmutableBytesPtr(key);
                List<ImmutableBytesPtr> invalidateList = new ArrayList<ImmutableBytesPtr>();
                invalidateList.add(cacheKey);
                Cache<ImmutableBytesPtr,PTable> metaDataCache = GlobalCache.getInstance(this.env).getMetaDataCache();
                PTable table = metaDataCache.getIfPresent(cacheKey);
                if (logger.isDebugEnabled()) {
                    if (table == null) {
                        logger.debug("Table " + Bytes.toStringBinary(key)
                                + " not found in cache. Will build through scan");
                    } else {
                        logger.debug("Table " + Bytes.toStringBinary(key)
                                + " found in cache with timestamp " + table.getTimeStamp()
                                + " seqNum " + table.getSequenceNumber());
                    }
                }
                // Get client timeStamp from mutations
                long clientTimeStamp = MetaDataUtil.getClientTimeStamp(tableMetadata);
                if (table == null
                        && (table = buildTable(key, cacheKey, region, HConstants.LATEST_TIMESTAMP)) == null) {
                    // if not found then call newerTableExists and add delete marker for timestamp
                    // found
                    if (buildDeletedTable(key, cacheKey, region, clientTimeStamp) != null) {
                        return new MetaDataMutationResult(MutationCode.NEWER_TABLE_FOUND,
                                EnvironmentEdgeManager.currentTimeMillis(), null);
                    }
                    return new MetaDataMutationResult(MutationCode.TABLE_NOT_FOUND,
                            EnvironmentEdgeManager.currentTimeMillis(), null);
                }
                if (table.getTimeStamp() >= clientTimeStamp) {
                    return new MetaDataMutationResult(MutationCode.NEWER_TABLE_FOUND,
                            EnvironmentEdgeManager.currentTimeMillis(), table);
                } else if (isTableDeleted(table)) {
                    return new MetaDataMutationResult(MutationCode.TABLE_NOT_FOUND,
                            EnvironmentEdgeManager.currentTimeMillis(), null);
                }

                long expectedSeqNum = MetaDataUtil.getSequenceNumber(tableMetadata) - 1; // lookup
                                                                                         // TABLE_SEQ_NUM
                                                                                         // in
                                                                                         // tableMetaData
                if (logger.isDebugEnabled()) {
                    logger.debug("For table " + Bytes.toStringBinary(key) + " expecting seqNum "
                            + expectedSeqNum + " and found seqNum " + table.getSequenceNumber()
                            + " with " + table.getColumns().size() + " columns: "
                            + table.getColumns());
                }
                if (expectedSeqNum != table.getSequenceNumber()) {
                    if (logger.isDebugEnabled()) {
                        logger.debug("For table " + Bytes.toStringBinary(key)
                                + " returning CONCURRENT_TABLE_MUTATION due to unexpected seqNum");
                    }
                    return new MetaDataMutationResult(MutationCode.CONCURRENT_TABLE_MUTATION,
                            EnvironmentEdgeManager.currentTimeMillis(), table);
                }

                PTableType type = table.getType();
                if (type == PTableType.INDEX) {
                    // Disallow mutation of an index table
                    return new MetaDataMutationResult(MutationCode.UNALLOWED_TABLE_MUTATION,
                            EnvironmentEdgeManager.currentTimeMillis(), null);
                } else {
                    // server-side, except for indexing, we always expect the keyvalues to be standard KeyValues
                    PTableType expectedType = MetaDataUtil.getTableType(tableMetadata, GenericKeyValueBuilder.INSTANCE, new ImmutableBytesPtr());
                    // We said to drop a table, but found a view or visa versa
                    if (type != expectedType) {
                        return new MetaDataMutationResult(MutationCode.TABLE_NOT_FOUND, EnvironmentEdgeManager.currentTimeMillis(), null);
                    }
                    if (findChildViews(region, tenantId, table).hasViews()) {
                        // Disallow any column mutations for parents of tenant tables
                        return new MetaDataMutationResult(MutationCode.UNALLOWED_TABLE_MUTATION, EnvironmentEdgeManager.currentTimeMillis(), null);
                    }
                }
                result = mutator.updateMutation(table, rowKeyMetaData, tableMetadata, region,
                            invalidateList, locks);
                if (result != null) {
                    return result;
                }

                region.mutateRowsWithLocks(tableMetadata, Collections.<byte[]> emptySet());
                // Invalidate from cache
                for (ImmutableBytesPtr invalidateKey : invalidateList) {
                    metaDataCache.invalidate(invalidateKey);
                }
                // Get client timeStamp from mutations, since it may get updated by the
                // mutateRowsWithLocks call
                long currentTime = MetaDataUtil.getClientTimeStamp(tableMetadata);
                return new MetaDataMutationResult(MutationCode.TABLE_ALREADY_EXISTS, currentTime,
                        null);
            } finally {
                region.releaseRowLocks(locks);
            }
        } catch (Throwable t) {
            ServerUtil.throwIOException(SchemaUtil.getTableName(schemaName, tableName), t);
            return null; // impossible
        }
    }


    @Override
    public void addColumn(RpcController controller, AddColumnRequest request,
            RpcCallback<MetaDataResponse> done) {
        try {
            List<Mutation> tableMetaData = ProtobufUtil.getMutations(request);
            MetaDataMutationResult result = mutateColumn(tableMetaData, new ColumnMutator() {
                @Override
                public MetaDataMutationResult updateMutation(PTable table, byte[][] rowKeyMetaData,
                        List<Mutation> tableMetaData, HRegion region,
                        List<ImmutableBytesPtr> invalidateList, List<RowLock> locks) {
                    byte[] tenantId = rowKeyMetaData[TENANT_ID_INDEX];
                    byte[] schemaName = rowKeyMetaData[SCHEMA_NAME_INDEX];
                    byte[] tableName = rowKeyMetaData[TABLE_NAME_INDEX];
                    for (Mutation m : tableMetaData) {
                        byte[] key = m.getRow();
                        boolean addingPKColumn = false;
                        int pkCount = getVarChars(key, rowKeyMetaData);
                        if (pkCount > COLUMN_NAME_INDEX
                                && Bytes.compareTo(schemaName, rowKeyMetaData[SCHEMA_NAME_INDEX]) == 0
                                && Bytes.compareTo(tableName, rowKeyMetaData[TABLE_NAME_INDEX]) == 0) {
                            try {
                                if (pkCount > FAMILY_NAME_INDEX
                                        && rowKeyMetaData[PhoenixDatabaseMetaData.FAMILY_NAME_INDEX].length > 0) {
                                    PColumnFamily family =
                                            table.getColumnFamily(rowKeyMetaData[PhoenixDatabaseMetaData.FAMILY_NAME_INDEX]);
                                    family.getColumn(rowKeyMetaData[PhoenixDatabaseMetaData.COLUMN_NAME_INDEX]);
                                } else if (pkCount > COLUMN_NAME_INDEX
                                        && rowKeyMetaData[PhoenixDatabaseMetaData.COLUMN_NAME_INDEX].length > 0) {
                                    addingPKColumn = true;
                                    table.getPKColumn(new String(
                                            rowKeyMetaData[PhoenixDatabaseMetaData.COLUMN_NAME_INDEX]));
                                } else {
                                    continue;
                                }
                                return new MetaDataMutationResult(
                                        MutationCode.COLUMN_ALREADY_EXISTS, EnvironmentEdgeManager
                                                .currentTimeMillis(), table);
                            } catch (ColumnFamilyNotFoundException e) {
                                continue;
                            } catch (ColumnNotFoundException e) {
                                if (addingPKColumn) {
                                    // Add all indexes to invalidate list, as they will all be
                                    // adding the same PK column. No need to lock them, as we
                                    // have the parent table lock at this point.
                                    for (PTable index : table.getIndexes()) {
                                        invalidateList.add(new ImmutableBytesPtr(SchemaUtil
                                                .getTableKey(tenantId, index.getSchemaName()
                                                        .getBytes(), index.getTableName()
                                                        .getBytes())));
                                    }
                                }
                                continue;
                            }
                        }
                    }
                    return null;
                }
            });
            if (result != null) {
                done.run(MetaDataMutationResult.toProto(result));
            }
        } catch (IOException ioe) {
            ProtobufUtil.setControllerException(controller, ioe);
        }
    }

    private PTable doGetTable(byte[] key, long clientTimeStamp) throws IOException, SQLException {
        return doGetTable(key, clientTimeStamp, null);
    }

    private PTable doGetTable(byte[] key, long clientTimeStamp, RowLock rowLock) throws IOException, SQLException {
        ImmutableBytesPtr cacheKey = new ImmutableBytesPtr(key);
        Cache<ImmutableBytesPtr, PTable> metaDataCache =
                GlobalCache.getInstance(this.env).getMetaDataCache();
        PTable table = metaDataCache.getIfPresent(cacheKey);
        // We only cache the latest, so we'll end up building the table with every call if the
        // client connection has specified an SCN.
        // TODO: If we indicate to the client that we're returning an older version, but there's a
        // newer version available, the client
        // can safely not call this, since we only allow modifications to the latest.
        if (table != null && table.getTimeStamp() < clientTimeStamp) {
            // Table on client is up-to-date with table on server, so just return
            if (isTableDeleted(table)) {
                return null;
            }
            return table;
        }
        // Ask Lars about the expense of this call - if we don't take the lock, we still won't get
        // partial results
        // get the co-processor environment
        // TODO: check that key is within region.getStartKey() and region.getEndKey()
        // and return special code to force client to lookup region from meta.
        HRegion region = env.getRegion();
        /*
         * Lock directly on key, though it may be an index table. This will just prevent a table
         * from getting rebuilt too often.
         */
        final boolean wasLocked = (rowLock != null);
        if (!wasLocked) {
            rowLock = region.getRowLock(key);
            if (rowLock == null) {
                throw new IOException("Failed to acquire lock on " + Bytes.toStringBinary(key));
            }
        }
        try {
            // Try cache again in case we were waiting on a lock
            table = metaDataCache.getIfPresent(cacheKey);
            // We only cache the latest, so we'll end up building the table with every call if the
            // client connection has specified an SCN.
            // TODO: If we indicate to the client that we're returning an older version, but there's
            // a newer version available, the client
            // can safely not call this, since we only allow modifications to the latest.
            if (table != null && table.getTimeStamp() < clientTimeStamp) {
                // Table on client is up-to-date with table on server, so just return
                if (isTableDeleted(table)) {
                    return null;
                }
                return table;
            }
            // Query for the latest table first, since it's not cached
            table = buildTable(key, cacheKey, region, HConstants.LATEST_TIMESTAMP);
            if (table != null && table.getTimeStamp() < clientTimeStamp) {
                return table;
            }
            // Otherwise, query for an older version of the table - it won't be cached
            return buildTable(key, cacheKey, region, clientTimeStamp);
        } finally {
            if (!wasLocked) rowLock.release();
        }
    }

    @Override
    public void dropColumn(RpcController controller, DropColumnRequest request,
            RpcCallback<MetaDataResponse> done) {
        List<Mutation> tableMetaData = null;

        try {
            tableMetaData = ProtobufUtil.getMutations(request);
            final long clientTimeStamp = MetaDataUtil.getClientTimeStamp(tableMetaData);
            final List<byte[]> tableNamesToDelete = Lists.newArrayList();
            MetaDataMutationResult result = mutateColumn(tableMetaData, new ColumnMutator() {
                @Override
                public MetaDataMutationResult updateMutation(PTable table, byte[][] rowKeyMetaData,
                        List<Mutation> tableMetaData, HRegion region,
                        List<ImmutableBytesPtr> invalidateList, List<RowLock> locks)
                        throws IOException, SQLException {
                    byte[] tenantId = rowKeyMetaData[TENANT_ID_INDEX];
                    byte[] schemaName = rowKeyMetaData[SCHEMA_NAME_INDEX];
                    byte[] tableName = rowKeyMetaData[TABLE_NAME_INDEX];
                    boolean deletePKColumn = false;
                    List<Mutation> additionalTableMetaData = Lists.newArrayList();
                    for (Mutation m : tableMetaData) {
                        if (m instanceof Delete) {
                            byte[] key = m.getRow();
                            int pkCount = getVarChars(key, rowKeyMetaData);
                            if (pkCount > COLUMN_NAME_INDEX
                                    && Bytes.compareTo(schemaName,
                                        rowKeyMetaData[SCHEMA_NAME_INDEX]) == 0
                                    && Bytes.compareTo(tableName, rowKeyMetaData[TABLE_NAME_INDEX]) == 0) {
                                PColumn columnToDelete = null;
                                try {
                                    if (pkCount > FAMILY_NAME_INDEX
                                            && rowKeyMetaData[PhoenixDatabaseMetaData.FAMILY_NAME_INDEX].length > 0) {
                                        PColumnFamily family =
                                                table.getColumnFamily(rowKeyMetaData[PhoenixDatabaseMetaData.FAMILY_NAME_INDEX]);
                                        columnToDelete =
                                                family.getColumn(rowKeyMetaData[PhoenixDatabaseMetaData.COLUMN_NAME_INDEX]);
                                    } else if (pkCount > COLUMN_NAME_INDEX
                                            && rowKeyMetaData[PhoenixDatabaseMetaData.COLUMN_NAME_INDEX].length > 0) {
                                        deletePKColumn = true;
                                        columnToDelete = table.getPKColumn(new String(
                                          rowKeyMetaData[PhoenixDatabaseMetaData.COLUMN_NAME_INDEX]));
                                    } else {
                                        continue;
                                    }
                                    if (columnToDelete.isViewReferenced()) { // Disallow deletion of column referenced in WHERE clause of view
                                        return new MetaDataMutationResult(MutationCode.UNALLOWED_TABLE_MUTATION, EnvironmentEdgeManager.currentTimeMillis(), table, columnToDelete);
                                    }
                                    // Look for columnToDelete in any indexes. If found as PK
                                    // column, get lock and drop the index. If found as covered
                                    // column, delete from index (do this client side?).
                                    // In either case, invalidate index if the column is in it
                                    for (PTable index : table.getIndexes()) {
                                        try {
                                            String indexColumnName = IndexUtil.getIndexColumnName(columnToDelete);
                                            PColumn indexColumn = index.getColumn(indexColumnName);
                                            byte[] indexKey =
                                                    SchemaUtil.getTableKey(tenantId, index
                                                            .getSchemaName().getBytes(), index.getTableName().getBytes());
                                            // If index contains the column in it's PK, then drop it
                                            if (SchemaUtil.isPKColumn(indexColumn)) {
                                                // Since we're dropping the index, lock it to ensure
                                                // that a change in index state doesn't
                                                // occur while we're dropping it.
                                                acquireLock(region, indexKey, locks);
                                                // Drop the index table. The doDropTable will expand
                                                // this to all of the table rows and invalidate the
                                                // index table
                                                additionalTableMetaData.add(new Delete(indexKey, clientTimeStamp));
                                                byte[] linkKey = MetaDataUtil.getParentLinkKey(tenantId,
                                                            schemaName, tableName, index.getTableName().getBytes());
                                                // Drop the link between the data table and the
                                                // index table
                                                additionalTableMetaData.add(new Delete(linkKey, clientTimeStamp));
                                                doDropTable(indexKey, tenantId, index.getSchemaName().getBytes(), index.getTableName().getBytes(), tableName,
                                                    index.getType(), additionalTableMetaData, invalidateList, locks, tableNamesToDelete, false);
                                                // TODO: return in result?
                                            } else {
                                                invalidateList.add(new ImmutableBytesPtr(indexKey));
                                            }
                                        } catch (ColumnNotFoundException e) {
                                        } catch (AmbiguousColumnException e) {
                                        }
                                    }
                                } catch (ColumnFamilyNotFoundException e) {
                                    return new MetaDataMutationResult(
                                            MutationCode.COLUMN_NOT_FOUND, EnvironmentEdgeManager
                                                    .currentTimeMillis(), table, columnToDelete);
                                } catch (ColumnNotFoundException e) {
                                    return new MetaDataMutationResult(
                                            MutationCode.COLUMN_NOT_FOUND, EnvironmentEdgeManager
                                                    .currentTimeMillis(), table, columnToDelete);
                                }
                            }
                        }
                    }
                    if (deletePKColumn) {
                        if (table.getPKColumns().size() == 1) {
                            return new MetaDataMutationResult(MutationCode.NO_PK_COLUMNS,
                                    EnvironmentEdgeManager.currentTimeMillis(), null);
                        }
                    }
                    tableMetaData.addAll(additionalTableMetaData);
                    return null;
                }
            });
            if (result != null) {
                done.run(MetaDataMutationResult.toProto(result));
            }
        } catch (IOException ioe) {
            ProtobufUtil.setControllerException(controller, ioe);
        }
    }

    @Override
    public void clearCache(RpcController controller, ClearCacheRequest request,
            RpcCallback<ClearCacheResponse> done) {
        GlobalCache cache = GlobalCache.getInstance(this.env);
        Cache<ImmutableBytesPtr, PTable> metaDataCache =
                GlobalCache.getInstance(this.env).getMetaDataCache();
        metaDataCache.invalidateAll();
        cache.clearTenantCache();
    }

    @Override
    public void getVersion(RpcController controller, GetVersionRequest request,
            RpcCallback<GetVersionResponse> done) {

        GetVersionResponse.Builder builder = GetVersionResponse.newBuilder();
        // The first 3 bytes of the long is used to encoding the HBase version as major.minor.patch.
        // The next 4 bytes of the value is used to encode the Phoenix version as major.minor.patch.
        long version = MetaDataUtil.encodeHBaseAndPhoenixVersions(this.env.getHBaseVersion());

        // The last byte is used to communicate whether or not mutable secondary indexing
        // was configured properly.
        version =
                MetaDataUtil.encodeMutableIndexConfiguredProperly(version,
                    IndexManagementUtil.isWALEditCodecSet(this.env.getConfiguration()));

        builder.setVersion(version);
        done.run(builder.build());
    }

    @SuppressWarnings("deprecation")
    @Override
    public void updateIndexState(RpcController controller, UpdateIndexStateRequest request,
            RpcCallback<MetaDataResponse> done) {
        MetaDataResponse.Builder builder = MetaDataResponse.newBuilder();
        byte[] schemaName = null;
        byte[] tableName = null;
        try {
            byte[][] rowKeyMetaData = new byte[3][];
            List<Mutation> tableMetadata = ProtobufUtil.getMutations(request);
            MetaDataUtil.getTenantIdAndSchemaAndTableName(tableMetadata, rowKeyMetaData);
            byte[] tenantId = rowKeyMetaData[PhoenixDatabaseMetaData.TENANT_ID_INDEX];
            schemaName = rowKeyMetaData[PhoenixDatabaseMetaData.SCHEMA_NAME_INDEX];
            tableName = rowKeyMetaData[PhoenixDatabaseMetaData.TABLE_NAME_INDEX];
            byte[] key = SchemaUtil.getTableKey(tenantId, schemaName, tableName);
            HRegion region = env.getRegion();
            MetaDataMutationResult result = checkTableKeyInRegion(key, region);
            if (result != null) {
                done.run(MetaDataMutationResult.toProto(result));
                return;
            }
            long timeStamp = MetaDataUtil.getClientTimeStamp(tableMetadata);
            ImmutableBytesPtr cacheKey = new ImmutableBytesPtr(key);
            List<Cell> newKVs = tableMetadata.get(0).getFamilyCellMap().get(TABLE_FAMILY_BYTES);
            Cell newKV = null;
            int disableTimeStampKVIndex = -1;
            int index = 0;
            for(Cell cell : newKVs){
                if(Bytes.compareTo(cell.getQualifierArray(), cell.getQualifierOffset(), cell.getQualifierLength(),
                      INDEX_STATE_BYTES, 0, INDEX_STATE_BYTES.length) == 0){
                  newKV = cell;
                } else if (Bytes.compareTo(cell.getQualifierArray(), cell.getQualifierOffset(), cell.getQualifierLength(),
                  INDEX_DISABLE_TIMESTAMP_BYTES, 0, INDEX_DISABLE_TIMESTAMP_BYTES.length) == 0){
                  disableTimeStampKVIndex = index;
                }
                index++;
            }
            PIndexState newState =
                    PIndexState.fromSerializedValue(newKV.getValueArray()[newKV.getValueOffset()]);
            RowLock rowLock = region.getRowLock(key);
            if (rowLock == null) {
                throw new IOException("Failed to acquire lock on " + Bytes.toStringBinary(key));
            }
            try {
                Get get = new Get(key);
                get.setTimeRange(PTable.INITIAL_SEQ_NUM, timeStamp);
                get.addColumn(TABLE_FAMILY_BYTES, DATA_TABLE_NAME_BYTES);
                get.addColumn(TABLE_FAMILY_BYTES, INDEX_STATE_BYTES);
                get.addColumn(TABLE_FAMILY_BYTES, INDEX_DISABLE_TIMESTAMP_BYTES);
                Result currentResult = region.get(get);
                if (currentResult.rawCells().length == 0) {
                    builder.setReturnCode(MetaDataProtos.MutationCode.TABLE_NOT_FOUND);
                    builder.setMutationTime(EnvironmentEdgeManager.currentTimeMillis());
                    done.run(builder.build());
                    return;
                }
                Cell dataTableKV = currentResult.getColumnLatestCell(TABLE_FAMILY_BYTES, DATA_TABLE_NAME_BYTES);
                Cell currentStateKV = currentResult.getColumnLatestCell(TABLE_FAMILY_BYTES, INDEX_STATE_BYTES);
                Cell currentDisableTimeStamp = currentResult.getColumnLatestCell(TABLE_FAMILY_BYTES, INDEX_DISABLE_TIMESTAMP_BYTES);

                PIndexState currentState =
                        PIndexState.fromSerializedValue(currentStateKV.getValueArray()[currentStateKV
                                .getValueOffset()]);

                // check if we need reset disable time stamp
                if( (newState == PIndexState.DISABLE) &&
                    (currentState == PIndexState.DISABLE || currentState == PIndexState.INACTIVE) &&
                    (currentDisableTimeStamp != null && currentDisableTimeStamp.getValueLength() > 0) &&
                    (disableTimeStampKVIndex >= 0)) {
                    Long curTimeStampVal = (Long) PLong.INSTANCE.toObject(currentDisableTimeStamp.getValueArray(),
                      currentDisableTimeStamp.getValueOffset(), currentDisableTimeStamp.getValueLength());
                    // new DisableTimeStamp is passed in
                    Cell newDisableTimeStampCell = newKVs.get(disableTimeStampKVIndex);
                    Long newDisableTimeStamp = (Long) PLong.INSTANCE.toObject(newDisableTimeStampCell.getValueArray(),
                      newDisableTimeStampCell.getValueOffset(), newDisableTimeStampCell.getValueLength());
                    if(curTimeStampVal > 0 && curTimeStampVal < newDisableTimeStamp){
                        // not reset disable timestamp
                        newKVs.remove(disableTimeStampKVIndex);
                    }
                }

                // Detect invalid transitions
                if (currentState == PIndexState.BUILDING) {
                    if (newState == PIndexState.USABLE) {
                        builder.setReturnCode(MetaDataProtos.MutationCode.UNALLOWED_TABLE_MUTATION);
                        builder.setMutationTime(EnvironmentEdgeManager.currentTimeMillis());
                        done.run(builder.build());
                        return;
                    }
                } else if (currentState == PIndexState.DISABLE) {
                    if (newState != PIndexState.BUILDING && newState != PIndexState.DISABLE &&
                        newState != PIndexState.INACTIVE) {
                        builder.setReturnCode(MetaDataProtos.MutationCode.UNALLOWED_TABLE_MUTATION);
                        builder.setMutationTime(EnvironmentEdgeManager.currentTimeMillis());
                        done.run(builder.build());
                        return;
                    }
                    // Done building, but was disable before that, so that in disabled state
                    if (newState == PIndexState.ACTIVE) {
                        newState = PIndexState.DISABLE;
                    }
                }

                if (currentState == PIndexState.BUILDING && newState != PIndexState.ACTIVE) {
                    timeStamp = currentStateKV.getTimestamp();
                }
                if ((currentState == PIndexState.UNUSABLE && newState == PIndexState.ACTIVE)
                        || (currentState == PIndexState.ACTIVE && newState == PIndexState.UNUSABLE)) {
                    newState = PIndexState.INACTIVE;
                    newKVs.set(0, KeyValueUtil.newKeyValue(key, TABLE_FAMILY_BYTES,
                        INDEX_STATE_BYTES, timeStamp, Bytes.toBytes(newState.getSerializedValue())));
                } else if (currentState == PIndexState.INACTIVE && newState == PIndexState.USABLE) {
                    newState = PIndexState.ACTIVE;
                    newKVs.set(0, KeyValueUtil.newKeyValue(key, TABLE_FAMILY_BYTES,
                        INDEX_STATE_BYTES, timeStamp, Bytes.toBytes(newState.getSerializedValue())));
                }

                if (currentState != newState) {
                    byte[] dataTableKey = null;
                    if(dataTableKV != null) {
                        dataTableKey = SchemaUtil.getTableKey(tenantId, schemaName, dataTableKV.getValue());
                    }
                    if(dataTableKey != null) {
                        // make a copy of tableMetadata
                        tableMetadata = new ArrayList<Mutation>(tableMetadata);
                        // insert an empty KV to trigger time stamp update on data table row
                        Put p = new Put(dataTableKey);
                        p.add(TABLE_FAMILY_BYTES, QueryConstants.EMPTY_COLUMN_BYTES, timeStamp, ByteUtil.EMPTY_BYTE_ARRAY);
                        tableMetadata.add(p);
                    }
                    region.mutateRowsWithLocks(tableMetadata, Collections.<byte[]> emptySet());
                    // Invalidate from cache
                    Cache<ImmutableBytesPtr,PTable> metaDataCache = GlobalCache.getInstance(this.env).getMetaDataCache();
                    metaDataCache.invalidate(cacheKey);
                    if(dataTableKey != null) {
                        metaDataCache.invalidate(new ImmutableBytesPtr(dataTableKey));
                    }
                }
                // Get client timeStamp from mutations, since it may get updated by the
                // mutateRowsWithLocks call
                long currentTime = MetaDataUtil.getClientTimeStamp(tableMetadata);
                builder.setReturnCode(MetaDataProtos.MutationCode.TABLE_ALREADY_EXISTS);
                builder.setMutationTime(currentTime);
                done.run(builder.build());
                return;
            } finally {
                rowLock.release();
            }
        } catch (Throwable t) {
          logger.error("updateIndexState failed", t);
            ProtobufUtil.setControllerException(controller,
                ServerUtil.createIOException(SchemaUtil.getTableName(schemaName, tableName), t));
        }
    }

    private static MetaDataMutationResult checkTableKeyInRegion(byte[] key, HRegion region) {
        byte[] startKey = region.getStartKey();
        byte[] endKey = region.getEndKey();
        if (Bytes.compareTo(startKey, key) <= 0
                && (Bytes.compareTo(HConstants.LAST_ROW, endKey) == 0 || Bytes.compareTo(key,
                    endKey) < 0)) {
            return null; // normal case;
        }
        return new MetaDataMutationResult(MutationCode.TABLE_NOT_IN_REGION,
                EnvironmentEdgeManager.currentTimeMillis(), null);
    }

    /**
     * Certain operations, such as DROP TABLE are not allowed if there a table has child views. This class wraps the
     * Results of a scanning the Phoenix Metadata for child views for a specific table and stores an additional flag for
     * whether whether SYSTEM.CATALOG has split across multiple regions.
     */
    private static class TableViewFinderResult {

        private List<Result> results = Lists.newArrayList();
        private boolean allViewsNotInSingleRegion = false;

        private TableViewFinderResult(List<Result> results) {
            this.results = results;
        }

        public boolean hasViews() {
            return results.size() > 0;
        }

        private void setAllViewsNotInSingleRegion() {
            allViewsNotInSingleRegion = true;
        }

        private List<Result> getResults() {
            return results;
        }

        /**
         * Returns true is the table has views and they are all in the same HBase region.
         */
        private boolean allViewsInSingleRegion() {
            return results.size() > 0 && !allViewsNotInSingleRegion;
        }

        /**
         * Returns true is the table has views and they are all NOT in the same HBase region.
         */
        private boolean allViewsInMultipleRegions() {
            return results.size() > 0 && allViewsNotInSingleRegion;
        }
    }

    @Override
    public void clearTableFromCache(RpcController controller, ClearTableFromCacheRequest request,
            RpcCallback<ClearTableFromCacheResponse> done) {
        byte[] schemaName = request.getSchemaName().toByteArray();
        byte[] tableName = request.getTableName().toByteArray();
        try {
            byte[] tenantId = request.getTenantId().toByteArray();
            byte[] key = SchemaUtil.getTableKey(tenantId, schemaName, tableName);
            ImmutableBytesPtr cacheKey = new ImmutableBytesPtr(key);
            Cache<ImmutableBytesPtr, PTable> metaDataCache =
                    GlobalCache.getInstance(this.env).getMetaDataCache();
            metaDataCache.invalidate(cacheKey);
        } catch (Throwable t) {
            logger.error("incrementTableTimeStamp failed", t);
            ProtobufUtil.setControllerException(controller,
                ServerUtil.createIOException(SchemaUtil.getTableName(schemaName, tableName), t));
        }
    }

}<|MERGE_RESOLUTION|>--- conflicted
+++ resolved
@@ -289,12 +289,8 @@
     private static final int ARRAY_SIZE_INDEX = COLUMN_KV_COLUMNS.indexOf(ARRAY_SIZE_KV);
     private static final int VIEW_CONSTANT_INDEX = COLUMN_KV_COLUMNS.indexOf(VIEW_CONSTANT_KV);
     private static final int IS_VIEW_REFERENCED_INDEX = COLUMN_KV_COLUMNS.indexOf(IS_VIEW_REFERENCED_KV);
-<<<<<<< HEAD
     private static final int COLUMN_DEF_INDEX = COLUMN_KV_COLUMNS.indexOf(COLUMN_DEF_KV);
     
-=======
-
->>>>>>> c5edd3a7
     private static final int LINK_TYPE_INDEX = 0;
 
     private static PName newPName(byte[] keyBuffer, int keyOffset, int keyLength) {
