/*
 * Licensed to the Apache Software Foundation (ASF) under one
 * or more contributor license agreements.  See the NOTICE file
 * distributed with this work for additional information
 * regarding copyright ownership.  The ASF licenses this file
 * to you under the Apache License, Version 2.0 (the
 * "License"); you may not use this file except in compliance
 * with the License.  You may obtain a copy of the License at
 *
 * http://www.apache.org/licenses/LICENSE-2.0
 *
 * Unless required by applicable law or agreed to in writing, software
 * distributed under the License is distributed on an "AS IS" BASIS,
 * WITHOUT WARRANTIES OR CONDITIONS OF ANY KIND, either express or implied.
 * See the License for the specific language governing permissions and
 * limitations under the License.
 */
package org.apache.phoenix.coprocessor;

import static org.apache.hadoop.hbase.KeyValueUtil.createFirstOnRow;
import static org.apache.phoenix.coprocessor.generated.MetaDataProtos.MutationCode.UNABLE_TO_CREATE_CHILD_LINK;
import static org.apache.phoenix.jdbc.PhoenixDatabaseMetaData.APPEND_ONLY_SCHEMA_BYTES;
import static org.apache.phoenix.jdbc.PhoenixDatabaseMetaData.ARRAY_SIZE_BYTES;
import static org.apache.phoenix.jdbc.PhoenixDatabaseMetaData.AUTO_PARTITION_SEQ_BYTES;
import static org.apache.phoenix.jdbc.PhoenixDatabaseMetaData.CHANGE_DETECTION_ENABLED_BYTES;
import static org.apache.phoenix.jdbc.PhoenixDatabaseMetaData.CLASS_NAME_BYTES;
import static org.apache.phoenix.jdbc.PhoenixDatabaseMetaData.COLUMN_COUNT_BYTES;
import static org.apache.phoenix.jdbc.PhoenixDatabaseMetaData.COLUMN_DEF_BYTES;
import static org.apache.phoenix.jdbc.PhoenixDatabaseMetaData.COLUMN_QUALIFIER_BYTES;
import static org.apache.phoenix.jdbc.PhoenixDatabaseMetaData.COLUMN_QUALIFIER_COUNTER_BYTES;
import static org.apache.phoenix.jdbc.PhoenixDatabaseMetaData.COLUMN_SIZE_BYTES;
import static org.apache.phoenix.jdbc.PhoenixDatabaseMetaData.DATA_TABLE_NAME_BYTES;
import static org.apache.phoenix.jdbc.PhoenixDatabaseMetaData.DATA_TYPE_BYTES;
import static org.apache.phoenix.jdbc.PhoenixDatabaseMetaData.DECIMAL_DIGITS_BYTES;
import static org.apache.phoenix.jdbc.PhoenixDatabaseMetaData.DEFAULT_COLUMN_FAMILY_NAME_BYTES;
import static org.apache.phoenix.jdbc.PhoenixDatabaseMetaData.DEFAULT_VALUE_BYTES;
import static org.apache.phoenix.jdbc.PhoenixDatabaseMetaData.DISABLE_WAL_BYTES;
import static org.apache.phoenix.jdbc.PhoenixDatabaseMetaData.ENCODING_SCHEME_BYTES;
import static org.apache.phoenix.jdbc.PhoenixDatabaseMetaData.EXTERNAL_SCHEMA_ID_BYTES;
import static org.apache.phoenix.jdbc.PhoenixDatabaseMetaData.IMMUTABLE_ROWS_BYTES;
import static org.apache.phoenix.jdbc.PhoenixDatabaseMetaData.INDEX_DISABLE_TIMESTAMP_BYTES;
import static org.apache.phoenix.jdbc.PhoenixDatabaseMetaData.INDEX_STATE_BYTES;
import static org.apache.phoenix.jdbc.PhoenixDatabaseMetaData.INDEX_TYPE_BYTES;
import static org.apache.phoenix.jdbc.PhoenixDatabaseMetaData.INDEX_WHERE_BYTES;
import static org.apache.phoenix.jdbc.PhoenixDatabaseMetaData.IS_ARRAY_BYTES;
import static org.apache.phoenix.jdbc.PhoenixDatabaseMetaData.IS_CONSTANT_BYTES;
import static org.apache.phoenix.jdbc.PhoenixDatabaseMetaData.IS_NAMESPACE_MAPPED_BYTES;
import static org.apache.phoenix.jdbc.PhoenixDatabaseMetaData.IS_ROW_TIMESTAMP_BYTES;
import static org.apache.phoenix.jdbc.PhoenixDatabaseMetaData.IS_VIEW_REFERENCED_BYTES;
import static org.apache.phoenix.jdbc.PhoenixDatabaseMetaData.JAR_PATH_BYTES;
import static org.apache.phoenix.jdbc.PhoenixDatabaseMetaData.LAST_DDL_TIMESTAMP_BYTES;
import static org.apache.phoenix.jdbc.PhoenixDatabaseMetaData.LINK_TYPE_BYTES;
import static org.apache.phoenix.jdbc.PhoenixDatabaseMetaData.MAX_VALUE_BYTES;
import static org.apache.phoenix.jdbc.PhoenixDatabaseMetaData.MIN_VALUE_BYTES;
import static org.apache.phoenix.jdbc.PhoenixDatabaseMetaData.MULTI_TENANT_BYTES;
import static org.apache.phoenix.jdbc.PhoenixDatabaseMetaData.NULLABLE_BYTES;
import static org.apache.phoenix.jdbc.PhoenixDatabaseMetaData.NUM_ARGS_BYTES;
import static org.apache.phoenix.jdbc.PhoenixDatabaseMetaData.ORDINAL_POSITION_BYTES;
import static org.apache.phoenix.jdbc.PhoenixDatabaseMetaData.TTL_NOT_DEFINED;
import static org.apache.phoenix.jdbc.PhoenixDatabaseMetaData.PHYSICAL_TABLE_NAME_BYTES;
import static org.apache.phoenix.jdbc.PhoenixDatabaseMetaData.PK_NAME_BYTES;
import static org.apache.phoenix.jdbc.PhoenixDatabaseMetaData.RETURN_TYPE_BYTES;
import static org.apache.phoenix.jdbc.PhoenixDatabaseMetaData.ROW_KEY_PREFIX_BYTES;
import static org.apache.phoenix.jdbc.PhoenixDatabaseMetaData.SALT_BUCKETS_BYTES;
import static org.apache.phoenix.jdbc.PhoenixDatabaseMetaData.SCHEMA_VERSION_BYTES;
import static org.apache.phoenix.jdbc.PhoenixDatabaseMetaData.SORT_ORDER_BYTES;
import static org.apache.phoenix.jdbc.PhoenixDatabaseMetaData.STORAGE_SCHEME_BYTES;
import static org.apache.phoenix.jdbc.PhoenixDatabaseMetaData.STORE_NULLS_BYTES;
import static org.apache.phoenix.jdbc.PhoenixDatabaseMetaData.STREAMING_TOPIC_NAME_BYTES;
import static org.apache.phoenix.jdbc.PhoenixDatabaseMetaData.SYSTEM_CHILD_LINK_NAME_BYTES;
import static org.apache.phoenix.jdbc.PhoenixDatabaseMetaData.TABLE_FAMILY_BYTES;
import static org.apache.phoenix.jdbc.PhoenixDatabaseMetaData.TABLE_SEQ_NUM_BYTES;
import static org.apache.phoenix.jdbc.PhoenixDatabaseMetaData.TABLE_TYPE_BYTES;
import static org.apache.phoenix.jdbc.PhoenixDatabaseMetaData.TRANSACTIONAL_BYTES;
import static org.apache.phoenix.jdbc.PhoenixDatabaseMetaData.TRANSACTION_PROVIDER_BYTES;
import static org.apache.phoenix.jdbc.PhoenixDatabaseMetaData.TTL_BYTES;
import static org.apache.phoenix.jdbc.PhoenixDatabaseMetaData.TYPE_BYTES;
import static org.apache.phoenix.jdbc.PhoenixDatabaseMetaData.UPDATE_CACHE_FREQUENCY_BYTES;
import static org.apache.phoenix.jdbc.PhoenixDatabaseMetaData.USE_STATS_FOR_PARALLELIZATION_BYTES;
import static org.apache.phoenix.jdbc.PhoenixDatabaseMetaData.VIEW_CONSTANT_BYTES;
import static org.apache.phoenix.jdbc.PhoenixDatabaseMetaData.VIEW_INDEX_ID_BYTES;
import static org.apache.phoenix.jdbc.PhoenixDatabaseMetaData.VIEW_INDEX_ID_DATA_TYPE_BYTES;
import static org.apache.phoenix.jdbc.PhoenixDatabaseMetaData.VIEW_STATEMENT_BYTES;
import static org.apache.phoenix.jdbc.PhoenixDatabaseMetaData.VIEW_TYPE_BYTES;
import static org.apache.phoenix.query.QueryConstants.VIEW_MODIFIED_PROPERTY_TAG_TYPE;
import static org.apache.phoenix.schema.PTableImpl.getColumnsToClone;
import static org.apache.phoenix.schema.PTableType.INDEX;
import static org.apache.phoenix.util.PhoenixRuntime.TENANT_ID_ATTRIB;
import static org.apache.phoenix.util.SchemaUtil.getVarCharLength;
import static org.apache.phoenix.util.SchemaUtil.getVarChars;
import static org.apache.phoenix.util.ViewUtil.findAllDescendantViews;
import static org.apache.phoenix.util.ViewUtil.getSystemTableForChildLinks;

import java.io.IOException;
import java.nio.charset.StandardCharsets;
import java.security.PrivilegedExceptionAction;
import java.sql.ResultSetMetaData;
import java.sql.SQLException;
import java.sql.Statement;
import java.util.ArrayList;
import java.util.Arrays;
import java.util.Collections;
import java.util.Comparator;
import java.util.HashSet;
import java.util.Iterator;
import java.util.List;
import java.util.NavigableMap;
import java.util.Optional;
import java.util.Properties;
import java.util.Set;
import java.util.stream.Collectors;

import org.apache.hadoop.conf.Configuration;
import org.apache.hadoop.hbase.ArrayBackedTag;
import org.apache.hadoop.hbase.Cell;
import org.apache.hadoop.hbase.CellComparator;
import org.apache.hadoop.hbase.CellComparatorImpl;
import org.apache.hadoop.hbase.CellUtil;
import org.apache.hadoop.hbase.CoprocessorEnvironment;
import org.apache.hadoop.hbase.DoNotRetryIOException;
import org.apache.hadoop.hbase.ExtendedCellBuilder;
import org.apache.hadoop.hbase.HConstants;
import org.apache.hadoop.hbase.KeyValue;
import org.apache.hadoop.hbase.KeyValue.Type;
import org.apache.hadoop.hbase.KeyValueUtil;
import org.apache.hadoop.hbase.TableName;
import org.apache.hadoop.hbase.Tag;
import org.apache.hadoop.hbase.TagUtil;
import org.apache.hadoop.hbase.client.Delete;
import org.apache.hadoop.hbase.client.Get;
import org.apache.hadoop.hbase.client.Mutation;
import org.apache.hadoop.hbase.client.Put;
import org.apache.hadoop.hbase.client.RegionInfo;
import org.apache.hadoop.hbase.client.Result;
import org.apache.hadoop.hbase.client.Scan;
import org.apache.hadoop.hbase.client.Table;
import org.apache.hadoop.hbase.coprocessor.CoprocessorException;
import org.apache.hadoop.hbase.coprocessor.CoreCoprocessor;
import org.apache.hadoop.hbase.coprocessor.RegionCoprocessor;
import org.apache.hadoop.hbase.coprocessor.RegionCoprocessorEnvironment;
import org.apache.hadoop.hbase.filter.FirstKeyOnlyFilter;
import org.apache.hadoop.hbase.io.ImmutableBytesWritable;
import org.apache.hadoop.hbase.ipc.RpcCall;
import org.apache.hadoop.hbase.ipc.RpcUtil;
import org.apache.hadoop.hbase.regionserver.Region;
import org.apache.hadoop.hbase.regionserver.Region.RowLock;
import org.apache.hadoop.hbase.regionserver.RegionScanner;
import org.apache.hadoop.hbase.security.User;
import org.apache.hadoop.hbase.util.Bytes;
import org.apache.hadoop.hbase.util.Pair;
import org.apache.hadoop.hbase.util.VersionInfo;
import org.apache.phoenix.cache.GlobalCache;
import org.apache.phoenix.cache.GlobalCache.FunctionBytesPtr;
import org.apache.phoenix.compile.QueryPlan;
import org.apache.phoenix.compile.ScanRanges;
import org.apache.phoenix.coprocessor.generated.MetaDataProtos;
import org.apache.phoenix.coprocessor.generated.MetaDataProtos.AddColumnRequest;
import org.apache.phoenix.coprocessor.generated.MetaDataProtos.ClearCacheRequest;
import org.apache.phoenix.coprocessor.generated.MetaDataProtos.ClearCacheResponse;
import org.apache.phoenix.coprocessor.generated.MetaDataProtos.ClearTableFromCacheRequest;
import org.apache.phoenix.coprocessor.generated.MetaDataProtos.ClearTableFromCacheResponse;
import org.apache.phoenix.coprocessor.generated.MetaDataProtos.CreateFunctionRequest;
import org.apache.phoenix.coprocessor.generated.MetaDataProtos.CreateSchemaRequest;
import org.apache.phoenix.coprocessor.generated.MetaDataProtos.CreateTableRequest;
import org.apache.phoenix.coprocessor.generated.MetaDataProtos.DropColumnRequest;
import org.apache.phoenix.coprocessor.generated.MetaDataProtos.DropFunctionRequest;
import org.apache.phoenix.coprocessor.generated.MetaDataProtos.DropSchemaRequest;
import org.apache.phoenix.coprocessor.generated.MetaDataProtos.DropTableRequest;
import org.apache.phoenix.coprocessor.generated.MetaDataProtos.GetFunctionsRequest;
import org.apache.phoenix.coprocessor.generated.MetaDataProtos.GetSchemaRequest;
import org.apache.phoenix.coprocessor.generated.MetaDataProtos.GetTableRequest;
import org.apache.phoenix.coprocessor.generated.MetaDataProtos.GetVersionRequest;
import org.apache.phoenix.coprocessor.generated.MetaDataProtos.GetVersionResponse;
import org.apache.phoenix.coprocessor.generated.MetaDataProtos.MetaDataResponse;
import org.apache.phoenix.coprocessor.generated.MetaDataProtos.UpdateIndexStateRequest;
import org.apache.phoenix.exception.SQLExceptionCode;
import org.apache.phoenix.exception.SQLExceptionInfo;
import org.apache.phoenix.expression.Expression;
import org.apache.phoenix.expression.KeyValueColumnExpression;
import org.apache.phoenix.expression.LiteralExpression;
import org.apache.phoenix.expression.ProjectedColumnExpression;
import org.apache.phoenix.expression.RowKeyColumnExpression;
import org.apache.phoenix.expression.visitor.StatelessTraverseAllExpressionVisitor;
import org.apache.phoenix.hbase.index.covered.update.ColumnReference;
import org.apache.phoenix.hbase.index.util.GenericKeyValueBuilder;
import org.apache.phoenix.hbase.index.util.ImmutableBytesPtr;
import org.apache.phoenix.hbase.index.util.KeyValueBuilder;
import org.apache.phoenix.index.IndexMaintainer;
import org.apache.phoenix.iterate.ResultIterator;
import org.apache.phoenix.jdbc.PhoenixConnection;
import org.apache.phoenix.jdbc.PhoenixDatabaseMetaData;
import org.apache.phoenix.jdbc.PhoenixResultSet;
import org.apache.phoenix.jdbc.PhoenixStatement;
import org.apache.phoenix.mapreduce.util.ConnectionUtil;
import org.apache.phoenix.metrics.Metrics;
import org.apache.phoenix.parse.LiteralParseNode;
import org.apache.phoenix.parse.PFunction;
import org.apache.phoenix.parse.PFunction.FunctionArgument;
import org.apache.phoenix.parse.PSchema;
import org.apache.phoenix.protobuf.ProtobufUtil;
import org.apache.phoenix.query.ConnectionQueryServices;
import org.apache.phoenix.query.KeyRange;
import org.apache.phoenix.query.QueryConstants;
import org.apache.phoenix.query.QueryServices;
import org.apache.phoenix.query.QueryServicesOptions;
import org.apache.phoenix.schema.MetaDataSplitPolicy;
import org.apache.phoenix.schema.PColumn;
import org.apache.phoenix.schema.PColumnFamily;
import org.apache.phoenix.schema.PColumnImpl;
import org.apache.phoenix.schema.PIndexState;
import org.apache.phoenix.schema.PMetaDataEntity;
import org.apache.phoenix.schema.PName;
import org.apache.phoenix.schema.PNameFactory;
import org.apache.phoenix.schema.PTable;
import org.apache.phoenix.schema.PTable.EncodedCQCounter;
import org.apache.phoenix.schema.PTable.ImmutableStorageScheme;
import org.apache.phoenix.schema.PTable.IndexType;
import org.apache.phoenix.schema.PTable.LinkType;
import org.apache.phoenix.schema.PTable.QualifierEncodingScheme;
import org.apache.phoenix.schema.PTable.ViewType;
import org.apache.phoenix.schema.PTableImpl;
import org.apache.phoenix.schema.PTableType;
import org.apache.phoenix.schema.RowKeySchema;
import org.apache.phoenix.schema.SequenceAllocation;
import org.apache.phoenix.schema.SequenceAlreadyExistsException;
import org.apache.phoenix.schema.SequenceKey;
import org.apache.phoenix.schema.SequenceNotFoundException;
import org.apache.phoenix.schema.SortOrder;
import org.apache.phoenix.schema.TableNotFoundException;
import org.apache.phoenix.schema.export.SchemaRegistryRepository;
import org.apache.phoenix.schema.export.SchemaRegistryRepositoryFactory;
import org.apache.phoenix.schema.export.SchemaWriter;
import org.apache.phoenix.schema.export.SchemaWriterFactory;
import org.apache.phoenix.schema.metrics.MetricsMetadataSource;
import org.apache.phoenix.schema.metrics.MetricsMetadataSourceFactory;
import org.apache.phoenix.schema.task.SystemTaskParams;
import org.apache.phoenix.schema.task.Task;
import org.apache.phoenix.schema.types.PBinary;
import org.apache.phoenix.schema.types.PBoolean;
import org.apache.phoenix.schema.types.PDataType;
import org.apache.phoenix.schema.types.PInteger;
import org.apache.phoenix.schema.types.PLong;
import org.apache.phoenix.schema.types.PTinyint;
import org.apache.phoenix.schema.types.PVarbinary;
import org.apache.phoenix.schema.types.PVarchar;
import org.apache.phoenix.trace.util.Tracing;
import org.apache.phoenix.transaction.TransactionFactory;
import org.apache.phoenix.util.ByteUtil;
import org.apache.phoenix.util.EncodedColumnsUtil;
import org.apache.phoenix.util.EnvironmentEdgeManager;
import org.apache.phoenix.util.MetaDataUtil;
import org.apache.phoenix.util.PhoenixKeyValueUtil;
import org.apache.phoenix.util.PhoenixRuntime;
import org.apache.phoenix.util.QueryUtil;
import org.apache.phoenix.util.ReadOnlyProps;
import org.apache.phoenix.util.SchemaUtil;
import org.apache.phoenix.util.ServerUtil;
import org.apache.phoenix.util.UpgradeUtil;
import org.apache.phoenix.util.ViewUtil;
import org.slf4j.Logger;
import org.slf4j.LoggerFactory;

import org.apache.phoenix.thirdparty.com.google.common.cache.Cache;
import org.apache.phoenix.thirdparty.com.google.common.collect.ImmutableList;
import org.apache.phoenix.thirdparty.com.google.common.collect.Lists;
import com.google.protobuf.ByteString;
import com.google.protobuf.RpcCallback;
import com.google.protobuf.RpcController;
import com.google.protobuf.Service;

/**
 * Endpoint co-processor through which all Phoenix metadata mutations flow.
 * Phoenix metadata is stored in SYSTEM.CATALOG. The table specific information
 * is stored in a single header row. Column information is stored in a separate
 * row per column. Linking information (indexes, views etc) are stored using a
 * separate row for each link that uses the {@link LinkType} column value. The
 * {@code parent->child } links are stored in a separate SYSTEM.CHILD_LINK table.
 * Metadata for all tables/views/indexes in the same schema are stored in a
 * single region which is enforced using the {@link MetaDataSplitPolicy}.
 * <p>
 * While creating child views we only store columns added by the view. When
 * resolving a view we resolve all its parents and add their columns to the
 * PTable that is returned. We lock the parent table while creating an index to
 * ensure its metadata doesn't change.
 * While adding or dropping columns we lock the table or view to ensure that
 * concurrent conflicting changes are prevented. We also validate that there are
 * no existing conflicting child view columns when we add a column to a parent.
 * While dropping a column from a parent we check if there are any child views
 * that need the column and throw an exception. If there are view indexes that
 * required the column we drop them as well.
 * While dropping a table or view that has children using the cascade option, we
 * do not drop the child view metadata which will be removed at compaction time.
 * If we recreate a table or view that was dropped whose child metadata hasn't
 * been removed yet, we delete the child view metadata. When resolving a view,
 * we resolve all its parents, if any of them are dropped the child view is
 * considered to be dropped and we throw a TableNotFoundException.
 * <p>
 * We only allow mutations to the latest version of a Phoenix table (i.e. the
 * timeStamp must be increasing). For adding/dropping columns we use a sequence
 * number on the table to ensure that the client has the latest version.
 *
 * @since 0.1
 */
@SuppressWarnings("deprecation")
@CoreCoprocessor
public class MetaDataEndpointImpl extends MetaDataProtocol implements RegionCoprocessor {
    private static final Logger LOGGER = LoggerFactory.getLogger(MetaDataEndpointImpl.class);

    // Column to track tables that have been upgraded based on PHOENIX-2067
    public static final String ROW_KEY_ORDER_OPTIMIZABLE = "ROW_KEY_ORDER_OPTIMIZABLE";
    public static final byte[] ROW_KEY_ORDER_OPTIMIZABLE_BYTES = Bytes.toBytes(ROW_KEY_ORDER_OPTIMIZABLE);

    private static final byte[] CHILD_TABLE_BYTES = new byte[]{PTable.LinkType.CHILD_TABLE.getSerializedValue()};
    private static final byte[] PHYSICAL_TABLE_BYTES =
            new byte[]{PTable.LinkType.PHYSICAL_TABLE.getSerializedValue()};

    // KeyValues for Table
    private static final Cell TABLE_TYPE_KV = createFirstOnRow(ByteUtil.EMPTY_BYTE_ARRAY,
        TABLE_FAMILY_BYTES, TABLE_TYPE_BYTES);
    private static final Cell TABLE_SEQ_NUM_KV = createFirstOnRow(ByteUtil.EMPTY_BYTE_ARRAY,
TABLE_FAMILY_BYTES, TABLE_SEQ_NUM_BYTES);
    private static final Cell COLUMN_COUNT_KV = createFirstOnRow(ByteUtil.EMPTY_BYTE_ARRAY, TABLE_FAMILY_BYTES, COLUMN_COUNT_BYTES);
    private static final Cell SALT_BUCKETS_KV = createFirstOnRow(ByteUtil.EMPTY_BYTE_ARRAY, TABLE_FAMILY_BYTES, SALT_BUCKETS_BYTES);
    private static final Cell PK_NAME_KV = createFirstOnRow(ByteUtil.EMPTY_BYTE_ARRAY, TABLE_FAMILY_BYTES, PK_NAME_BYTES);
    private static final Cell DATA_TABLE_NAME_KV = createFirstOnRow(ByteUtil.EMPTY_BYTE_ARRAY, TABLE_FAMILY_BYTES, DATA_TABLE_NAME_BYTES);
    private static final Cell INDEX_STATE_KV = createFirstOnRow(ByteUtil.EMPTY_BYTE_ARRAY, TABLE_FAMILY_BYTES, INDEX_STATE_BYTES);
    private static final Cell IMMUTABLE_ROWS_KV = createFirstOnRow(ByteUtil.EMPTY_BYTE_ARRAY, TABLE_FAMILY_BYTES, IMMUTABLE_ROWS_BYTES);
    private static final Cell VIEW_EXPRESSION_KV = createFirstOnRow(ByteUtil.EMPTY_BYTE_ARRAY, TABLE_FAMILY_BYTES, VIEW_STATEMENT_BYTES);
    private static final Cell DEFAULT_COLUMN_FAMILY_KV = createFirstOnRow(ByteUtil.EMPTY_BYTE_ARRAY, TABLE_FAMILY_BYTES, DEFAULT_COLUMN_FAMILY_NAME_BYTES);
    private static final Cell DISABLE_WAL_KV = createFirstOnRow(ByteUtil.EMPTY_BYTE_ARRAY, TABLE_FAMILY_BYTES, DISABLE_WAL_BYTES);
    private static final Cell MULTI_TENANT_KV = createFirstOnRow(ByteUtil.EMPTY_BYTE_ARRAY, TABLE_FAMILY_BYTES, MULTI_TENANT_BYTES);
    private static final Cell VIEW_TYPE_KV = createFirstOnRow(ByteUtil.EMPTY_BYTE_ARRAY, TABLE_FAMILY_BYTES, VIEW_TYPE_BYTES);
    private static final Cell VIEW_INDEX_ID_KV = createFirstOnRow(ByteUtil.EMPTY_BYTE_ARRAY, TABLE_FAMILY_BYTES, VIEW_INDEX_ID_BYTES);
    /**
     * A designator for choosing the right type for viewIndex (Short vs Long) to be backward compatible.
     **/
    private static final Cell VIEW_INDEX_ID_DATA_TYPE_BYTES_KV = createFirstOnRow(ByteUtil.EMPTY_BYTE_ARRAY, TABLE_FAMILY_BYTES, VIEW_INDEX_ID_DATA_TYPE_BYTES);
    private static final Cell INDEX_TYPE_KV = createFirstOnRow(ByteUtil.EMPTY_BYTE_ARRAY, TABLE_FAMILY_BYTES, INDEX_TYPE_BYTES);
    private static final Cell INDEX_DISABLE_TIMESTAMP_KV = createFirstOnRow(ByteUtil.EMPTY_BYTE_ARRAY, TABLE_FAMILY_BYTES, INDEX_DISABLE_TIMESTAMP_BYTES);
    private static final Cell STORE_NULLS_KV = createFirstOnRow(ByteUtil.EMPTY_BYTE_ARRAY, TABLE_FAMILY_BYTES, STORE_NULLS_BYTES);
    private static final Cell EMPTY_KEYVALUE_KV = createFirstOnRow(ByteUtil.EMPTY_BYTE_ARRAY, TABLE_FAMILY_BYTES, QueryConstants.EMPTY_COLUMN_BYTES);
    private static final Cell BASE_COLUMN_COUNT_KV = createFirstOnRow(ByteUtil.EMPTY_BYTE_ARRAY, TABLE_FAMILY_BYTES, PhoenixDatabaseMetaData.BASE_COLUMN_COUNT_BYTES);
    private static final Cell ROW_KEY_ORDER_OPTIMIZABLE_KV = createFirstOnRow(ByteUtil.EMPTY_BYTE_ARRAY, TABLE_FAMILY_BYTES, ROW_KEY_ORDER_OPTIMIZABLE_BYTES);
    private static final Cell TRANSACTIONAL_KV = createFirstOnRow(ByteUtil.EMPTY_BYTE_ARRAY, TABLE_FAMILY_BYTES, TRANSACTIONAL_BYTES);
    private static final Cell TRANSACTION_PROVIDER_KV = createFirstOnRow(ByteUtil.EMPTY_BYTE_ARRAY, TABLE_FAMILY_BYTES, TRANSACTION_PROVIDER_BYTES);
    private static final Cell PHYSICAL_TABLE_NAME_KV = createFirstOnRow(ByteUtil.EMPTY_BYTE_ARRAY, TABLE_FAMILY_BYTES, PHYSICAL_TABLE_NAME_BYTES);
    private static final Cell UPDATE_CACHE_FREQUENCY_KV = createFirstOnRow(ByteUtil.EMPTY_BYTE_ARRAY, TABLE_FAMILY_BYTES, UPDATE_CACHE_FREQUENCY_BYTES);
    private static final Cell IS_NAMESPACE_MAPPED_KV = createFirstOnRow(ByteUtil.EMPTY_BYTE_ARRAY,
            TABLE_FAMILY_BYTES, IS_NAMESPACE_MAPPED_BYTES);
    private static final Cell AUTO_PARTITION_SEQ_KV = createFirstOnRow(ByteUtil.EMPTY_BYTE_ARRAY, TABLE_FAMILY_BYTES, AUTO_PARTITION_SEQ_BYTES);
    private static final Cell APPEND_ONLY_SCHEMA_KV = createFirstOnRow(ByteUtil.EMPTY_BYTE_ARRAY, TABLE_FAMILY_BYTES, APPEND_ONLY_SCHEMA_BYTES);
    private static final Cell STORAGE_SCHEME_KV = createFirstOnRow(ByteUtil.EMPTY_BYTE_ARRAY, TABLE_FAMILY_BYTES, STORAGE_SCHEME_BYTES);
    private static final Cell ENCODING_SCHEME_KV = createFirstOnRow(ByteUtil.EMPTY_BYTE_ARRAY, TABLE_FAMILY_BYTES, ENCODING_SCHEME_BYTES);
    private static final Cell USE_STATS_FOR_PARALLELIZATION_KV = createFirstOnRow(ByteUtil.EMPTY_BYTE_ARRAY, TABLE_FAMILY_BYTES, USE_STATS_FOR_PARALLELIZATION_BYTES);
    private static final Cell LAST_DDL_TIMESTAMP_KV =
        createFirstOnRow(ByteUtil.EMPTY_BYTE_ARRAY, TABLE_FAMILY_BYTES, LAST_DDL_TIMESTAMP_BYTES);
    private static final Cell CHANGE_DETECTION_ENABLED_KV =
        createFirstOnRow(ByteUtil.EMPTY_BYTE_ARRAY, TABLE_FAMILY_BYTES,
            CHANGE_DETECTION_ENABLED_BYTES);
    private static final Cell SCHEMA_VERSION_KV = createFirstOnRow(ByteUtil.EMPTY_BYTE_ARRAY,
            TABLE_FAMILY_BYTES, SCHEMA_VERSION_BYTES);
    private static final Cell EXTERNAL_SCHEMA_ID_KV = createFirstOnRow(ByteUtil.EMPTY_BYTE_ARRAY,
        TABLE_FAMILY_BYTES, EXTERNAL_SCHEMA_ID_BYTES);
    private static final Cell STREAMING_TOPIC_NAME_KV = createFirstOnRow(ByteUtil.EMPTY_BYTE_ARRAY,
        TABLE_FAMILY_BYTES, STREAMING_TOPIC_NAME_BYTES);
<<<<<<< HEAD
    private static final Cell TTL_KV = createFirstOnRow(ByteUtil.EMPTY_BYTE_ARRAY,
            TABLE_FAMILY_BYTES, TTL_BYTES);
    private static final Cell ROW_KEY_PREFIX_KV = createFirstOnRow(ByteUtil.EMPTY_BYTE_ARRAY,
            TABLE_FAMILY_BYTES, ROW_KEY_PREFIX_BYTES);
=======
    private static final Cell INDEX_WHERE_KV = createFirstOnRow(ByteUtil.EMPTY_BYTE_ARRAY,
            TABLE_FAMILY_BYTES, INDEX_WHERE_BYTES);

>>>>>>> b64a9736
    private static final List<Cell> TABLE_KV_COLUMNS = Lists.newArrayList(
            EMPTY_KEYVALUE_KV,
            TABLE_TYPE_KV,
            TABLE_SEQ_NUM_KV,
            COLUMN_COUNT_KV,
            SALT_BUCKETS_KV,
            PK_NAME_KV,
            DATA_TABLE_NAME_KV,
            INDEX_STATE_KV,
            IMMUTABLE_ROWS_KV,
            VIEW_EXPRESSION_KV,
            DEFAULT_COLUMN_FAMILY_KV,
            DISABLE_WAL_KV,
            MULTI_TENANT_KV,
            VIEW_TYPE_KV,
            VIEW_INDEX_ID_KV,
            VIEW_INDEX_ID_DATA_TYPE_BYTES_KV,
            INDEX_TYPE_KV,
            INDEX_DISABLE_TIMESTAMP_KV,
            STORE_NULLS_KV,
            BASE_COLUMN_COUNT_KV,
            ROW_KEY_ORDER_OPTIMIZABLE_KV,
            TRANSACTIONAL_KV,
            TRANSACTION_PROVIDER_KV,
            PHYSICAL_TABLE_NAME_KV,
            UPDATE_CACHE_FREQUENCY_KV,
            IS_NAMESPACE_MAPPED_KV,
            AUTO_PARTITION_SEQ_KV,
            APPEND_ONLY_SCHEMA_KV,
            STORAGE_SCHEME_KV,
            ENCODING_SCHEME_KV,
            USE_STATS_FOR_PARALLELIZATION_KV,
            LAST_DDL_TIMESTAMP_KV,
            CHANGE_DETECTION_ENABLED_KV,
            SCHEMA_VERSION_KV,
            EXTERNAL_SCHEMA_ID_KV,
            STREAMING_TOPIC_NAME_KV,
<<<<<<< HEAD
            TTL_KV,
            ROW_KEY_PREFIX_KV
=======
            INDEX_WHERE_KV
>>>>>>> b64a9736
    );

    static {
        Collections.sort(TABLE_KV_COLUMNS, CellComparatorImpl.COMPARATOR);
    }

    private static final int TABLE_TYPE_INDEX = TABLE_KV_COLUMNS.indexOf(TABLE_TYPE_KV);
    private static final int TABLE_SEQ_NUM_INDEX = TABLE_KV_COLUMNS.indexOf(TABLE_SEQ_NUM_KV);
    private static final int COLUMN_COUNT_INDEX = TABLE_KV_COLUMNS.indexOf(COLUMN_COUNT_KV);
    private static final int SALT_BUCKETS_INDEX = TABLE_KV_COLUMNS.indexOf(SALT_BUCKETS_KV);
    private static final int PK_NAME_INDEX = TABLE_KV_COLUMNS.indexOf(PK_NAME_KV);
    private static final int DATA_TABLE_NAME_INDEX = TABLE_KV_COLUMNS.indexOf(DATA_TABLE_NAME_KV);
    private static final int INDEX_STATE_INDEX = TABLE_KV_COLUMNS.indexOf(INDEX_STATE_KV);
    private static final int IMMUTABLE_ROWS_INDEX = TABLE_KV_COLUMNS.indexOf(IMMUTABLE_ROWS_KV);
    private static final int VIEW_STATEMENT_INDEX = TABLE_KV_COLUMNS.indexOf(VIEW_EXPRESSION_KV);
    private static final int DEFAULT_COLUMN_FAMILY_INDEX = TABLE_KV_COLUMNS.indexOf(DEFAULT_COLUMN_FAMILY_KV);
    private static final int DISABLE_WAL_INDEX = TABLE_KV_COLUMNS.indexOf(DISABLE_WAL_KV);
    private static final int MULTI_TENANT_INDEX = TABLE_KV_COLUMNS.indexOf(MULTI_TENANT_KV);
    private static final int VIEW_TYPE_INDEX = TABLE_KV_COLUMNS.indexOf(VIEW_TYPE_KV);
    private static final int VIEW_INDEX_ID_DATA_TYPE_INDEX = TABLE_KV_COLUMNS.indexOf(VIEW_INDEX_ID_DATA_TYPE_BYTES_KV);
    private static final int VIEW_INDEX_ID_INDEX = TABLE_KV_COLUMNS.indexOf(VIEW_INDEX_ID_KV);
    private static final int INDEX_TYPE_INDEX = TABLE_KV_COLUMNS.indexOf(INDEX_TYPE_KV);
    private static final int STORE_NULLS_INDEX = TABLE_KV_COLUMNS.indexOf(STORE_NULLS_KV);
    private static final int BASE_COLUMN_COUNT_INDEX = TABLE_KV_COLUMNS.indexOf(BASE_COLUMN_COUNT_KV);
    private static final int ROW_KEY_ORDER_OPTIMIZABLE_INDEX = TABLE_KV_COLUMNS.indexOf(ROW_KEY_ORDER_OPTIMIZABLE_KV);
    private static final int TRANSACTIONAL_INDEX = TABLE_KV_COLUMNS.indexOf(TRANSACTIONAL_KV);
    private static final int TRANSACTION_PROVIDER_INDEX = TABLE_KV_COLUMNS.indexOf(TRANSACTION_PROVIDER_KV);
    private static final int UPDATE_CACHE_FREQUENCY_INDEX = TABLE_KV_COLUMNS.indexOf(UPDATE_CACHE_FREQUENCY_KV);
    private static final int INDEX_DISABLE_TIMESTAMP = TABLE_KV_COLUMNS.indexOf(INDEX_DISABLE_TIMESTAMP_KV);
    private static final int IS_NAMESPACE_MAPPED_INDEX = TABLE_KV_COLUMNS.indexOf(IS_NAMESPACE_MAPPED_KV);
    private static final int AUTO_PARTITION_SEQ_INDEX = TABLE_KV_COLUMNS.indexOf(AUTO_PARTITION_SEQ_KV);
    private static final int APPEND_ONLY_SCHEMA_INDEX = TABLE_KV_COLUMNS.indexOf(APPEND_ONLY_SCHEMA_KV);
    private static final int STORAGE_SCHEME_INDEX = TABLE_KV_COLUMNS.indexOf(STORAGE_SCHEME_KV);
    private static final int QUALIFIER_ENCODING_SCHEME_INDEX = TABLE_KV_COLUMNS.indexOf(ENCODING_SCHEME_KV);
    private static final int USE_STATS_FOR_PARALLELIZATION_INDEX = TABLE_KV_COLUMNS.indexOf(USE_STATS_FOR_PARALLELIZATION_KV);
    private static final int PHYSICAL_TABLE_NAME_INDEX = TABLE_KV_COLUMNS.indexOf(PHYSICAL_TABLE_NAME_KV);
    private static final int LAST_DDL_TIMESTAMP_INDEX =
        TABLE_KV_COLUMNS.indexOf(LAST_DDL_TIMESTAMP_KV);
    private static final int CHANGE_DETECTION_ENABLED_INDEX =
        TABLE_KV_COLUMNS.indexOf(CHANGE_DETECTION_ENABLED_KV);
    private static final int SCHEMA_VERSION_INDEX = TABLE_KV_COLUMNS.indexOf(SCHEMA_VERSION_KV);
    private static final int EXTERNAL_SCHEMA_ID_INDEX =
        TABLE_KV_COLUMNS.indexOf(EXTERNAL_SCHEMA_ID_KV);
    private static final int STREAMING_TOPIC_NAME_INDEX =
        TABLE_KV_COLUMNS.indexOf(STREAMING_TOPIC_NAME_KV);
<<<<<<< HEAD
    private static final int TTL_INDEX = TABLE_KV_COLUMNS.indexOf(TTL_KV);
    private static final int ROW_KEY_PREFIX_INDEX = TABLE_KV_COLUMNS.indexOf(ROW_KEY_PREFIX_KV);
=======
    private static final int INDEX_WHERE_INDEX =
            TABLE_KV_COLUMNS.indexOf(INDEX_WHERE_KV);
>>>>>>> b64a9736
    // KeyValues for Column
    private static final KeyValue DECIMAL_DIGITS_KV = createFirstOnRow(ByteUtil.EMPTY_BYTE_ARRAY, TABLE_FAMILY_BYTES, DECIMAL_DIGITS_BYTES);
    private static final KeyValue COLUMN_SIZE_KV = createFirstOnRow(ByteUtil.EMPTY_BYTE_ARRAY, TABLE_FAMILY_BYTES, COLUMN_SIZE_BYTES);
    private static final KeyValue NULLABLE_KV = createFirstOnRow(ByteUtil.EMPTY_BYTE_ARRAY, TABLE_FAMILY_BYTES, NULLABLE_BYTES);
    private static final KeyValue DATA_TYPE_KV = createFirstOnRow(ByteUtil.EMPTY_BYTE_ARRAY, TABLE_FAMILY_BYTES, DATA_TYPE_BYTES);
    private static final KeyValue ORDINAL_POSITION_KV = createFirstOnRow(ByteUtil.EMPTY_BYTE_ARRAY, TABLE_FAMILY_BYTES, ORDINAL_POSITION_BYTES);
    private static final KeyValue SORT_ORDER_KV = createFirstOnRow(ByteUtil.EMPTY_BYTE_ARRAY, TABLE_FAMILY_BYTES, SORT_ORDER_BYTES);
    private static final KeyValue ARRAY_SIZE_KV = createFirstOnRow(ByteUtil.EMPTY_BYTE_ARRAY, TABLE_FAMILY_BYTES, ARRAY_SIZE_BYTES);
    private static final KeyValue VIEW_CONSTANT_KV = createFirstOnRow(ByteUtil.EMPTY_BYTE_ARRAY, TABLE_FAMILY_BYTES, VIEW_CONSTANT_BYTES);
    private static final KeyValue IS_VIEW_REFERENCED_KV = createFirstOnRow(ByteUtil.EMPTY_BYTE_ARRAY, TABLE_FAMILY_BYTES, IS_VIEW_REFERENCED_BYTES);
    private static final KeyValue COLUMN_DEF_KV = createFirstOnRow(ByteUtil.EMPTY_BYTE_ARRAY, TABLE_FAMILY_BYTES, COLUMN_DEF_BYTES);
    private static final KeyValue IS_ROW_TIMESTAMP_KV = createFirstOnRow(ByteUtil.EMPTY_BYTE_ARRAY, TABLE_FAMILY_BYTES, IS_ROW_TIMESTAMP_BYTES);
    private static final KeyValue COLUMN_QUALIFIER_KV = createFirstOnRow(ByteUtil.EMPTY_BYTE_ARRAY, TABLE_FAMILY_BYTES, COLUMN_QUALIFIER_BYTES);
    // this key value is used to represent a column derived from a parent that was deleted (by
    // storing a value of LinkType.EXCLUDED_COLUMN)
    private static final KeyValue LINK_TYPE_KV =
            createFirstOnRow(ByteUtil.EMPTY_BYTE_ARRAY, TABLE_FAMILY_BYTES, LINK_TYPE_BYTES);

    private static final List<Cell> COLUMN_KV_COLUMNS = Lists.newArrayList(
            DECIMAL_DIGITS_KV,
            COLUMN_SIZE_KV,
            NULLABLE_KV,
            DATA_TYPE_KV,
            ORDINAL_POSITION_KV,
            SORT_ORDER_KV,
            DATA_TABLE_NAME_KV, // included in both column and table row for metadata APIs
            ARRAY_SIZE_KV,
            VIEW_CONSTANT_KV,
            IS_VIEW_REFERENCED_KV,
            COLUMN_DEF_KV,
            IS_ROW_TIMESTAMP_KV,
            COLUMN_QUALIFIER_KV,
            LINK_TYPE_KV
    );

    static {
        COLUMN_KV_COLUMNS.sort(CellComparator.getInstance());
    }
    private static final Cell QUALIFIER_COUNTER_KV =
     KeyValueUtil.createFirstOnRow(ByteUtil.EMPTY_BYTE_ARRAY, TABLE_FAMILY_BYTES,
        COLUMN_QUALIFIER_COUNTER_BYTES);
    private static final int DECIMAL_DIGITS_INDEX = COLUMN_KV_COLUMNS.indexOf(DECIMAL_DIGITS_KV);
    private static final int COLUMN_SIZE_INDEX = COLUMN_KV_COLUMNS.indexOf(COLUMN_SIZE_KV);
    private static final int NULLABLE_INDEX = COLUMN_KV_COLUMNS.indexOf(NULLABLE_KV);
    private static final int DATA_TYPE_INDEX = COLUMN_KV_COLUMNS.indexOf(DATA_TYPE_KV);
    private static final int ORDINAL_POSITION_INDEX = COLUMN_KV_COLUMNS.indexOf(ORDINAL_POSITION_KV);
    private static final int SORT_ORDER_INDEX = COLUMN_KV_COLUMNS.indexOf(SORT_ORDER_KV);
    private static final int ARRAY_SIZE_INDEX = COLUMN_KV_COLUMNS.indexOf(ARRAY_SIZE_KV);
    private static final int VIEW_CONSTANT_INDEX = COLUMN_KV_COLUMNS.indexOf(VIEW_CONSTANT_KV);
    private static final int IS_VIEW_REFERENCED_INDEX = COLUMN_KV_COLUMNS.indexOf(IS_VIEW_REFERENCED_KV);
    private static final int COLUMN_DEF_INDEX = COLUMN_KV_COLUMNS.indexOf(COLUMN_DEF_KV);
    private static final int IS_ROW_TIMESTAMP_INDEX = COLUMN_KV_COLUMNS.indexOf(IS_ROW_TIMESTAMP_KV);
    private static final int COLUMN_QUALIFIER_INDEX = COLUMN_KV_COLUMNS.indexOf(COLUMN_QUALIFIER_KV);
    // the index of the key value is used to represent a column derived from a parent that was
    // deleted (by storing a value of LinkType.EXCLUDED_COLUMN)
    private static final int EXCLUDED_COLUMN_LINK_TYPE_KV_INDEX =
            COLUMN_KV_COLUMNS.indexOf(LINK_TYPE_KV);

    // index for link type key value that is used to store linking rows
    private static final int LINK_TYPE_INDEX = 0;
    // Used to add a tag to a cell when a view modifies a table property to indicate that this
    // property should not be derived from the base table
    public static final byte[] VIEW_MODIFIED_PROPERTY_BYTES = TagUtil.fromList(ImmutableList.<Tag>of(new ArrayBackedTag(VIEW_MODIFIED_PROPERTY_TAG_TYPE, Bytes.toBytes(1))));
    private static final Cell CLASS_NAME_KV = createFirstOnRow(ByteUtil.EMPTY_BYTE_ARRAY, TABLE_FAMILY_BYTES, CLASS_NAME_BYTES);
    private static final Cell JAR_PATH_KV = createFirstOnRow(ByteUtil.EMPTY_BYTE_ARRAY, TABLE_FAMILY_BYTES, JAR_PATH_BYTES);
    private static final Cell RETURN_TYPE_KV = createFirstOnRow(ByteUtil.EMPTY_BYTE_ARRAY, TABLE_FAMILY_BYTES, RETURN_TYPE_BYTES);
    private static final Cell NUM_ARGS_KV = createFirstOnRow(ByteUtil.EMPTY_BYTE_ARRAY, TABLE_FAMILY_BYTES, NUM_ARGS_BYTES);
    private static final Cell TYPE_KV = createFirstOnRow(ByteUtil.EMPTY_BYTE_ARRAY, TABLE_FAMILY_BYTES, TYPE_BYTES);
    private static final Cell IS_CONSTANT_KV = createFirstOnRow(ByteUtil.EMPTY_BYTE_ARRAY, TABLE_FAMILY_BYTES, IS_CONSTANT_BYTES);
    private static final Cell DEFAULT_VALUE_KV = createFirstOnRow(ByteUtil.EMPTY_BYTE_ARRAY, TABLE_FAMILY_BYTES, DEFAULT_VALUE_BYTES);
    private static final Cell MIN_VALUE_KV = createFirstOnRow(ByteUtil.EMPTY_BYTE_ARRAY, TABLE_FAMILY_BYTES, MIN_VALUE_BYTES);
    private static final Cell MAX_VALUE_KV = createFirstOnRow(ByteUtil.EMPTY_BYTE_ARRAY, TABLE_FAMILY_BYTES, MAX_VALUE_BYTES);
    private static final Cell IS_ARRAY_KV = createFirstOnRow(ByteUtil.EMPTY_BYTE_ARRAY, TABLE_FAMILY_BYTES, IS_ARRAY_BYTES);

    private static final List<Cell> FUNCTION_KV_COLUMNS = Arrays.<Cell>asList(
        EMPTY_KEYVALUE_KV,
        CLASS_NAME_KV,
        JAR_PATH_KV,
        RETURN_TYPE_KV,
        NUM_ARGS_KV
        );
    static {
        Collections.sort(FUNCTION_KV_COLUMNS, CellComparatorImpl.COMPARATOR);
    }

    private static final int CLASS_NAME_INDEX = FUNCTION_KV_COLUMNS.indexOf(CLASS_NAME_KV);
    private static final int JAR_PATH_INDEX = FUNCTION_KV_COLUMNS.indexOf(JAR_PATH_KV);
    private static final int RETURN_TYPE_INDEX = FUNCTION_KV_COLUMNS.indexOf(RETURN_TYPE_KV);
    private static final int NUM_ARGS_INDEX = FUNCTION_KV_COLUMNS.indexOf(NUM_ARGS_KV);

    private static final List<Cell> FUNCTION_ARG_KV_COLUMNS = Arrays.<Cell>asList(
        TYPE_KV,
        IS_ARRAY_KV,
        IS_CONSTANT_KV,
        DEFAULT_VALUE_KV,
        MIN_VALUE_KV,
        MAX_VALUE_KV
        );
    static {
        Collections.sort(FUNCTION_ARG_KV_COLUMNS, CellComparatorImpl.COMPARATOR);
    }

    private static final int IS_ARRAY_INDEX = FUNCTION_ARG_KV_COLUMNS.indexOf(IS_ARRAY_KV);
    private static final int IS_CONSTANT_INDEX = FUNCTION_ARG_KV_COLUMNS.indexOf(IS_CONSTANT_KV);
    private static final int DEFAULT_VALUE_INDEX = FUNCTION_ARG_KV_COLUMNS.indexOf(DEFAULT_VALUE_KV);
    private static final int MIN_VALUE_INDEX = FUNCTION_ARG_KV_COLUMNS.indexOf(MIN_VALUE_KV);
    private static final int MAX_VALUE_INDEX = FUNCTION_ARG_KV_COLUMNS.indexOf(MAX_VALUE_KV);

    public static PName newPName(byte[] buffer) {
        return buffer == null ? null : newPName(buffer, 0, buffer.length);
    }

    public static PName newPName(byte[] keyBuffer, int keyOffset, int keyLength) {
        if (keyLength <= 0) {
            return null;
        }
        int length = getVarCharLength(keyBuffer, keyOffset, keyLength);
        return PNameFactory.newName(keyBuffer, keyOffset, length);
    }

    private static boolean failConcurrentMutateAddColumnOneTimeForTesting = false;
    private RegionCoprocessorEnvironment env;

    private PhoenixMetaDataCoprocessorHost phoenixAccessCoprocessorHost;
    private boolean accessCheckEnabled;
    private boolean blockWriteRebuildIndex;
    private int maxIndexesPerTable;
    private boolean isTablesMappingEnabled;

    // this flag denotes that we will continue to write parent table column metadata while creating
    // a child view and also block metadata changes that were previously propagated to children
    // before 4.15, so that we can rollback the upgrade to 4.15 if required
    private boolean allowSplittableSystemCatalogRollback;

    private MetricsMetadataSource metricsSource;

    public static void setFailConcurrentMutateAddColumnOneTimeForTesting(boolean fail) {
        failConcurrentMutateAddColumnOneTimeForTesting = fail;
    }

    /**
     * Stores a reference to the coprocessor environment provided by the
     * {@link org.apache.hadoop.hbase.regionserver.RegionCoprocessorHost} from the region where this
     * coprocessor is loaded. Since this is a coprocessor endpoint, it always expects to be loaded
     * on a table region, so always expects this to be an instance of
     * {@link RegionCoprocessorEnvironment}.
     *
     * @param env the environment provided by the coprocessor host
     * @throws IOException if the provided environment is not an instance of
     *                     {@code RegionCoprocessorEnvironment}
     */
    @Override
    public void start(CoprocessorEnvironment env) throws IOException {
        if (env instanceof RegionCoprocessorEnvironment) {
            this.env = (RegionCoprocessorEnvironment) env;
        } else {
            throw new CoprocessorException("Must be loaded on a table region!");
        }

        phoenixAccessCoprocessorHost = new PhoenixMetaDataCoprocessorHost(this.env);
        Configuration config = env.getConfiguration();
        this.accessCheckEnabled = config.getBoolean(QueryServices.PHOENIX_ACLS_ENABLED,
                QueryServicesOptions.DEFAULT_PHOENIX_ACLS_ENABLED);
        this.blockWriteRebuildIndex = config.getBoolean(QueryServices.INDEX_FAILURE_BLOCK_WRITE,
                QueryServicesOptions.DEFAULT_INDEX_FAILURE_BLOCK_WRITE);
        this.maxIndexesPerTable = config.getInt(QueryServices.MAX_INDEXES_PER_TABLE,
                QueryServicesOptions.DEFAULT_MAX_INDEXES_PER_TABLE);
        this.isTablesMappingEnabled = SchemaUtil.isNamespaceMappingEnabled(PTableType.TABLE,
                new ReadOnlyProps(config.iterator()));
        this.allowSplittableSystemCatalogRollback = config.getBoolean(QueryServices.ALLOW_SPLITTABLE_SYSTEM_CATALOG_ROLLBACK,
                QueryServicesOptions.DEFAULT_ALLOW_SPLITTABLE_SYSTEM_CATALOG_ROLLBACK);

        LOGGER.info("Starting Tracing-Metrics Systems");
        // Start the phoenix trace collection
        Tracing.addTraceMetricsSource();
        Metrics.ensureConfigured();
        metricsSource = MetricsMetadataSourceFactory.getMetadataMetricsSource();
    }

    @Override
    public void stop(CoprocessorEnvironment env) throws IOException {
        SchemaRegistryRepositoryFactory.close();
    }

    @Override
    public Iterable<Service> getServices() {
        return Collections.singleton(this);
    }

    @Override
    public void getTable(RpcController controller, GetTableRequest request,
                         RpcCallback<MetaDataResponse> done) {
        MetaDataResponse.Builder builder = MetaDataResponse.newBuilder();
        byte[] tenantId = request.getTenantId().toByteArray();
        byte[] schemaName = request.getSchemaName().toByteArray();
        byte[] tableName = request.getTableName().toByteArray();
        byte[] key = SchemaUtil.getTableKey(tenantId, schemaName, tableName);
        long tableTimeStamp = request.getTableTimestamp();
        try {
            // TODO: check that key is within region.getStartKey() and region.getEndKey()
            // and return special code to force client to lookup region from meta.
            Region region = env.getRegion();
            MetaDataMutationResult result = checkTableKeyInRegion(key, region);
            if (result != null) {
                done.run(MetaDataMutationResult.toProto(result));
                return;
            }

            long currentTime = EnvironmentEdgeManager.currentTimeMillis();
            PTable table =
                    doGetTable(tenantId, schemaName, tableName, request.getClientTimestamp(),
                            null, request.getClientVersion());
            if (table == null) {
                builder.setReturnCode(MetaDataProtos.MutationCode.TABLE_NOT_FOUND);
                builder.setMutationTime(currentTime);
                done.run(builder.build());
                return;
            }
            getCoprocessorHost().preGetTable(Bytes.toString(tenantId), SchemaUtil.getTableName(schemaName, tableName),
                    TableName.valueOf(table.getPhysicalName().getBytes()));

            if (request.getClientVersion() < MIN_SPLITTABLE_SYSTEM_CATALOG
                    && table.getType() == PTableType.VIEW
                    && table.getViewType() != ViewType.MAPPED) {
                try (PhoenixConnection connection = QueryUtil.getConnectionOnServer(env.getConfiguration()).unwrap(PhoenixConnection.class)) {
                    PTable pTable = PhoenixRuntime.getTableNoCache(connection, table.getParentName().getString());
                    table = ViewUtil.addDerivedColumnsFromParent(connection, table, pTable);
                }
            }
            builder.setReturnCode(MetaDataProtos.MutationCode.TABLE_ALREADY_EXISTS);
            builder.setMutationTime(currentTime);
            if (blockWriteRebuildIndex) {
                long disableIndexTimestamp = table.getIndexDisableTimestamp();
                long minNonZerodisableIndexTimestamp = disableIndexTimestamp > 0 ? disableIndexTimestamp : Long.MAX_VALUE;
                for (PTable index : table.getIndexes()) {
                    disableIndexTimestamp = index.getIndexDisableTimestamp();
                    if (disableIndexTimestamp > 0
                            && (index.getIndexState() == PIndexState.ACTIVE
                            || index.getIndexState() == PIndexState.PENDING_ACTIVE
                            || index.getIndexState() == PIndexState.PENDING_DISABLE)
                            && disableIndexTimestamp < minNonZerodisableIndexTimestamp) {
                        minNonZerodisableIndexTimestamp = disableIndexTimestamp;
                    }
                }
                // Freeze time for table at min non-zero value of INDEX_DISABLE_TIMESTAMP
                // This will keep the table consistent with index as the table has had one more
                // batch applied to it.
                if (minNonZerodisableIndexTimestamp != Long.MAX_VALUE) {
                    // Subtract one because we add one due to timestamp granularity in Windows
                    builder.setMutationTime(minNonZerodisableIndexTimestamp - 1);
                }
            }
            // the PTable of views and indexes on views might get updated because a column is added to one of
            // their parents (this won't change the timestamp)
            if (table.getType() != PTableType.TABLE || table.getTimeStamp() != tableTimeStamp) {
                builder.setTable(PTableImpl.toProto(table));
            }
            done.run(builder.build());
        } catch (Throwable t) {
            LOGGER.error("getTable failed", t);
            ProtobufUtil.setControllerException(controller,
                    ServerUtil.createIOException(SchemaUtil.getTableName(schemaName, tableName), t));
        }
    }

    private PhoenixMetaDataCoprocessorHost getCoprocessorHost() {
        return phoenixAccessCoprocessorHost;
    }

    private PTable buildTable(byte[] key, ImmutableBytesPtr cacheKey, Region region,
                              long clientTimeStamp, int clientVersion)
            throws IOException, SQLException {
        Scan scan = MetaDataUtil.newTableRowsScan(key, MIN_TABLE_TIMESTAMP, clientTimeStamp);
        Cache<ImmutableBytesPtr, PMetaDataEntity> metaDataCache = GlobalCache.getInstance(this.env).getMetaDataCache();
        PTable newTable;
        try (RegionScanner scanner = region.getScanner(scan)) {
            PTable oldTable = (PTable) metaDataCache.getIfPresent(cacheKey);
            long tableTimeStamp = oldTable == null ? MIN_TABLE_TIMESTAMP - 1 : oldTable.getTimeStamp();
            newTable = getTable(scanner, clientTimeStamp, tableTimeStamp, clientVersion);
            if (newTable != null
                    && (oldTable == null || tableTimeStamp < newTable.getTimeStamp()
                    || (blockWriteRebuildIndex && newTable.getIndexDisableTimestamp() > 0))) {
                if (LOGGER.isDebugEnabled()) {
                    LOGGER.debug("Caching table "
                            + Bytes.toStringBinary(cacheKey.get(), cacheKey.getOffset(),
                            cacheKey.getLength())
                            + " at seqNum " + newTable.getSequenceNumber()
                            + " with newer timestamp " + newTable.getTimeStamp() + " versus "
                            + tableTimeStamp);
                }
                metaDataCache.put(cacheKey, newTable);
            }
        }
        return newTable;
    }

    private List<PFunction> buildFunctions(List<byte[]> keys, Region region,
                                           long clientTimeStamp, boolean isReplace, List<Mutation> deleteMutationsForReplace) throws IOException, SQLException {
        List<KeyRange> keyRanges = Lists.newArrayListWithExpectedSize(keys.size());
        for (byte[] key : keys) {
            byte[] stopKey = ByteUtil.concat(key, QueryConstants.SEPARATOR_BYTE_ARRAY);
            ByteUtil.nextKey(stopKey, stopKey.length);
            keyRanges
                    .add(PVarbinary.INSTANCE.getKeyRange(key, true, stopKey, false, SortOrder.ASC));
        }
        Scan scan = new Scan();
        scan.setTimeRange(MIN_TABLE_TIMESTAMP, clientTimeStamp);
        ScanRanges scanRanges = ScanRanges.createPointLookup(keyRanges);
        scanRanges.initializeScan(scan);
        scan.setFilter(scanRanges.getSkipScanFilter());
        Cache<ImmutableBytesPtr, PMetaDataEntity> metaDataCache = GlobalCache.getInstance(this.env).getMetaDataCache();
        List<PFunction> functions = new ArrayList<PFunction>();
        PFunction function = null;
        try (RegionScanner scanner = region.getScanner(scan)) {
            for (int i = 0; i < keys.size(); i++) {
                function = null;
                function =
                        getFunction(scanner, isReplace, clientTimeStamp, deleteMutationsForReplace);
                if (function == null) {
                    return null;
                }
                byte[] functionKey =
                        SchemaUtil.getFunctionKey(
                                function.getTenantId() == null ? ByteUtil.EMPTY_BYTE_ARRAY : function
                                        .getTenantId().getBytes(), Bytes.toBytes(function
                                        .getFunctionName()));
                metaDataCache.put(new FunctionBytesPtr(functionKey), function);
                functions.add(function);
            }
            return functions;
        }
    }

    private List<PSchema> buildSchemas(List<byte[]> keys, Region region, long clientTimeStamp,
                                       ImmutableBytesPtr cacheKey) throws IOException, SQLException {
        List<KeyRange> keyRanges = Lists.newArrayListWithExpectedSize(keys.size());
        for (byte[] key : keys) {
            byte[] stopKey = ByteUtil.concat(key, QueryConstants.SEPARATOR_BYTE_ARRAY);
            ByteUtil.nextKey(stopKey, stopKey.length);
            keyRanges
                    .add(PVarbinary.INSTANCE.getKeyRange(key, true, stopKey, false, SortOrder.ASC));
        }
        Scan scan = new Scan();
        if (clientTimeStamp != HConstants.LATEST_TIMESTAMP
                && clientTimeStamp != HConstants.OLDEST_TIMESTAMP) {
            scan.setTimeRange(MIN_TABLE_TIMESTAMP, clientTimeStamp + 1);
        } else {
            scan.setTimeRange(MIN_TABLE_TIMESTAMP, clientTimeStamp);
        }
        ScanRanges scanRanges = ScanRanges.createPointLookup(keyRanges);
        scanRanges.initializeScan(scan);
        scan.setFilter(scanRanges.getSkipScanFilter());
        Cache<ImmutableBytesPtr, PMetaDataEntity> metaDataCache = GlobalCache.getInstance(this.env).getMetaDataCache();
        List<PSchema> schemas = new ArrayList<PSchema>();
        PSchema schema = null;
        try (RegionScanner scanner = region.getScanner(scan)) {
            for (int i = 0; i < keys.size(); i++) {
                schema = null;
                schema = getSchema(scanner, clientTimeStamp);
                if (schema == null) {
                    return null;
                }
                metaDataCache.put(cacheKey, schema);
                schemas.add(schema);
            }
            return schemas;
        }
    }

    private void addIndexToTable(PName tenantId, PName schemaName, PName indexName, PName tableName,
                                 long clientTimeStamp, List<PTable> indexes, int clientVersion)
            throws IOException, SQLException {
        byte[] tenantIdBytes = tenantId == null ? ByteUtil.EMPTY_BYTE_ARRAY : tenantId.getBytes();
        PTable indexTable = doGetTable(tenantIdBytes, schemaName.getBytes(), indexName.getBytes(), clientTimeStamp,
                null, clientVersion);
        if (indexTable == null) {
            ServerUtil.throwIOException("Index not found", new TableNotFoundException(schemaName.getString(), indexName.getString()));
            return;
        }
        indexes.add(indexTable);
    }

    private void addExcludedColumnToTable(List<PColumn> pColumns, PName colName, PName famName, long timestamp) {
        PColumnImpl pColumn = PColumnImpl.createExcludedColumn(famName, colName, timestamp);
        pColumns.add(pColumn);
    }

    private void addColumnToTable(List<Cell> results, PName colName, PName famName,
                                  Cell[] colKeyValues, List<PColumn> columns, boolean isSalted, int baseColumnCount,
                                  boolean isRegularView, long timestamp) {
        int i = 0;
        int j = 0;
        while (i < results.size() && j < COLUMN_KV_COLUMNS.size()) {
            Cell kv = results.get(i);
            Cell searchKv = COLUMN_KV_COLUMNS.get(j);
            int cmp =
                    Bytes.compareTo(kv.getQualifierArray(), kv.getQualifierOffset(),
                            kv.getQualifierLength(), searchKv.getQualifierArray(),
                            searchKv.getQualifierOffset(), searchKv.getQualifierLength());
            if (cmp == 0) {
                colKeyValues[j++] = kv;
                i++;
            } else if (cmp > 0) {
                colKeyValues[j++] = null;
            } else {
                i++; // shouldn't happen - means unexpected KV in system table column row
            }
        }

        if (colKeyValues[DATA_TYPE_INDEX] == null || colKeyValues[NULLABLE_INDEX] == null
                || colKeyValues[ORDINAL_POSITION_INDEX] == null) {
            throw new IllegalStateException("Didn't find all required key values in '"
                    + colName.getString() + "' column metadata row");
        }

        Cell columnSizeKv = colKeyValues[COLUMN_SIZE_INDEX];
        Integer maxLength =
                columnSizeKv == null ? null : PInteger.INSTANCE.getCodec().decodeInt(
                        columnSizeKv.getValueArray(), columnSizeKv.getValueOffset(), SortOrder.getDefault());
        Cell decimalDigitKv = colKeyValues[DECIMAL_DIGITS_INDEX];
        Integer scale =
                decimalDigitKv == null ? null : PInteger.INSTANCE.getCodec().decodeInt(
                        decimalDigitKv.getValueArray(), decimalDigitKv.getValueOffset(), SortOrder.getDefault());
        Cell ordinalPositionKv = colKeyValues[ORDINAL_POSITION_INDEX];
        int position =
                PInteger.INSTANCE.getCodec().decodeInt(ordinalPositionKv.getValueArray(),
                        ordinalPositionKv.getValueOffset(), SortOrder.getDefault()) + (isSalted ? 1 : 0);
        ;

        // if this column was inherited from a parent and was dropped then we create an excluded column
        // which will be used to exclude the parent column while combining columns from ancestors
        Cell excludedColumnKv = colKeyValues[EXCLUDED_COLUMN_LINK_TYPE_KV_INDEX];
        if (excludedColumnKv != null && colKeyValues[DATA_TYPE_INDEX]
                .getTimestamp() <= excludedColumnKv.getTimestamp()) {
            LinkType linkType =
                    LinkType.fromSerializedValue(
                            excludedColumnKv.getValueArray()[excludedColumnKv.getValueOffset()]);
            if (linkType == LinkType.EXCLUDED_COLUMN) {
                addExcludedColumnToTable(columns, colName, famName, excludedColumnKv.getTimestamp());
            } else {
                // if we have a column metadata row that has a link type keyvalue it should
                // represent an excluded column by containing the LinkType.EXCLUDED_COLUMN
                throw new IllegalStateException(
                        "Link type should be EXCLUDED_COLUMN but found an unxpected link type for key value "
                                + excludedColumnKv);
            }
            return;
        }

        Cell nullableKv = colKeyValues[NULLABLE_INDEX];
        boolean isNullable =
                PInteger.INSTANCE.getCodec().decodeInt(nullableKv.getValueArray(),
                        nullableKv.getValueOffset(), SortOrder.getDefault()) != ResultSetMetaData.columnNoNulls;
        Cell dataTypeKv = colKeyValues[DATA_TYPE_INDEX];
        PDataType dataType =
                PDataType.fromTypeId(PInteger.INSTANCE.getCodec().decodeInt(
                        dataTypeKv.getValueArray(), dataTypeKv.getValueOffset(), SortOrder.getDefault()));
        if (maxLength == null && dataType == PBinary.INSTANCE) {
            dataType = PVarbinary.INSTANCE;   // For
        }
        // backward
        // compatibility.
        Cell sortOrderKv = colKeyValues[SORT_ORDER_INDEX];
        SortOrder sortOrder =
                sortOrderKv == null ? SortOrder.getDefault() : SortOrder.fromSystemValue(PInteger.INSTANCE
                        .getCodec().decodeInt(sortOrderKv.getValueArray(),
                                sortOrderKv.getValueOffset(), SortOrder.getDefault()));

        Cell arraySizeKv = colKeyValues[ARRAY_SIZE_INDEX];
        Integer arraySize = arraySizeKv == null ? null :
                PInteger.INSTANCE.getCodec().decodeInt(arraySizeKv.getValueArray(), arraySizeKv.getValueOffset(), SortOrder.getDefault());

        Cell viewConstantKv = colKeyValues[VIEW_CONSTANT_INDEX];
        byte[] viewConstant =
                viewConstantKv == null ? null : new ImmutableBytesPtr(
                        viewConstantKv.getValueArray(), viewConstantKv.getValueOffset(),
                        viewConstantKv.getValueLength()).copyBytesIfNecessary();
        Cell isViewReferencedKv = colKeyValues[IS_VIEW_REFERENCED_INDEX];
        boolean isViewReferenced = isViewReferencedKv != null && Boolean.TRUE.equals(PBoolean.INSTANCE.toObject(isViewReferencedKv.getValueArray(), isViewReferencedKv.getValueOffset(), isViewReferencedKv.getValueLength()));
        Cell columnDefKv = colKeyValues[COLUMN_DEF_INDEX];
        String expressionStr = columnDefKv == null ? null : (String) PVarchar.INSTANCE.toObject(columnDefKv.getValueArray(), columnDefKv.getValueOffset(), columnDefKv.getValueLength());
        Cell isRowTimestampKV = colKeyValues[IS_ROW_TIMESTAMP_INDEX];
        boolean isRowTimestamp =
                isRowTimestampKV == null ? false : Boolean.TRUE.equals(PBoolean.INSTANCE.toObject(
                        isRowTimestampKV.getValueArray(), isRowTimestampKV.getValueOffset(),
                        isRowTimestampKV.getValueLength()));

        boolean isPkColumn = famName == null || famName.getString() == null;
        Cell columnQualifierKV = colKeyValues[COLUMN_QUALIFIER_INDEX];
        // Older tables won't have column qualifier metadata present. To make things simpler, just set the
        // column qualifier bytes by using the column name.
        byte[] columnQualifierBytes = columnQualifierKV != null ?
                Arrays.copyOfRange(columnQualifierKV.getValueArray(),
                        columnQualifierKV.getValueOffset(), columnQualifierKV.getValueOffset()
                                + columnQualifierKV.getValueLength()) : (isPkColumn ? null : colName.getBytes());
        PColumn column =
                new PColumnImpl(colName, famName, dataType, maxLength, scale, isNullable,
                        position - 1, sortOrder, arraySize, viewConstant, isViewReferenced,
                        expressionStr, isRowTimestamp, false, columnQualifierBytes,
                        timestamp);
        columns.add(column);
    }

    private void addArgumentToFunction(List<Cell> results, PName functionName, PName type,
                                       Cell[] functionKeyValues, List<FunctionArgument> arguments, short argPosition) throws SQLException {
        int i = 0;
        int j = 0;
        while (i < results.size() && j < FUNCTION_ARG_KV_COLUMNS.size()) {
            Cell kv = results.get(i);
            Cell searchKv = FUNCTION_ARG_KV_COLUMNS.get(j);
            int cmp =
                    Bytes.compareTo(kv.getQualifierArray(), kv.getQualifierOffset(),
                            kv.getQualifierLength(), searchKv.getQualifierArray(),
                            searchKv.getQualifierOffset(), searchKv.getQualifierLength());
            if (cmp == 0) {
                functionKeyValues[j++] = kv;
                i++;
            } else if (cmp > 0) {
                functionKeyValues[j++] = null;
            } else {
                i++; // shouldn't happen - means unexpected KV in system table column row
            }
        }

        Cell isArrayKv = functionKeyValues[IS_ARRAY_INDEX];
        boolean isArrayType =
                isArrayKv == null ? false : Boolean.TRUE.equals(PBoolean.INSTANCE.toObject(
                        isArrayKv.getValueArray(), isArrayKv.getValueOffset(),
                        isArrayKv.getValueLength()));
        Cell isConstantKv = functionKeyValues[IS_CONSTANT_INDEX];
        boolean isConstant =
                isConstantKv == null ? false : Boolean.TRUE.equals(PBoolean.INSTANCE.toObject(
                        isConstantKv.getValueArray(), isConstantKv.getValueOffset(),
                        isConstantKv.getValueLength()));
        Cell defaultValueKv = functionKeyValues[DEFAULT_VALUE_INDEX];
        String defaultValue =
                defaultValueKv == null ? null : (String) PVarchar.INSTANCE.toObject(
                        defaultValueKv.getValueArray(), defaultValueKv.getValueOffset(),
                        defaultValueKv.getValueLength());
        Cell minValueKv = functionKeyValues[MIN_VALUE_INDEX];
        String minValue =
                minValueKv == null ? null : (String) PVarchar.INSTANCE.toObject(
                        minValueKv.getValueArray(), minValueKv.getValueOffset(),
                        minValueKv.getValueLength());
        Cell maxValueKv = functionKeyValues[MAX_VALUE_INDEX];
        String maxValue =
                maxValueKv == null ? null : (String) PVarchar.INSTANCE.toObject(
                        maxValueKv.getValueArray(), maxValueKv.getValueOffset(),
                        maxValueKv.getValueLength());
        FunctionArgument arg =
                new FunctionArgument(type.getString(), isArrayType, isConstant,
                        defaultValue == null ? null : LiteralExpression.newConstant((new LiteralParseNode(defaultValue)).getValue()),
                        minValue == null ? null : LiteralExpression.newConstant((new LiteralParseNode(minValue)).getValue()),
                        maxValue == null ? null : LiteralExpression.newConstant((new LiteralParseNode(maxValue)).getValue()),
                        argPosition);
        arguments.add(arg);
    }

    private PTable getTable(byte[] tenantId, byte[] schemaName, byte[] tableName, long clientTimeStamp, int clientVersion)
            throws IOException, SQLException {
        byte[] tableKey = SchemaUtil.getTableKey(tenantId, schemaName, tableName);
        ImmutableBytesPtr cacheKey = new ImmutableBytesPtr(tableKey);
        // Get as of latest timestamp so we can detect if we have a newer table that already
        // exists without making an additional query
        PTable table = loadTable(env, tableKey, cacheKey, clientTimeStamp, HConstants.LATEST_TIMESTAMP,
                clientVersion);
        return table;
    }

    private PName getPhysicalTableName(Region region, byte[] tenantId, byte[] schema, byte[] table, long timestamp) throws IOException {
        byte[] key = SchemaUtil.getTableKey(tenantId, schema, table);
        Scan scan = MetaDataUtil.newTableRowsScan(key, MetaDataProtocol.MIN_TABLE_TIMESTAMP,
                timestamp);
        scan.addColumn(TABLE_FAMILY_BYTES, PHYSICAL_TABLE_NAME_BYTES);
        try (RegionScanner scanner = region.getScanner(scan)) {
            List<Cell> results = Lists.newArrayList();
            scanner.next(results);
            Cell physicalTableNameKv = null;
            if (results.size() > 0) {
                physicalTableNameKv = results.get(0);
            }
            PName physicalTableName =
                    physicalTableNameKv != null ? newPName(physicalTableNameKv.getValueArray(),
                            physicalTableNameKv.getValueOffset(), physicalTableNameKv.getValueLength()) : null;
            return physicalTableName;
        }
    }

    private PTable getTable(RegionScanner scanner, long clientTimeStamp, long tableTimeStamp,
                            int clientVersion)
            throws IOException, SQLException {
        List<Cell> results = Lists.newArrayList();
        scanner.next(results);
        if (results.isEmpty()) {
            return null;
        }
        List<Cell> tableCellList = results;
        results = Lists.newArrayList();
        List<List<Cell>> allColumnCellList = Lists.newArrayList();

        do {
            if (results.size() > 0) {
                allColumnCellList.add(results);
                results = Lists.newArrayList();
            }
        } while (scanner.next(results));
        if (results != null && results.size() > 0) {
            allColumnCellList.add(results);
        }

        return getTableFromCells(tableCellList, allColumnCellList, clientTimeStamp, clientVersion);
    }

    private PTable getTableFromCells(List<Cell> tableCellList, List<List<Cell>> allColumnCellList,
                                     long clientTimeStamp, int clientVersion)
        throws IOException, SQLException {
        return getTableFromCells(tableCellList, allColumnCellList, clientTimeStamp, clientVersion, null);
    }

    /**
     * Utility method to get a PTable from the HBase Cells either read from SYSTEM.CATALOG or
     * generated by a DDL statement. Optionally, an existing PTable can be provided so that its
     * properties can be merged with the "new" PTable created from the Cell. This is useful when
     * generating an updated PTable following an ALTER DDL statement
     * @param tableCellList Cells from the header row containing table level properties
     * @param allColumnCellList Cells from column or link rows
     * @param clientTimeStamp client-provided timestamp
     * @param clientVersion client-provided version
     * @param oldTable Optional parameters containing properties for an existing PTable
     * @return
     * @throws IOException
     * @throws SQLException
     */
    private PTable getTableFromCells(List<Cell> tableCellList, List<List<Cell>> allColumnCellList,
                                     long clientTimeStamp, int clientVersion, PTable oldTable)
        throws IOException, SQLException {
        Cell[] tableKeyValues = new Cell[TABLE_KV_COLUMNS.size()];
        Cell[] colKeyValues = new Cell[COLUMN_KV_COLUMNS.size()];

        // Create PTable based on KeyValues from scan
        Cell keyValue = tableCellList.get(0);
        byte[] keyBuffer = keyValue.getRowArray();
        int keyLength = keyValue.getRowLength();
        int keyOffset = keyValue.getRowOffset();
        PName tenantId = newPName(keyBuffer, keyOffset, keyLength);
        int tenantIdLength = (tenantId == null) ? 0 : tenantId.getBytes().length;
        if (tenantIdLength == 0) {
            tenantId = null;
        }
        PName schemaName = newPName(keyBuffer, keyOffset + tenantIdLength + 1, keyLength);
        int schemaNameLength = schemaName.getBytes().length;
        int tableNameLength = keyLength - schemaNameLength - 1 - tenantIdLength - 1;
        byte[] tableNameBytes = new byte[tableNameLength];
        System.arraycopy(keyBuffer, keyOffset + schemaNameLength + 1 + tenantIdLength + 1,
                tableNameBytes, 0, tableNameLength);
        PName tableName = PNameFactory.newName(tableNameBytes);

        int offset = tenantIdLength + schemaNameLength + tableNameLength + 3;
        // This will prevent the client from continually looking for the current
        // table when we know that there will never be one since we disallow updates
        // unless the table is the latest

        long timeStamp = keyValue.getTimestamp();
        PTableImpl.Builder builder = null;
        if (oldTable != null) {
            builder = PTableImpl.builderFromExisting(oldTable);
            List<PColumn> columns = oldTable.getColumns();
            if (oldTable.getBucketNum() != null && oldTable.getBucketNum() > 0) {
                //if it's salted, skip the salt column -- it will get added back during
                //the build process
                columns = columns.stream().skip(1).collect(Collectors.toList());
            }
            builder.setColumns(columns);
        } else {
            builder = new PTableImpl.Builder();
        }
        builder.setTenantId(tenantId);
        builder.setSchemaName(schemaName);
        builder.setTableName(tableName);

        int i = 0;
        int j = 0;
        while (i < tableCellList.size() && j < TABLE_KV_COLUMNS.size()) {
            Cell kv = tableCellList.get(i);
            Cell searchKv = TABLE_KV_COLUMNS.get(j);
            int cmp =
                    Bytes.compareTo(kv.getQualifierArray(), kv.getQualifierOffset(),
                            kv.getQualifierLength(), searchKv.getQualifierArray(),
                            searchKv.getQualifierOffset(), searchKv.getQualifierLength());
            if (cmp == 0) {
                timeStamp = Math.max(timeStamp, kv.getTimestamp()); // Find max timestamp of table
                // header row
                tableKeyValues[j++] = kv;
                i++;
            } else if (cmp > 0) {
                timeStamp = Math.max(timeStamp, kv.getTimestamp());
                tableKeyValues[j++] = null;
            } else {
                i++; // shouldn't happen - means unexpected KV in system table header row
            }
        }
        // TABLE_TYPE, TABLE_SEQ_NUM and COLUMN_COUNT are required.
        if (tableKeyValues[TABLE_TYPE_INDEX] == null || tableKeyValues[TABLE_SEQ_NUM_INDEX] == null
                || tableKeyValues[COLUMN_COUNT_INDEX] == null) {
            // since we allow SYSTEM.CATALOG to split in certain cases there might be child links or
            // other metadata rows that are invalid and should be ignored
            Cell cell = tableCellList.get(0);
            LOGGER.error("Found invalid metadata rows for rowkey " +
                    Bytes.toString(cell.getRowArray(), cell.getRowOffset(), cell.getRowLength()));
            return null;
        }

        Cell tableTypeKv = tableKeyValues[TABLE_TYPE_INDEX];
        PTableType tableType =
                PTableType
                        .fromSerializedValue(tableTypeKv.getValueArray()[tableTypeKv.getValueOffset()]);
        builder.setType(tableType);

        Cell tableSeqNumKv = tableKeyValues[TABLE_SEQ_NUM_INDEX];
        long tableSeqNum =
                PLong.INSTANCE.getCodec().decodeLong(tableSeqNumKv.getValueArray(),
                        tableSeqNumKv.getValueOffset(), SortOrder.getDefault());
        builder.setSequenceNumber(tableSeqNum);

        Cell columnCountKv = tableKeyValues[COLUMN_COUNT_INDEX];
        int columnCount =
                PInteger.INSTANCE.getCodec().decodeInt(columnCountKv.getValueArray(),
                        columnCountKv.getValueOffset(), SortOrder.getDefault());

        Cell pkNameKv = tableKeyValues[PK_NAME_INDEX];
        PName pkName =
                pkNameKv != null ? newPName(pkNameKv.getValueArray(), pkNameKv.getValueOffset(),
                        pkNameKv.getValueLength()) : null;
        builder.setPkName(pkName != null ? pkName : oldTable != null ? oldTable.getPKName() : null);

        Cell saltBucketNumKv = tableKeyValues[SALT_BUCKETS_INDEX];
        Integer saltBucketNum =
                saltBucketNumKv != null ? (Integer) PInteger.INSTANCE.getCodec().decodeInt(
                        saltBucketNumKv.getValueArray(), saltBucketNumKv.getValueOffset(), SortOrder.getDefault()) : null;
        if (saltBucketNum != null && saltBucketNum.intValue() == 0) {
            saltBucketNum = null; // Zero salt buckets means not salted
        }
        builder.setBucketNum(saltBucketNum != null ? saltBucketNum : oldTable != null ? oldTable.getBucketNum() : null);

        //data table name is used to find the parent table for indexes later
        Cell dataTableNameKv = tableKeyValues[DATA_TABLE_NAME_INDEX];
        PName dataTableName =
                dataTableNameKv != null ? newPName(dataTableNameKv.getValueArray(),
                        dataTableNameKv.getValueOffset(), dataTableNameKv.getValueLength()) : null;

        Cell physicalTableNameKv = tableKeyValues[PHYSICAL_TABLE_NAME_INDEX];
        PName physicalTableName =
                physicalTableNameKv != null ? newPName(physicalTableNameKv.getValueArray(),
                        physicalTableNameKv.getValueOffset(), physicalTableNameKv.getValueLength()) : null;
        builder.setPhysicalTableName(physicalTableName != null ? physicalTableName : oldTable != null ? oldTable.getPhysicalName(true) : null);

        Cell indexStateKv = tableKeyValues[INDEX_STATE_INDEX];
        PIndexState indexState =
                indexStateKv == null ? null : PIndexState.fromSerializedValue(indexStateKv
                        .getValueArray()[indexStateKv.getValueOffset()]);
        builder.setState(indexState != null ? indexState : oldTable != null ? oldTable.getIndexState() : null);

        Cell immutableRowsKv = tableKeyValues[IMMUTABLE_ROWS_INDEX];
        boolean isImmutableRows = immutableRowsKv != null && (Boolean) PBoolean.INSTANCE.toObject(
            immutableRowsKv.getValueArray(), immutableRowsKv.getValueOffset(),
            immutableRowsKv.getValueLength());
        builder.setImmutableRows(immutableRowsKv != null ? isImmutableRows :
            oldTable != null && oldTable.isImmutableRows());

        Cell defaultFamilyNameKv = tableKeyValues[DEFAULT_COLUMN_FAMILY_INDEX];
        PName defaultFamilyName = defaultFamilyNameKv != null ? newPName(defaultFamilyNameKv.getValueArray(), defaultFamilyNameKv.getValueOffset(), defaultFamilyNameKv.getValueLength()) : null;
        builder.setDefaultFamilyName(defaultFamilyName != null ? defaultFamilyName : oldTable != null ? oldTable.getDefaultFamilyName() : null);

        Cell viewStatementKv = tableKeyValues[VIEW_STATEMENT_INDEX];
        String viewStatement = viewStatementKv != null ? (String) PVarchar.INSTANCE.toObject(viewStatementKv.getValueArray(), viewStatementKv.getValueOffset(),
                viewStatementKv.getValueLength()) : null;
        builder.setViewStatement(viewStatement != null ? viewStatement : oldTable != null ? oldTable.getViewStatement() : null);

        Cell disableWALKv = tableKeyValues[DISABLE_WAL_INDEX];
        boolean disableWAL = disableWALKv == null ? PTable.DEFAULT_DISABLE_WAL : Boolean.TRUE.equals(
                PBoolean.INSTANCE.toObject(disableWALKv.getValueArray(), disableWALKv.getValueOffset(), disableWALKv.getValueLength()));
        builder.setDisableWAL(disableWALKv != null ? disableWAL :
            oldTable != null && oldTable.isWALDisabled());

        Cell multiTenantKv = tableKeyValues[MULTI_TENANT_INDEX];
        boolean multiTenant = multiTenantKv != null && Boolean.TRUE.equals(
            PBoolean.INSTANCE.toObject(multiTenantKv.getValueArray(),
                multiTenantKv.getValueOffset(), multiTenantKv.getValueLength()));
        builder.setMultiTenant(multiTenantKv != null ? multiTenant :
            oldTable != null && oldTable.isMultiTenant());

        Cell storeNullsKv = tableKeyValues[STORE_NULLS_INDEX];
        boolean storeNulls = storeNullsKv != null && Boolean.TRUE.equals(
            PBoolean.INSTANCE.toObject(storeNullsKv.getValueArray(), storeNullsKv.getValueOffset(),
                storeNullsKv.getValueLength()));
        builder.setStoreNulls(storeNullsKv != null ? storeNulls :
            oldTable != null && oldTable.getStoreNulls());

        Cell transactionalKv = tableKeyValues[TRANSACTIONAL_INDEX];
        Cell transactionProviderKv = tableKeyValues[TRANSACTION_PROVIDER_INDEX];
        TransactionFactory.Provider transactionProvider = null;
        if (transactionProviderKv == null) {
            if (transactionalKv != null && Boolean.TRUE.equals(
                    PBoolean.INSTANCE.toObject(
                            transactionalKv.getValueArray(),
                            transactionalKv.getValueOffset(),
                            transactionalKv.getValueLength()))) {
                // For backward compat, prior to client setting TRANSACTION_PROVIDER
                transactionProvider = TransactionFactory.Provider.NOTAVAILABLE;
            }
        } else {
            transactionProvider = TransactionFactory.Provider.fromCode(
                    PTinyint.INSTANCE.getCodec().decodeByte(
                            transactionProviderKv.getValueArray(),
                            transactionProviderKv.getValueOffset(),
                            SortOrder.getDefault()));
        }
        builder.setTransactionProvider(transactionProviderKv != null || transactionalKv != null
            ? transactionProvider : oldTable != null ? oldTable.getTransactionProvider() : null);

        Cell viewTypeKv = tableKeyValues[VIEW_TYPE_INDEX];
        ViewType viewType = viewTypeKv == null ? null : ViewType.fromSerializedValue(viewTypeKv.getValueArray()[viewTypeKv.getValueOffset()]);
        builder.setViewType(viewType != null ? viewType : oldTable != null ? oldTable.getViewType() : null);

        PDataType viewIndexIdType = oldTable != null ? oldTable.getviewIndexIdType() :
            getViewIndexIdType(tableKeyValues);
        builder.setViewIndexIdType(viewIndexIdType);

        Long viewIndexId = getViewIndexId(tableKeyValues, viewIndexIdType);
        builder.setViewIndexId(viewIndexId != null ? viewIndexId : oldTable != null ? oldTable.getViewIndexId() : null);

        Cell indexTypeKv = tableKeyValues[INDEX_TYPE_INDEX];
        IndexType indexType = indexTypeKv == null ? null : IndexType.fromSerializedValue(indexTypeKv.getValueArray()[indexTypeKv.getValueOffset()]);
        builder.setIndexType(indexType != null ? indexType : oldTable != null ? oldTable.getIndexType() : null);

        Cell baseColumnCountKv = tableKeyValues[BASE_COLUMN_COUNT_INDEX];
        int baseColumnCount = baseColumnCountKv == null ? 0 : PInteger.INSTANCE.getCodec().decodeInt(baseColumnCountKv.getValueArray(),
                baseColumnCountKv.getValueOffset(), SortOrder.getDefault());
        builder.setBaseColumnCount(baseColumnCountKv != null ? baseColumnCount : oldTable != null ? oldTable.getBaseColumnCount() : 0);

        Cell rowKeyOrderOptimizableKv = tableKeyValues[ROW_KEY_ORDER_OPTIMIZABLE_INDEX];
        boolean rowKeyOrderOptimizable = rowKeyOrderOptimizableKv != null && Boolean.TRUE.equals(
            PBoolean.INSTANCE.toObject(rowKeyOrderOptimizableKv.getValueArray(),
                rowKeyOrderOptimizableKv.getValueOffset(),
                rowKeyOrderOptimizableKv.getValueLength()));
        builder.setRowKeyOrderOptimizable(rowKeyOrderOptimizableKv != null ? rowKeyOrderOptimizable :
            oldTable != null && oldTable.rowKeyOrderOptimizable());

        Cell updateCacheFrequencyKv = tableKeyValues[UPDATE_CACHE_FREQUENCY_INDEX];
        long updateCacheFrequency = updateCacheFrequencyKv == null ? 0 :
                PLong.INSTANCE.getCodec().decodeLong(updateCacheFrequencyKv.getValueArray(),
                        updateCacheFrequencyKv.getValueOffset(), SortOrder.getDefault());
        builder.setUpdateCacheFrequency(updateCacheFrequencyKv != null ? updateCacheFrequency : oldTable != null ? oldTable.getUpdateCacheFrequency() : 0);

        // Check the cell tag to see whether the view has modified this property
        final byte[] tagUpdateCacheFreq = (updateCacheFrequencyKv == null) ?
         HConstants.EMPTY_BYTE_ARRAY :
                TagUtil.concatTags(HConstants.EMPTY_BYTE_ARRAY, updateCacheFrequencyKv);
        boolean viewModifiedUpdateCacheFrequency = (PTableType.VIEW.equals(tableType)) &&
                Bytes.contains(tagUpdateCacheFreq, VIEW_MODIFIED_PROPERTY_BYTES);
        builder.setViewModifiedUpdateCacheFrequency(!Bytes.equals(tagUpdateCacheFreq,
            HConstants.EMPTY_BYTE_ARRAY) ? viewModifiedUpdateCacheFrequency :
            oldTable != null && oldTable.hasViewModifiedUpdateCacheFrequency());

        Cell indexDisableTimestampKv = tableKeyValues[INDEX_DISABLE_TIMESTAMP];
        long indexDisableTimestamp = indexDisableTimestampKv == null ? 0L : PLong.INSTANCE.getCodec().decodeLong(indexDisableTimestampKv.getValueArray(),
                indexDisableTimestampKv.getValueOffset(), SortOrder.getDefault());
        builder.setIndexDisableTimestamp(indexDisableTimestampKv != null ?
            indexDisableTimestamp : oldTable != null ? oldTable.getIndexDisableTimestamp() : 0L);

        Cell isNamespaceMappedKv = tableKeyValues[IS_NAMESPACE_MAPPED_INDEX];
        boolean isNamespaceMapped = isNamespaceMappedKv != null && Boolean.TRUE.equals(
            PBoolean.INSTANCE.toObject(isNamespaceMappedKv.getValueArray(),
                isNamespaceMappedKv.getValueOffset(), isNamespaceMappedKv.getValueLength()));
        builder.setNamespaceMapped(isNamespaceMappedKv != null ? isNamespaceMapped :
            oldTable != null && oldTable.isNamespaceMapped());

        Cell autoPartitionSeqKv = tableKeyValues[AUTO_PARTITION_SEQ_INDEX];
        String autoPartitionSeq = autoPartitionSeqKv != null ? (String) PVarchar.INSTANCE.toObject(autoPartitionSeqKv.getValueArray(), autoPartitionSeqKv.getValueOffset(),
                autoPartitionSeqKv.getValueLength()) : null;
        builder.setAutoPartitionSeqName(autoPartitionSeq != null
            ? autoPartitionSeq : oldTable != null ? oldTable.getAutoPartitionSeqName() : null);

        Cell isAppendOnlySchemaKv = tableKeyValues[APPEND_ONLY_SCHEMA_INDEX];
        boolean isAppendOnlySchema = isAppendOnlySchemaKv != null && Boolean.TRUE.equals(
            PBoolean.INSTANCE.toObject(isAppendOnlySchemaKv.getValueArray(),
                isAppendOnlySchemaKv.getValueOffset(), isAppendOnlySchemaKv.getValueLength()));
        builder.setAppendOnlySchema(isAppendOnlySchemaKv != null ? isAppendOnlySchema :
            oldTable != null && oldTable.isAppendOnlySchema());

        Cell storageSchemeKv = tableKeyValues[STORAGE_SCHEME_INDEX];
        //TODO: change this once we start having other values for storage schemes
        ImmutableStorageScheme storageScheme = storageSchemeKv == null ? ImmutableStorageScheme.ONE_CELL_PER_COLUMN : ImmutableStorageScheme
                .fromSerializedValue((byte) PTinyint.INSTANCE.toObject(storageSchemeKv.getValueArray(),
                        storageSchemeKv.getValueOffset(), storageSchemeKv.getValueLength()));
        builder.setImmutableStorageScheme(storageSchemeKv != null ? storageScheme :
            oldTable != null ? oldTable.getImmutableStorageScheme() : ImmutableStorageScheme.ONE_CELL_PER_COLUMN);

        Cell encodingSchemeKv = tableKeyValues[QUALIFIER_ENCODING_SCHEME_INDEX];
        QualifierEncodingScheme encodingScheme = encodingSchemeKv == null ? QualifierEncodingScheme.NON_ENCODED_QUALIFIERS : QualifierEncodingScheme
                .fromSerializedValue((byte) PTinyint.INSTANCE.toObject(encodingSchemeKv.getValueArray(),
                        encodingSchemeKv.getValueOffset(), encodingSchemeKv.getValueLength()));
        builder.setQualifierEncodingScheme(encodingSchemeKv != null ? encodingScheme :
            oldTable != null ? oldTable.getEncodingScheme() : QualifierEncodingScheme.NON_ENCODED_QUALIFIERS);

        Cell useStatsForParallelizationKv = tableKeyValues[USE_STATS_FOR_PARALLELIZATION_INDEX];
        Boolean useStatsForParallelization = useStatsForParallelizationKv == null ? null :
            Boolean.TRUE.equals(PBoolean.INSTANCE.toObject(useStatsForParallelizationKv.getValueArray(), useStatsForParallelizationKv.getValueOffset(), useStatsForParallelizationKv.getValueLength()));
         builder.setUseStatsForParallelization(useStatsForParallelization != null ?
             useStatsForParallelization : oldTable != null ? oldTable.useStatsForParallelization() : null);
        Cell lastDDLTimestampKv = tableKeyValues[LAST_DDL_TIMESTAMP_INDEX];
        Long lastDDLTimestamp = lastDDLTimestampKv == null ?
           null : PLong.INSTANCE.getCodec().decodeLong(lastDDLTimestampKv.getValueArray(),
                lastDDLTimestampKv.getValueOffset(), SortOrder.getDefault());
        builder.setLastDDLTimestamp(lastDDLTimestampKv != null ? lastDDLTimestamp :
            oldTable != null ? oldTable.getLastDDLTimestamp() : null);

        Cell changeDetectionEnabledKv = tableKeyValues[CHANGE_DETECTION_ENABLED_INDEX];
        boolean isChangeDetectionEnabled = changeDetectionEnabledKv != null
            && Boolean.TRUE.equals(PBoolean.INSTANCE.toObject(changeDetectionEnabledKv.getValueArray(),
            changeDetectionEnabledKv.getValueOffset(),
            changeDetectionEnabledKv.getValueLength()));
        builder.setIsChangeDetectionEnabled(changeDetectionEnabledKv != null ?
            isChangeDetectionEnabled : oldTable != null && oldTable.isChangeDetectionEnabled());

        Cell schemaVersionKv = tableKeyValues[SCHEMA_VERSION_INDEX];
        String schemaVersion = schemaVersionKv != null ? (String) PVarchar.INSTANCE.toObject(
                schemaVersionKv.getValueArray(), schemaVersionKv.getValueOffset(), schemaVersionKv.getValueLength())
                : null;
        builder.setSchemaVersion(schemaVersion != null ?
            schemaVersion : oldTable != null ? oldTable.getSchemaVersion() : null);

        Cell externalSchemaIdKv = tableKeyValues[EXTERNAL_SCHEMA_ID_INDEX];
        String externalSchemaId = externalSchemaIdKv != null ?
            (String) PVarchar.INSTANCE.toObject(externalSchemaIdKv.getValueArray(),
                externalSchemaIdKv.getValueOffset(), externalSchemaIdKv.getValueLength())
            : null;
        builder.setExternalSchemaId(externalSchemaId != null ? externalSchemaId :
            oldTable != null ? oldTable.getExternalSchemaId() : null);

        Cell streamingTopicNameKv = tableKeyValues[STREAMING_TOPIC_NAME_INDEX];
        String streamingTopicName = streamingTopicNameKv != null ?
            (String) PVarchar.INSTANCE.toObject(streamingTopicNameKv.getValueArray(),
                streamingTopicNameKv.getValueOffset(), streamingTopicNameKv.getValueLength())
            : null;
        builder.setStreamingTopicName(streamingTopicName != null ? streamingTopicName :
            oldTable != null ? oldTable.getStreamingTopicName() : null);

<<<<<<< HEAD
        Cell ttlKv = tableKeyValues[TTL_INDEX];
        int ttl = ttlKv == null ? TTL_NOT_DEFINED : PInteger.INSTANCE
                .getCodec().decodeInt(ttlKv.getValueArray(),
                        ttlKv.getValueOffset(), SortOrder.getDefault());
        builder.setTTL(ttlKv != null ? ttl : oldTable != null
                ? oldTable.getTTL() : TTL_NOT_DEFINED);

        Cell rowKeyPrefixKv = tableKeyValues[ROW_KEY_PREFIX_INDEX];
        byte[] rowKeyPrefix = rowKeyPrefixKv != null
                ? (byte[]) PVarbinary.INSTANCE.toObject(rowKeyPrefixKv.getValueArray(),
                        rowKeyPrefixKv.getValueOffset(), rowKeyPrefixKv.getValueLength())
                : null;
        builder.setRowKeyPrefix(rowKeyPrefix != null ? rowKeyPrefix
                : oldTable != null ? oldTable.getRowKeyPrefix() : null);


=======
        Cell indexWhereKv = tableKeyValues[INDEX_WHERE_INDEX];
        String indexWhere = indexWhereKv != null
                ? (String) PVarchar.INSTANCE.toObject(indexWhereKv.getValueArray(),
                        indexWhereKv.getValueOffset(), indexWhereKv.getValueLength())
                : null;
        builder.setIndexWhere(indexWhere != null ? indexWhere
                : oldTable != null ? oldTable.getIndexWhere() : null);
>>>>>>> b64a9736
        // Check the cell tag to see whether the view has modified this property
        final byte[] tagUseStatsForParallelization = (useStatsForParallelizationKv == null) ?
                HConstants.EMPTY_BYTE_ARRAY :
                TagUtil.concatTags(HConstants.EMPTY_BYTE_ARRAY, useStatsForParallelizationKv);
        boolean viewModifiedUseStatsForParallelization = (PTableType.VIEW.equals(tableType)) &&
                Bytes.contains(tagUseStatsForParallelization, VIEW_MODIFIED_PROPERTY_BYTES);
        builder.setViewModifiedUseStatsForParallelization(viewModifiedUseStatsForParallelization ||
            (oldTable != null && oldTable.hasViewModifiedUseStatsForParallelization()));

        boolean setPhysicalName = false;
        List<PColumn> columns = Lists.newArrayListWithExpectedSize(columnCount);
        List<PTable> indexes = Lists.newArrayList();
        List<PName> physicalTables = Lists.newArrayList();
        PName parentTableName = tableType == INDEX ? dataTableName : null;
        PName parentSchemaName = tableType == INDEX ? schemaName : null;
        PName parentLogicalName = null;
        EncodedCQCounter cqCounter = null;
        if (oldTable != null) {
            cqCounter = oldTable.getEncodedCQCounter();
        } else {
            cqCounter = (!EncodedColumnsUtil.usesEncodedColumnNames(encodingScheme) || tableType == PTableType.VIEW) ?
                PTable.EncodedCQCounter.NULL_COUNTER :
                new EncodedCQCounter();
        }

        if (timeStamp == HConstants.LATEST_TIMESTAMP) {
            timeStamp = lastDDLTimestamp != null ? lastDDLTimestamp : clientTimeStamp;
        }
        builder.setTimeStamp(timeStamp);


        PTable transformingNewTable = null;
        boolean isRegularView = (tableType == PTableType.VIEW && viewType != ViewType.MAPPED);
        for (List<Cell> columnCellList : allColumnCellList) {

            Cell colKv = columnCellList.get(LINK_TYPE_INDEX);
            int colKeyLength = colKv.getRowLength();

            PName colName = newPName(colKv.getRowArray(), colKv.getRowOffset() + offset, colKeyLength - offset);
            if (colName == null) {
                continue;
            }
            int colKeyOffset = offset + colName.getBytes().length + 1;
            PName famName = newPName(colKv.getRowArray(), colKv.getRowOffset() + colKeyOffset, colKeyLength - colKeyOffset);

            if (isQualifierCounterKV(colKv)) {
                if (famName != null) {
                    Integer value = PInteger.INSTANCE.getCodec().decodeInt(colKv.getValueArray(), colKv.getValueOffset(), SortOrder.ASC);
                    cqCounter.setValue(famName.getString(), value);
                }
            } else if (Bytes.compareTo(LINK_TYPE_BYTES, 0, LINK_TYPE_BYTES.length, colKv.getQualifierArray(), colKv.getQualifierOffset(), colKv.getQualifierLength()) == 0) {
                LinkType linkType = LinkType.fromSerializedValue(colKv.getValueArray()[colKv.getValueOffset()]);
                if (linkType == LinkType.INDEX_TABLE) {
                    addIndexToTable(tenantId, schemaName, famName, tableName, clientTimeStamp, indexes, clientVersion);
                } else if (linkType == LinkType.PHYSICAL_TABLE) {
                    // famName contains the logical name of the parent table. We need to get the actual physical name of the table
                    PTable parentTable = null;
                    if (indexType != IndexType.LOCAL) {
                        parentTable = getTable(null, SchemaUtil.getSchemaNameFromFullName(famName.getBytes()).getBytes(StandardCharsets.UTF_8),
                                SchemaUtil.getTableNameFromFullName(famName.getBytes()).getBytes(StandardCharsets.UTF_8), clientTimeStamp, clientVersion);
                        if (parentTable == null) {
                            // parentTable is not in the cache. Since famName is only logical name, we need to find the physical table.
                            try (PhoenixConnection connection = QueryUtil.getConnectionOnServer(env.getConfiguration()).unwrap(PhoenixConnection.class)) {
                                parentTable = PhoenixRuntime.getTableNoCache(connection, famName.getString());
                            } catch (TableNotFoundException e) {
                                // It is ok to swallow this exception since this could be a view index and _IDX_ table is not there.
                            }
                        }
                    }

                    if (parentTable == null) {
                        if (indexType == IndexType.LOCAL) {
                            PName tablePhysicalName = getPhysicalTableName(
                                env.getRegion(),null,
                                SchemaUtil.getSchemaNameFromFullName(
                                    famName.getBytes()).getBytes(StandardCharsets.UTF_8),
                                SchemaUtil.getTableNameFromFullName(
                                    famName.getBytes()).getBytes(StandardCharsets.UTF_8),
                                clientTimeStamp);
                            if (tablePhysicalName == null) {
                                physicalTables.add(famName);
                                setPhysicalName = true;
                            } else {
                                physicalTables.add(SchemaUtil.getPhysicalHBaseTableName(schemaName, tablePhysicalName, isNamespaceMapped));
                                setPhysicalName = true;
                            }
                        } else {
                            physicalTables.add(famName);
                            setPhysicalName = true;
                        }
                        // If this is a view index, then one of the link is IDX_VW -> _IDX_ PhysicalTable link. Since famName is _IDX_ and we can't get this table hence it is null, we need to use actual view name
                        parentLogicalName = (tableType == INDEX ? SchemaUtil.getTableName(parentSchemaName, parentTableName) : famName);
                    } else {
                        String parentPhysicalTableName = parentTable.getPhysicalName().getString();
                        physicalTables.add(PNameFactory.newName(parentPhysicalTableName));
                        setPhysicalName = true;
                        parentLogicalName = SchemaUtil.getTableName(parentTable.getSchemaName(), parentTable.getTableName());
                    }
                } else if (linkType == LinkType.PARENT_TABLE) {
                    parentTableName = PNameFactory.newName(SchemaUtil.getTableNameFromFullName(famName.getBytes()));
                    parentSchemaName = PNameFactory.newName(SchemaUtil.getSchemaNameFromFullName(famName.getBytes()));
                } else if (linkType == LinkType.EXCLUDED_COLUMN) {
                    // add the excludedColumn
                    addExcludedColumnToTable(columns, colName, famName, colKv.getTimestamp());
                } else if (linkType == LinkType.TRANSFORMING_NEW_TABLE) {
                    transformingNewTable = doGetTable((tenantId == null ? ByteUtil.EMPTY_BYTE_ARRAY : tenantId.getBytes())
                            , SchemaUtil.getSchemaNameFromFullName(famName.getBytes()).getBytes(), SchemaUtil.getTableNameFromFullName(famName.getBytes()).getBytes(), clientTimeStamp, null, clientVersion);
                    if (transformingNewTable == null) {
                        // It could be global
                        transformingNewTable = doGetTable(ByteUtil.EMPTY_BYTE_ARRAY
                                , SchemaUtil.getSchemaNameFromFullName(famName.getBytes()).getBytes(), SchemaUtil.getTableNameFromFullName(famName.getBytes()).getBytes(), clientTimeStamp, null, clientVersion);
                        if (transformingNewTable == null) {
                            ServerUtil.throwIOException("Transforming new table not found", new TableNotFoundException(schemaName.getString(), famName.getString()));
                        }
                    }
                }
            } else {
                long columnTimestamp =
                    columnCellList.get(0).getTimestamp() != HConstants.LATEST_TIMESTAMP ?
                        columnCellList.get(0).getTimestamp() : timeStamp;
                boolean isSalted = saltBucketNum != null
                    || (oldTable != null &&
                    oldTable.getBucketNum() != null && oldTable.getBucketNum() > 0);
                addColumnToTable(columnCellList, colName, famName, colKeyValues, columns,
                    isSalted, baseColumnCount, isRegularView, columnTimestamp);
            }
        }
        builder.setEncodedCQCounter(cqCounter);

        builder.setIndexes(indexes != null ? indexes : oldTable != null
            ? oldTable.getIndexes() : Collections.<PTable>emptyList());

        if (physicalTables == null || physicalTables.size() == 0) {
            builder.setPhysicalNames(oldTable != null ? oldTable.getPhysicalNames()
                : ImmutableList.<PName>of());
        } else {
            builder.setPhysicalNames(ImmutableList.copyOf(physicalTables));
        }
        if (!setPhysicalName && oldTable != null) {
            builder.setPhysicalTableName(oldTable.getPhysicalName(true));
        }
        builder.setTransformingNewTable(transformingNewTable);

        builder.setExcludedColumns(ImmutableList.<PColumn>of());
        builder.setBaseTableLogicalName(parentLogicalName != null ?
            parentLogicalName : oldTable != null ? oldTable.getBaseTableLogicalName() : null);
        builder.setParentTableName(parentTableName != null ?
            parentTableName : oldTable != null ? oldTable.getParentTableName() : null);
        builder.setParentSchemaName(parentSchemaName != null ? parentSchemaName :
            oldTable != null ? oldTable.getParentSchemaName() : null);

        builder.addOrSetColumns(columns);
        // Avoid querying the stats table because we're holding the rowLock here. Issuing an RPC to a remote
        // server while holding this lock is a bad idea and likely to cause contention.
        return builder.build();
    }

    private Long getViewIndexId(Cell[] tableKeyValues, PDataType viewIndexIdType) {
        Cell viewIndexIdKv = tableKeyValues[VIEW_INDEX_ID_INDEX];
        return viewIndexIdKv == null ? null :
                decodeViewIndexId(viewIndexIdKv, viewIndexIdType);
    }

    private PTable modifyIndexStateForOldClient(int clientVersion, PTable table)
            throws SQLException {
        if (table == null) {
            return table;
        }
        // PHOENIX-5073 Sets the index state based on the client version in case of old clients.
        // If client is not yet up to 4.12, then translate PENDING_ACTIVE to ACTIVE (as would have
        // been the value in those versions) since the client won't have this index state in its
        // enum.
        if (table.getIndexState() == PIndexState.PENDING_ACTIVE
                && clientVersion < MetaDataProtocol.MIN_PENDING_ACTIVE_INDEX) {
            table =
                    PTableImpl.builderWithColumns(table, PTableImpl.getColumnsToClone(table))
                            .setState(PIndexState.ACTIVE).build();
        }
        // If client is not yet up to 4.14, then translate PENDING_DISABLE to DISABLE
        // since the client won't have this index state in its enum.
        if (table.getIndexState() == PIndexState.PENDING_DISABLE
                && clientVersion < MetaDataProtocol.MIN_PENDING_DISABLE_INDEX) {
            // note: for older clients, we have to rely on the rebuilder to transition
            // PENDING_DISABLE -> DISABLE
            table =
                    PTableImpl.builderWithColumns(table, PTableImpl.getColumnsToClone(table))
                            .setState(PIndexState.DISABLE).build();
        }
        return table;
    }

    /**
     * Returns viewIndexId based on its underlying data type
     *
     * @param viewIndexIdKv
     * @param viewIndexIdType
     * @return
     */
    private Long decodeViewIndexId(Cell viewIndexIdKv, PDataType viewIndexIdType) {
        return viewIndexIdType.getCodec().decodeLong(viewIndexIdKv.getValueArray(),
                viewIndexIdKv.getValueOffset(), SortOrder.getDefault());
    }

    private PDataType getViewIndexIdType(Cell[] tableKeyValues) {
        Cell dataTypeKv = tableKeyValues[VIEW_INDEX_ID_DATA_TYPE_INDEX];
        return dataTypeKv == null ?
                MetaDataUtil.getLegacyViewIndexIdDataType() :
                PDataType.fromTypeId(PInteger.INSTANCE.getCodec()
                        .decodeInt(dataTypeKv.getValueArray(), dataTypeKv.getValueOffset(), SortOrder.getDefault()));
    }

    private boolean isQualifierCounterKV(Cell kv) {
        int cmp =
                Bytes.compareTo(kv.getQualifierArray(), kv.getQualifierOffset(),
                        kv.getQualifierLength(), QUALIFIER_COUNTER_KV.getQualifierArray(),
                        QUALIFIER_COUNTER_KV.getQualifierOffset(), QUALIFIER_COUNTER_KV.getQualifierLength());
        return cmp == 0;
    }

    private PSchema getSchema(RegionScanner scanner, long clientTimeStamp) throws IOException, SQLException {
        List<Cell> results = Lists.newArrayList();
        scanner.next(results);
        if (results.isEmpty()) {
            return null;
        }

        Cell keyValue = results.get(0);
        byte[] keyBuffer = keyValue.getRowArray();
        int keyLength = keyValue.getRowLength();
        int keyOffset = keyValue.getRowOffset();
        PName tenantId = newPName(keyBuffer, keyOffset, keyLength);
        int tenantIdLength = (tenantId == null) ? 0 : tenantId.getBytes().length;
        if (tenantIdLength == 0) {
            tenantId = null;
        }
        PName schemaName = newPName(keyBuffer, keyOffset + tenantIdLength + 1, keyLength - tenantIdLength - 1);
        long timeStamp = keyValue.getTimestamp();
        return new PSchema(schemaName.getString(), timeStamp);
    }

    private PFunction getFunction(RegionScanner scanner, final boolean isReplace, long clientTimeStamp, List<Mutation> deleteMutationsForReplace)
            throws IOException, SQLException {
        List<Cell> results = Lists.newArrayList();
        scanner.next(results);
        if (results.isEmpty()) {
            return null;
        }
        Cell[] functionKeyValues = new Cell[FUNCTION_KV_COLUMNS.size()];
        Cell[] functionArgKeyValues = new Cell[FUNCTION_ARG_KV_COLUMNS.size()];
        // Create PFunction based on KeyValues from scan
        Cell keyValue = results.get(0);
        byte[] keyBuffer = keyValue.getRowArray();
        int keyLength = keyValue.getRowLength();
        int keyOffset = keyValue.getRowOffset();
        long currentTimeMillis = EnvironmentEdgeManager.currentTimeMillis();
        if (isReplace) {
            long deleteTimeStamp =
                    clientTimeStamp == HConstants.LATEST_TIMESTAMP ? currentTimeMillis - 1
                            : (keyValue.getTimestamp() < clientTimeStamp ? clientTimeStamp - 1
                            : keyValue.getTimestamp());
            deleteMutationsForReplace.add(new Delete(keyBuffer, keyOffset, keyLength, deleteTimeStamp));
        }
        PName tenantId = newPName(keyBuffer, keyOffset, keyLength);
        int tenantIdLength = (tenantId == null) ? 0 : tenantId.getBytes().length;
        if (tenantIdLength == 0) {
            tenantId = null;
        }
        PName functionName =
                newPName(keyBuffer, keyOffset + tenantIdLength + 1, keyLength - tenantIdLength - 1);
        int functionNameLength = functionName.getBytes().length + 1;
        int offset = tenantIdLength + functionNameLength + 1;

        long timeStamp = keyValue.getTimestamp();

        int i = 0;
        int j = 0;
        while (i < results.size() && j < FUNCTION_KV_COLUMNS.size()) {
            Cell kv = results.get(i);
            Cell searchKv = FUNCTION_KV_COLUMNS.get(j);
            int cmp =
                    Bytes.compareTo(kv.getQualifierArray(), kv.getQualifierOffset(),
                            kv.getQualifierLength(), searchKv.getQualifierArray(),
                            searchKv.getQualifierOffset(), searchKv.getQualifierLength());
            if (cmp == 0) {
                timeStamp = Math.max(timeStamp, kv.getTimestamp()); // Find max timestamp of table
                // header row
                functionKeyValues[j++] = kv;
                i++;
            } else if (cmp > 0) {
                timeStamp = Math.max(timeStamp, kv.getTimestamp());
                functionKeyValues[j++] = null;
            } else {
                i++; // shouldn't happen - means unexpected KV in system table header row
            }
        }
        // CLASS_NAME,NUM_ARGS and JAR_PATH are required.
        if (functionKeyValues[CLASS_NAME_INDEX] == null || functionKeyValues[NUM_ARGS_INDEX] == null) {
            throw new IllegalStateException(
                    "Didn't find expected key values for function row in metadata row");
        }

        Cell classNameKv = functionKeyValues[CLASS_NAME_INDEX];
        PName className = newPName(classNameKv.getValueArray(), classNameKv.getValueOffset(),
                classNameKv.getValueLength());
        Cell jarPathKv = functionKeyValues[JAR_PATH_INDEX];
        PName jarPath = null;
        if (jarPathKv != null) {
            jarPath = newPName(jarPathKv.getValueArray(), jarPathKv.getValueOffset(),
                    jarPathKv.getValueLength());
        }
        Cell numArgsKv = functionKeyValues[NUM_ARGS_INDEX];
        int numArgs =
                PInteger.INSTANCE.getCodec().decodeInt(numArgsKv.getValueArray(),
                        numArgsKv.getValueOffset(), SortOrder.getDefault());
        Cell returnTypeKv = functionKeyValues[RETURN_TYPE_INDEX];
        PName returnType =
                returnTypeKv == null ? null : newPName(returnTypeKv.getValueArray(),
                        returnTypeKv.getValueOffset(), returnTypeKv.getValueLength());

        List<FunctionArgument> arguments = Lists.newArrayListWithExpectedSize(numArgs);
        for (int k = 0; k < numArgs; k++) {
            results.clear();
            scanner.next(results);
            if (results.isEmpty()) {
                break;
            }
            Cell typeKv = results.get(0);
            if (isReplace) {
                long deleteTimeStamp =
                        clientTimeStamp == HConstants.LATEST_TIMESTAMP ? currentTimeMillis - 1
                                : (typeKv.getTimestamp() < clientTimeStamp ? clientTimeStamp - 1
                                : typeKv.getTimestamp());
                deleteMutationsForReplace.add(new Delete(typeKv.getRowArray(), typeKv
                        .getRowOffset(), typeKv.getRowLength(), deleteTimeStamp));
            }
            int typeKeyLength = typeKv.getRowLength();
            PName typeName =
                    newPName(typeKv.getRowArray(), typeKv.getRowOffset() + offset, typeKeyLength
                            - offset - 3);

            int argPositionOffset = offset + typeName.getBytes().length + 1;
            short argPosition = Bytes.toShort(typeKv.getRowArray(), typeKv.getRowOffset() + argPositionOffset, typeKeyLength
                    - argPositionOffset);
            addArgumentToFunction(results, functionName, typeName, functionArgKeyValues, arguments, argPosition);
        }
        Collections.sort(arguments, new Comparator<FunctionArgument>() {
            @Override
            public int compare(FunctionArgument o1, FunctionArgument o2) {
                return o1.getArgPosition() - o2.getArgPosition();
            }
        });
        return new PFunction(tenantId, functionName.getString(), arguments, returnType.getString(),
                className.getString(), jarPath == null ? null : jarPath.getString(), timeStamp);
    }

    private PTable buildDeletedTable(byte[] key, ImmutableBytesPtr cacheKey, Region region,
                                     long clientTimeStamp) throws IOException {
        if (clientTimeStamp == HConstants.LATEST_TIMESTAMP) {
            return null;
        }

        Scan scan = MetaDataUtil.newTableRowsScan(key, clientTimeStamp, HConstants.LATEST_TIMESTAMP);
        scan.setFilter(new FirstKeyOnlyFilter());
        scan.setRaw(true);
        List<Cell> results = Lists.<Cell>newArrayList();
        try (RegionScanner scanner = region.getScanner(scan)) {
            scanner.next(results);
        }
        for (Cell kv : results) {
            KeyValue.Type type = Type.codeToType(kv.getTypeByte());
            if (type == Type.DeleteFamily) { // Row was deleted
                Cache<ImmutableBytesPtr, PMetaDataEntity> metaDataCache =
                        GlobalCache.getInstance(this.env).getMetaDataCache();
                PTable table = newDeletedTableMarker(kv.getTimestamp());
                metaDataCache.put(cacheKey, table);
                return table;
            }
        }
        return null;
    }


    private PFunction buildDeletedFunction(byte[] key, ImmutableBytesPtr cacheKey, Region region,
                                           long clientTimeStamp) throws IOException {
        if (clientTimeStamp == HConstants.LATEST_TIMESTAMP) {
            return null;
        }

        Scan scan = MetaDataUtil.newTableRowsScan(key, clientTimeStamp, HConstants.LATEST_TIMESTAMP);
        scan.setFilter(new FirstKeyOnlyFilter());
        scan.setRaw(true);
        List<Cell> results = Lists.<Cell>newArrayList();
        try (RegionScanner scanner = region.getScanner(scan);) {
            scanner.next(results);
        }
        // HBase ignores the time range on a raw scan (HBASE-7362)
        if (!results.isEmpty() && results.get(0).getTimestamp() > clientTimeStamp) {
            Cell kv = results.get(0);
            if (kv.getTypeByte() == Type.Delete.getCode()) {
                Cache<ImmutableBytesPtr, PMetaDataEntity> metaDataCache =
                        GlobalCache.getInstance(this.env).getMetaDataCache();
                PFunction function = newDeletedFunctionMarker(kv.getTimestamp());
                metaDataCache.put(cacheKey, function);
                return function;
            }
        }
        return null;
    }

    private PSchema buildDeletedSchema(byte[] key, ImmutableBytesPtr cacheKey, Region region, long clientTimeStamp)
            throws IOException {
        if (clientTimeStamp == HConstants.LATEST_TIMESTAMP) {
            return null;
        }

        Scan scan = MetaDataUtil.newTableRowsScan(key, clientTimeStamp, HConstants.LATEST_TIMESTAMP);
        scan.setFilter(new FirstKeyOnlyFilter());
        scan.setRaw(true);
        List<Cell> results = Lists.<Cell>newArrayList();
        try (RegionScanner scanner = region.getScanner(scan);) {
            scanner.next(results);
        }
        // HBase ignores the time range on a raw scan (HBASE-7362)
        if (!results.isEmpty() && results.get(0).getTimestamp() > clientTimeStamp) {
            Cell kv = results.get(0);
            if (kv.getTypeByte() == Type.Delete.getCode()) {
                Cache<ImmutableBytesPtr, PMetaDataEntity> metaDataCache = GlobalCache.getInstance(this.env)
                        .getMetaDataCache();
                PSchema schema = newDeletedSchemaMarker(kv.getTimestamp());
                metaDataCache.put(cacheKey, schema);
                return schema;
            }
        }
        return null;
    }

    private static PTable newDeletedTableMarker(long timestamp) {
        try {
            return new PTableImpl.Builder()
                    .setType(PTableType.TABLE)
                    .setTimeStamp(timestamp)
                    .setPkColumns(Collections.<PColumn>emptyList())
                    .setAllColumns(Collections.<PColumn>emptyList())
                    .setFamilyAttributes(Collections.<PColumnFamily>emptyList())
                    .setRowKeySchema(RowKeySchema.EMPTY_SCHEMA)
                    .setIndexes(Collections.<PTable>emptyList())
                    .setPhysicalNames(Collections.<PName>emptyList())
                    .build();
        } catch (SQLException e) {
            // Should never happen
            return null;
        }
    }

    private static PFunction newDeletedFunctionMarker(long timestamp) {
        return new PFunction(timestamp);
    }

    private static PSchema newDeletedSchemaMarker(long timestamp) {
        return new PSchema(timestamp);
    }

    private static boolean isTableDeleted(PTable table) {
        return table.getName() == null;
    }

    private static boolean isSchemaDeleted(PSchema schema) {
        return schema.getSchemaName() == null;
    }

    private static boolean isFunctionDeleted(PFunction function) {
        return function.getFunctionName() == null;
    }

    private PTable loadTable(RegionCoprocessorEnvironment env, byte[] key,
                             ImmutableBytesPtr cacheKey, long clientTimeStamp, long asOfTimeStamp, int clientVersion)
            throws IOException, SQLException {
        Region region = env.getRegion();
        PTable table = getTableFromCache(cacheKey, clientTimeStamp, clientVersion);
        // We always cache the latest version - fault in if not in cache
        if (table != null || (table = buildTable(key, cacheKey, region, asOfTimeStamp, clientVersion)) != null) {
            return table;
        }
        // if not found then check if newer table already exists and add delete marker for timestamp
        // found
        if (table == null
                && (table = buildDeletedTable(key, cacheKey, region, clientTimeStamp)) != null) {
            return table;
        }
        return null;
    }

    /**
     * Returns a PTable if its found in the cache.
     */
    private PTable getTableFromCache(ImmutableBytesPtr cacheKey, long clientTimeStamp, int clientVersion) {
        Cache<ImmutableBytesPtr, PMetaDataEntity> metaDataCache = GlobalCache.getInstance(this.env).getMetaDataCache();
        PTable table = (PTable) metaDataCache.getIfPresent(cacheKey);
        return table;
    }

    private PFunction loadFunction(RegionCoprocessorEnvironment env, byte[] key,
                                   ImmutableBytesPtr cacheKey, long clientTimeStamp, long asOfTimeStamp, boolean isReplace, List<Mutation> deleteMutationsForReplace)
            throws IOException, SQLException {
        Region region = env.getRegion();
        Cache<ImmutableBytesPtr, PMetaDataEntity> metaDataCache = GlobalCache.getInstance(this.env).getMetaDataCache();
        PFunction function = (PFunction) metaDataCache.getIfPresent(cacheKey);
        // We always cache the latest version - fault in if not in cache
        if (function != null && !isReplace) {
            return function;
        }
        ArrayList<byte[]> arrayList = new ArrayList<byte[]>(1);
        arrayList.add(key);
        List<PFunction> functions = buildFunctions(arrayList, region, asOfTimeStamp, isReplace, deleteMutationsForReplace);
        if (functions != null) return functions.get(0);
        // if not found then check if newer table already exists and add delete marker for timestamp
        // found
        if (function == null
                && (function = buildDeletedFunction(key, cacheKey, region, clientTimeStamp)) != null) {
            return function;
        }
        return null;
    }

    private PSchema loadSchema(RegionCoprocessorEnvironment env, byte[] key, ImmutableBytesPtr cacheKey,
                               long clientTimeStamp, long asOfTimeStamp) throws IOException, SQLException {
        Region region = env.getRegion();
        Cache<ImmutableBytesPtr, PMetaDataEntity> metaDataCache = GlobalCache.getInstance(this.env).getMetaDataCache();
        PSchema schema = (PSchema) metaDataCache.getIfPresent(cacheKey);
        // We always cache the latest version - fault in if not in cache
        if (schema != null) {
            return schema;
        }
        ArrayList<byte[]> arrayList = new ArrayList<byte[]>(1);
        arrayList.add(key);
        List<PSchema> schemas = buildSchemas(arrayList, region, asOfTimeStamp, cacheKey);
        if (schemas != null) return schemas.get(0);
        // if not found then check if newer schema already exists and add delete marker for timestamp
        // found
        if (schema == null
                && (schema = buildDeletedSchema(key, cacheKey, region, clientTimeStamp)) != null) {
            return schema;
        }
        return null;
    }

    /**
     * @return null if the physical table row information is not present.
     */
    private static void getParentAndPhysicalNames(List<Mutation> tableMetadata, byte[][] parentTenantSchemaTableNames, byte[][] physicalSchemaTableNames) {
        int size = tableMetadata.size();
        byte[][] rowKeyMetaData = new byte[3][];
        MetaDataUtil.getTenantIdAndSchemaAndTableName(tableMetadata, rowKeyMetaData);
        Mutation physicalTableRow = null;
        Mutation parentTableRow = null;
        boolean physicalTableLinkFound = false;
        boolean parentTableLinkFound = false;
        if (size >= 2) {
            int i = size - 1;
            while (i >= 1) {
                Mutation m = tableMetadata.get(i);
                if (m instanceof Put) {
                    LinkType linkType = MetaDataUtil.getLinkType(m);
                    if (linkType == LinkType.PHYSICAL_TABLE) {
                        physicalTableRow = m;
                        physicalTableLinkFound = true;
                    }
                    if (linkType == LinkType.PARENT_TABLE) {
                        parentTableRow = m;
                        parentTableLinkFound = true;
                    }
                }
                if (physicalTableLinkFound && parentTableLinkFound) {
                    break;
                }
                i--;
            }
        }
        if (!parentTableLinkFound) {
            parentTenantSchemaTableNames[0] = null;
            parentTenantSchemaTableNames[1] = null;
            parentTenantSchemaTableNames[2] = null;

        }
        if (!physicalTableLinkFound) {
            physicalSchemaTableNames[0] = null;
            physicalSchemaTableNames[1] = null;
            physicalSchemaTableNames[2] = null;
        }
        if (physicalTableLinkFound) {
            getSchemaTableNames(physicalTableRow, physicalSchemaTableNames);
        }
        if (parentTableLinkFound) {
            getSchemaTableNames(parentTableRow, parentTenantSchemaTableNames);
        }
    }

    private static void getSchemaTableNames(Mutation row, byte[][] schemaTableNames) {
        byte[][] rowKeyMetaData = new byte[5][];
        getVarChars(row.getRow(), 5, rowKeyMetaData);
        byte[] tenantId = rowKeyMetaData[PhoenixDatabaseMetaData.TENANT_ID_INDEX];
        byte[] colBytes = rowKeyMetaData[PhoenixDatabaseMetaData.COLUMN_NAME_INDEX];
        byte[] famBytes = rowKeyMetaData[PhoenixDatabaseMetaData.FAMILY_NAME_INDEX];
        if ((colBytes == null || colBytes.length == 0) && (famBytes != null && famBytes.length > 0)) {
            byte[] sName =
                    SchemaUtil.getSchemaNameFromFullName(famBytes).getBytes(StandardCharsets.UTF_8);
            byte[] tName =
                    SchemaUtil.getTableNameFromFullName(famBytes).getBytes(StandardCharsets.UTF_8);
            schemaTableNames[0] = tenantId;
            schemaTableNames[1] = sName;
            schemaTableNames[2] = tName;
        }
    }

    @Override
    public void createTable(RpcController controller, CreateTableRequest request,
                            RpcCallback<MetaDataResponse> done) {
        MetaDataResponse.Builder builder = MetaDataResponse.newBuilder();
        byte[][] rowKeyMetaData = new byte[3][];
        byte[] schemaName = null;
        byte[] tableName = null;
        String fullTableName = null;
        try {
            int clientVersion = request.getClientVersion();
            List<Mutation> tableMetadata = ProtobufUtil.getMutations(request);
            MetaDataUtil.getTenantIdAndSchemaAndTableName(tableMetadata, rowKeyMetaData);
            byte[] tenantIdBytes = rowKeyMetaData[PhoenixDatabaseMetaData.TENANT_ID_INDEX];
            schemaName = rowKeyMetaData[PhoenixDatabaseMetaData.SCHEMA_NAME_INDEX];
            tableName = rowKeyMetaData[PhoenixDatabaseMetaData.TABLE_NAME_INDEX];
            fullTableName = SchemaUtil.getTableName(schemaName, tableName);
            boolean isNamespaceMapped = MetaDataUtil.isNameSpaceMapped(tableMetadata, GenericKeyValueBuilder.INSTANCE,
                    new ImmutableBytesWritable());
            final IndexType indexType = MetaDataUtil.getIndexType(tableMetadata, GenericKeyValueBuilder.INSTANCE,
                    new ImmutableBytesWritable());
            byte[] parentSchemaName = null;
            byte[] parentTableName = null;
            PTable parentTable = request.hasParentTable() ? PTableImpl.createFromProto(request.getParentTable()) : null;
            PTableType tableType = MetaDataUtil.getTableType(tableMetadata, GenericKeyValueBuilder.INSTANCE, new ImmutableBytesWritable());

            // Load table to see if it already exists
            byte[] tableKey = SchemaUtil.getTableKey(tenantIdBytes, schemaName, tableName);
            ImmutableBytesPtr cacheKey = new ImmutableBytesPtr(tableKey);
            long clientTimeStamp = MetaDataUtil.getClientTimeStamp(tableMetadata);
            boolean isChangeDetectionEnabled = MetaDataUtil.getChangeDetectionEnabled(tableMetadata);

            PTable table = null;
            // Get as of latest timestamp so we can detect if we have a newer table that already
            // exists without making an additional query
            table = loadTable(env, tableKey, cacheKey, clientTimeStamp, HConstants.LATEST_TIMESTAMP,
                    clientVersion);
            if (table != null) {
                if (table.getTimeStamp() < clientTimeStamp) {
                    // If the table is older than the client time stamp and it's deleted,
                    // continue
                    if (!isTableDeleted(table)) {
                        builder.setReturnCode(MetaDataProtos.MutationCode.TABLE_ALREADY_EXISTS);
                        builder.setMutationTime(EnvironmentEdgeManager.currentTimeMillis());
                        builder.setTable(PTableImpl.toProto(table));
                        done.run(builder.build());
                        return;
                    }
                } else {
                    builder.setReturnCode(MetaDataProtos.MutationCode.NEWER_TABLE_FOUND);
                    builder.setMutationTime(EnvironmentEdgeManager.currentTimeMillis());
                    builder.setTable(PTableImpl.toProto(table));
                    done.run(builder.build());
                    return;
                }
            }

            // check if the table was previously dropped, but had child views that have not
            // yet been cleaned up.
            // Note that for old clients connecting to a 4.15 server whose metadata hasn't been
            // upgraded, we disallow dropping a base table that has child views, so in that case
            // this is a no-op (See PHOENIX-5544)
            if (!Bytes.toString(schemaName).equals(QueryConstants.SYSTEM_SCHEMA_NAME)) {
                ViewUtil.dropChildViews(env, tenantIdBytes, schemaName, tableName,
                        getSystemTableForChildLinks(clientVersion, env.getConfiguration())
                                .getName());
            }

            byte[] parentTableKey = null;
            Set<TableName> indexes = new HashSet<TableName>();
            ;
            byte[] cPhysicalName = SchemaUtil.getPhysicalHBaseTableName(schemaName, tableName, isNamespaceMapped)
                    .getBytes();
            byte[] cParentPhysicalName = null;
            if (tableType == PTableType.VIEW) {
                byte[][] parentSchemaTableNames = new byte[3][];
                byte[][] parentPhysicalSchemaTableNames = new byte[3][];
                getParentAndPhysicalNames(tableMetadata, parentSchemaTableNames, parentPhysicalSchemaTableNames);
                if (parentPhysicalSchemaTableNames[2] != null) {
                    if (parentTable == null) {
                        // This is needed when we connect with a 4.14 client to
                        // a 4.15.0+ server.
                        // In that case we need to resolve the parent table on
                        // the server.
                        parentTable = doGetTable(ByteUtil.EMPTY_BYTE_ARRAY,
                                parentPhysicalSchemaTableNames[1],
                                parentPhysicalSchemaTableNames[2], clientTimeStamp, clientVersion);
                        if (parentTable == null) {
                            builder.setReturnCode(
                                    MetaDataProtos.MutationCode.PARENT_TABLE_NOT_FOUND);
                            builder.setMutationTime(EnvironmentEdgeManager.currentTimeMillis());
                            done.run(builder.build());
                            return;
                        }
                        if (parentSchemaTableNames[2] != null
                                && Bytes.compareTo(parentSchemaTableNames[2],
                                        parentPhysicalSchemaTableNames[2]) != 0) {
                            // if view is created on view
                            byte[] tenantId = parentSchemaTableNames[0] == null
                                    ? ByteUtil.EMPTY_BYTE_ARRAY
                                    : parentSchemaTableNames[0];
                            parentTable = doGetTable(tenantId, parentSchemaTableNames[1],
                                    parentSchemaTableNames[2], clientTimeStamp, clientVersion);
                            if (parentTable == null) {
                                // it could be a global view
                                parentTable = doGetTable(ByteUtil.EMPTY_BYTE_ARRAY,
                                        parentSchemaTableNames[1], parentSchemaTableNames[2],
                                        clientTimeStamp, clientVersion);
                            }
                        }
                        if (parentTable == null) {
                            builder.setReturnCode(
                                    MetaDataProtos.MutationCode.PARENT_TABLE_NOT_FOUND);
                            builder.setMutationTime(EnvironmentEdgeManager.currentTimeMillis());
                            done.run(builder.build());
                            return;
                        }
                    }
                    parentTableKey = SchemaUtil.getTableKey(ByteUtil.EMPTY_BYTE_ARRAY,
                            parentPhysicalSchemaTableNames[1], parentPhysicalSchemaTableNames[2]);
                    cParentPhysicalName = parentTable.getPhysicalName().getBytes();
                    for (PTable index : parentTable.getIndexes()) {
                        indexes.add(TableName.valueOf(index.getPhysicalName().getBytes()));
                    }
                } else {
                    // Mapped View
                    cParentPhysicalName = SchemaUtil.getPhysicalHBaseTableName(
                            schemaName, tableName, isNamespaceMapped).getBytes();

                }
                parentSchemaName = parentPhysicalSchemaTableNames[1];
                parentTableName = parentPhysicalSchemaTableNames[2];

            } else if (tableType == PTableType.INDEX) {
                parentSchemaName = schemaName;
                /*
                 * For an index we lock the parent table's row which could be a physical table or a view.
                 * If the parent table is a physical table, then the tenantIdBytes is empty because
                 * we allow creating an index with a tenant connection only if the parent table is a view.
                 */
                parentTableName = MetaDataUtil.getParentTableName(tableMetadata);
                parentTableKey = SchemaUtil.getTableKey(tenantIdBytes, parentSchemaName, parentTableName);
                if (parentTable == null) {
                    // This is needed when we connect with a 4.14 client to a 4.15.0+ server.
                    // In that case we need to resolve the parent table on the server.
                    parentTable =
                            doGetTable(tenantIdBytes, parentSchemaName, parentTableName, clientTimeStamp, null,
                                    request.getClientVersion());
                }
                if (IndexType.LOCAL == indexType) {
                    cPhysicalName = parentTable.getPhysicalName().getBytes();
                    cParentPhysicalName = parentTable.getPhysicalName().getBytes();
                } else if (parentTable.getType() == PTableType.VIEW) {
                    // The view index physical table name is constructed from logical name of base table.
                    // For example, _IDX_SC.TBL1 is the view index name and SC.TBL1 is the logical name of the base table.
                    String namepaceMappedParentLogicalName = MetaDataUtil.getNamespaceMappedName(parentTable.getBaseTableLogicalName(), isNamespaceMapped);
                    cPhysicalName = MetaDataUtil.getViewIndexPhysicalName(namepaceMappedParentLogicalName.getBytes(StandardCharsets.UTF_8));
                    cParentPhysicalName = parentTable.getPhysicalName().getBytes();
                } else {
                    cParentPhysicalName = SchemaUtil
                            .getPhysicalHBaseTableName(parentSchemaName, parentTableName, isNamespaceMapped).getBytes();
                }
            }

            getCoprocessorHost().preCreateTable(Bytes.toString(tenantIdBytes),
                    fullTableName,
                    (tableType == PTableType.VIEW) ? null : TableName.valueOf(cPhysicalName),
                    cParentPhysicalName == null ? null : TableName.valueOf(cParentPhysicalName), tableType,
                    /* TODO: During inital create we may not need the family map */
                    Collections.<byte[]>emptySet(), indexes);

            Region region = env.getRegion();
            List<RowLock> locks = Lists.newArrayList();
            // Place a lock using key for the table to be created
            try {
                acquireLock(region, tableKey, locks);

                // If the table key resides outside the region, return without doing anything
                MetaDataMutationResult result = checkTableKeyInRegion(tableKey, region);
                if (result != null) {
                    done.run(MetaDataMutationResult.toProto(result));
                    return;
                }

                if (parentTableName != null) {
                    // From 4.15 onwards we only need to lock the parent table :
                    // 1) when creating an index on a table or a view
                    // 2) if allowSplittableSystemCatalogRollback is true we try to lock the parent table to prevent it
                    // from changing concurrently while a view is being created
                    if (tableType == PTableType.INDEX || allowSplittableSystemCatalogRollback) {
                        result = checkTableKeyInRegion(parentTableKey, region);
                        if (result != null) {
                            LOGGER.error("Unable to lock parentTableKey " + Bytes.toStringBinary(parentTableKey));
                            // if allowSplittableSystemCatalogRollback is true and we can't lock the parentTableKey (because
                            // SYSTEM.CATALOG already split) return UNALLOWED_TABLE_MUTATION so that the client
                            // knows the create statement failed
                            MetaDataProtos.MutationCode code = tableType == PTableType.INDEX ?
                                    MetaDataProtos.MutationCode.TABLE_NOT_IN_REGION :
                                    MetaDataProtos.MutationCode.UNALLOWED_TABLE_MUTATION;
                            builder.setReturnCode(code);
                            builder.setMutationTime(EnvironmentEdgeManager.currentTimeMillis());
                            done.run(builder.build());
                            return;
                        }
                        acquireLock(region, parentTableKey, locks);
                    }
                    // make sure we haven't gone over our threshold for indexes on this table.
                    if (execeededIndexQuota(tableType, parentTable)) {
                        builder.setReturnCode(MetaDataProtos.MutationCode.TOO_MANY_INDEXES);
                        builder.setMutationTime(EnvironmentEdgeManager.currentTimeMillis());
                        done.run(builder.build());
                        return;
                    }
                }

                // Add cell for ROW_KEY_ORDER_OPTIMIZABLE = true, as we know that new tables
                // conform the correct row key. The exception is for a VIEW, which the client
                // sends over depending on its base physical table.
                if (tableType != PTableType.VIEW) {
                    UpgradeUtil.addRowKeyOrderOptimizableCell(tableMetadata, tableKey, clientTimeStamp);
                }
                // If the parent table of the view has the auto partition sequence name attribute, modify the
                // tableMetadata and set the view statement and partition column correctly
                if (parentTable != null && parentTable.getAutoPartitionSeqName() != null) {
                    long autoPartitionNum = 1;
                    try (PhoenixConnection connection = QueryUtil.getConnectionOnServer(env.getConfiguration()).unwrap(PhoenixConnection.class);
                         Statement stmt = connection.createStatement()) {
                        String seqName = parentTable.getAutoPartitionSeqName();
                        // Not going through the standard route of using statement.execute() as that code path
                        // is blocked if the metadata hasn't been been upgraded to the new minor release.
                        String seqNextValueSql = String.format("SELECT NEXT VALUE FOR %s", seqName);
                        PhoenixStatement ps = stmt.unwrap(PhoenixStatement.class);
                        QueryPlan plan = ps.compileQuery(seqNextValueSql);
                        ResultIterator resultIterator = plan.iterator();
                        PhoenixResultSet rs = ps.newResultSet(resultIterator, plan.getProjector(), plan.getContext());
                        rs.next();
                        autoPartitionNum = rs.getLong(1);
                    } catch (SequenceNotFoundException e) {
                        builder.setReturnCode(MetaDataProtos.MutationCode.AUTO_PARTITION_SEQUENCE_NOT_FOUND);
                        builder.setMutationTime(EnvironmentEdgeManager.currentTimeMillis());
                        done.run(builder.build());
                        return;
                    }
                    PColumn autoPartitionCol = parentTable.getPKColumns().get(MetaDataUtil.getAutoPartitionColIndex(parentTable));
                    if (!PLong.INSTANCE.isCoercibleTo(autoPartitionCol.getDataType(), autoPartitionNum)) {
                        builder.setReturnCode(MetaDataProtos.MutationCode.CANNOT_COERCE_AUTO_PARTITION_ID);
                        builder.setMutationTime(EnvironmentEdgeManager.currentTimeMillis());
                        done.run(builder.build());
                        return;
                    }
                    builder.setAutoPartitionNum(autoPartitionNum);

                    // set the VIEW STATEMENT column of the header row
                    Put tableHeaderPut = MetaDataUtil.getPutOnlyTableHeaderRow(tableMetadata);
                    NavigableMap<byte[], List<Cell>> familyCellMap = tableHeaderPut.getFamilyCellMap();
                    List<Cell> cells = familyCellMap.get(TABLE_FAMILY_BYTES);
                    Cell cell = cells.get(0);
                    String autoPartitionWhere = QueryUtil.getViewPartitionClause(MetaDataUtil.getAutoPartitionColumnName(parentTable), autoPartitionNum);
                    String hbaseVersion = VersionInfo.getVersion();
                    ImmutableBytesPtr ptr = new ImmutableBytesPtr();
                    KeyValueBuilder kvBuilder = KeyValueBuilder.get(hbaseVersion);
                    MetaDataUtil.getMutationValue(tableHeaderPut, VIEW_STATEMENT_BYTES, kvBuilder, ptr);
                    byte[] value = ptr.copyBytesIfNecessary();
                    byte[] viewStatement = null;
                    // if we have an existing where clause add the auto partition where clause to it
                    if (!Bytes.equals(value, QueryConstants.EMPTY_COLUMN_VALUE_BYTES)) {
                        viewStatement = Bytes.add(value, Bytes.toBytes(" AND "), Bytes.toBytes(autoPartitionWhere));
                    } else {
                        viewStatement = Bytes.toBytes(QueryUtil.getViewStatement(parentTable.getSchemaName().getString(), parentTable.getTableName().getString(), autoPartitionWhere));
                    }
                    Cell viewStatementCell =
                            PhoenixKeyValueUtil.newKeyValue(cell.getRowArray(),
                                cell.getRowOffset(), cell.getRowLength(), cell.getFamilyArray(),
                                cell.getFamilyOffset(), cell.getFamilyLength(),
                                VIEW_STATEMENT_BYTES, 0, VIEW_STATEMENT_BYTES.length,
                                cell.getTimestamp(), viewStatement, 0, viewStatement.length,
                                cell.getType());
                    cells.add(viewStatementCell);

                    // set the IS_VIEW_REFERENCED column of the auto partition column row
                    Put autoPartitionPut = MetaDataUtil.getPutOnlyAutoPartitionColumn(parentTable, tableMetadata);
                    familyCellMap = autoPartitionPut.getFamilyCellMap();
                    cells = familyCellMap.get(TABLE_FAMILY_BYTES);
                    cell = cells.get(0);
                    PDataType dataType = autoPartitionCol.getDataType();
                    Object val = dataType.toObject(autoPartitionNum, PLong.INSTANCE);
                    byte[] bytes = new byte[dataType.getByteSize() + 1];
                    dataType.toBytes(val, bytes, 0);
                    Cell viewConstantCell =
                            PhoenixKeyValueUtil.newKeyValue(cell.getRowArray(),
                                cell.getRowOffset(), cell.getRowLength(), cell.getFamilyArray(),
                                cell.getFamilyOffset(), cell.getFamilyLength(),
                                VIEW_CONSTANT_BYTES, 0, VIEW_CONSTANT_BYTES.length,
                                cell.getTimestamp(), bytes, 0, bytes.length, cell.getType());
                    cells.add(viewConstantCell);
                }
                Long indexId = null;
                if (request.hasAllocateIndexId() && request.getAllocateIndexId()) {
                    String tenantIdStr = tenantIdBytes.length == 0 ? null : Bytes.toString(tenantIdBytes);
                    try (PhoenixConnection connection = QueryUtil.getConnectionOnServer(env.getConfiguration()).unwrap(PhoenixConnection.class)) {
                        PName physicalName = parentTable.getPhysicalName();
                        long seqValue = getViewIndexSequenceValue(connection, tenantIdStr, parentTable);
                        Put tableHeaderPut = MetaDataUtil.getPutOnlyTableHeaderRow(tableMetadata);
                        NavigableMap<byte[], List<Cell>> familyCellMap = tableHeaderPut.getFamilyCellMap();
                        List<Cell> cells = familyCellMap.get(TABLE_FAMILY_BYTES);
                        Cell cell = cells.get(0);
                        PDataType<?> dataType = MetaDataUtil.getIndexDataType(tableMetadata,
                                GenericKeyValueBuilder.INSTANCE, new ImmutableBytesWritable());
                        Object val = dataType.toObject(seqValue, PLong.INSTANCE);
                        byte[] bytes = new byte[dataType.getByteSize() + 1];
                        dataType.toBytes(val, bytes, 0);
                        Cell indexIdCell =
                                PhoenixKeyValueUtil.newKeyValue(cell.getRowArray(),
                                    cell.getRowOffset(), cell.getRowLength(),
                                    cell.getFamilyArray(), cell.getFamilyOffset(),
                                    cell.getFamilyLength(), VIEW_INDEX_ID_BYTES, 0,
                                    VIEW_INDEX_ID_BYTES.length, cell.getTimestamp(), bytes, 0,
                                    bytes.length, cell.getType());
                        cells.add(indexIdCell);
                        indexId = seqValue;
                    }
                }

                // The mutations to create a table are written in the following order:
                // 1. Write the child link as if the next two steps fail we
                // ignore missing children while processing a parent
                // (this is already done at this point, as a separate client-server RPC
                // to the ChildLinkMetaDataEndpoint coprocessor)
                // 2. Update the encoded column qualifier for the parent table if its on a
                // different region server (for tables that use column qualifier encoding)
                // if the next step fails we end up wasting a few col qualifiers
                // 3. Finally write the mutations to create the table

                if (tableType == PTableType.VIEW) {
                    // If we are connecting with an old client to a server that has new metadata
                    // i.e. it was previously connected to by a 4.15 client, then the client will
                    // also send the parent->child link metadata to SYSTEM.CATALOG rather than using
                    // the new ChildLinkMetaDataEndpoint coprocessor. In this case, we must continue
                    // doing the server-server RPC to send these mutations to SYSTEM.CHILD_LINK.
                    if (clientVersion < MIN_SPLITTABLE_SYSTEM_CATALOG &&
                            getSystemTableForChildLinks(clientVersion, env.getConfiguration()).equals(
                                    SchemaUtil.getPhysicalTableName(SYSTEM_CHILD_LINK_NAME_BYTES,
                                            env.getConfiguration()))) {
                        List<Mutation> childLinkMutations =
                                MetaDataUtil.removeChildLinkMutations(tableMetadata);
                        MetaDataResponse response =
                                processRemoteRegionMutations(
                                        PhoenixDatabaseMetaData.SYSTEM_CHILD_LINK_NAME_BYTES,
                                        childLinkMutations, UNABLE_TO_CREATE_CHILD_LINK);
                        if (response != null) {
                            done.run(response);
                            return;
                        }
                    }
                    // Pass in the parent's PTable so that we only tag cells corresponding to the
                    // view's property in case they are different from the parent
                    ViewUtil.addTagsToPutsForViewAlteredProperties(tableMetadata, parentTable,
                            (ExtendedCellBuilder)env.getCellBuilder());
                }
                //set the last DDL timestamp to the current server time since we're creating the
                // table/index/views.
                tableMetadata.add(MetaDataUtil.getLastDDLTimestampUpdate(tableKey,
                    clientTimeStamp, EnvironmentEdgeManager.currentTimeMillis()));

                //and if we're doing change detection on this table or view, notify the
                //external schema registry and get its schema id
                if (isChangeDetectionEnabled) {
                    long startTime = EnvironmentEdgeManager.currentTimeMillis();
                    try {
                        exportSchema(tableMetadata, tableKey, clientTimeStamp, clientVersion, null);
                        metricsSource.incrementCreateExportCount();
                        metricsSource.updateCreateExportTime(EnvironmentEdgeManager.currentTimeMillis() - startTime);
                    } catch (IOException ie){
                        metricsSource.incrementCreateExportFailureCount();
                        metricsSource.updateCreateExportFailureTime(EnvironmentEdgeManager.currentTimeMillis() - startTime);
                        //If we fail to write to the schema registry, fail the entire
                        //CREATE TABLE or VIEW operation so we stay consistent
                        LOGGER.error("Error writing schema to external schema registry", ie);
                        builder.setReturnCode(
                            MetaDataProtos.MutationCode.ERROR_WRITING_TO_SCHEMA_REGISTRY);
                        builder.setMutationTime(EnvironmentEdgeManager.currentTimeMillis());
                        done.run(builder.build());
                        return;
                    }
                }

                // When we drop a view we first drop the view metadata and then drop the parent->child linking row
                List<Mutation> localMutations =
                        Lists.newArrayListWithExpectedSize(tableMetadata.size());
                List<Mutation> remoteMutations = Lists.newArrayListWithExpectedSize(2);
                // check to see if there are any mutations that should not be applied to this region
                separateLocalAndRemoteMutations(region, tableMetadata, localMutations, remoteMutations);
                if (!remoteMutations.isEmpty()) {
                    // there should only be remote mutations if we are creating a view that uses
                    // encoded column qualifiers (the remote mutations are to update the encoded
                    // column qualifier counter on the parent table)
                    if (parentTable != null && tableType == PTableType.VIEW && parentTable
                            .getEncodingScheme() != QualifierEncodingScheme.NON_ENCODED_QUALIFIERS) {
                        // TODO: Avoid doing server-server RPC when we have held row locks
                        MetaDataResponse response =
                                processRemoteRegionMutations(
                                        PhoenixDatabaseMetaData.SYSTEM_CATALOG_NAME_BYTES,
                                        remoteMutations, MetaDataProtos.MutationCode.UNABLE_TO_UPDATE_PARENT_TABLE);
                        clearRemoteTableFromCache(clientTimeStamp,
                                parentTable.getSchemaName() != null
                                        ? parentTable.getSchemaName().getBytes()
                                        : ByteUtil.EMPTY_BYTE_ARRAY,
                                parentTable.getTableName().getBytes());
                        if (response != null) {
                            done.run(response);
                            return;
                        }
                    } else {
                        String msg = "Found unexpected mutations while creating " + fullTableName;
                        LOGGER.error(msg);
                        for (Mutation m : remoteMutations) {
                            LOGGER.debug("Mutation rowkey : " + Bytes.toStringBinary(m.getRow()));
                            LOGGER.debug("Mutation family cell map : " + m.getFamilyCellMap());
                        }
                        throw new IllegalStateException(msg);
                    }
                }

                // TODO: Switch this to HRegion#batchMutate when we want to support indexes on the
                // system table. Basically, we get all the locks that we don't already hold for all the
                // tableMetadata rows. This ensures we don't have deadlock situations (ensuring
                // primary and then index table locks are held, in that order). For now, we just don't support
                // indexing on the system table. This is an issue because of the way we manage batch mutation
                // in the Indexer.
                mutateRowsWithLocks(this.accessCheckEnabled, region, localMutations, Collections.<byte[]>emptySet(),
                    HConstants.NO_NONCE, HConstants.NO_NONCE);

                // Invalidate the cache - the next getTable call will add it
                // TODO: consider loading the table that was just created here, patching up the parent table, and updating the cache
                Cache<ImmutableBytesPtr, PMetaDataEntity> metaDataCache = GlobalCache.getInstance(this.env).getMetaDataCache();
                if (parentTableKey != null) {
                    metaDataCache.invalidate(new ImmutableBytesPtr(parentTableKey));
                }
                metaDataCache.invalidate(cacheKey);
                // Get timeStamp from mutations - the above method sets it if it's unset
                long currentTimeStamp = MetaDataUtil.getClientTimeStamp(tableMetadata);
                builder.setReturnCode(MetaDataProtos.MutationCode.TABLE_NOT_FOUND);
                if (indexId != null) {
                    builder.setViewIndexId(indexId);
                    builder.setViewIndexIdType(PLong.INSTANCE.getSqlType());
                }
                builder.setMutationTime(currentTimeStamp);
                //send the newly built table back because we generated the DDL timestamp server
                // side and the client doesn't have it.
                PTable newTable = buildTable(tableKey, cacheKey, region,
                    clientTimeStamp, clientVersion);
                if (newTable != null) {
                    builder.setTable(PTableImpl.toProto(newTable));
                }

                done.run(builder.build());

                updateCreateTableDdlSuccessMetrics(tableType);
                LOGGER.info("{} created successfully, tableName: {}", tableType, fullTableName);
            } finally {
                ServerUtil.releaseRowLocks(locks);
            }
        } catch (Throwable t) {
            LOGGER.error("createTable failed", t);
            ProtobufUtil.setControllerException(controller,
                    ServerUtil.createIOException(fullTableName, t));
        }
    }

    private void updateCreateTableDdlSuccessMetrics(PTableType tableType) {
        if (tableType == PTableType.TABLE || tableType == PTableType.SYSTEM) {
            metricsSource.incrementCreateTableCount();
        } else if (tableType == PTableType.VIEW) {
            metricsSource.incrementCreateViewCount();
        } else if (tableType == PTableType.INDEX) {
            metricsSource.incrementCreateIndexCount();
        }
    }

    private void exportSchema(List<Mutation> tableMetadata, byte[] tableKey, long clientTimestamp,
                              int clientVersion, PTable oldTable) throws SQLException, IOException {
        List<Cell> tableCellList = MetaDataUtil.getTableCellsFromMutations(tableMetadata);

        List<List<Cell>> allColumnsCellList = MetaDataUtil.getColumnAndLinkCellsFromMutations(tableMetadata);
        //getTableFromCells assumes the Cells are sorted as they would be when reading from HBase
        Collections.sort(tableCellList, KeyValue.COMPARATOR);
        for (List<Cell> columnCellList : allColumnsCellList) {
            Collections.sort(columnCellList, KeyValue.COMPARATOR);
        }

        PTable newTable = getTableFromCells(tableCellList, allColumnsCellList, clientTimestamp,
            clientVersion, oldTable);
        PTable parentTable = null;
        //if this is a view, we need to get the columns from its parent table / view
        if (newTable != null && newTable.getType().equals(PTableType.VIEW)) {
            try (PhoenixConnection conn = (PhoenixConnection)
                ConnectionUtil.getInputConnection(env.getConfiguration())) {
                newTable = ViewUtil.addDerivedColumnsAndIndexesFromAncestors(conn, newTable);
            }
        }
        Configuration conf = env.getConfiguration();
        SchemaRegistryRepository exporter = SchemaRegistryRepositoryFactory.
            getSchemaRegistryRepository(conf);
        if (exporter != null) {
            SchemaWriter schemaWriter = SchemaWriterFactory.getSchemaWriter(conf);
            //we export to an external schema registry, then put the schema id
            //to lookup the schema in the registry into SYSTEM.CATALOG so we
            //can look it up later (and use it in WAL annotations)

            //Note that if we succeed here but the write to SYSTEM.CATALOG fails,
            //we can have "orphaned" rows in the schema registry because there's
            //no way to make this fully atomic.
            String externalSchemaId =
                exporter.exportSchema(schemaWriter, newTable);
            tableMetadata.add(MetaDataUtil.getExternalSchemaIdUpdate(tableKey,
                externalSchemaId));

        }
    }

    private long getViewIndexSequenceValue(PhoenixConnection connection, String tenantIdStr, PTable parentTable) throws SQLException {
        int nSequenceSaltBuckets = connection.getQueryServices().getSequenceSaltBuckets();
        // parentTable is parent of the view index which is the view. View table name is _IDX_+logical name of base table
        // Since parent is the view, the parentTable.getBaseTableLogicalName() returns the logical full name of the base table
        PName parentName = parentTable.getBaseTableLogicalName();
        if (parentName == null) {
            parentName = SchemaUtil.getPhysicalHBaseTableName(parentTable.getSchemaName(), parentTable.getTableName(), parentTable.isNamespaceMapped());
        }
        SequenceKey key = MetaDataUtil.getViewIndexSequenceKey(tenantIdStr, parentName,
                nSequenceSaltBuckets, parentTable.isNamespaceMapped());
        // Earlier sequence was created at (SCN-1/LATEST_TIMESTAMP) and incremented at the client max(SCN,dataTable.getTimestamp), but it seems we should
        // use always LATEST_TIMESTAMP to avoid seeing wrong sequence values by different connection having SCN
        // or not.
        long sequenceTimestamp = HConstants.LATEST_TIMESTAMP;
        try {
            connection.getQueryServices().createSequence(key.getTenantId(), key.getSchemaName(), key.getSequenceName(),
                    Short.MIN_VALUE, 1, 1, Long.MIN_VALUE, Long.MAX_VALUE, false, sequenceTimestamp);
        } catch (SequenceAlreadyExistsException e) {
            //someone else got here first and created the sequence, or it was pre-existing. Not a problem.
        }


        long[] seqValues = new long[1];
        SQLException[] sqlExceptions = new SQLException[1];
        connection.getQueryServices().incrementSequences(Collections.singletonList(new SequenceAllocation(key, 1)),
                HConstants.LATEST_TIMESTAMP, seqValues, sqlExceptions);
        if (sqlExceptions[0] != null) {
            throw sqlExceptions[0];
        }
        return seqValues[0];
    }

    private boolean execeededIndexQuota(PTableType tableType, PTable parentTable) {
        return PTableType.INDEX == tableType && parentTable.getIndexes().size() >= maxIndexesPerTable;
    }

    private void separateLocalAndRemoteMutations(Region region, List<Mutation> mutations,
                                                 List<Mutation> localMutations, List<Mutation> remoteMutations) {
        RegionInfo regionInfo = region.getRegionInfo();
        for (Mutation mutation : mutations) {
            if (regionInfo.containsRow(mutation.getRow())) {
                localMutations.add(mutation);
            } else {
                remoteMutations.add(mutation);
            }
        }
    }

    @Override
    public void dropTable(RpcController controller, DropTableRequest request,
                          RpcCallback<MetaDataResponse> done) {
        MetaDataResponse.Builder builder = MetaDataResponse.newBuilder();
        boolean isCascade = request.getCascade();
        byte[][] rowKeyMetaData = new byte[3][];
        String tableType = request.getTableType();
        byte[] schemaName = null;
        byte[] tableOrViewName = null;
        boolean dropTableStats = false;
        final int clientVersion = request.getClientVersion();
        try {
            List<Mutation> tableMetadata = ProtobufUtil.getMutations(request);
            List<Mutation> childLinkMutations = Lists.newArrayList();
            MetaDataUtil.getTenantIdAndSchemaAndTableName(tableMetadata, rowKeyMetaData);
            byte[] tenantIdBytes = rowKeyMetaData[PhoenixDatabaseMetaData.TENANT_ID_INDEX];
            schemaName = rowKeyMetaData[PhoenixDatabaseMetaData.SCHEMA_NAME_INDEX];
            tableOrViewName = rowKeyMetaData[PhoenixDatabaseMetaData.TABLE_NAME_INDEX];
            String fullTableName = SchemaUtil.getTableName(schemaName, tableOrViewName);
            PTableType pTableType = PTableType.fromSerializedValue(tableType);
            // Disallow deletion of a system table
            if (pTableType == PTableType.SYSTEM) {
                builder.setReturnCode(MetaDataProtos.MutationCode.UNALLOWED_TABLE_MUTATION);
                builder.setMutationTime(EnvironmentEdgeManager.currentTimeMillis());
                done.run(builder.build());
                return;
            }

            List<byte[]> tableNamesToDelete = Lists.newArrayList();
            List<SharedTableState> sharedTablesToDelete = Lists.newArrayList();

            byte[] lockKey = SchemaUtil.getTableKey(tenantIdBytes, schemaName, tableOrViewName);
            Region region = env.getRegion();
            MetaDataMutationResult result = checkTableKeyInRegion(lockKey, region);
            if (result != null) {
                done.run(MetaDataMutationResult.toProto(result));
                return;
            }

            byte[] parentTableName = MetaDataUtil.getParentTableName(tableMetadata);
            byte[] parentLockKey = null;
            // Only lock parent table for indexes
            if (parentTableName != null && pTableType == PTableType.INDEX) {
                parentLockKey = SchemaUtil.getTableKey(tenantIdBytes, schemaName, parentTableName);
                result = checkTableKeyInRegion(parentLockKey, region);
                if (result != null) {
                    done.run(MetaDataMutationResult.toProto(result));
                    return;
                }
            }

            long clientTimeStamp = MetaDataUtil.getClientTimeStamp(tableMetadata);
            PTable loadedTable = doGetTable(tenantIdBytes, schemaName, tableOrViewName,
                    clientTimeStamp, null, request.getClientVersion());
            if (loadedTable == null) {
                builder.setReturnCode(MetaDataProtos.MutationCode.TABLE_NOT_FOUND);
                builder.setMutationTime(EnvironmentEdgeManager.currentTimeMillis());
                done.run(builder.build());
                return;
            }
            getCoprocessorHost().preDropTable(Bytes.toString(tenantIdBytes),
                    SchemaUtil.getTableName(schemaName, tableOrViewName),
                    TableName.valueOf(loadedTable.getPhysicalName().getBytes()),
                    getParentPhysicalTableName(loadedTable), pTableType, loadedTable.getIndexes());

            if (pTableType == PTableType.TABLE || pTableType == PTableType.VIEW) {
                // check to see if the table has any child views
                try (Table hTable = ServerUtil.getHTableForCoprocessorScan(env,
                        getSystemTableForChildLinks(clientVersion, env.getConfiguration()))) {
                    // This call needs to be done before acquiring the row lock on the header row
                    // for the table/view being dropped, otherwise the calls to resolve its child
                    // views via PhoenixRuntime.getTableNoCache() will deadlock since this call
                    // itself needs to get the parent table which needs to acquire a write lock
                    // on the same header row
                    Pair<List<PTable>, List<TableInfo>> descendantViews =
                            findAllDescendantViews(hTable, env.getConfiguration(),
                                    tenantIdBytes, schemaName, tableOrViewName, clientTimeStamp,
                                    true);
                    List<PTable> legitimateChildViews = descendantViews.getFirst();
                    List<TableInfo> orphanChildViews = descendantViews.getSecond();
                    if (!legitimateChildViews.isEmpty()) {
                        if (!isCascade) {
                            LOGGER.error("DROP without CASCADE on tables or views with child views "
                                    + "is not permitted");
                            // DROP without CASCADE on tables/views with child views is
                            // not permitted
                            builder.setReturnCode(
                                    MetaDataProtos.MutationCode.UNALLOWED_TABLE_MUTATION);
                            builder.setMutationTime(EnvironmentEdgeManager.currentTimeMillis());
                            done.run(builder.build());
                            return;
                        }
                        if (clientVersion < MIN_SPLITTABLE_SYSTEM_CATALOG &&
                                !SchemaUtil.getPhysicalTableName(SYSTEM_CHILD_LINK_NAME_BYTES,
                                        env.getConfiguration()).equals(hTable.getName())) {
                            // (See PHOENIX-5544) For an old client connecting to a non-upgraded
                            // server, we disallow dropping a base table/view that has child views.
                            LOGGER.error("Dropping a table or view that has child views is "
                                    + "not permitted for old clients connecting to a new server "
                                    + "with old metadata (even if CASCADE is provided). "
                                    + "Please upgrade the client at least to  "
                                    + MIN_SPLITTABLE_SYSTEM_CATALOG_VERSION);
                            builder.setReturnCode(
                                    MetaDataProtos.MutationCode.UNALLOWED_TABLE_MUTATION);
                            builder.setMutationTime(EnvironmentEdgeManager.currentTimeMillis());
                            done.run(builder.build());
                            return;
                        }
                    }

                    // If the CASCADE option is provided and we have at least one legitimate/orphan
                    // view stemming from this parent and the client is 4.15+ (or older but
                    // connecting to an upgraded server), we use the SYSTEM.TASK table to
                    // asynchronously drop child views
                    if (isCascade && !(legitimateChildViews.isEmpty() && orphanChildViews.isEmpty())
                            && (clientVersion >= MIN_SPLITTABLE_SYSTEM_CATALOG ||
                            SchemaUtil.getPhysicalTableName(SYSTEM_CHILD_LINK_NAME_BYTES,
                                    env.getConfiguration()).equals(hTable.getName()))) {
                        try (PhoenixConnection conn =
                                QueryUtil.getConnectionOnServer(env.getConfiguration())
                                    .unwrap(PhoenixConnection.class)) {
                            Task.addTask(new SystemTaskParams.SystemTaskParamsBuilder()
                                .setConn(conn)
                                .setTaskType(PTable.TaskType.DROP_CHILD_VIEWS)
                                .setTenantId(Bytes.toString(tenantIdBytes))
                                .setSchemaName(Bytes.toString(schemaName))
                                .setTableName(Bytes.toString(tableOrViewName))
                                .setTaskStatus(
                                    PTable.TaskStatus.CREATED.toString())
                                .setData(null)
                                .setPriority(null)
                                .setStartTs(null)
                                .setEndTs(null)
                                .setAccessCheckEnabled(this.accessCheckEnabled)
                                .build());
                        } catch (Throwable t) {
                            LOGGER.error("Adding a task to drop child views failed!", t);
                        }
                    }
                }
            }

            List<RowLock> locks = Lists.newArrayList();
            try {
                acquireLock(region, lockKey, locks);
                if (parentLockKey != null) {
                    acquireLock(region, parentLockKey, locks);
                }

                List<ImmutableBytesPtr> invalidateList = new ArrayList<ImmutableBytesPtr>();
                result = doDropTable(lockKey, tenantIdBytes, schemaName, tableOrViewName,
                        parentTableName, PTableType.fromSerializedValue(tableType), tableMetadata,
                        childLinkMutations, invalidateList, tableNamesToDelete,
                        sharedTablesToDelete, request.getClientVersion());
                if (result.getMutationCode() != MutationCode.TABLE_ALREADY_EXISTS) {
                    done.run(MetaDataMutationResult.toProto(result));
                    return;
                }
                Cache<ImmutableBytesPtr, PMetaDataEntity> metaDataCache =
                        GlobalCache.getInstance(this.env).getMetaDataCache();

                List<Mutation> localMutations =
                        Lists.newArrayListWithExpectedSize(tableMetadata.size());
                List<Mutation> remoteMutations = Lists.newArrayList();
                separateLocalAndRemoteMutations(region, tableMetadata, localMutations,
                        remoteMutations);
                if (!remoteMutations.isEmpty()) {
                    // while dropping a table all the mutations should be local
                    String msg = "Found unexpected mutations while dropping table "
                            + SchemaUtil.getTableName(schemaName, tableOrViewName);
                    LOGGER.error(msg);
                    for (Mutation m : remoteMutations) {
                        LOGGER.debug("Mutation rowkey : " + Bytes.toStringBinary(m.getRow()));
                        LOGGER.debug("Mutation family cell map : " + m.getFamilyCellMap());
                    }
                    throw new IllegalStateException(msg);
                }

                // drop rows from catalog on this region
                mutateRowsWithLocks(this.accessCheckEnabled, region, localMutations,
                        Collections.<byte[]>emptySet(), HConstants.NO_NONCE, HConstants.NO_NONCE);

                long currentTime = MetaDataUtil.getClientTimeStamp(tableMetadata);
                for (ImmutableBytesPtr ckey : invalidateList) {
                    metaDataCache.put(ckey, newDeletedTableMarker(currentTime));
                }
                if (parentLockKey != null) {
                    ImmutableBytesPtr parentCacheKey = new ImmutableBytesPtr(parentLockKey);
                    metaDataCache.invalidate(parentCacheKey);
                }

                // after the view metadata is dropped, drop parent->child link
                MetaDataResponse response = processRemoteRegionMutations(
                        getSystemTableForChildLinks(request.getClientVersion(),
                                env.getConfiguration()).getName(), childLinkMutations,
                        MetaDataProtos.MutationCode.UNABLE_TO_DELETE_CHILD_LINK);
                if (response != null) {
                    done.run(response);
                    return;
                }

                done.run(MetaDataMutationResult.toProto(result));
                dropTableStats = true;

                updateDropTableDdlSuccessMetrics(pTableType);
                LOGGER.info("{} dropped successfully, tableName: {}", pTableType, fullTableName);
            } finally {
                ServerUtil.releaseRowLocks(locks);
                if (dropTableStats) {
                    Thread statsDeleteHandler = new Thread(new StatsDeleteHandler(env,
                        loadedTable, tableNamesToDelete, sharedTablesToDelete),
                        "thread-statsdeletehandler");
                    statsDeleteHandler.setDaemon(true);
                    statsDeleteHandler.start();
                }
            }
        } catch (Throwable t) {
          LOGGER.error("dropTable failed", t);
          ProtobufUtil.setControllerException(controller, ServerUtil.createIOException(
                  SchemaUtil.getTableName(schemaName, tableOrViewName), t));
        }
    }

    private void updateDropTableDdlSuccessMetrics(PTableType pTableType) {
        if (pTableType == PTableType.TABLE || pTableType == PTableType.SYSTEM) {
            metricsSource.incrementDropTableCount();
        } else if (pTableType == PTableType.VIEW) {
            metricsSource.incrementDropViewCount();
        } else if (pTableType == PTableType.INDEX) {
            metricsSource.incrementDropIndexCount();
        }
    }

    private static class StatsDeleteHandler implements Runnable {
        PTable deletedTable;
        List<byte[]> physicalTableNames;
        List<MetaDataProtocol.SharedTableState> sharedTableStates;
        RegionCoprocessorEnvironment env;

        StatsDeleteHandler(RegionCoprocessorEnvironment env, PTable deletedTable, List<byte[]> physicalTableNames,
                          List<MetaDataProtocol.SharedTableState> sharedTableStates) {
            this.deletedTable = deletedTable;
            this.physicalTableNames = physicalTableNames;
            this.sharedTableStates = sharedTableStates;
            this.env = env;
        }

        @Override
        public void run() {
            try {
                User.runAsLoginUser(new PrivilegedExceptionAction<Object>() {
                    @Override
                    public Object run() throws Exception {
                        try (PhoenixConnection connection =
                                     QueryUtil.getConnectionOnServer(env.getConfiguration())
                                             .unwrap(PhoenixConnection.class)) {
                            try {
                                MetaDataUtil.deleteFromStatsTable(connection, deletedTable,
                                        physicalTableNames, sharedTableStates);
                                LOGGER.info("Table stats deleted successfully, tablename is {}."
                                    , deletedTable.getPhysicalName().getString());
                            } catch(Throwable t) {
                                LOGGER.warn("Exception while deleting stats of table "
                                        + deletedTable.getPhysicalName().getString()
                                        + " please check and delete stats manually");
                            }
                        }
                        return null;
                    }
                });
            } catch (IOException e) {
                LOGGER.warn("Exception while deleting stats of table "
                        + deletedTable.getPhysicalName().getString()
                        + " please check and delete stats manually");
            }
        }
    }

    private RowLock acquireLock(Region region, byte[] lockKey, List<RowLock> locks) throws IOException {
        RowLock rowLock = region.getRowLock(lockKey, false);
        if (rowLock == null) {
            throw new IOException("Failed to acquire lock on " + Bytes.toStringBinary(lockKey));
        }
        if (locks != null) {
            locks.add(rowLock);
        }
        return rowLock;
    }

    private MetaDataResponse processRemoteRegionMutations(byte[] systemTableName,
                                                          List<Mutation> remoteMutations, MetaDataProtos.MutationCode mutationCode) throws IOException {
        if (remoteMutations.isEmpty()) {
            return null;
        }
        MetaDataResponse.Builder builder = MetaDataResponse.newBuilder();
        try (Table hTable =
                ServerUtil.getHTableForCoprocessorScan(env,
                    SchemaUtil.getPhysicalTableName(systemTableName, env.getConfiguration()))) {
            hTable.batch(remoteMutations, null);
        } catch (Throwable t) {
            LOGGER.error("Unable to write mutations to " + Bytes.toString(systemTableName), t);
            builder.setReturnCode(mutationCode);
            builder.setMutationTime(EnvironmentEdgeManager.currentTimeMillis());
            return builder.build();
        }
        return null;
    }

    private MetaDataMutationResult doDropTable(byte[] key, byte[] tenantId, byte[] schemaName,
            byte[] tableName, byte[] parentTableName, PTableType tableType,
            List<Mutation> catalogMutations, List<Mutation> childLinkMutations,
            List<ImmutableBytesPtr> invalidateList, List<byte[]> tableNamesToDelete,
            List<SharedTableState> sharedTablesToDelete, int clientVersion)
            throws IOException, SQLException {

        Region region = env.getRegion();
        long clientTimeStamp = MetaDataUtil.getClientTimeStamp(catalogMutations);
        ImmutableBytesPtr cacheKey = new ImmutableBytesPtr(key);

        PTable table = getTableFromCache(cacheKey, clientTimeStamp, clientVersion);

        // We always cache the latest version - fault in if not in cache
        if (table != null || (table = buildTable(key, cacheKey, region, HConstants.LATEST_TIMESTAMP,
                clientVersion)) != null) {
            if (table.getTimeStamp() < clientTimeStamp) {
                if (isTableDeleted(table) || tableType != table.getType()) {
                    return new MetaDataMutationResult(MutationCode.TABLE_NOT_FOUND,
                            EnvironmentEdgeManager.currentTimeMillis(), null);
                }
            } else {
                return new MetaDataMutationResult(MutationCode.NEWER_TABLE_FOUND,
                        EnvironmentEdgeManager.currentTimeMillis(), null);
            }
        }
        // We didn't find a table at the latest timestamp, so either there is no table or
        // there was a table, but it's been deleted. In either case we want to return.
        if (table == null) {
            if (buildDeletedTable(key, cacheKey, region, clientTimeStamp) != null) {
                return new MetaDataMutationResult(MutationCode.NEWER_TABLE_FOUND,
                        EnvironmentEdgeManager.currentTimeMillis(), null);
            }
            return new MetaDataMutationResult(MutationCode.TABLE_NOT_FOUND,
                    EnvironmentEdgeManager.currentTimeMillis(), null);
        }
        // Make sure we're not deleting the "wrong" child
        if (parentTableName != null && table.getParentTableName() != null &&
                !Arrays.equals(parentTableName, table.getParentTableName().getBytes())) {
            return new MetaDataMutationResult(MutationCode.TABLE_NOT_FOUND,
                    EnvironmentEdgeManager.currentTimeMillis(), null);
        }
        // Since we don't allow back in time DDL, we know if we have a table it's the one
        // we want to delete. FIXME: we shouldn't need a scan here, but should be able to
        // use the table to generate the Delete markers.
        Scan scan = MetaDataUtil.newTableRowsScan(key, MIN_TABLE_TIMESTAMP, clientTimeStamp);
        List<byte[]> indexNames = Lists.newArrayList();
        List<Cell> results = Lists.newArrayList();
        try (RegionScanner scanner = region.getScanner(scan);) {
            scanner.next(results);
            if (results.isEmpty()) { // Should not be possible
                return new MetaDataMutationResult(MutationCode.TABLE_NOT_FOUND,
                        EnvironmentEdgeManager.currentTimeMillis(), null);
            }

            // Add to list of HTables to delete, unless it's a view or its a shared index
            if (tableType == INDEX && table.getViewIndexId() != null) {
                sharedTablesToDelete.add(new SharedTableState(table));
            } else if (tableType != PTableType.VIEW) {
                tableNamesToDelete.add(table.getPhysicalName().getBytes());
            }
            invalidateList.add(cacheKey);
            byte[][] rowKeyMetaData = new byte[5][];
            do {
                Cell kv = results.get(LINK_TYPE_INDEX);
                int nColumns = getVarChars(kv.getRowArray(), kv.getRowOffset(), kv.getRowLength(),
                        0, rowKeyMetaData);
                if (nColumns == 5
                        && rowKeyMetaData[PhoenixDatabaseMetaData.FAMILY_NAME_INDEX].length > 0
                        && Bytes.compareTo(kv.getQualifierArray(), kv.getQualifierOffset(),
                        kv.getQualifierLength(),
                        LINK_TYPE_BYTES, 0, LINK_TYPE_BYTES.length) == 0) {
                    LinkType linkType = LinkType.fromSerializedValue(
                            kv.getValueArray()[kv.getValueOffset()]);
                    if (rowKeyMetaData[PhoenixDatabaseMetaData.COLUMN_NAME_INDEX].length == 0 &&
                            linkType == LinkType.INDEX_TABLE) {
                        indexNames.add(rowKeyMetaData[PhoenixDatabaseMetaData.FAMILY_NAME_INDEX]);
                    } else if (tableType == PTableType.VIEW && (linkType == LinkType.PARENT_TABLE ||
                            linkType == LinkType.PHYSICAL_TABLE)) {
                        // Populate the delete mutations for parent->child link for the child view
                        // in question, which we issue to SYSTEM.CHILD_LINK later
                        Cell parentTenantIdCell = MetaDataUtil.getCell(results,
                                PhoenixDatabaseMetaData.PARENT_TENANT_ID_BYTES);
                        PName parentTenantId = parentTenantIdCell != null ?
                                PNameFactory.newName(parentTenantIdCell.getValueArray(),
                                        parentTenantIdCell.getValueOffset(),
                                        parentTenantIdCell.getValueLength()) : null;
                        byte[] linkKey = MetaDataUtil.getChildLinkKey(parentTenantId,
                                table.getParentSchemaName(), table.getParentTableName(),
                                table.getTenantId(), table.getName());
                        Delete linkDelete = new Delete(linkKey, clientTimeStamp);
                        childLinkMutations.add(linkDelete);
                    }
                }
                Delete delete = new Delete(kv.getRowArray(), kv.getRowOffset(), kv.getRowLength(),
                        clientTimeStamp);
                catalogMutations.add(delete);
                results.clear();
                scanner.next(results);
            } while (!results.isEmpty());
        }

        // Recursively delete indexes
        for (byte[] indexName : indexNames) {
            byte[] indexKey = SchemaUtil.getTableKey(tenantId, schemaName, indexName);
            // FIXME: Remove when unintentionally deprecated method is fixed (HBASE-7870).
            // FIXME: the version of the Delete constructor without the lock args was introduced
            // in 0.94.4, thus if we try to use it here we can no longer use the 0.94.2 version
            // of the client.
            Delete delete = new Delete(indexKey, clientTimeStamp);
            catalogMutations.add(delete);
            MetaDataMutationResult result = doDropTable(indexKey, tenantId, schemaName, indexName,
                    tableName, PTableType.INDEX, catalogMutations, childLinkMutations,
                    invalidateList, tableNamesToDelete, sharedTablesToDelete, clientVersion);
            if (result.getMutationCode() != MutationCode.TABLE_ALREADY_EXISTS) {
                return result;
            }
        }

        if (clientVersion < MIN_SPLITTABLE_SYSTEM_CATALOG && tableType == PTableType.VIEW) {
            try (PhoenixConnection connection = QueryUtil.getConnectionOnServer(
                    env.getConfiguration()).unwrap(PhoenixConnection.class)) {
                PTable pTable = PhoenixRuntime.getTableNoCache(connection,
                        table.getParentName().getString());
                table = ViewUtil.addDerivedColumnsAndIndexesFromParent(connection, table, pTable);
            }
        }
        return new MetaDataMutationResult(MutationCode.TABLE_ALREADY_EXISTS,
                EnvironmentEdgeManager.currentTimeMillis(), table, tableNamesToDelete,
                sharedTablesToDelete);
    }

    /**
     * Validate if mutation is allowed on a parent table/view based on their child views.
     * If this method returns MetaDataMutationResult, mutation is not allowed, and returned object
     * will contain returnCode (MutationCode) to indicate the underlying problem
     * (validation failure code).
     *
     * @param expectedType expected type of PTable
     * @param clientTimeStamp client timestamp, e.g check
     * {@link MetaDataUtil#getClientTimeStamp(List)}
     * @param tenantId tenant Id
     * @param schemaName schema name
     * @param tableOrViewName table or view name
     * @param childViews child views of table or parent view. Usually this is an empty list
     *     passed to this method, and this method will add child views retrieved using
     *     {@link ViewUtil#findAllDescendantViews(Table, Configuration, byte[], byte[], byte[],
     *     long, boolean)}
     * @param clientVersion client version, used to determine if mutation is allowed.
     * @return Optional.empty() if mutation is allowed on parent table/view. If not allowed,
     *     returned Optional object will contain metaDataMutationResult with MutationCode.
     * @throws IOException if something goes wrong while retrieving child views using
     *     {@link ViewUtil#findAllDescendantViews(Table, Configuration, byte[], byte[], byte[],
     *     long, boolean)}
     * @throws SQLException if something goes wrong while retrieving child views using
     *     {@link ViewUtil#findAllDescendantViews(Table, Configuration, byte[], byte[], byte[],
     *     long, boolean)}
     */
    private Optional<MetaDataMutationResult> validateIfMutationAllowedOnParent(
            final PTable parentTable,
            final List<Mutation> tableMetadata,
            final PTableType expectedType, final long clientTimeStamp,
            final byte[] tenantId, final byte[] schemaName,
            final byte[] tableOrViewName, final List<PTable> childViews,
            final int clientVersion) throws IOException, SQLException {
        boolean isMutationAllowed = true;
        boolean isSchemaMutationAllowed = true;
        if (expectedType == PTableType.TABLE || expectedType == PTableType.VIEW) {
            try (Table hTable = ServerUtil.getHTableForCoprocessorScan(env,
                    getSystemTableForChildLinks(clientVersion, env.getConfiguration()))) {
                childViews.addAll(findAllDescendantViews(hTable, env.getConfiguration(),
                        tenantId, schemaName, tableOrViewName, clientTimeStamp, false)
                        .getFirst());
            }

            if (!childViews.isEmpty()) {
                // From 4.15 onwards we allow SYSTEM.CATALOG to split and no longer
                // propagate parent metadata changes to child views.
                // If the client is on a version older than 4.15 we have to block adding a
                // column to a parent as we no longer lock the parent on the
                // server side while creating a child view to prevent conflicting changes.
                // This is handled on the client side from 4.15 onwards.
                // Also if QueryServices.ALLOW_SPLITTABLE_SYSTEM_CATALOG_ROLLBACK is true,
                // we block adding a column to a parent so that we can rollback the
                // upgrade if required.
                if (clientVersion < MIN_SPLITTABLE_SYSTEM_CATALOG) {
                    isMutationAllowed = false;
                    LOGGER.error("Unable to add or drop a column as the client is older than {}",
                            MIN_SPLITTABLE_SYSTEM_CATALOG_VERSION);
                } else if (allowSplittableSystemCatalogRollback) {
                    isMutationAllowed = false;
                    LOGGER.error("Unable to add or drop a column as the {} config is set to true",
                        QueryServices.ALLOW_SPLITTABLE_SYSTEM_CATALOG_ROLLBACK);
                }
            }
            // Validate TTL property settings for views only.
            if (expectedType == PTableType.VIEW) {
                isSchemaMutationAllowed = validatePhoenixTTLAttributeSettingForView(
                        parentTable, childViews, tableMetadata, TTL_BYTES);
            }
        }
        if (!isMutationAllowed) {
            MetaDataMutationResult metaDataMutationResult =
                new MetaDataMutationResult(
                    MetaDataProtocol.MutationCode.UNALLOWED_TABLE_MUTATION,
                    EnvironmentEdgeManager.currentTimeMillis(), null);
            return Optional.of(metaDataMutationResult);
        }
        if (!isSchemaMutationAllowed) {
            MetaDataMutationResult metaDataMutationResult =
                    new MetaDataMutationResult(
                            MetaDataProtocol.MutationCode.UNALLOWED_SCHEMA_MUTATION,
                            EnvironmentEdgeManager.currentTimeMillis(), null);
            return Optional.of(metaDataMutationResult);
        }
        return Optional.empty();
    }

    private MetaDataMutationResult mutateColumn(
            final List<Mutation> tableMetadata,
            final ColumnMutator mutator, final int clientVersion,
            final PTable parentTable, final PTable transformingNewTable, boolean isAddingOrDroppingColumns) throws IOException {
        byte[][] rowKeyMetaData = new byte[5][];
        MetaDataUtil.getTenantIdAndSchemaAndTableName(tableMetadata, rowKeyMetaData);
        byte[] tenantId = rowKeyMetaData[PhoenixDatabaseMetaData.TENANT_ID_INDEX];
        byte[] schemaName = rowKeyMetaData[PhoenixDatabaseMetaData.SCHEMA_NAME_INDEX];
        byte[] tableOrViewName = rowKeyMetaData[PhoenixDatabaseMetaData.TABLE_NAME_INDEX];
        byte[] key = SchemaUtil.getTableKey(tenantId, schemaName, tableOrViewName);
        String fullTableName = SchemaUtil.getTableName(schemaName, tableOrViewName);
        // server-side, except for indexing, we always expect the keyvalues to be standard KeyValues
        PTableType expectedType = MetaDataUtil.getTableType(tableMetadata,
                GenericKeyValueBuilder.INSTANCE, new ImmutableBytesWritable());
        List<byte[]> tableNamesToDelete = Lists.newArrayList();
        List<SharedTableState> sharedTablesToDelete = Lists.newArrayList();
        long clientTimeStamp = MetaDataUtil.getClientTimeStamp(tableMetadata);
        try {
            Region region = env.getRegion();
            MetaDataMutationResult result = checkTableKeyInRegion(key, region);
            if (result != null) {
                return result;
            }

            List<RowLock> locks = Lists.newArrayList();
            try {
                List<PTable> childViews = Lists.newArrayList();
                Optional<MetaDataMutationResult> mutationResult = validateIfMutationAllowedOnParent(
                        parentTable, tableMetadata,
                        expectedType, clientTimeStamp, tenantId, schemaName, tableOrViewName,
                        childViews, clientVersion);
                // only if mutation is allowed, we should get Optional.empty() here
                if (mutationResult.isPresent()) {
                    return mutationResult.get();
                }

                acquireLock(region, key, locks);
                ImmutableBytesPtr cacheKey = new ImmutableBytesPtr(key);
                List<ImmutableBytesPtr> invalidateList = new ArrayList<ImmutableBytesPtr>();
                invalidateList.add(cacheKey);
                PTable table = getTableFromCache(cacheKey, clientTimeStamp, clientVersion);
                if (failConcurrentMutateAddColumnOneTimeForTesting) {
                    failConcurrentMutateAddColumnOneTimeForTesting = false;
                    return new MetaDataMutationResult(MutationCode.CONCURRENT_TABLE_MUTATION,
                            EnvironmentEdgeManager.currentTimeMillis(), table);
                }
                if (LOGGER.isDebugEnabled()) {
                    if (table == null) {
                        LOGGER.debug("Table " + Bytes.toStringBinary(key)
                                + " not found in cache. Will build through scan");
                    } else {
                        LOGGER.debug("Table " + Bytes.toStringBinary(key)
                                + " found in cache with timestamp " + table.getTimeStamp()
                                + " seqNum " + table.getSequenceNumber());
                    }
                }
                // Get client timeStamp from mutations
                if (table == null && (table = buildTable(key, cacheKey, region,
                        HConstants.LATEST_TIMESTAMP, clientVersion)) == null) {
                    // if not found then call newerTableExists and add delete marker for timestamp
                    // found
                    table = buildDeletedTable(key, cacheKey, region, clientTimeStamp);
                    if (table != null) {
                        LOGGER.info("Found newer table deleted as of " + table.getTimeStamp()
                                + " versus client timestamp of " + clientTimeStamp);
                        return new MetaDataMutationResult(MutationCode.NEWER_TABLE_FOUND,
                                EnvironmentEdgeManager.currentTimeMillis(), null);
                    }
                    return new MetaDataMutationResult(MutationCode.TABLE_NOT_FOUND,
                            EnvironmentEdgeManager.currentTimeMillis(), null);
                }

                // if this is a view or view index then we need to include columns and
                // indexes derived from its ancestors
                if (parentTable != null) {
                    Properties props = new Properties();
                    if (tenantId != null) {
                        props.setProperty(TENANT_ID_ATTRIB, Bytes.toString(tenantId));
                    }
                    if (clientTimeStamp != HConstants.LATEST_TIMESTAMP) {
                        props.setProperty("CurrentSCN", Long.toString(clientTimeStamp));
                    }
                    try (PhoenixConnection connection =
                                 QueryUtil.getConnectionOnServer(props, env.getConfiguration())
                                         .unwrap(PhoenixConnection.class)) {
                        table = ViewUtil.addDerivedColumnsAndIndexesFromParent(connection, table,
                                parentTable);
                    }
                }
                if (transformingNewTable !=null) {
                    table = PTableImpl.builderWithColumns(table, getColumnsToClone(table))
                            .setTransformingNewTable(transformingNewTable).build();
                }

                if (table.getTimeStamp() >= clientTimeStamp) {
                    LOGGER.info("Found newer table as of " + table.getTimeStamp()
                            + " versus client timestamp of " + clientTimeStamp);
                    return new MetaDataMutationResult(MutationCode.NEWER_TABLE_FOUND,
                            EnvironmentEdgeManager.currentTimeMillis(), table);
                } else if (isTableDeleted(table)) {
                    return new MetaDataMutationResult(MutationCode.TABLE_NOT_FOUND,
                            EnvironmentEdgeManager.currentTimeMillis(), null);
                }
                // lookup TABLE_SEQ_NUM in tableMetaData
                long expectedSeqNum = MetaDataUtil.getSequenceNumber(tableMetadata) - 1;

                if (LOGGER.isDebugEnabled()) {
                    LOGGER.debug("For table " + Bytes.toStringBinary(key) + " expecting seqNum "
                            + expectedSeqNum + " and found seqNum " + table.getSequenceNumber()
                            + " with " + table.getColumns().size() + " columns: "
                            + table.getColumns());
                }
                if (expectedSeqNum != table.getSequenceNumber()) {
                    if (LOGGER.isDebugEnabled()) {
                        LOGGER.debug("For table " + Bytes.toStringBinary(key)
                                + " returning CONCURRENT_TABLE_MUTATION due to unexpected seqNum");
                    }
                    return new MetaDataMutationResult(MutationCode.CONCURRENT_TABLE_MUTATION,
                            EnvironmentEdgeManager.currentTimeMillis(), table);
                }

                PTableType type = table.getType();
                if (type == PTableType.INDEX) {
                    // Disallow mutation of an index table
                    return new MetaDataMutationResult(MutationCode.UNALLOWED_TABLE_MUTATION,
                            EnvironmentEdgeManager.currentTimeMillis(), null);
                } else {
                    // We said to drop a table, but found a view or visa versa
                    if (type != expectedType) {
                        return new MetaDataMutationResult(MutationCode.TABLE_NOT_FOUND,
                                EnvironmentEdgeManager.currentTimeMillis(), null);
                    }
                }

                if (!childViews.isEmpty()) {
                    // validate the add or drop column mutations
                    result = mutator.validateWithChildViews(table, childViews, tableMetadata,
                            schemaName, tableOrViewName);
                    if (result != null) {
                        return result;
                    }
                }

                getCoprocessorHost().preAlterTable(Bytes.toString(tenantId),
                        SchemaUtil.getTableName(schemaName, tableOrViewName),
                        TableName.valueOf(table.getPhysicalName().getBytes()),
                        getParentPhysicalTableName(table), table.getType());

                result = mutator.validateAndAddMetadata(table, rowKeyMetaData, tableMetadata,
                        region, invalidateList, locks, clientTimeStamp, clientVersion,
                    ((ExtendedCellBuilder) env.getCellBuilder()), isAddingOrDroppingColumns);
                // if the update mutation caused tables to be deleted, the mutation code returned
                // will be MutationCode.TABLE_ALREADY_EXISTS
                if (result != null
                        && result.getMutationCode() != MutationCode.TABLE_ALREADY_EXISTS) {
                    return result;
                }

                // drop any indexes on the base table that need the column that is going to be
                // dropped
                List<Pair<PTable, PColumn>> tableAndDroppedColumnPairs =
                        mutator.getTableAndDroppedColumnPairs();
                Iterator<Pair<PTable, PColumn>> iterator = tableAndDroppedColumnPairs.iterator();
                while (iterator.hasNext()) {
                    Pair<PTable, PColumn> pair = iterator.next();
                    // remove the current table and column being dropped from the list and drop any
                    // indexes that require the column being dropped while holding the row lock
                    if (table.equals(pair.getFirst())) {
                        iterator.remove();
                        result = dropIndexes(env, pair.getFirst(), invalidateList, locks,
                                clientTimeStamp, tableMetadata, pair.getSecond(),
                                tableNamesToDelete, sharedTablesToDelete, clientVersion);
                        if (result != null
                                && result.getMutationCode() != MutationCode.TABLE_ALREADY_EXISTS) {
                            return result;
                        }
                    }
                }

                if (table.isChangeDetectionEnabled() || MetaDataUtil.getChangeDetectionEnabled(tableMetadata)) {
                    long startTime = EnvironmentEdgeManager.currentTimeMillis();
                    try {
                        exportSchema(tableMetadata, key, clientTimeStamp, clientVersion, table);
                        metricsSource.incrementAlterExportCount();
                        metricsSource.updateAlterExportTime(EnvironmentEdgeManager.currentTimeMillis() - startTime);
                    } catch (Exception e) {
                        LOGGER.error("Error writing to schema registry", e);
                        metricsSource.incrementAlterExportFailureCount();
                        metricsSource.updateAlterExportFailureTime(EnvironmentEdgeManager.currentTimeMillis() - startTime);
                        result = new MetaDataMutationResult(MutationCode.ERROR_WRITING_TO_SCHEMA_REGISTRY,
                            EnvironmentEdgeManager.currentTimeMillis(), table);
                        return result;
                    }
                }
                Cache<ImmutableBytesPtr, PMetaDataEntity> metaDataCache =
                        GlobalCache.getInstance(this.env).getMetaDataCache();

                // The mutations to add a column are written in the following order:
                // 1. Update the encoded column qualifier for the parent table if its on a
                // different region server (for tables that use column qualifier encoding)
                // if the next step fails we end up wasting a few col qualifiers
                // 2. Write the mutations to add the column

                List<Mutation> localMutations =
                        Lists.newArrayListWithExpectedSize(tableMetadata.size());
                List<Mutation> remoteMutations = Lists.newArrayList();
                separateLocalAndRemoteMutations(region, tableMetadata, localMutations,
                        remoteMutations);
                if (!remoteMutations.isEmpty()) {
                    // there should only be remote mutations if we are adding a column to a view
                    // that uses encoded column qualifiers (the remote mutations are to update the
                    // encoded column qualifier counter on the parent table)
                    if (( mutator.getMutateColumnType() == ColumnMutator.MutateColumnType.ADD_COLUMN
                            && type == PTableType.VIEW
                            && table.getEncodingScheme() !=
                            QualifierEncodingScheme.NON_ENCODED_QUALIFIERS)) {
                        processRemoteRegionMutations(
                                PhoenixDatabaseMetaData.SYSTEM_CATALOG_NAME_BYTES, remoteMutations,
                                MetaDataProtos.MutationCode.UNABLE_TO_UPDATE_PARENT_TABLE);
                        //if we're a view or index, clear the cache for our parent
                        if ((type == PTableType.VIEW || type == INDEX) && table.getParentTableName() != null) {
                            clearRemoteTableFromCache(clientTimeStamp,
                                table.getParentSchemaName() != null
                                    ? table.getParentSchemaName().getBytes()
                                    : ByteUtil.EMPTY_BYTE_ARRAY,
                                table.getParentTableName().getBytes());
                        }
                    } else {
                        String msg = "Found unexpected mutations while adding or dropping column "
                                + "to " + fullTableName;
                        LOGGER.error(msg);
                        for (Mutation m : remoteMutations) {
                            LOGGER.debug("Mutation rowkey : " + Bytes.toStringBinary(m.getRow()));
                            LOGGER.debug("Mutation family cell map : " + m.getFamilyCellMap());
                        }
                        throw new IllegalStateException(msg);
                    }
                }
                mutateRowsWithLocks(this.accessCheckEnabled, region, localMutations,
                        Collections.<byte[]>emptySet(), HConstants.NO_NONCE, HConstants.NO_NONCE);
                // Invalidate from cache
                for (ImmutableBytesPtr invalidateKey : invalidateList) {
                    metaDataCache.invalidate(invalidateKey);
                }
                // Get client timeStamp from mutations, since it may get updated by the
                // mutateRowsWithLocks call
                long currentTime = MetaDataUtil.getClientTimeStamp(tableMetadata);
                // if the update mutation caused tables to be deleted just return the result which
                // will contain the table to be deleted
                if (result != null
                        && result.getMutationCode() != MutationCode.TABLE_ALREADY_EXISTS) {
                    return result;
                } else {
                    table = buildTable(key, cacheKey, region, HConstants.LATEST_TIMESTAMP,
                            clientVersion);
                    if (clientVersion < MIN_SPLITTABLE_SYSTEM_CATALOG && type == PTableType.VIEW) {
                        try (PhoenixConnection connection = QueryUtil.getConnectionOnServer(
                                env.getConfiguration()).unwrap(PhoenixConnection.class)) {
                            PTable pTable = PhoenixRuntime.getTableNoCache(connection,
                                    table.getParentName().getString());
                            table = ViewUtil.addDerivedColumnsAndIndexesFromParent(connection,
                                    table, pTable);
                        }
                    }
                    return new MetaDataMutationResult(MutationCode.TABLE_ALREADY_EXISTS,
                            currentTime, table, tableNamesToDelete, sharedTablesToDelete);
                }
            } finally {
                ServerUtil.releaseRowLocks(locks);
                // drop indexes on views that require the column being dropped. These could be on a
                // different region server so don't hold row locks while dropping them
                for (Pair<PTable, PColumn> pair : mutator.getTableAndDroppedColumnPairs()) {
                    result = dropRemoteIndexes(env, pair.getFirst(), clientTimeStamp,
                            pair.getSecond(), tableNamesToDelete, sharedTablesToDelete);
                    if (result != null
                            && result.getMutationCode() != MutationCode.TABLE_ALREADY_EXISTS) {
                        return result;
                    }
                }
            }
        } catch (Throwable t) {
            ServerUtil.throwIOException(fullTableName, t);
            return null; // impossible
        }
    }

    /**
     * Removes the table from the server side cache
     */
    private void clearRemoteTableFromCache(long clientTimeStamp, byte[] schemaName, byte[] tableName) throws SQLException {
        // remove the parent table from the metadata cache as we just mutated the table
        Properties props = new Properties();
        if (clientTimeStamp != HConstants.LATEST_TIMESTAMP) {
            props.setProperty("CurrentSCN", Long.toString(clientTimeStamp));
        }
        try (PhoenixConnection connection =
                     QueryUtil.getConnectionOnServer(props, env.getConfiguration())
                             .unwrap(PhoenixConnection.class)) {
            ConnectionQueryServices queryServices = connection.getQueryServices();
            queryServices.clearTableFromCache(ByteUtil.EMPTY_BYTE_ARRAY, schemaName, tableName,
                    clientTimeStamp);
        }
    }

    // Checks whether a non-zero TTL value is being set.
    private boolean validatePhoenixTTLAttributeSettingForView(
            final PTable parentTable,
            final List<PTable> childViews,
            final List<Mutation> tableMetadata,
            final byte[] ttlBytes) {
        boolean hasNewPhoenixTTLAttribute = false;
        boolean isSchemaMutationAllowed = true;
        for (Mutation m : tableMetadata) {
            if (m instanceof Put) {
                Put p = (Put)m;
                List<Cell> cells = p.get(TABLE_FAMILY_BYTES, ttlBytes);
                if (cells != null && cells.size() > 0) {
                    Cell cell = cells.get(0);
                    long newTTL = (long) PLong.INSTANCE.toObject(cell.getValueArray(),
                            cell.getValueOffset(), cell.getValueLength());
                    hasNewPhoenixTTLAttribute =  newTTL != TTL_NOT_DEFINED;
                    //TODO:- Re-enable when we have ViewTTL
                    return false;
                }
            }
        }

        if (hasNewPhoenixTTLAttribute) {
            // Disallow if the parent has PHOENIX_TTL set.
            if (parentTable != null &&  parentTable.getTTL() != TTL_NOT_DEFINED) {
                isSchemaMutationAllowed = false;
            }

            // Since we do not allow propagation of TTL values during ALTER for now.
            // If a child view exists and this view previously had a TTL value set
            // then that implies that the child view too has a valid TTL (non zero).
            // In this case we do not allow for ALTER of the view's TTL value.
            if (!childViews.isEmpty()) {
                isSchemaMutationAllowed = false;
            }
        }
        return isSchemaMutationAllowed;


    }

    public static class ColumnFinder extends StatelessTraverseAllExpressionVisitor<Void> {
        private boolean columnFound;
        private final Expression columnExpression;

        public ColumnFinder(Expression columnExpression) {
            this.columnExpression = columnExpression;
            columnFound = false;
        }

        private Void process(Expression expression) {
            if (expression.equals(columnExpression)) {
                columnFound = true;
            }
            return null;
        }

        @Override
        public Void visit(KeyValueColumnExpression expression) {
            return process(expression);
        }

        @Override
        public Void visit(RowKeyColumnExpression expression) {
            return process(expression);
        }

        @Override
        public Void visit(ProjectedColumnExpression expression) {
            return process(expression);
        }

        public boolean getColumnFound() {
            return columnFound;
        }
    }

    @Override
    public void addColumn(RpcController controller, final AddColumnRequest request,
                          RpcCallback<MetaDataResponse> done) {
        try {
            List<Mutation> tableMetaData = ProtobufUtil.getMutations(request);
            PTable parentTable = request.hasParentTable() ? PTableImpl.createFromProto(request.getParentTable()) : null;
            PTable transformingNewTable = request.hasTransformingNewTable() ? PTableImpl.createFromProto(request.getTransformingNewTable()) : null;
            boolean addingColumns = request.getAddingColumns();
            MetaDataMutationResult result = mutateColumn(tableMetaData, new AddColumnMutator(),
                    request.getClientVersion(), parentTable, transformingNewTable, addingColumns);
            if (result != null) {
                done.run(MetaDataMutationResult.toProto(result));

                if (result.getMutationCode() == MutationCode.TABLE_ALREADY_EXISTS) {
                    metricsSource.incrementAlterAddColumnCount();
                    LOGGER.info("Column(s) added successfully, tableName: {}",
                            result.getTable().getTableName());
                }
            }
        } catch (Throwable e) {
            LOGGER.error("Add column failed: ", e);
            ProtobufUtil.setControllerException(controller,
                    ServerUtil.createIOException("Error when adding column: ", e));
        }
    }

    private PTable doGetTable(byte[] tenantId, byte[] schemaName, byte[] tableName,
                              long clientTimeStamp, int clientVersion) throws IOException, SQLException {
        return doGetTable(tenantId, schemaName, tableName, clientTimeStamp, null, clientVersion);
    }

    /**
     * Looks up the table locally if its present on this region.
     */
    private PTable doGetTable(byte[] tenantId, byte[] schemaName, byte[] tableName,
                              long clientTimeStamp, RowLock rowLock, int clientVersion) throws IOException, SQLException {
        Region region = env.getRegion();
        final byte[] key = SchemaUtil.getTableKey(tenantId, schemaName, tableName);
        // if this region doesn't contain the metadata rows then fail
        if (!region.getRegionInfo().containsRow(key)) {
            throw new SQLExceptionInfo.Builder(SQLExceptionCode.GET_TABLE_ERROR)
                    .setSchemaName(Bytes.toString(schemaName))
                    .setTableName(Bytes.toString(tableName)).build().buildException();
        }

        ImmutableBytesPtr cacheKey = new ImmutableBytesPtr(key);
        // Ask Lars about the expense of this call - if we don't take the lock, we still won't get
        // partial results
        // get the co-processor environment
        // TODO: check that key is within region.getStartKey() and region.getEndKey()
        // and return special code to force client to lookup region from meta.
        /*
         * Lock directly on key, though it may be an index table. This will just prevent a table
         * from getting rebuilt too often.
         */
        final boolean wasLocked = (rowLock != null);
        try {
            if (!wasLocked) {
                rowLock = acquireLock(region, key, null);
            }
            PTable table =
                    getTableFromCache(cacheKey, clientTimeStamp, clientVersion);
            table = modifyIndexStateForOldClient(clientVersion, table);
            // We only cache the latest, so we'll end up building the table with every call if the
            // client connection has specified an SCN.
            // TODO: If we indicate to the client that we're returning an older version, but there's a
            // newer version available, the client
            // can safely not call this, since we only allow modifications to the latest.
            if (table != null && table.getTimeStamp() < clientTimeStamp) {
                // Table on client is up-to-date with table on server, so just return
                if (isTableDeleted(table)) {
                    return null;
                }
                return table;
            }
            // Query for the latest table first, since it's not cached
            table =
                    buildTable(key, cacheKey, region, HConstants.LATEST_TIMESTAMP, clientVersion);
            if ((table != null && table.getTimeStamp() <= clientTimeStamp) ||
                    (blockWriteRebuildIndex && table.getIndexDisableTimestamp() > 0)) {
                return table;
            }
            // Otherwise, query for an older version of the table - it won't be cached
            table =
                    buildTable(key, cacheKey, region, clientTimeStamp, clientVersion);
            return table;
        } finally {
            if (!wasLocked && rowLock != null) rowLock.release();
        }
    }

    private List<PFunction> doGetFunctions(List<byte[]> keys, long clientTimeStamp) throws IOException, SQLException {
        Cache<ImmutableBytesPtr, PMetaDataEntity> metaDataCache =
                GlobalCache.getInstance(this.env).getMetaDataCache();
        Region region = env.getRegion();
        Collections.sort(keys, new Comparator<byte[]>() {
            @Override
            public int compare(byte[] o1, byte[] o2) {
                return Bytes.compareTo(o1, o2);
            }
        });
        /*
         * Lock directly on key, though it may be an index table. This will just prevent a table
         * from getting rebuilt too often.
         */
        List<RowLock> rowLocks = new ArrayList<RowLock>(keys.size());
        ;
        try {
            for (int i = 0; i < keys.size(); i++) {
                acquireLock(region, keys.get(i), rowLocks);
            }

            List<PFunction> functionsAvailable = new ArrayList<PFunction>(keys.size());
            int numFunctions = keys.size();
            Iterator<byte[]> iterator = keys.iterator();
            while (iterator.hasNext()) {
                byte[] key = iterator.next();
                PFunction function = (PFunction) metaDataCache.getIfPresent(new FunctionBytesPtr(key));
                if (function != null && function.getTimeStamp() < clientTimeStamp) {
                    if (isFunctionDeleted(function)) {
                        return null;
                    }
                    functionsAvailable.add(function);
                    iterator.remove();
                }
            }
            if (functionsAvailable.size() == numFunctions) return functionsAvailable;

            // Query for the latest table first, since it's not cached
            List<PFunction> buildFunctions =
                    buildFunctions(keys, region, clientTimeStamp, false,
                            Collections.<Mutation>emptyList());
            if (buildFunctions == null || buildFunctions.isEmpty()) {
                return null;
            }
            functionsAvailable.addAll(buildFunctions);
            if (functionsAvailable.size() == numFunctions) return functionsAvailable;
            return null;
        } finally {
            ServerUtil.releaseRowLocks(rowLocks);
        }
    }

    @Override
    public void dropColumn(RpcController controller, final DropColumnRequest request,
                           RpcCallback<MetaDataResponse> done) {
        List<Mutation> tableMetaData = null;
        final List<byte[]> tableNamesToDelete = Lists.newArrayList();
        final List<SharedTableState> sharedTablesToDelete = Lists.newArrayList();
        try {
            tableMetaData = ProtobufUtil.getMutations(request);
            PTable parentTable = request.hasParentTable() ? PTableImpl.createFromProto(request.getParentTable()) : null;
            MetaDataMutationResult result = mutateColumn(tableMetaData, new DropColumnMutator(env.getConfiguration()),
                    request.getClientVersion(), parentTable,null, true);
            if (result != null) {
                done.run(MetaDataMutationResult.toProto(result));

                if (result.getMutationCode() == MutationCode.TABLE_ALREADY_EXISTS) {
                    metricsSource.incrementAlterDropColumnCount();
                    LOGGER.info("Column(s) dropped successfully, tableName: {}",
                            result.getTable().getTableName());
                }
            }
        } catch (Throwable e) {
            LOGGER.error("Drop column failed: ", e);
            ProtobufUtil.setControllerException(controller,
                    ServerUtil.createIOException("Error when dropping column: ", e));
        }
    }

    private MetaDataMutationResult dropIndexes(RegionCoprocessorEnvironment env, PTable table,
            List<ImmutableBytesPtr> invalidateList, List<RowLock> locks, long clientTimeStamp,
            List<Mutation> tableMetaData, PColumn columnToDelete, List<byte[]> tableNamesToDelete,
            List<SharedTableState> sharedTablesToDelete, int clientVersion)
            throws IOException, SQLException {
        // Look for columnToDelete in any indexes. If found as PK column, get lock and drop the
        // index and then invalidate it
        // Covered columns are deleted from the index by the client
        Region region = env.getRegion();
        PhoenixConnection connection =
                table.getIndexes().isEmpty() ? null : QueryUtil.getConnectionOnServer(
                        env.getConfiguration()).unwrap(PhoenixConnection.class);
        for (PTable index : table.getIndexes()) {
            // ignore any indexes derived from ancestors
            if (index.getName().getString().contains(
                    QueryConstants.CHILD_VIEW_INDEX_NAME_SEPARATOR)) {
                continue;
            }
            byte[] tenantId = index.getTenantId() == null ?
                    ByteUtil.EMPTY_BYTE_ARRAY : index.getTenantId().getBytes();
            IndexMaintainer indexMaintainer = index.getIndexMaintainer(table, connection);
            byte[] indexKey =
                    SchemaUtil.getTableKey(tenantId, index.getSchemaName().getBytes(), index
                            .getTableName().getBytes());
            Pair<String, String> columnToDeleteInfo =
                    new Pair<>(columnToDelete.getFamilyName().getString(),
                            columnToDelete.getName().getString());
            ColumnReference colDropRef = new ColumnReference(
                    columnToDelete.getFamilyName().getBytes(),
                    columnToDelete.getColumnQualifierBytes());
            boolean isColumnIndexed = indexMaintainer.getIndexedColumnInfo().contains(
                    columnToDeleteInfo);
            boolean isCoveredColumn = indexMaintainer.getCoveredColumns().contains(colDropRef);
            // If index requires this column for its pk, then drop it
            if (isColumnIndexed) {
                // Drop the index table. The doDropTable will expand
                // this to all of the table rows and invalidate the
                // index table
                Delete delete = new Delete(indexKey, clientTimeStamp);
                byte[] linkKey =
                        MetaDataUtil.getParentLinkKey(tenantId, table.getSchemaName().getBytes(),
                                table.getTableName().getBytes(), index.getTableName().getBytes());
                // Drop the link between the parent table and the
                // index table
                Delete linkDelete = new Delete(linkKey, clientTimeStamp);
                tableMetaData.add(delete);
                tableMetaData.add(linkDelete);
                // Since we're dropping the index, lock it to ensure
                // that a change in index state doesn't
                // occur while we're dropping it.
                acquireLock(region, indexKey, locks);
                List<Mutation> childLinksMutations = Lists.newArrayList();
                MetaDataMutationResult result = doDropTable(indexKey, tenantId,
                        index.getSchemaName().getBytes(), index.getTableName().getBytes(),
                        table.getName().getBytes(), index.getType(), tableMetaData,
                        childLinksMutations, invalidateList, tableNamesToDelete,
                        sharedTablesToDelete, clientVersion);
                if (result.getMutationCode() != MutationCode.TABLE_ALREADY_EXISTS) {
                    return result;
                }
                metricsSource.incrementDropIndexCount();
                LOGGER.info("INDEX dropped successfully, tableName: {}",
                        result.getTable().getTableName());

                // there should be no child links to delete since we are just dropping an index
                if (!childLinksMutations.isEmpty()) {
                    LOGGER.error("Found unexpected child link mutations while dropping an index "
                            + childLinksMutations);
                }
                invalidateList.add(new ImmutableBytesPtr(indexKey));
            }
            // If the dropped column is a covered index column, invalidate the index
            else if (isCoveredColumn) {
                invalidateList.add(new ImmutableBytesPtr(indexKey));
            }
        }
        if (connection != null) {
            connection.close();
        }
        return null;
    }

    private MetaDataMutationResult dropRemoteIndexes(RegionCoprocessorEnvironment env, PTable table,
                                                     long clientTimeStamp, PColumn columnToDelete,
                                                     List<byte[]> tableNamesToDelete,
                                                     List<SharedTableState> sharedTablesToDelete)
            throws SQLException {
        // Look for columnToDelete in any indexes. If found as PK column, get lock and drop the
        // index and then invalidate it
        // Covered columns are deleted from the index by the client
        PhoenixConnection connection =
                table.getIndexes().isEmpty() ? null : QueryUtil.getConnectionOnServer(
                        env.getConfiguration()).unwrap(PhoenixConnection.class);
        for (PTable index : table.getIndexes()) {
            byte[] tenantId = index.getTenantId() == null ? ByteUtil.EMPTY_BYTE_ARRAY : index.getTenantId().getBytes();
            IndexMaintainer indexMaintainer = index.getIndexMaintainer(table, connection);
            byte[] indexKey =
                    SchemaUtil.getTableKey(tenantId, index.getSchemaName().getBytes(), index
                            .getTableName().getBytes());
            Pair<String, String> columnToDeleteInfo =
                    new Pair<>(columnToDelete.getFamilyName().getString(), columnToDelete.getName().getString());
            ColumnReference colDropRef =
                    new ColumnReference(columnToDelete.getFamilyName().getBytes(),
                            columnToDelete.getColumnQualifierBytes());
            boolean isColumnIndexed = indexMaintainer.getIndexedColumnInfo().contains(columnToDeleteInfo);
            boolean isCoveredColumn = indexMaintainer.getCoveredColumns().contains(colDropRef);
            // If index requires this column for its pk, then drop it
            if (isColumnIndexed) {
                // Drop the index table. The doDropTable will expand
                // this to all of the table rows and invalidate the
                // index table
                Delete delete = new Delete(indexKey, clientTimeStamp);
                byte[] linkKey =
                        MetaDataUtil.getParentLinkKey(tenantId, table.getSchemaName().getBytes(),
                                table.getTableName().getBytes(), index.getTableName().getBytes());
                // Drop the link between the parent table and the
                // index table
                Delete linkDelete = new Delete(linkKey, clientTimeStamp);
                List<Mutation> remoteDropMetadata = Lists.newArrayListWithExpectedSize(2);
                remoteDropMetadata.add(delete);
                remoteDropMetadata.add(linkDelete);
                // if the index is not present on the current region make an rpc to drop it
                Properties props = new Properties();
                if (tenantId != null) {
                    props.setProperty(TENANT_ID_ATTRIB, Bytes.toString(tenantId));
                }
                if (clientTimeStamp != HConstants.LATEST_TIMESTAMP) {
                    props.setProperty("CurrentSCN", Long.toString(clientTimeStamp));
                }
                ConnectionQueryServices queryServices = connection.getQueryServices();
                MetaDataMutationResult result =
                        queryServices.dropTable(remoteDropMetadata, PTableType.INDEX, false);
                if (result.getTableNamesToDelete() != null && !result.getTableNamesToDelete().isEmpty())
                    tableNamesToDelete.addAll(result.getTableNamesToDelete());
                if (result.getSharedTablesToDelete() != null && !result.getSharedTablesToDelete().isEmpty())
                    sharedTablesToDelete.addAll(result.getSharedTablesToDelete());
                if (result.getMutationCode() != MutationCode.TABLE_ALREADY_EXISTS) {
                    return result;
                }
            }
            // If the dropped column is a covered index column, invalidate the index
            else if (isCoveredColumn) {
                clearRemoteTableFromCache(clientTimeStamp, index.getSchemaName() != null ?
                        index.getSchemaName().getBytes() : ByteUtil.EMPTY_BYTE_ARRAY, index.getTableName().getBytes());
            }
        }
        if (connection != null) {
            connection.close();
        }
        return null;
    }

    @Override
    public void clearCache(RpcController controller, ClearCacheRequest request,
                           RpcCallback<ClearCacheResponse> done) {
        GlobalCache cache = GlobalCache.getInstance(this.env);
        Cache<ImmutableBytesPtr, PMetaDataEntity> metaDataCache =
                GlobalCache.getInstance(this.env).getMetaDataCache();
        metaDataCache.invalidateAll();
        long unfreedBytes = cache.clearTenantCache();
        ClearCacheResponse.Builder builder = ClearCacheResponse.newBuilder();
        builder.setUnfreedBytes(unfreedBytes);
        done.run(builder.build());
    }

    @Override
    public void getVersion(RpcController controller, GetVersionRequest request, RpcCallback<GetVersionResponse> done) {

        GetVersionResponse.Builder builder = GetVersionResponse.newBuilder();
        Configuration config = env.getConfiguration();
        if (isTablesMappingEnabled
                && MetaDataProtocol.MIN_NAMESPACE_MAPPED_PHOENIX_VERSION > request.getClientVersion()) {
            LOGGER.error("Old client is not compatible when" + " system tables are upgraded to map to namespace");
            ProtobufUtil.setControllerException(controller,
                    ServerUtil.createIOException(
                            SchemaUtil.getPhysicalTableName(PhoenixDatabaseMetaData.SYSTEM_CATALOG_NAME_BYTES,
                                    isTablesMappingEnabled).toString(),
                            new DoNotRetryIOException(
                                    "Old client is not compatible when" + " system tables are upgraded to map to namespace")));
        }
        long version = MetaDataUtil.encodeVersion(env.getHBaseVersion(), config);

        PTable systemCatalog = null;
        try {
            systemCatalog =
                    doGetTable(ByteUtil.EMPTY_BYTE_ARRAY, PhoenixDatabaseMetaData.SYSTEM_CATALOG_SCHEMA_BYTES,
                            PhoenixDatabaseMetaData.SYSTEM_CATALOG_TABLE_BYTES, HConstants.LATEST_TIMESTAMP, null,
                            request.getClientVersion());
        } catch (Throwable t) {
            boolean isErrorSwallowed = false;
            if (t instanceof SQLException &&
                    ((SQLException) t).getErrorCode() == SQLExceptionCode.GET_TABLE_ERROR.getErrorCode()) {
                Region region = env.getRegion();
                final byte[] key = SchemaUtil.getTableKey(
                        ByteUtil.EMPTY_BYTE_ARRAY,
                        PhoenixDatabaseMetaData.SYSTEM_CATALOG_SCHEMA_BYTES,
                        PhoenixDatabaseMetaData.SYSTEM_CATALOG_TABLE_BYTES);
                if (!region.getRegionInfo().containsRow(key) &&
                        request.getClientVersion() < MIN_SPLITTABLE_SYSTEM_CATALOG) {
                    LOGGER.debug("The pre-4.15 client is trying to get SYSTEM.CATALOG " +
                            "region that contains head row");
                    isErrorSwallowed = true;
                }
            }
            if (!isErrorSwallowed) {
                LOGGER.error("loading system catalog table inside getVersion failed", t);
                ProtobufUtil.setControllerException(controller,
                        ServerUtil.createIOException(
                                SchemaUtil.getPhysicalTableName(PhoenixDatabaseMetaData.SYSTEM_CATALOG_NAME_BYTES,
                                        isTablesMappingEnabled).toString(), t));
            }
        }
        // In case this is the first connection, system catalog does not exist, and so we don't
        // set the optional system catalog timestamp.
        if (systemCatalog != null) {
            builder.setSystemCatalogTimestamp(systemCatalog.getTimeStamp());
        }
        builder.setVersion(version);
        done.run(builder.build());
    }

    @Override
    public void updateIndexState(RpcController controller, UpdateIndexStateRequest request,
                                 RpcCallback<MetaDataResponse> done) {
        MetaDataResponse.Builder builder = MetaDataResponse.newBuilder();
        byte[] schemaName = null;
        byte[] tableName = null;
        try {
            byte[][] rowKeyMetaData = new byte[3][];
            List<Mutation> tableMetadata = ProtobufUtil.getMutations(request);
            MetaDataUtil.getTenantIdAndSchemaAndTableName(tableMetadata, rowKeyMetaData);
            byte[] tenantId = rowKeyMetaData[PhoenixDatabaseMetaData.TENANT_ID_INDEX];
            schemaName = rowKeyMetaData[PhoenixDatabaseMetaData.SCHEMA_NAME_INDEX];
            tableName = rowKeyMetaData[PhoenixDatabaseMetaData.TABLE_NAME_INDEX];
            final byte[] key = SchemaUtil.getTableKey(tenantId, schemaName, tableName);
            Region region = env.getRegion();
            MetaDataMutationResult result = checkTableKeyInRegion(key, region);
            if (result != null) {
                done.run(MetaDataMutationResult.toProto(result));
                return;
            }
            long timeStamp = HConstants.LATEST_TIMESTAMP;
            ImmutableBytesPtr cacheKey = new ImmutableBytesPtr(key);
            List<Cell> newKVs = tableMetadata.get(0).getFamilyCellMap().get(TABLE_FAMILY_BYTES);
            Cell newKV = null;
            int disableTimeStampKVIndex = -1;
            int indexStateKVIndex = 0;
            int index = 0;
            for (Cell cell : newKVs) {
                if (Bytes.compareTo(cell.getQualifierArray(), cell.getQualifierOffset(), cell.getQualifierLength(),
                        INDEX_STATE_BYTES, 0, INDEX_STATE_BYTES.length) == 0) {
                    newKV = cell;
                    indexStateKVIndex = index;
                    timeStamp = cell.getTimestamp();
                } else if (Bytes.compareTo(cell.getQualifierArray(), cell.getQualifierOffset(), cell.getQualifierLength(),
                        INDEX_DISABLE_TIMESTAMP_BYTES, 0, INDEX_DISABLE_TIMESTAMP_BYTES.length) == 0) {
                    disableTimeStampKVIndex = index;
                }
                index++;
            }
            PIndexState newState =
                    PIndexState.fromSerializedValue(newKV.getValueArray()[newKV.getValueOffset()]);
            RowLock rowLock = acquireLock(region, key, null);
            if (rowLock == null) {
                throw new IOException("Failed to acquire lock on " + Bytes.toStringBinary(key));
            }

            Get get = new Get(key);
            get.addColumn(TABLE_FAMILY_BYTES, DATA_TABLE_NAME_BYTES);
            get.addColumn(TABLE_FAMILY_BYTES, INDEX_STATE_BYTES);
            get.addColumn(TABLE_FAMILY_BYTES, INDEX_DISABLE_TIMESTAMP_BYTES);
            get.addColumn(TABLE_FAMILY_BYTES, ROW_KEY_ORDER_OPTIMIZABLE_BYTES);
            try (RegionScanner scanner = region.getScanner(new Scan(get))) {
                List<Cell> cells = new ArrayList<>();
                scanner.next(cells);
                if (cells.isEmpty()) {
                    builder.setReturnCode(MetaDataProtos.MutationCode.TABLE_NOT_FOUND);
                    builder.setMutationTime(EnvironmentEdgeManager.currentTimeMillis());
                    done.run(builder.build());
                    return;
                }
                Result currentResult = Result.create(cells);
                Cell dataTableKV = currentResult.getColumnLatestCell(TABLE_FAMILY_BYTES, DATA_TABLE_NAME_BYTES);
                Cell currentStateKV = currentResult.getColumnLatestCell(TABLE_FAMILY_BYTES, INDEX_STATE_BYTES);
                Cell currentDisableTimeStamp = currentResult.getColumnLatestCell(TABLE_FAMILY_BYTES, INDEX_DISABLE_TIMESTAMP_BYTES);
                boolean rowKeyOrderOptimizable = currentResult.getColumnLatestCell(TABLE_FAMILY_BYTES, ROW_KEY_ORDER_OPTIMIZABLE_BYTES) != null;

                //check permission on data table
                long clientTimeStamp = MetaDataUtil.getClientTimeStamp(tableMetadata);
                PTable loadedTable =
                        doGetTable(tenantId, schemaName, tableName, clientTimeStamp, null,
                                request.getClientVersion());
                if (loadedTable == null) {
                    builder.setReturnCode(MetaDataProtos.MutationCode.TABLE_NOT_FOUND);
                    builder.setMutationTime(EnvironmentEdgeManager.currentTimeMillis());
                    done.run(builder.build());
                    return;
                }
                getCoprocessorHost().preIndexUpdate(Bytes.toString(tenantId),
                        SchemaUtil.getTableName(schemaName, tableName),
                        TableName.valueOf(loadedTable.getPhysicalName().getBytes()),
                        getParentPhysicalTableName(loadedTable),
                        newState);

                PIndexState currentState =
                        PIndexState.fromSerializedValue(currentStateKV.getValueArray()[currentStateKV
                                .getValueOffset()]);
                // Timestamp of INDEX_STATE gets updated with each call
                long actualTimestamp = currentStateKV.getTimestamp();
                long curTimeStampVal = 0;
                long newDisableTimeStamp = 0;
                if ((currentDisableTimeStamp != null && currentDisableTimeStamp.getValueLength() > 0)) {
                    curTimeStampVal = (Long) PLong.INSTANCE.toObject(currentDisableTimeStamp.getValueArray(),
                            currentDisableTimeStamp.getValueOffset(), currentDisableTimeStamp.getValueLength());
                    // new DisableTimeStamp is passed in
                    if (disableTimeStampKVIndex >= 0) {
                        Cell newDisableTimeStampCell = newKVs.get(disableTimeStampKVIndex);
                        long expectedTimestamp = newDisableTimeStampCell.getTimestamp();
                        // If the index status has been updated after the upper bound of the scan we use
                        // to partially rebuild the index, then we need to fail the rebuild because an
                        // index write failed before the rebuild was complete.
                        if (actualTimestamp > expectedTimestamp) {
                            builder.setReturnCode(MetaDataProtos.MutationCode.UNALLOWED_TABLE_MUTATION);
                            builder.setMutationTime(EnvironmentEdgeManager.currentTimeMillis());
                            done.run(builder.build());
                            return;
                        }
                        newDisableTimeStamp = (Long) PLong.INSTANCE.toObject(newDisableTimeStampCell.getValueArray(),
                                newDisableTimeStampCell.getValueOffset(), newDisableTimeStampCell.getValueLength());
                        // We use the sign of the INDEX_DISABLE_TIMESTAMP to differentiate the keep-index-active (negative)
                        // from block-writes-to-data-table case. In either case, we want to keep the oldest timestamp to
                        // drive the partial index rebuild rather than update it with each attempt to update the index
                        // when a new data table write occurs.
                        // We do legitimately move the INDEX_DISABLE_TIMESTAMP to be newer when we're rebuilding the
                        // index in which case the state will be INACTIVE or PENDING_ACTIVE.
                        if (curTimeStampVal != 0
                                && (newState == PIndexState.DISABLE || newState == PIndexState.PENDING_ACTIVE || newState == PIndexState.PENDING_DISABLE)
                                && Math.abs(curTimeStampVal) < Math.abs(newDisableTimeStamp)) {
                            // do not reset disable timestamp as we want to keep the min
                            newKVs.remove(disableTimeStampKVIndex);
                            disableTimeStampKVIndex = -1;
                        }
                    }
                }
                // Detect invalid transitions
                if (currentState == PIndexState.BUILDING) {
                    if (newState == PIndexState.USABLE) {
                        builder.setReturnCode(MetaDataProtos.MutationCode.UNALLOWED_TABLE_MUTATION);
                        builder.setMutationTime(EnvironmentEdgeManager.currentTimeMillis());
                        done.run(builder.build());
                        return;
                    }
                } else if (currentState == PIndexState.DISABLE) {
                    // Index already disabled, so can't revert to PENDING_DISABLE
                    if (newState == PIndexState.PENDING_DISABLE) {
                        // returning TABLE_ALREADY_EXISTS here means the client doesn't throw an exception
                        builder.setReturnCode(MetaDataProtos.MutationCode.TABLE_ALREADY_EXISTS);
                        builder.setMutationTime(EnvironmentEdgeManager.currentTimeMillis());
                        done.run(builder.build());
                        return;
                    }
                    // Can't transition back to INACTIVE if INDEX_DISABLE_TIMESTAMP is 0
                    if (newState != PIndexState.BUILDING && newState != PIndexState.DISABLE &&
                            (newState != PIndexState.INACTIVE || curTimeStampVal == 0)) {
                        builder.setReturnCode(MetaDataProtos.MutationCode.UNALLOWED_TABLE_MUTATION);
                        builder.setMutationTime(EnvironmentEdgeManager.currentTimeMillis());
                        done.run(builder.build());
                        return;
                    }
                    // Done building, but was disable before that, so that in disabled state
                    if (newState == PIndexState.ACTIVE) {
                        newState = PIndexState.DISABLE;
                    }
                }
                if (newState == PIndexState.PENDING_DISABLE && currentState != PIndexState.PENDING_DISABLE
                        && currentState != PIndexState.INACTIVE) {
                    // reset count for first PENDING_DISABLE
                    newKVs.add(PhoenixKeyValueUtil.newKeyValue(key, TABLE_FAMILY_BYTES,
                        PhoenixDatabaseMetaData.PENDING_DISABLE_COUNT_BYTES, timeStamp, Bytes.toBytes(0L)));
                }
                if (currentState == PIndexState.PENDING_DISABLE) {
                    if (newState == PIndexState.ACTIVE) {
                        //before making index ACTIVE check if all clients succeed otherwise keep it PENDING_DISABLE
                        byte[] count;
                        try (RegionScanner countScanner = region.getScanner(new Scan(get))) {
                            List<Cell> countCells = new ArrayList<>();
                            countScanner.next(countCells);
                            count = Result.create(countCells)
                                    .getValue(TABLE_FAMILY_BYTES,
                                        PhoenixDatabaseMetaData.PENDING_DISABLE_COUNT_BYTES);
                        }
                        if (count != null && Bytes.toLong(count) != 0) {
                            newState = PIndexState.PENDING_DISABLE;
                            newKVs.remove(disableTimeStampKVIndex);
                            newKVs.set(indexStateKVIndex, PhoenixKeyValueUtil.newKeyValue(key, TABLE_FAMILY_BYTES,
                                INDEX_STATE_BYTES, timeStamp, Bytes.toBytes(newState.getSerializedValue())));
                        } else if (disableTimeStampKVIndex == -1) { // clear disableTimestamp if client didn't pass it in
                            newKVs.add(PhoenixKeyValueUtil.newKeyValue(key, TABLE_FAMILY_BYTES,
                                PhoenixDatabaseMetaData.INDEX_DISABLE_TIMESTAMP_BYTES, timeStamp, PLong.INSTANCE.toBytes(0)));
                            disableTimeStampKVIndex = newKVs.size() - 1;
                        }
                    } else if (newState == PIndexState.DISABLE) {
                        //reset the counter for pending disable when transitioning from PENDING_DISABLE to DISABLE
                        newKVs.add(PhoenixKeyValueUtil.newKeyValue(key, TABLE_FAMILY_BYTES,
                            PhoenixDatabaseMetaData.PENDING_DISABLE_COUNT_BYTES, timeStamp, Bytes.toBytes(0L)));
                    }

                }

                if (newState == PIndexState.ACTIVE || newState == PIndexState.PENDING_ACTIVE || newState == PIndexState.DISABLE) {
                    newKVs.add(PhoenixKeyValueUtil.newKeyValue(key, TABLE_FAMILY_BYTES,
                        PhoenixDatabaseMetaData.PENDING_DISABLE_COUNT_BYTES, timeStamp, Bytes.toBytes(0L)));
                }

                if (currentState == PIndexState.BUILDING && newState != PIndexState.ACTIVE) {
                    timeStamp = currentStateKV.getTimestamp();
                }
                if ((currentState == PIndexState.ACTIVE || currentState == PIndexState.PENDING_ACTIVE) && newState == PIndexState.UNUSABLE) {
                    newState = PIndexState.INACTIVE;
                    newKVs.set(indexStateKVIndex, PhoenixKeyValueUtil.newKeyValue(key, TABLE_FAMILY_BYTES,
                        INDEX_STATE_BYTES, timeStamp, Bytes.toBytes(newState.getSerializedValue())));
                } else if ((currentState == PIndexState.INACTIVE || currentState == PIndexState.PENDING_ACTIVE) && newState == PIndexState.USABLE) {
                    // Don't allow manual state change to USABLE (i.e. ACTIVE) if non zero INDEX_DISABLE_TIMESTAMP
                    if (curTimeStampVal != 0) {
                        newState = currentState;
                    } else {
                        newState = PIndexState.ACTIVE;
                    }
                    newKVs.set(indexStateKVIndex, PhoenixKeyValueUtil.newKeyValue(key, TABLE_FAMILY_BYTES,
                        INDEX_STATE_BYTES, timeStamp, Bytes.toBytes(newState.getSerializedValue())));
                }

                PTable returnTable = null;
                if (currentState != newState || disableTimeStampKVIndex != -1) {
                    // make a copy of tableMetadata so we can add to it
                    tableMetadata = new ArrayList<Mutation>(tableMetadata);
                    // Always include the empty column value at latest timestamp so
                    // that clients pull over update.
                    Put emptyValue = new Put(key);
                    emptyValue.addColumn(TABLE_FAMILY_BYTES,
                            QueryConstants.EMPTY_COLUMN_BYTES,
                            HConstants.LATEST_TIMESTAMP,
                            QueryConstants.EMPTY_COLUMN_VALUE_BYTES);
                    tableMetadata.add(emptyValue);
                    byte[] dataTableKey = null;
                    if (dataTableKV != null) {
                        dataTableKey = SchemaUtil.getTableKey(tenantId, schemaName, CellUtil.cloneValue(dataTableKV));
                        // insert an empty KV to trigger time stamp update on data table row
                        Put p = new Put(dataTableKey);
                        p.addColumn(TABLE_FAMILY_BYTES,
                                QueryConstants.EMPTY_COLUMN_BYTES,
                                HConstants.LATEST_TIMESTAMP,
                                QueryConstants.EMPTY_COLUMN_VALUE_BYTES);
                        tableMetadata.add(p);
                    }
                    boolean setRowKeyOrderOptimizableCell = newState == PIndexState.BUILDING && !rowKeyOrderOptimizable;
                    // We're starting a rebuild of the index, so add our rowKeyOrderOptimizable cell
                    // so that the row keys get generated using the new row key format
                    if (setRowKeyOrderOptimizableCell) {
                        UpgradeUtil.addRowKeyOrderOptimizableCell(tableMetadata, key, timeStamp);
                    }
                    // We are updating the state of an index, so update the DDL timestamp.
                    long serverTimestamp = EnvironmentEdgeManager.currentTimeMillis();
                    tableMetadata.add(MetaDataUtil.getLastDDLTimestampUpdate(
                            key, clientTimeStamp, serverTimestamp));
                    mutateRowsWithLocks(this.accessCheckEnabled, region, tableMetadata, Collections.<byte[]>emptySet(),
                        HConstants.NO_NONCE, HConstants.NO_NONCE);
                    // Invalidate from cache
                    Cache<ImmutableBytesPtr, PMetaDataEntity> metaDataCache =
                            GlobalCache.getInstance(this.env).getMetaDataCache();
                    metaDataCache.invalidate(cacheKey);
                    if (dataTableKey != null) {
                        metaDataCache.invalidate(new ImmutableBytesPtr(dataTableKey));
                    }
                    if (setRowKeyOrderOptimizableCell || disableTimeStampKVIndex != -1
                            || currentState.isDisabled() || newState == PIndexState.BUILDING) {
                        returnTable = doGetTable(tenantId, schemaName, tableName,
                                HConstants.LATEST_TIMESTAMP, rowLock, request.getClientVersion());
                    }
                }
                // Get client timeStamp from mutations, since it may get updated by the
                // mutateRowsWithLocks call
                long currentTime = MetaDataUtil.getClientTimeStamp(tableMetadata);
                builder.setReturnCode(MetaDataProtos.MutationCode.TABLE_ALREADY_EXISTS);
                builder.setMutationTime(currentTime);
                if (returnTable != null) {
                    builder.setTable(PTableImpl.toProto(returnTable));
                }
                done.run(builder.build());
                return;
            } finally {
                rowLock.release();
            }
        } catch (Throwable t) {
            LOGGER.error("updateIndexState failed", t);
            ProtobufUtil.setControllerException(controller,
                    ServerUtil.createIOException(SchemaUtil.getTableName(schemaName, tableName), t));
        }
    }

    private static MetaDataMutationResult checkKeyInRegion(byte[] key, Region region, MutationCode code) {
        return ServerUtil.isKeyInRegion(key, region) ? null :
                new MetaDataMutationResult(code, EnvironmentEdgeManager.currentTimeMillis(), null);
    }

    private static MetaDataMutationResult checkTableKeyInRegion(byte[] key, Region region) {
        MetaDataMutationResult result = checkKeyInRegion(key, region, MutationCode.TABLE_NOT_IN_REGION);
        if (result != null) {
            LOGGER.error("Table rowkey " + Bytes.toStringBinary(key)
                    + " is not in the current region " + region.getRegionInfo());
        }
        return result;

    }

    private static MetaDataMutationResult checkFunctionKeyInRegion(byte[] key, Region region) {
        return checkKeyInRegion(key, region, MutationCode.FUNCTION_NOT_IN_REGION);
    }

    private static MetaDataMutationResult checkSchemaKeyInRegion(byte[] key, Region region) {
        return checkKeyInRegion(key, region, MutationCode.SCHEMA_NOT_IN_REGION);

    }

    private static class ViewInfo {
        private byte[] tenantId;
        private byte[] schemaName;
        private byte[] viewName;

        public ViewInfo(byte[] tenantId, byte[] schemaName, byte[] viewName) {
            super();
            this.tenantId = tenantId;
            this.schemaName = schemaName;
            this.viewName = viewName;
        }

        public byte[] getTenantId() {
            return tenantId;
        }

        public byte[] getSchemaName() {
            return schemaName;
        }

        public byte[] getViewName() {
            return viewName;
        }
    }

    @Override
    public void clearTableFromCache(RpcController controller, ClearTableFromCacheRequest request,
                                    RpcCallback<ClearTableFromCacheResponse> done) {
        byte[] schemaName = request.getSchemaName().toByteArray();
        byte[] tableName = request.getTableName().toByteArray();
        try {
            byte[] tenantId = request.getTenantId().toByteArray();
            byte[] key = SchemaUtil.getTableKey(tenantId, schemaName, tableName);
            ImmutableBytesPtr cacheKey = new ImmutableBytesPtr(key);
            Cache<ImmutableBytesPtr, PMetaDataEntity> metaDataCache =
                    GlobalCache.getInstance(this.env).getMetaDataCache();
            metaDataCache.invalidate(cacheKey);
        } catch (Throwable t) {
            LOGGER.error("clearTableFromCache failed", t);
            ProtobufUtil.setControllerException(controller,
                    ServerUtil.createIOException(SchemaUtil.getTableName(schemaName, tableName), t));
        }
    }

    @Override
    public void getSchema(RpcController controller, GetSchemaRequest request, RpcCallback<MetaDataResponse> done) {
        MetaDataResponse.Builder builder = MetaDataResponse.newBuilder();
        Region region = env.getRegion();
        String schemaName = request.getSchemaName();
        byte[] lockKey = SchemaUtil.getSchemaKey(schemaName);
        MetaDataMutationResult result = checkSchemaKeyInRegion(lockKey, region);
        if (result != null) {
            done.run(MetaDataMutationResult.toProto(result));
            return;
        }
        long clientTimeStamp = request.getClientTimestamp();
        List<RowLock> locks = Lists.newArrayList();
        try {
            getCoprocessorHost().preGetSchema(schemaName);
            acquireLock(region, lockKey, locks);
            // Get as of latest timestamp so we can detect if we have a
            // newer schema that already
            // exists without making an additional query
            ImmutableBytesPtr cacheKey = new ImmutableBytesPtr(lockKey);
            PSchema schema = loadSchema(env, lockKey, cacheKey, clientTimeStamp, clientTimeStamp);
            if (schema != null) {
                if (schema.getTimeStamp() < clientTimeStamp) {
                    if (!isSchemaDeleted(schema)) {
                        builder.setReturnCode(MetaDataProtos.MutationCode.SCHEMA_ALREADY_EXISTS);
                        builder.setMutationTime(EnvironmentEdgeManager.currentTimeMillis());
                        builder.setSchema(PSchema.toProto(schema));
                        done.run(builder.build());
                        return;
                    } else {
                        builder.setReturnCode(MetaDataProtos.MutationCode.NEWER_SCHEMA_FOUND);
                        builder.setMutationTime(EnvironmentEdgeManager.currentTimeMillis());
                        builder.setSchema(PSchema.toProto(schema));
                        done.run(builder.build());
                        return;
                    }
                }
            }
        } catch (Exception e) {
            long currentTime = EnvironmentEdgeManager.currentTimeMillis();
            builder.setReturnCode(MetaDataProtos.MutationCode.SCHEMA_NOT_FOUND);
            builder.setMutationTime(currentTime);
            done.run(builder.build());
            return;
        } finally {
            ServerUtil.releaseRowLocks(locks);
        }
    }

    @Override
    public void getFunctions(RpcController controller, GetFunctionsRequest request,
                             RpcCallback<MetaDataResponse> done) {
        MetaDataResponse.Builder builder = MetaDataResponse.newBuilder();
        byte[] tenantId = request.getTenantId().toByteArray();
        List<String> functionNames = new ArrayList<>(request.getFunctionNamesCount());
        try {
            Region region = env.getRegion();
            List<ByteString> functionNamesList = request.getFunctionNamesList();
            List<Long> functionTimestampsList = request.getFunctionTimestampsList();
            List<byte[]> keys = new ArrayList<byte[]>(request.getFunctionNamesCount());
            List<Pair<byte[], Long>> functions = new ArrayList<Pair<byte[], Long>>(request.getFunctionNamesCount());
            for (int i = 0; i < functionNamesList.size(); i++) {
                byte[] functionName = functionNamesList.get(i).toByteArray();
                functionNames.add(Bytes.toString(functionName));
                byte[] key = SchemaUtil.getFunctionKey(tenantId, functionName);
                MetaDataMutationResult result = checkFunctionKeyInRegion(key, region);
                if (result != null) {
                    done.run(MetaDataMutationResult.toProto(result));
                    return;
                }
                functions.add(new Pair<byte[], Long>(functionName, functionTimestampsList.get(i)));
                keys.add(key);
            }

            long currentTime = EnvironmentEdgeManager.currentTimeMillis();
            List<PFunction> functionsAvailable = doGetFunctions(keys, request.getClientTimestamp());
            if (functionsAvailable == null) {
                builder.setReturnCode(MetaDataProtos.MutationCode.FUNCTION_NOT_FOUND);
                builder.setMutationTime(currentTime);
                done.run(builder.build());
                return;
            }
            builder.setReturnCode(MetaDataProtos.MutationCode.FUNCTION_ALREADY_EXISTS);
            builder.setMutationTime(currentTime);

            for (PFunction function : functionsAvailable) {
                builder.addFunction(PFunction.toProto(function));
            }
            done.run(builder.build());
            return;
        } catch (Throwable t) {
            LOGGER.error("getFunctions failed", t);
            ProtobufUtil.setControllerException(controller,
                    ServerUtil.createIOException(functionNames.toString(), t));
        }
    }

    @Override
    public void createFunction(RpcController controller, CreateFunctionRequest request,
                               RpcCallback<MetaDataResponse> done) {
        MetaDataResponse.Builder builder = MetaDataResponse.newBuilder();
        byte[][] rowKeyMetaData = new byte[2][];
        byte[] functionName = null;
        try {
            List<Mutation> functionMetaData = ProtobufUtil.getMutations(request);
            boolean temporaryFunction = request.getTemporary();
            MetaDataUtil.getTenantIdAndFunctionName(functionMetaData, rowKeyMetaData);
            byte[] tenantIdBytes = rowKeyMetaData[PhoenixDatabaseMetaData.TENANT_ID_INDEX];
            functionName = rowKeyMetaData[PhoenixDatabaseMetaData.FUNTION_NAME_INDEX];
            byte[] lockKey = SchemaUtil.getFunctionKey(tenantIdBytes, functionName);
            Region region = env.getRegion();
            MetaDataMutationResult result = checkFunctionKeyInRegion(lockKey, region);
            if (result != null) {
                done.run(MetaDataMutationResult.toProto(result));
                return;
            }
            List<RowLock> locks = Lists.newArrayList();
            long clientTimeStamp = MetaDataUtil.getClientTimeStamp(functionMetaData);
            try {
                acquireLock(region, lockKey, locks);
                // Get as of latest timestamp so we can detect if we have a newer function that already
                // exists without making an additional query
                ImmutableBytesPtr cacheKey = new FunctionBytesPtr(lockKey);
                PFunction function =
                        loadFunction(env, lockKey, cacheKey, clientTimeStamp, clientTimeStamp, request.getReplace(), functionMetaData);
                if (function != null) {
                    if (function.getTimeStamp() < clientTimeStamp) {
                        // If the function is older than the client time stamp and it's deleted,
                        // continue
                        if (!isFunctionDeleted(function)) {
                            builder.setReturnCode(MetaDataProtos.MutationCode.FUNCTION_ALREADY_EXISTS);
                            builder.setMutationTime(EnvironmentEdgeManager.currentTimeMillis());
                            builder.addFunction(PFunction.toProto(function));
                            done.run(builder.build());
                            if (!request.getReplace()) {
                                return;
                            }
                        }
                    } else {
                        builder.setReturnCode(MetaDataProtos.MutationCode.NEWER_FUNCTION_FOUND);
                        builder.setMutationTime(EnvironmentEdgeManager.currentTimeMillis());
                        builder.addFunction(PFunction.toProto(function));
                        done.run(builder.build());
                        return;
                    }
                }
                // Don't store function info for temporary functions.
                if (!temporaryFunction) {
                    mutateRowsWithLocks(this.accessCheckEnabled, region, functionMetaData,
                        Collections.<byte[]>emptySet(), HConstants.NO_NONCE, HConstants.NO_NONCE);
                }

                // Invalidate the cache - the next getFunction call will add it
                // TODO: consider loading the function that was just created here, patching up the parent function, and updating the cache
                Cache<ImmutableBytesPtr, PMetaDataEntity> metaDataCache = GlobalCache.getInstance(this.env).getMetaDataCache();
                metaDataCache.invalidate(cacheKey);
                // Get timeStamp from mutations - the above method sets it if it's unset
                long currentTimeStamp = MetaDataUtil.getClientTimeStamp(functionMetaData);
                builder.setReturnCode(MetaDataProtos.MutationCode.FUNCTION_NOT_FOUND);
                builder.setMutationTime(currentTimeStamp);
                done.run(builder.build());

                metricsSource.incrementCreateFunctionCount();
                LOGGER.info("FUNCTION created successfully, functionName: {}",
                        Bytes.toString(functionName));
            } finally {
                ServerUtil.releaseRowLocks(locks);
            }
        } catch (Throwable t) {
            LOGGER.error("createFunction failed", t);
            ProtobufUtil.setControllerException(controller,
                    ServerUtil.createIOException(Bytes.toString(functionName), t));
        }
    }

    @Override
    public void dropFunction(RpcController controller, DropFunctionRequest request,
                             RpcCallback<MetaDataResponse> done) {
        byte[][] rowKeyMetaData = new byte[2][];
        byte[] functionName = null;
        try {
            List<Mutation> functionMetaData = ProtobufUtil.getMutations(request);
            MetaDataUtil.getTenantIdAndFunctionName(functionMetaData, rowKeyMetaData);
            byte[] tenantIdBytes = rowKeyMetaData[PhoenixDatabaseMetaData.TENANT_ID_INDEX];
            functionName = rowKeyMetaData[PhoenixDatabaseMetaData.FUNTION_NAME_INDEX];
            byte[] lockKey = SchemaUtil.getFunctionKey(tenantIdBytes, functionName);
            Region region = env.getRegion();
            MetaDataMutationResult result = checkFunctionKeyInRegion(lockKey, region);
            if (result != null) {
                done.run(MetaDataMutationResult.toProto(result));
                return;
            }
            List<RowLock> locks = Lists.newArrayList();
            long clientTimeStamp = MetaDataUtil.getClientTimeStamp(functionMetaData);
            try {
                acquireLock(region, lockKey, locks);
                List<byte[]> keys = new ArrayList<byte[]>(1);
                keys.add(lockKey);
                List<ImmutableBytesPtr> invalidateList = new ArrayList<ImmutableBytesPtr>();

                result = doDropFunction(clientTimeStamp, keys, functionMetaData, invalidateList);
                if (result.getMutationCode() != MutationCode.FUNCTION_ALREADY_EXISTS) {
                    done.run(MetaDataMutationResult.toProto(result));
                    return;
                }
                mutateRowsWithLocks(this.accessCheckEnabled, region, functionMetaData, Collections.<byte[]>emptySet(),
                    HConstants.NO_NONCE, HConstants.NO_NONCE);

                Cache<ImmutableBytesPtr, PMetaDataEntity> metaDataCache = GlobalCache.getInstance(this.env).getMetaDataCache();
                long currentTime = MetaDataUtil.getClientTimeStamp(functionMetaData);
                for (ImmutableBytesPtr ptr : invalidateList) {
                    metaDataCache.invalidate(ptr);
                    metaDataCache.put(ptr, newDeletedFunctionMarker(currentTime));

                }

                done.run(MetaDataMutationResult.toProto(result));

                metricsSource.incrementDropFunctionCount();
                LOGGER.info("FUNCTION dropped successfully, functionName: {}",
                        Bytes.toString(functionName));
            } finally {
                ServerUtil.releaseRowLocks(locks);
            }
        } catch (Throwable t) {
            LOGGER.error("dropFunction failed", t);
            ProtobufUtil.setControllerException(controller,
                    ServerUtil.createIOException(Bytes.toString(functionName), t));
        }
    }

    private MetaDataMutationResult doDropFunction(long clientTimeStamp, List<byte[]> keys, List<Mutation> functionMetaData, List<ImmutableBytesPtr> invalidateList)
            throws IOException, SQLException {
        List<byte[]> keysClone = new ArrayList<byte[]>(keys);
        List<PFunction> functions = doGetFunctions(keysClone, clientTimeStamp);
        // We didn't find a table at the latest timestamp, so either there is no table or
        // there was a table, but it's been deleted. In either case we want to return.
        if (functions == null || functions.isEmpty()) {
            if (buildDeletedFunction(keys.get(0), new FunctionBytesPtr(keys.get(0)), env.getRegion(), clientTimeStamp) != null) {
                return new MetaDataMutationResult(MutationCode.FUNCTION_ALREADY_EXISTS, EnvironmentEdgeManager.currentTimeMillis(), null);
            }
            return new MetaDataMutationResult(MutationCode.FUNCTION_NOT_FOUND, EnvironmentEdgeManager.currentTimeMillis(), null);
        }

        if (functions != null && !functions.isEmpty()) {
            if (functions.get(0).getTimeStamp() < clientTimeStamp) {
                // If the function is older than the client time stamp and it's deleted,
                // continue
                if (isFunctionDeleted(functions.get(0))) {
                    return new MetaDataMutationResult(MutationCode.FUNCTION_NOT_FOUND,
                            EnvironmentEdgeManager.currentTimeMillis(), null);
                }
                invalidateList.add(new FunctionBytesPtr(keys.get(0)));
                Region region = env.getRegion();
                Scan scan = MetaDataUtil.newTableRowsScan(keys.get(0), MIN_TABLE_TIMESTAMP, clientTimeStamp);
                List<Cell> results = Lists.newArrayList();
                try (RegionScanner scanner = region.getScanner(scan)) {
                    scanner.next(results);
                    if (results.isEmpty()) { // Should not be possible
                        return new MetaDataMutationResult(MutationCode.FUNCTION_NOT_FOUND, EnvironmentEdgeManager.currentTimeMillis(), null);
                    }
                    do {
                        Cell kv = results.get(0);
                        Delete delete = new Delete(kv.getRowArray(), kv.getRowOffset(), kv.getRowLength(), clientTimeStamp);
                        functionMetaData.add(delete);
                        results.clear();
                        scanner.next(results);
                    } while (!results.isEmpty());
                }
                return new MetaDataMutationResult(MutationCode.FUNCTION_ALREADY_EXISTS,
                        EnvironmentEdgeManager.currentTimeMillis(), functions, true);
            }
        }
        return new MetaDataMutationResult(MutationCode.FUNCTION_NOT_FOUND,
                EnvironmentEdgeManager.currentTimeMillis(), null);
    }

    @Override
    public void createSchema(RpcController controller, CreateSchemaRequest request,
                             RpcCallback<MetaDataResponse> done) {
        MetaDataResponse.Builder builder = MetaDataResponse.newBuilder();
        String schemaName = null;
        try {
            List<Mutation> schemaMutations = ProtobufUtil.getMutations(request);
            schemaName = request.getSchemaName();
            //don't do the user permission checks for the SYSTEM schema, because an ordinary
            //user has to be able to create it if it doesn't already exist when bootstrapping
            //the system tables
            if (!schemaName.equals(QueryConstants.SYSTEM_SCHEMA_NAME)) {
                getCoprocessorHost().preCreateSchema(schemaName);
            }
            Mutation m = MetaDataUtil.getPutOnlyTableHeaderRow(schemaMutations);

            byte[] lockKey = m.getRow();
            Region region = env.getRegion();
            MetaDataMutationResult result = checkSchemaKeyInRegion(lockKey, region);
            if (result != null) {
                done.run(MetaDataMutationResult.toProto(result));
                return;
            }
            List<RowLock> locks = Lists.newArrayList();
            long clientTimeStamp = MetaDataUtil.getClientTimeStamp(schemaMutations);
            try {
                acquireLock(region, lockKey, locks);
                // Get as of latest timestamp so we can detect if we have a newer schema that already exists without
                // making an additional query
                ImmutableBytesPtr cacheKey = new ImmutableBytesPtr(lockKey);
                PSchema schema = loadSchema(env, lockKey, cacheKey, clientTimeStamp, clientTimeStamp);
                if (schema != null) {
                    if (schema.getTimeStamp() < clientTimeStamp) {
                        if (!isSchemaDeleted(schema)) {
                            builder.setReturnCode(MetaDataProtos.MutationCode.SCHEMA_ALREADY_EXISTS);
                            builder.setMutationTime(EnvironmentEdgeManager.currentTimeMillis());
                            builder.setSchema(PSchema.toProto(schema));
                            done.run(builder.build());
                            return;
                        }
                    } else {
                        builder.setReturnCode(MetaDataProtos.MutationCode.NEWER_SCHEMA_FOUND);
                        builder.setMutationTime(EnvironmentEdgeManager.currentTimeMillis());
                        builder.setSchema(PSchema.toProto(schema));
                        done.run(builder.build());
                        return;
                    }
                }
                mutateRowsWithLocks(this.accessCheckEnabled, region, schemaMutations, Collections.<byte[]>emptySet(),
                    HConstants.NO_NONCE, HConstants.NO_NONCE);

                // Invalidate the cache - the next getSchema call will add it
                Cache<ImmutableBytesPtr, PMetaDataEntity> metaDataCache =
                        GlobalCache.getInstance(this.env).getMetaDataCache();
                if (cacheKey != null) {
                    metaDataCache.invalidate(cacheKey);
                }

                // Get timeStamp from mutations - the above method sets it if
                // it's unset
                long currentTimeStamp = MetaDataUtil.getClientTimeStamp(schemaMutations);
                builder.setReturnCode(MetaDataProtos.MutationCode.SCHEMA_NOT_FOUND);
                builder.setMutationTime(currentTimeStamp);
                done.run(builder.build());

                metricsSource.incrementCreateSchemaCount();
                LOGGER.info("SCHEMA created successfully, schemaName: {}", schemaName);
            } finally {
                ServerUtil.releaseRowLocks(locks);
            }
        } catch (Throwable t) {
            LOGGER.error("Creating the schema" + schemaName + "failed", t);
            ProtobufUtil.setControllerException(controller, ServerUtil.createIOException(schemaName, t));
        }
    }

    @Override
    public void dropSchema(RpcController controller, DropSchemaRequest request, RpcCallback<MetaDataResponse> done) {
        String schemaName = null;
        try {
            List<Mutation> schemaMetaData = ProtobufUtil.getMutations(request);
            schemaName = request.getSchemaName();
            getCoprocessorHost().preDropSchema(schemaName);
            byte[] lockKey = SchemaUtil.getSchemaKey(schemaName);
            Region region = env.getRegion();
            MetaDataMutationResult result = checkSchemaKeyInRegion(lockKey, region);
            if (result != null) {
                done.run(MetaDataMutationResult.toProto(result));
                return;
            }
            List<RowLock> locks = Lists.newArrayList();
            long clientTimeStamp = MetaDataUtil.getClientTimeStamp(schemaMetaData);
            try {
                acquireLock(region, lockKey, locks);
                List<ImmutableBytesPtr> invalidateList = new ArrayList<ImmutableBytesPtr>(1);
                result = doDropSchema(clientTimeStamp, schemaName, lockKey, schemaMetaData, invalidateList);
                if (result.getMutationCode() != MutationCode.SCHEMA_ALREADY_EXISTS) {
                    done.run(MetaDataMutationResult.toProto(result));
                    return;
                }
                mutateRowsWithLocks(this.accessCheckEnabled, region, schemaMetaData, Collections.<byte[]>emptySet(),
                    HConstants.NO_NONCE, HConstants.NO_NONCE);
                Cache<ImmutableBytesPtr, PMetaDataEntity> metaDataCache = GlobalCache.getInstance(this.env)
                        .getMetaDataCache();
                long currentTime = MetaDataUtil.getClientTimeStamp(schemaMetaData);
                for (ImmutableBytesPtr ptr : invalidateList) {
                    metaDataCache.invalidate(ptr);
                    metaDataCache.put(ptr, newDeletedSchemaMarker(currentTime));
                }
                done.run(MetaDataMutationResult.toProto(result));

                metricsSource.incrementDropSchemaCount();
                LOGGER.info("SCHEMA dropped successfully, schemaName: {}", schemaName);
            } finally {
                ServerUtil.releaseRowLocks(locks);
            }
        } catch (Throwable t) {
            LOGGER.error("drop schema failed:", t);
            ProtobufUtil.setControllerException(controller, ServerUtil.createIOException(schemaName, t));
        }
    }

    private MetaDataMutationResult doDropSchema(long clientTimeStamp, String schemaName, byte[] key,
                                                List<Mutation> schemaMutations, List<ImmutableBytesPtr> invalidateList) throws IOException, SQLException {
        PSchema schema = loadSchema(env, key, new ImmutableBytesPtr(key), clientTimeStamp, clientTimeStamp);
        boolean areTablesExists = false;
        if (schema == null) {
            return new MetaDataMutationResult(MutationCode.SCHEMA_NOT_FOUND,
                    EnvironmentEdgeManager.currentTimeMillis(), null);
        }
        if (schema.getTimeStamp() < clientTimeStamp) {
            Region region = env.getRegion();
            Scan scan = MetaDataUtil.newTableRowsScan(SchemaUtil.getKeyForSchema(null, schemaName), MIN_TABLE_TIMESTAMP,
                    clientTimeStamp);
            List<Cell> results = Lists.newArrayList();
            try (RegionScanner scanner = region.getScanner(scan);) {
                scanner.next(results);
                if (results.isEmpty()) { // Should not be possible
                    return new MetaDataMutationResult(MutationCode.SCHEMA_NOT_FOUND,
                            EnvironmentEdgeManager.currentTimeMillis(), null);
                }
                do {
                    Cell kv = results.get(0);
                    if (Bytes.compareTo(kv.getRowArray(), kv.getRowOffset(), kv.getRowLength(), key, 0,
                            key.length) != 0) {
                        areTablesExists = true;
                        break;
                    }
                    results.clear();
                    scanner.next(results);
                } while (!results.isEmpty());
            }
            if (areTablesExists) {
                return new MetaDataMutationResult(MutationCode.TABLES_EXIST_ON_SCHEMA, schema,
                        EnvironmentEdgeManager.currentTimeMillis());
            }
            invalidateList.add(new ImmutableBytesPtr(key));
            return new MetaDataMutationResult(MutationCode.SCHEMA_ALREADY_EXISTS, schema,
                    EnvironmentEdgeManager.currentTimeMillis());
        }
        return new MetaDataMutationResult(MutationCode.SCHEMA_NOT_FOUND, EnvironmentEdgeManager.currentTimeMillis(),
                null);

    }

    /**
     * Perform atomic mutations on rows within a region
     *
     * @param accessCheckEnabled Use the login user to mutate rows if enabled
     * @param region Region containing rows to be mutated
     * @param mutations List of mutations for rows that must be contained within the region
     * @param rowsToLock Rows to lock
     * @param nonceGroup Optional nonce group of the operation
     * @param nonce Optional nonce of the operation
     * @throws IOException
     */
    static void mutateRowsWithLocks(final boolean accessCheckEnabled, final Region region,
            final List<Mutation> mutations, final Set<byte[]> rowsToLock, final long nonceGroup,
            final long nonce) throws IOException {
        // We need to mutate SYSTEM.CATALOG or SYSTEM.CHILD_LINK with HBase/login user
        // if access is enabled.
        if (accessCheckEnabled) {
            User.runAsLoginUser(new PrivilegedExceptionAction<Void>() {
                @Override
                public Void run() throws Exception {
                    final RpcCall rpcContext = RpcUtil.getRpcContext();
                    // Setting RPC context as null so that user can be resetted
                    try {
                        RpcUtil.setRpcContext(null);
                        region.mutateRowsWithLocks(mutations, rowsToLock, nonceGroup, nonce);
                    } catch (Throwable e) {
                        throw new IOException(e);
                    } finally {
                        // Setting RPC context back to original context of the RPC
                        RpcUtil.setRpcContext(rpcContext);
                    }
                    return null;
                }
            });
        } else {
            region.mutateRowsWithLocks(mutations, rowsToLock, nonceGroup, nonce);
        }
    }

    private TableName getParentPhysicalTableName(PTable table) {
        return (table
                .getType() == PTableType.VIEW || (table.getType() == INDEX && table.getViewIndexId() != null))
                ? TableName.valueOf(table.getPhysicalName().getBytes())
                : table.getType() == PTableType.INDEX
                ? TableName
                .valueOf(SchemaUtil
                        .getPhysicalHBaseTableName(table.getParentSchemaName(),
                                table.getParentTableName(), table.isNamespaceMapped())
                        .getBytes())
                : TableName
                .valueOf(
                        SchemaUtil
                                .getPhysicalHBaseTableName(table.getSchemaName(),
                                        table.getTableName(), table.isNamespaceMapped())
                                .getBytes());
    }
}<|MERGE_RESOLUTION|>--- conflicted
+++ resolved
@@ -363,16 +363,13 @@
         TABLE_FAMILY_BYTES, EXTERNAL_SCHEMA_ID_BYTES);
     private static final Cell STREAMING_TOPIC_NAME_KV = createFirstOnRow(ByteUtil.EMPTY_BYTE_ARRAY,
         TABLE_FAMILY_BYTES, STREAMING_TOPIC_NAME_BYTES);
-<<<<<<< HEAD
     private static final Cell TTL_KV = createFirstOnRow(ByteUtil.EMPTY_BYTE_ARRAY,
             TABLE_FAMILY_BYTES, TTL_BYTES);
     private static final Cell ROW_KEY_PREFIX_KV = createFirstOnRow(ByteUtil.EMPTY_BYTE_ARRAY,
             TABLE_FAMILY_BYTES, ROW_KEY_PREFIX_BYTES);
-=======
     private static final Cell INDEX_WHERE_KV = createFirstOnRow(ByteUtil.EMPTY_BYTE_ARRAY,
             TABLE_FAMILY_BYTES, INDEX_WHERE_BYTES);
 
->>>>>>> b64a9736
     private static final List<Cell> TABLE_KV_COLUMNS = Lists.newArrayList(
             EMPTY_KEYVALUE_KV,
             TABLE_TYPE_KV,
@@ -410,12 +407,9 @@
             SCHEMA_VERSION_KV,
             EXTERNAL_SCHEMA_ID_KV,
             STREAMING_TOPIC_NAME_KV,
-<<<<<<< HEAD
             TTL_KV,
-            ROW_KEY_PREFIX_KV
-=======
+            ROW_KEY_PREFIX_KV,
             INDEX_WHERE_KV
->>>>>>> b64a9736
     );
 
     static {
@@ -461,13 +455,10 @@
         TABLE_KV_COLUMNS.indexOf(EXTERNAL_SCHEMA_ID_KV);
     private static final int STREAMING_TOPIC_NAME_INDEX =
         TABLE_KV_COLUMNS.indexOf(STREAMING_TOPIC_NAME_KV);
-<<<<<<< HEAD
     private static final int TTL_INDEX = TABLE_KV_COLUMNS.indexOf(TTL_KV);
     private static final int ROW_KEY_PREFIX_INDEX = TABLE_KV_COLUMNS.indexOf(ROW_KEY_PREFIX_KV);
-=======
     private static final int INDEX_WHERE_INDEX =
             TABLE_KV_COLUMNS.indexOf(INDEX_WHERE_KV);
->>>>>>> b64a9736
     // KeyValues for Column
     private static final KeyValue DECIMAL_DIGITS_KV = createFirstOnRow(ByteUtil.EMPTY_BYTE_ARRAY, TABLE_FAMILY_BYTES, DECIMAL_DIGITS_BYTES);
     private static final KeyValue COLUMN_SIZE_KV = createFirstOnRow(ByteUtil.EMPTY_BYTE_ARRAY, TABLE_FAMILY_BYTES, COLUMN_SIZE_BYTES);
@@ -1416,7 +1407,6 @@
         builder.setStreamingTopicName(streamingTopicName != null ? streamingTopicName :
             oldTable != null ? oldTable.getStreamingTopicName() : null);
 
-<<<<<<< HEAD
         Cell ttlKv = tableKeyValues[TTL_INDEX];
         int ttl = ttlKv == null ? TTL_NOT_DEFINED : PInteger.INSTANCE
                 .getCodec().decodeInt(ttlKv.getValueArray(),
@@ -1433,7 +1423,6 @@
                 : oldTable != null ? oldTable.getRowKeyPrefix() : null);
 
 
-=======
         Cell indexWhereKv = tableKeyValues[INDEX_WHERE_INDEX];
         String indexWhere = indexWhereKv != null
                 ? (String) PVarchar.INSTANCE.toObject(indexWhereKv.getValueArray(),
@@ -1441,7 +1430,6 @@
                 : null;
         builder.setIndexWhere(indexWhere != null ? indexWhere
                 : oldTable != null ? oldTable.getIndexWhere() : null);
->>>>>>> b64a9736
         // Check the cell tag to see whether the view has modified this property
         final byte[] tagUseStatsForParallelization = (useStatsForParallelizationKv == null) ?
                 HConstants.EMPTY_BYTE_ARRAY :
