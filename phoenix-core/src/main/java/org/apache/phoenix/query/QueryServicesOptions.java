--- conflicted
+++ resolved
@@ -425,14 +425,11 @@
             .setIfUnset(TRACING_THREAD_POOL_SIZE, DEFAULT_TRACING_THREAD_POOL_SIZE)
             .setIfUnset(STATS_COLLECTION_ENABLED, DEFAULT_STATS_COLLECTION_ENABLED)
             .setIfUnset(USE_STATS_FOR_PARALLELIZATION, DEFAULT_USE_STATS_FOR_PARALLELIZATION)
-<<<<<<< HEAD
-            .setIfUnset(COST_BASED_OPTIMIZER_ENABLED, DEFAULT_COST_BASED_OPTIMIZER_ENABLED);
-=======
+            .setIfUnset(COST_BASED_OPTIMIZER_ENABLED, DEFAULT_COST_BASED_OPTIMIZER_ENABLED)
             .setIfUnset(UPLOAD_BINARY_DATA_TYPE_ENCODING, DEFAULT_UPLOAD_BINARY_DATA_TYPE_ENCODING)
             .setIfUnset(PHOENIX_ACLS_ENABLED,  DEFAULT_PHOENIX_ACLS_ENABLED)
             .setIfUnset(PHOENIX_AUTOMATIC_GRANT_ENABLED,  DEFAULT_PHOENIX_AUTOMATIC_GRANT_ENABLED)
             .setIfUnset(PHOENIX_SECURITY_PERMISSION_STRICT_MODE_ENABLED,  DEFAULT_PHOENIX_SECURITY_PERMISSION_STRICT_MODE_ENABLED);
->>>>>>> 355ee522
         // HBase sets this to 1, so we reset it to something more appropriate.
         // Hopefully HBase will change this, because we can't know if a user set
         // it to 1, so we'll change it.
