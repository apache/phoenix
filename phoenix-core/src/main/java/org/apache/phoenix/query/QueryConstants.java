/*
 * Licensed to the Apache Software Foundation (ASF) under one
 * or more contributor license agreements.  See the NOTICE file
 * distributed with this work for additional information
 * regarding copyright ownership.  The ASF licenses this file
 * to you under the Apache License, Version 2.0 (the
 * "License"); you may not use this file except in compliance
 * with the License.  You may obtain a copy of the License at
 *
 * http://www.apache.org/licenses/LICENSE-2.0
 *
 * Unless required by applicable law or agreed to in writing, software
 * distributed under the License is distributed on an "AS IS" BASIS,
 * WITHOUT WARRANTIES OR CONDITIONS OF ANY KIND, either express or implied.
 * See the License for the specific language governing permissions and
 * limitations under the License.
 */
package org.apache.phoenix.query;


import static org.apache.phoenix.jdbc.PhoenixDatabaseMetaData.ARG_POSITION;
import static org.apache.phoenix.jdbc.PhoenixDatabaseMetaData.ARRAY_SIZE;
import static org.apache.phoenix.jdbc.PhoenixDatabaseMetaData.BASE_COLUMN_COUNT;
import static org.apache.phoenix.jdbc.PhoenixDatabaseMetaData.BUFFER_LENGTH;
import static org.apache.phoenix.jdbc.PhoenixDatabaseMetaData.CACHE_SIZE;
import static org.apache.phoenix.jdbc.PhoenixDatabaseMetaData.CHAR_OCTET_LENGTH;
import static org.apache.phoenix.jdbc.PhoenixDatabaseMetaData.CLASS_NAME;
import static org.apache.phoenix.jdbc.PhoenixDatabaseMetaData.COLUMN_COUNT;
import static org.apache.phoenix.jdbc.PhoenixDatabaseMetaData.COLUMN_DEF;
import static org.apache.phoenix.jdbc.PhoenixDatabaseMetaData.COLUMN_FAMILY;
import static org.apache.phoenix.jdbc.PhoenixDatabaseMetaData.COLUMN_NAME;
import static org.apache.phoenix.jdbc.PhoenixDatabaseMetaData.COLUMN_SIZE;
import static org.apache.phoenix.jdbc.PhoenixDatabaseMetaData.CURRENT_VALUE;
import static org.apache.phoenix.jdbc.PhoenixDatabaseMetaData.CYCLE_FLAG;
import static org.apache.phoenix.jdbc.PhoenixDatabaseMetaData.DATA_TABLE_NAME;
import static org.apache.phoenix.jdbc.PhoenixDatabaseMetaData.DATA_TYPE;
import static org.apache.phoenix.jdbc.PhoenixDatabaseMetaData.DECIMAL_DIGITS;
import static org.apache.phoenix.jdbc.PhoenixDatabaseMetaData.DEFAULT_COLUMN_FAMILY_NAME;
import static org.apache.phoenix.jdbc.PhoenixDatabaseMetaData.DEFAULT_VALUE;
import static org.apache.phoenix.jdbc.PhoenixDatabaseMetaData.DISABLE_WAL;
import static org.apache.phoenix.jdbc.PhoenixDatabaseMetaData.FUNCTION_NAME;
import static org.apache.phoenix.jdbc.PhoenixDatabaseMetaData.GUIDE_POSTS;
import static org.apache.phoenix.jdbc.PhoenixDatabaseMetaData.GUIDE_POSTS_COUNT;
import static org.apache.phoenix.jdbc.PhoenixDatabaseMetaData.GUIDE_POSTS_ROW_COUNT;
import static org.apache.phoenix.jdbc.PhoenixDatabaseMetaData.GUIDE_POSTS_WIDTH;
import static org.apache.phoenix.jdbc.PhoenixDatabaseMetaData.IMMUTABLE_ROWS;
import static org.apache.phoenix.jdbc.PhoenixDatabaseMetaData.INCREMENT_BY;
import static org.apache.phoenix.jdbc.PhoenixDatabaseMetaData.INDEX_DISABLE_TIMESTAMP;
import static org.apache.phoenix.jdbc.PhoenixDatabaseMetaData.INDEX_STATE;
import static org.apache.phoenix.jdbc.PhoenixDatabaseMetaData.INDEX_TYPE;
import static org.apache.phoenix.jdbc.PhoenixDatabaseMetaData.IS_ARRAY;
import static org.apache.phoenix.jdbc.PhoenixDatabaseMetaData.IS_AUTOINCREMENT;
import static org.apache.phoenix.jdbc.PhoenixDatabaseMetaData.IS_CONSTANT;
import static org.apache.phoenix.jdbc.PhoenixDatabaseMetaData.IS_NULLABLE;
import static org.apache.phoenix.jdbc.PhoenixDatabaseMetaData.IS_ROW_TIMESTAMP;
import static org.apache.phoenix.jdbc.PhoenixDatabaseMetaData.IS_VIEW_REFERENCED;
import static org.apache.phoenix.jdbc.PhoenixDatabaseMetaData.JAR_PATH;
import static org.apache.phoenix.jdbc.PhoenixDatabaseMetaData.KEY_SEQ;
import static org.apache.phoenix.jdbc.PhoenixDatabaseMetaData.LAST_STATS_UPDATE_TIME;
import static org.apache.phoenix.jdbc.PhoenixDatabaseMetaData.LIMIT_REACHED_FLAG;
import static org.apache.phoenix.jdbc.PhoenixDatabaseMetaData.LINK_TYPE;
import static org.apache.phoenix.jdbc.PhoenixDatabaseMetaData.MAX_KEY;
import static org.apache.phoenix.jdbc.PhoenixDatabaseMetaData.MAX_VALUE;
import static org.apache.phoenix.jdbc.PhoenixDatabaseMetaData.MIN_KEY;
import static org.apache.phoenix.jdbc.PhoenixDatabaseMetaData.MIN_VALUE;
import static org.apache.phoenix.jdbc.PhoenixDatabaseMetaData.MULTI_TENANT;
import static org.apache.phoenix.jdbc.PhoenixDatabaseMetaData.NULLABLE;
import static org.apache.phoenix.jdbc.PhoenixDatabaseMetaData.NUM_ARGS;
import static org.apache.phoenix.jdbc.PhoenixDatabaseMetaData.NUM_PREC_RADIX;
import static org.apache.phoenix.jdbc.PhoenixDatabaseMetaData.ORDINAL_POSITION;
import static org.apache.phoenix.jdbc.PhoenixDatabaseMetaData.PHYSICAL_NAME;
import static org.apache.phoenix.jdbc.PhoenixDatabaseMetaData.PK_NAME;
import static org.apache.phoenix.jdbc.PhoenixDatabaseMetaData.REF_GENERATION;
import static org.apache.phoenix.jdbc.PhoenixDatabaseMetaData.REGION_NAME;
import static org.apache.phoenix.jdbc.PhoenixDatabaseMetaData.REMARKS;
<<<<<<< HEAD
=======
import static org.apache.phoenix.jdbc.PhoenixDatabaseMetaData.RETURN_TYPE;
>>>>>>> 72633b9d
import static org.apache.phoenix.jdbc.PhoenixDatabaseMetaData.SALT_BUCKETS;
import static org.apache.phoenix.jdbc.PhoenixDatabaseMetaData.SCOPE_CATALOG;
import static org.apache.phoenix.jdbc.PhoenixDatabaseMetaData.SCOPE_SCHEMA;
import static org.apache.phoenix.jdbc.PhoenixDatabaseMetaData.SCOPE_TABLE;
import static org.apache.phoenix.jdbc.PhoenixDatabaseMetaData.SELF_REFERENCING_COL_NAME;
import static org.apache.phoenix.jdbc.PhoenixDatabaseMetaData.SEQUENCE_NAME;
import static org.apache.phoenix.jdbc.PhoenixDatabaseMetaData.SEQUENCE_SCHEMA;
import static org.apache.phoenix.jdbc.PhoenixDatabaseMetaData.SORT_ORDER;
import static org.apache.phoenix.jdbc.PhoenixDatabaseMetaData.SOURCE_DATA_TYPE;
import static org.apache.phoenix.jdbc.PhoenixDatabaseMetaData.SQL_DATA_TYPE;
import static org.apache.phoenix.jdbc.PhoenixDatabaseMetaData.SQL_DATETIME_SUB;
import static org.apache.phoenix.jdbc.PhoenixDatabaseMetaData.START_WITH;
import static org.apache.phoenix.jdbc.PhoenixDatabaseMetaData.STORE_NULLS;
import static org.apache.phoenix.jdbc.PhoenixDatabaseMetaData.SYSTEM_CATALOG_SCHEMA;
import static org.apache.phoenix.jdbc.PhoenixDatabaseMetaData.SYSTEM_CATALOG_TABLE;
import static org.apache.phoenix.jdbc.PhoenixDatabaseMetaData.SYSTEM_FUNCTION_TABLE;
import static org.apache.phoenix.jdbc.PhoenixDatabaseMetaData.SYSTEM_STATS_TABLE;
import static org.apache.phoenix.jdbc.PhoenixDatabaseMetaData.TABLE_NAME;
import static org.apache.phoenix.jdbc.PhoenixDatabaseMetaData.TABLE_SCHEM;
import static org.apache.phoenix.jdbc.PhoenixDatabaseMetaData.TABLE_SEQ_NUM;
import static org.apache.phoenix.jdbc.PhoenixDatabaseMetaData.TABLE_TYPE;
import static org.apache.phoenix.jdbc.PhoenixDatabaseMetaData.TENANT_ID;
<<<<<<< HEAD
import static org.apache.phoenix.jdbc.PhoenixDatabaseMetaData.TRANSACTIONAL;
=======
import static org.apache.phoenix.jdbc.PhoenixDatabaseMetaData.TYPE;
>>>>>>> 72633b9d
import static org.apache.phoenix.jdbc.PhoenixDatabaseMetaData.TYPE_NAME;
import static org.apache.phoenix.jdbc.PhoenixDatabaseMetaData.TYPE_SEQUENCE;
import static org.apache.phoenix.jdbc.PhoenixDatabaseMetaData.VIEW_CONSTANT;
import static org.apache.phoenix.jdbc.PhoenixDatabaseMetaData.VIEW_INDEX_ID;
import static org.apache.phoenix.jdbc.PhoenixDatabaseMetaData.VIEW_STATEMENT;
import static org.apache.phoenix.jdbc.PhoenixDatabaseMetaData.VIEW_TYPE;

import java.math.BigDecimal;

import org.apache.hadoop.hbase.HColumnDescriptor;
import org.apache.hadoop.hbase.HConstants;
import org.apache.hadoop.hbase.HTableDescriptor;
import org.apache.hadoop.hbase.util.Bytes;
import org.apache.phoenix.coprocessor.MetaDataProtocol;
import org.apache.phoenix.hbase.index.util.ImmutableBytesPtr;
import org.apache.phoenix.jdbc.PhoenixDatabaseMetaData;
import org.apache.phoenix.schema.MetaDataSplitPolicy;
import org.apache.phoenix.schema.PName;
import org.apache.phoenix.schema.PNameFactory;
import org.apache.phoenix.schema.SortOrder;
import org.apache.phoenix.util.ByteUtil;


/**
 *
 * Constants used during querying
 *
 *
 * @since 0.1
 */
public interface QueryConstants {
    public static final String NAME_SEPARATOR = ".";
    public static final String NAME_SEPARATOR_REGEX = "\\" + NAME_SEPARATOR;
    public final static byte[] NAME_SEPARATOR_BYTES = Bytes.toBytes(NAME_SEPARATOR);
    public static final byte NAME_SEPARATOR_BYTE = NAME_SEPARATOR_BYTES[0];
    public static final String NULL_SCHEMA_NAME = "";
    public static final String NULL_DISPLAY_TEXT = "<null>";
    public static final long UNSET_TIMESTAMP = -1;

    public enum JoinType {INNER, LEFT_OUTER}
    public final static String SYSTEM_SCHEMA_NAME = "SYSTEM";
    public final static byte[] SYSTEM_SCHEMA_NAME_BYTES = Bytes.toBytes(SYSTEM_SCHEMA_NAME);
    public final static String PHOENIX_METADATA = "table";

    public final static PName SINGLE_COLUMN_NAME = PNameFactory.newNormalizedName("s");
    public final static PName SINGLE_COLUMN_FAMILY_NAME = PNameFactory.newNormalizedName("s");
    public final static byte[] SINGLE_COLUMN = SINGLE_COLUMN_NAME.getBytes();
    public final static byte[] SINGLE_COLUMN_FAMILY = SINGLE_COLUMN_FAMILY_NAME.getBytes();

    public static final long AGG_TIMESTAMP = HConstants.LATEST_TIMESTAMP;
    /**
     * Key used for a single row aggregation where there is no group by
     */
    public final static byte[] UNGROUPED_AGG_ROW_KEY = Bytes.toBytes("a");
    public final static PName AGG_COLUMN_NAME = SINGLE_COLUMN_NAME;
    public final static PName AGG_COLUMN_FAMILY_NAME = SINGLE_COLUMN_FAMILY_NAME;

    public static final byte[] ARRAY_VALUE_COLUMN_FAMILY = Bytes.toBytes("a");
    // Use empty byte array for column qualifier so as not to accidentally conflict with any other columns
    public static final byte[] ARRAY_VALUE_COLUMN_QUALIFIER = ByteUtil.EMPTY_BYTE_ARRAY;

    public static final byte[] TRUE = new byte[] {1};

    /**
     * Separator used between variable length keys for a composite key.
     * Variable length data types may not use this byte value.
     */
    public static final byte SEPARATOR_BYTE = (byte) 0;
    public static final byte[] SEPARATOR_BYTE_ARRAY = new byte[] {SEPARATOR_BYTE};
    public static final byte DESC_SEPARATOR_BYTE = SortOrder.invert(SEPARATOR_BYTE);
    public static final byte[] DESC_SEPARATOR_BYTE_ARRAY = new byte[] {DESC_SEPARATOR_BYTE};

    public static final String DEFAULT_COPROCESS_PATH = "phoenix.jar";
    public final static int MILLIS_IN_DAY = 1000 * 60 * 60 * 24;

    public static final String EMPTY_COLUMN_NAME = "_0";
    public static final byte[] EMPTY_COLUMN_BYTES = Bytes.toBytes(EMPTY_COLUMN_NAME);
    public static final ImmutableBytesPtr EMPTY_COLUMN_BYTES_PTR = new ImmutableBytesPtr(
            EMPTY_COLUMN_BYTES);

    public static final String DEFAULT_COLUMN_FAMILY = "0";
    public static final byte[] DEFAULT_COLUMN_FAMILY_BYTES = Bytes.toBytes(DEFAULT_COLUMN_FAMILY);
    public static final ImmutableBytesPtr DEFAULT_COLUMN_FAMILY_BYTES_PTR = new ImmutableBytesPtr(
            DEFAULT_COLUMN_FAMILY_BYTES);

    public static final String ALL_FAMILY_PROPERTIES_KEY = "";
    public static final String SYSTEM_TABLE_PK_NAME = "pk";

    public static final double MILLIS_TO_NANOS_CONVERTOR = Math.pow(10, 6);
    public static final BigDecimal BD_MILLIS_NANOS_CONVERSION = BigDecimal.valueOf(MILLIS_TO_NANOS_CONVERTOR);
    public static final BigDecimal BD_MILLIS_IN_DAY = BigDecimal.valueOf(QueryConstants.MILLIS_IN_DAY);
    public static final int MAX_ALLOWED_NANOS = 999999999;
    public static final int NANOS_IN_SECOND = BigDecimal.valueOf(Math.pow(10, 9)).intValue();
    public static final int DIVERGED_VIEW_BASE_COLUMN_COUNT = -100;
    public static final int BASE_TABLE_BASE_COLUMN_COUNT = -1;
    public static final String CREATE_TABLE_METADATA =
            // Do not use IF NOT EXISTS as we sometimes catch the TableAlreadyExists
            // exception and add columns to the SYSTEM.TABLE dynamically.
            "CREATE TABLE " + SYSTEM_CATALOG_SCHEMA + ".\"" + SYSTEM_CATALOG_TABLE + "\"(\n" +
            // PK columns
            TENANT_ID + " VARCHAR NULL," +
            TABLE_SCHEM + " VARCHAR NULL," +
            TABLE_NAME + " VARCHAR NOT NULL," +
            COLUMN_NAME + " VARCHAR NULL," + // null for table row
            COLUMN_FAMILY + " VARCHAR NULL," + // using for CF to uniqueness for columns
            // Table metadata (will be null for column rows)
            TABLE_SEQ_NUM + " BIGINT," +
            TABLE_TYPE + " CHAR(1)," +
            PK_NAME + " VARCHAR," +
            COLUMN_COUNT + " INTEGER," +
            SALT_BUCKETS + " INTEGER," +
            DATA_TABLE_NAME + " VARCHAR," +
            INDEX_STATE + " CHAR(1),\n" +
            IMMUTABLE_ROWS + " BOOLEAN,\n" +
            VIEW_STATEMENT + " VARCHAR,\n" +
            DEFAULT_COLUMN_FAMILY_NAME + " VARCHAR,\n" +
            DISABLE_WAL + " BOOLEAN,\n" +
            MULTI_TENANT + " BOOLEAN,\n" +
            VIEW_TYPE + " UNSIGNED_TINYINT,\n" +
            VIEW_INDEX_ID + " SMALLINT,\n" +
            // Column metadata (will be null for table row)
            DATA_TYPE + " INTEGER," +
            COLUMN_SIZE + " INTEGER," +
            DECIMAL_DIGITS + " INTEGER," +
            NULLABLE + " INTEGER," +
            ORDINAL_POSITION + " INTEGER," +
            SORT_ORDER + " INTEGER," +
            ARRAY_SIZE + " INTEGER,\n" +
            VIEW_CONSTANT + " VARBINARY,\n" +
            IS_VIEW_REFERENCED + " BOOLEAN,\n" +
            KEY_SEQ + " SMALLINT,\n" +
            // Link metadata (only set on rows linking table to index or view)
            LINK_TYPE + " UNSIGNED_TINYINT,\n" +
            // Unused
            TYPE_NAME + " VARCHAR," +
            REMARKS + " VARCHAR," +
            SELF_REFERENCING_COL_NAME + " VARCHAR," +
            REF_GENERATION + " VARCHAR," +
            BUFFER_LENGTH + " INTEGER," +
            NUM_PREC_RADIX + " INTEGER," +
            COLUMN_DEF + " VARCHAR," +
            SQL_DATA_TYPE + " INTEGER," +
            SQL_DATETIME_SUB + " INTEGER," +
            CHAR_OCTET_LENGTH + " INTEGER," +
            IS_NULLABLE + " VARCHAR," +
            SCOPE_CATALOG + " VARCHAR," +
            SCOPE_SCHEMA + " VARCHAR," +
            SCOPE_TABLE + " VARCHAR," +
            SOURCE_DATA_TYPE + " SMALLINT," +
            IS_AUTOINCREMENT + " VARCHAR," +
            INDEX_TYPE + " UNSIGNED_TINYINT," +
            INDEX_DISABLE_TIMESTAMP + " BIGINT," +
            STORE_NULLS + " BOOLEAN," +
<<<<<<< HEAD
            TRANSACTIONAL + " BOOLEAN," +
=======
            BASE_COLUMN_COUNT + " INTEGER," +
            // Column metadata (will be null for table row)
            IS_ROW_TIMESTAMP + " BOOLEAN, " + 
>>>>>>> 72633b9d
            "CONSTRAINT " + SYSTEM_TABLE_PK_NAME + " PRIMARY KEY (" + TENANT_ID + ","
            + TABLE_SCHEM + "," + TABLE_NAME + "," + COLUMN_NAME + "," + COLUMN_FAMILY + "))\n" +
            HConstants.VERSIONS + "=" + MetaDataProtocol.DEFAULT_MAX_META_DATA_VERSIONS + ",\n" +
            HColumnDescriptor.KEEP_DELETED_CELLS + "="  + MetaDataProtocol.DEFAULT_META_DATA_KEEP_DELETED_CELLS + ",\n" +
            // Install split policy to prevent a tenant's metadata from being split across regions.
            HTableDescriptor.SPLIT_POLICY + "='" + MetaDataSplitPolicy.class.getName() + "',\n" + 
            PhoenixDatabaseMetaData.TRANSACTIONAL + "=" + Boolean.FALSE;

    public static final String CREATE_STATS_TABLE_METADATA =
            "CREATE TABLE " + SYSTEM_CATALOG_SCHEMA + ".\"" + SYSTEM_STATS_TABLE + "\"(\n" +
            // PK columns
            PHYSICAL_NAME  + " VARCHAR NOT NULL," +
            COLUMN_FAMILY + " VARCHAR," +
            REGION_NAME + " VARCHAR," +
            GUIDE_POSTS_COUNT + " BIGINT," +
            GUIDE_POSTS  + " VARBINARY," +
            GUIDE_POSTS_WIDTH + " BIGINT," +
            MIN_KEY + " VARBINARY," +
            MAX_KEY + " VARBINARY," +
            LAST_STATS_UPDATE_TIME+ " DATE, "+
            GUIDE_POSTS_ROW_COUNT+ " BIGINT, "+
            "CONSTRAINT " + SYSTEM_TABLE_PK_NAME + " PRIMARY KEY ("
            + PHYSICAL_NAME + ","
            + COLUMN_FAMILY + ","+ REGION_NAME+"))\n" +
            HConstants.VERSIONS + "=" + MetaDataProtocol.DEFAULT_MAX_STAT_DATA_VERSIONS + ",\n" +
            HColumnDescriptor.KEEP_DELETED_CELLS + "="  + MetaDataProtocol.DEFAULT_META_DATA_KEEP_DELETED_CELLS + ",\n" +
            // Install split policy to prevent a physical table's stats from being split across regions.
            HTableDescriptor.SPLIT_POLICY + "='" + MetaDataSplitPolicy.class.getName() + "',\n" + 
            PhoenixDatabaseMetaData.TRANSACTIONAL + "=" + Boolean.FALSE;

    public static final String CREATE_SEQUENCE_METADATA =
            "CREATE TABLE " + SYSTEM_CATALOG_SCHEMA + ".\"" + TYPE_SEQUENCE + "\"(\n" +
            TENANT_ID + " VARCHAR NULL," +
            SEQUENCE_SCHEMA + " VARCHAR NULL, \n" +
            SEQUENCE_NAME +  " VARCHAR NOT NULL, \n" +
            START_WITH + " BIGINT, \n" +
            CURRENT_VALUE + " BIGINT, \n" +
            INCREMENT_BY  + " BIGINT, \n" +
            CACHE_SIZE  + " BIGINT, \n" +
            //  the following three columns were added in 3.1/4.1
            MIN_VALUE + " BIGINT, \n" +
            MAX_VALUE + " BIGINT, \n" +
            CYCLE_FLAG + " BOOLEAN, \n" +
            LIMIT_REACHED_FLAG + " BOOLEAN \n" +
            " CONSTRAINT " + SYSTEM_TABLE_PK_NAME + " PRIMARY KEY (" + TENANT_ID + "," + SEQUENCE_SCHEMA + "," + SEQUENCE_NAME + "))\n" +
            HConstants.VERSIONS + "=" + MetaDataProtocol.DEFAULT_MAX_META_DATA_VERSIONS + ",\n" +
<<<<<<< HEAD
            HColumnDescriptor.KEEP_DELETED_CELLS + "="  + MetaDataProtocol.DEFAULT_META_DATA_KEEP_DELETED_CELLS + ",\n" +
            PhoenixDatabaseMetaData.TRANSACTIONAL + "=" + Boolean.FALSE;
=======
            HColumnDescriptor.KEEP_DELETED_CELLS + "="  + MetaDataProtocol.DEFAULT_META_DATA_KEEP_DELETED_CELLS + "\n";

    public static final String CREATE_FUNCTION_METADATA =
            "CREATE TABLE " + SYSTEM_CATALOG_SCHEMA + ".\"" + SYSTEM_FUNCTION_TABLE + "\"(\n" +
             // Pk columns
            TENANT_ID + " VARCHAR NULL," +
            FUNCTION_NAME + " VARCHAR NOT NULL, \n" +
            NUM_ARGS + " INTEGER, \n" +
            // Function metadata (will be null for argument row)
            CLASS_NAME +  " VARCHAR, \n" +
            JAR_PATH + "  VARCHAR, \n" +
            RETURN_TYPE + " VARCHAR, \n" +
            // Argument metadata (will be null for function row)
            TYPE + " VARCHAR, \n" +
            ARG_POSITION + " VARBINARY, \n" +
            IS_ARRAY + " BOOLEAN, \n" +
            IS_CONSTANT + " BOOLEAN, \n" +
            DEFAULT_VALUE + " VARCHAR, \n" +
            MIN_VALUE + " VARCHAR, \n" +
            MAX_VALUE + " VARCHAR, \n" +
            " CONSTRAINT " + SYSTEM_TABLE_PK_NAME + " PRIMARY KEY (" + TENANT_ID + ", " + FUNCTION_NAME + ", " + TYPE + ", " + ARG_POSITION + "))\n" +
            HConstants.VERSIONS + "=" + MetaDataProtocol.DEFAULT_MAX_META_DATA_VERSIONS + ",\n" +
            HColumnDescriptor.KEEP_DELETED_CELLS + "="  + MetaDataProtocol.DEFAULT_META_DATA_KEEP_DELETED_CELLS + ",\n"+
            // Install split policy to prevent a tenant's metadata from being split across regions.
            HTableDescriptor.SPLIT_POLICY + "='" + MetaDataSplitPolicy.class.getName() + "'\n";

>>>>>>> 72633b9d
}<|MERGE_RESOLUTION|>--- conflicted
+++ resolved
@@ -73,10 +73,7 @@
 import static org.apache.phoenix.jdbc.PhoenixDatabaseMetaData.REF_GENERATION;
 import static org.apache.phoenix.jdbc.PhoenixDatabaseMetaData.REGION_NAME;
 import static org.apache.phoenix.jdbc.PhoenixDatabaseMetaData.REMARKS;
-<<<<<<< HEAD
-=======
 import static org.apache.phoenix.jdbc.PhoenixDatabaseMetaData.RETURN_TYPE;
->>>>>>> 72633b9d
 import static org.apache.phoenix.jdbc.PhoenixDatabaseMetaData.SALT_BUCKETS;
 import static org.apache.phoenix.jdbc.PhoenixDatabaseMetaData.SCOPE_CATALOG;
 import static org.apache.phoenix.jdbc.PhoenixDatabaseMetaData.SCOPE_SCHEMA;
@@ -99,11 +96,8 @@
 import static org.apache.phoenix.jdbc.PhoenixDatabaseMetaData.TABLE_SEQ_NUM;
 import static org.apache.phoenix.jdbc.PhoenixDatabaseMetaData.TABLE_TYPE;
 import static org.apache.phoenix.jdbc.PhoenixDatabaseMetaData.TENANT_ID;
-<<<<<<< HEAD
 import static org.apache.phoenix.jdbc.PhoenixDatabaseMetaData.TRANSACTIONAL;
-=======
 import static org.apache.phoenix.jdbc.PhoenixDatabaseMetaData.TYPE;
->>>>>>> 72633b9d
 import static org.apache.phoenix.jdbc.PhoenixDatabaseMetaData.TYPE_NAME;
 import static org.apache.phoenix.jdbc.PhoenixDatabaseMetaData.TYPE_SEQUENCE;
 import static org.apache.phoenix.jdbc.PhoenixDatabaseMetaData.VIEW_CONSTANT;
@@ -257,13 +251,10 @@
             INDEX_TYPE + " UNSIGNED_TINYINT," +
             INDEX_DISABLE_TIMESTAMP + " BIGINT," +
             STORE_NULLS + " BOOLEAN," +
-<<<<<<< HEAD
-            TRANSACTIONAL + " BOOLEAN," +
-=======
             BASE_COLUMN_COUNT + " INTEGER," +
             // Column metadata (will be null for table row)
-            IS_ROW_TIMESTAMP + " BOOLEAN, " + 
->>>>>>> 72633b9d
+            IS_ROW_TIMESTAMP + " BOOLEAN, " +
+            TRANSACTIONAL + " BOOLEAN," +
             "CONSTRAINT " + SYSTEM_TABLE_PK_NAME + " PRIMARY KEY (" + TENANT_ID + ","
             + TABLE_SCHEM + "," + TABLE_NAME + "," + COLUMN_NAME + "," + COLUMN_FAMILY + "))\n" +
             HConstants.VERSIONS + "=" + MetaDataProtocol.DEFAULT_MAX_META_DATA_VERSIONS + ",\n" +
@@ -310,11 +301,8 @@
             LIMIT_REACHED_FLAG + " BOOLEAN \n" +
             " CONSTRAINT " + SYSTEM_TABLE_PK_NAME + " PRIMARY KEY (" + TENANT_ID + "," + SEQUENCE_SCHEMA + "," + SEQUENCE_NAME + "))\n" +
             HConstants.VERSIONS + "=" + MetaDataProtocol.DEFAULT_MAX_META_DATA_VERSIONS + ",\n" +
-<<<<<<< HEAD
             HColumnDescriptor.KEEP_DELETED_CELLS + "="  + MetaDataProtocol.DEFAULT_META_DATA_KEEP_DELETED_CELLS + ",\n" +
             PhoenixDatabaseMetaData.TRANSACTIONAL + "=" + Boolean.FALSE;
-=======
-            HColumnDescriptor.KEEP_DELETED_CELLS + "="  + MetaDataProtocol.DEFAULT_META_DATA_KEEP_DELETED_CELLS + "\n";
 
     public static final String CREATE_FUNCTION_METADATA =
             "CREATE TABLE " + SYSTEM_CATALOG_SCHEMA + ".\"" + SYSTEM_FUNCTION_TABLE + "\"(\n" +
@@ -340,5 +328,4 @@
             // Install split policy to prevent a tenant's metadata from being split across regions.
             HTableDescriptor.SPLIT_POLICY + "='" + MetaDataSplitPolicy.class.getName() + "'\n";
 
->>>>>>> 72633b9d
 }