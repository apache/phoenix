--- conflicted
+++ resolved
@@ -347,11 +347,8 @@
             SCHEMA_VERSION + " VARCHAR, \n" +
             EXTERNAL_SCHEMA_ID + " VARCHAR, \n" +
             STREAMING_TOPIC_NAME + " VARCHAR, \n" +
-<<<<<<< HEAD
+            INDEX_WHERE + " VARCHAR, \n" +
             CDC_INCLUDE_TABLE + " VARCHAR, \n" +
-=======
-            INDEX_WHERE + " VARCHAR, \n" +
->>>>>>> 5128ad0e
             // Column metadata (will be null for table row)
             DATA_TYPE + " INTEGER," +
             COLUMN_SIZE + " INTEGER," +
