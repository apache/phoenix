--- conflicted
+++ resolved
@@ -344,12 +344,9 @@
             SCHEMA_VERSION + " VARCHAR, \n" +
             EXTERNAL_SCHEMA_ID + " VARCHAR, \n" +
             STREAMING_TOPIC_NAME + " VARCHAR, \n" +
-<<<<<<< HEAD
-            TTL + " INTEGER," +
-            ROW_KEY_PREFIX + " VARBINARY," +
-=======
+            TTL + " INTEGER, \n" +
+            ROW_KEY_PREFIX + " VARBINARY, \n" +
             INDEX_WHERE + " VARCHAR, \n" +
->>>>>>> b64a9736
             // Column metadata (will be null for table row)
             DATA_TYPE + " INTEGER," +
             COLUMN_SIZE + " INTEGER," +
