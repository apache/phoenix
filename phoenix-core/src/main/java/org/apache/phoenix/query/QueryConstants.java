/*
 * Licensed to the Apache Software Foundation (ASF) under one or more contributor license
 * agreements. See the NOTICE file distributed with this work for additional information regarding
 * copyright ownership. The ASF licenses this file to you under the Apache License, Version 2.0 (the
 * "License"); you may not use this file except in compliance with the License. You may obtain a
 * copy of the License at http://www.apache.org/licenses/LICENSE-2.0 Unless required by applicable
 * law or agreed to in writing, software distributed under the License is distributed on an "AS IS"
 * BASIS, WITHOUT WARRANTIES OR CONDITIONS OF ANY KIND, either express or implied. See the License
 * for the specific language governing permissions and limitations under the License.
 */
package org.apache.phoenix.query;

<<<<<<< HEAD
import static org.apache.phoenix.jdbc.PhoenixDatabaseMetaData.*;
=======

import static org.apache.phoenix.jdbc.PhoenixDatabaseMetaData.APPEND_ONLY_SCHEMA;
import static org.apache.phoenix.jdbc.PhoenixDatabaseMetaData.ARG_POSITION;
import static org.apache.phoenix.jdbc.PhoenixDatabaseMetaData.ARRAY_SIZE;
import static org.apache.phoenix.jdbc.PhoenixDatabaseMetaData.AUTO_PARTITION_SEQ;
import static org.apache.phoenix.jdbc.PhoenixDatabaseMetaData.BASE_COLUMN_COUNT;
import static org.apache.phoenix.jdbc.PhoenixDatabaseMetaData.BIND_PARAMETERS;
import static org.apache.phoenix.jdbc.PhoenixDatabaseMetaData.BUFFER_LENGTH;
import static org.apache.phoenix.jdbc.PhoenixDatabaseMetaData.CACHE_SIZE;
import static org.apache.phoenix.jdbc.PhoenixDatabaseMetaData.CHAR_OCTET_LENGTH;
import static org.apache.phoenix.jdbc.PhoenixDatabaseMetaData.CLASS_NAME;
import static org.apache.phoenix.jdbc.PhoenixDatabaseMetaData.CLIENT_IP;
import static org.apache.phoenix.jdbc.PhoenixDatabaseMetaData.COLUMN_COUNT;
import static org.apache.phoenix.jdbc.PhoenixDatabaseMetaData.COLUMN_DEF;
import static org.apache.phoenix.jdbc.PhoenixDatabaseMetaData.COLUMN_FAMILY;
import static org.apache.phoenix.jdbc.PhoenixDatabaseMetaData.COLUMN_NAME;
import static org.apache.phoenix.jdbc.PhoenixDatabaseMetaData.COLUMN_QUALIFIER;
import static org.apache.phoenix.jdbc.PhoenixDatabaseMetaData.COLUMN_QUALIFIER_COUNTER;
import static org.apache.phoenix.jdbc.PhoenixDatabaseMetaData.COLUMN_SIZE;
import static org.apache.phoenix.jdbc.PhoenixDatabaseMetaData.CURRENT_VALUE;
import static org.apache.phoenix.jdbc.PhoenixDatabaseMetaData.CYCLE_FLAG;
import static org.apache.phoenix.jdbc.PhoenixDatabaseMetaData.DATA_TABLE_NAME;
import static org.apache.phoenix.jdbc.PhoenixDatabaseMetaData.DATA_TYPE;
import static org.apache.phoenix.jdbc.PhoenixDatabaseMetaData.DECIMAL_DIGITS;
import static org.apache.phoenix.jdbc.PhoenixDatabaseMetaData.DEFAULT_COLUMN_FAMILY_NAME;
import static org.apache.phoenix.jdbc.PhoenixDatabaseMetaData.DEFAULT_VALUE;
import static org.apache.phoenix.jdbc.PhoenixDatabaseMetaData.DISABLE_WAL;
import static org.apache.phoenix.jdbc.PhoenixDatabaseMetaData.ENCODING_SCHEME;
import static org.apache.phoenix.jdbc.PhoenixDatabaseMetaData.EXCEPTION_TRACE;
import static org.apache.phoenix.jdbc.PhoenixDatabaseMetaData.EXPLAIN_PLAN;
import static org.apache.phoenix.jdbc.PhoenixDatabaseMetaData.FUNCTION_NAME;
import static org.apache.phoenix.jdbc.PhoenixDatabaseMetaData.GLOBAL_SCAN_DETAILS;
import static org.apache.phoenix.jdbc.PhoenixDatabaseMetaData.GUIDE_POSTS_ROW_COUNT;
import static org.apache.phoenix.jdbc.PhoenixDatabaseMetaData.GUIDE_POSTS_WIDTH;
import static org.apache.phoenix.jdbc.PhoenixDatabaseMetaData.GUIDE_POST_KEY;
import static org.apache.phoenix.jdbc.PhoenixDatabaseMetaData.IMMUTABLE_ROWS;
import static org.apache.phoenix.jdbc.PhoenixDatabaseMetaData.IMMUTABLE_STORAGE_SCHEME;
import static org.apache.phoenix.jdbc.PhoenixDatabaseMetaData.INCREMENT_BY;
import static org.apache.phoenix.jdbc.PhoenixDatabaseMetaData.INDEX_DISABLE_TIMESTAMP;
import static org.apache.phoenix.jdbc.PhoenixDatabaseMetaData.INDEX_STATE;
import static org.apache.phoenix.jdbc.PhoenixDatabaseMetaData.INDEX_TYPE;
import static org.apache.phoenix.jdbc.PhoenixDatabaseMetaData.IS_ARRAY;
import static org.apache.phoenix.jdbc.PhoenixDatabaseMetaData.IS_AUTOINCREMENT;
import static org.apache.phoenix.jdbc.PhoenixDatabaseMetaData.IS_CONSTANT;
import static org.apache.phoenix.jdbc.PhoenixDatabaseMetaData.IS_NAMESPACE_MAPPED;
import static org.apache.phoenix.jdbc.PhoenixDatabaseMetaData.IS_NULLABLE;
import static org.apache.phoenix.jdbc.PhoenixDatabaseMetaData.IS_ROW_TIMESTAMP;
import static org.apache.phoenix.jdbc.PhoenixDatabaseMetaData.IS_VIEW_REFERENCED;
import static org.apache.phoenix.jdbc.PhoenixDatabaseMetaData.JAR_PATH;
import static org.apache.phoenix.jdbc.PhoenixDatabaseMetaData.KEY_SEQ;
import static org.apache.phoenix.jdbc.PhoenixDatabaseMetaData.LAST_STATS_UPDATE_TIME;
import static org.apache.phoenix.jdbc.PhoenixDatabaseMetaData.LIMIT_REACHED_FLAG;
import static org.apache.phoenix.jdbc.PhoenixDatabaseMetaData.LINK_TYPE;
import static org.apache.phoenix.jdbc.PhoenixDatabaseMetaData.MAX_VALUE;
import static org.apache.phoenix.jdbc.PhoenixDatabaseMetaData.MIN_VALUE;
import static org.apache.phoenix.jdbc.PhoenixDatabaseMetaData.MULTI_TENANT;
import static org.apache.phoenix.jdbc.PhoenixDatabaseMetaData.NO_OF_RESULTS_ITERATED;
import static org.apache.phoenix.jdbc.PhoenixDatabaseMetaData.NULLABLE;
import static org.apache.phoenix.jdbc.PhoenixDatabaseMetaData.NUM_ARGS;
import static org.apache.phoenix.jdbc.PhoenixDatabaseMetaData.NUM_PREC_RADIX;
import static org.apache.phoenix.jdbc.PhoenixDatabaseMetaData.ORDINAL_POSITION;
import static org.apache.phoenix.jdbc.PhoenixDatabaseMetaData.PHYSICAL_NAME;
import static org.apache.phoenix.jdbc.PhoenixDatabaseMetaData.PK_NAME;
import static org.apache.phoenix.jdbc.PhoenixDatabaseMetaData.QUERY;
import static org.apache.phoenix.jdbc.PhoenixDatabaseMetaData.QUERY_ID;
import static org.apache.phoenix.jdbc.PhoenixDatabaseMetaData.QUERY_STATUS;
import static org.apache.phoenix.jdbc.PhoenixDatabaseMetaData.REF_GENERATION;
import static org.apache.phoenix.jdbc.PhoenixDatabaseMetaData.REMARKS;
import static org.apache.phoenix.jdbc.PhoenixDatabaseMetaData.RETURN_TYPE;
import static org.apache.phoenix.jdbc.PhoenixDatabaseMetaData.SALT_BUCKETS;
import static org.apache.phoenix.jdbc.PhoenixDatabaseMetaData.SCAN_METRICS_JSON;
import static org.apache.phoenix.jdbc.PhoenixDatabaseMetaData.SCOPE_CATALOG;
import static org.apache.phoenix.jdbc.PhoenixDatabaseMetaData.SCOPE_SCHEMA;
import static org.apache.phoenix.jdbc.PhoenixDatabaseMetaData.SCOPE_TABLE;
import static org.apache.phoenix.jdbc.PhoenixDatabaseMetaData.SELF_REFERENCING_COL_NAME;
import static org.apache.phoenix.jdbc.PhoenixDatabaseMetaData.SEQUENCE_NAME;
import static org.apache.phoenix.jdbc.PhoenixDatabaseMetaData.SEQUENCE_SCHEMA;
import static org.apache.phoenix.jdbc.PhoenixDatabaseMetaData.SORT_ORDER;
import static org.apache.phoenix.jdbc.PhoenixDatabaseMetaData.SOURCE_DATA_TYPE;
import static org.apache.phoenix.jdbc.PhoenixDatabaseMetaData.SQL_DATA_TYPE;
import static org.apache.phoenix.jdbc.PhoenixDatabaseMetaData.SQL_DATETIME_SUB;
import static org.apache.phoenix.jdbc.PhoenixDatabaseMetaData.START_TIME;
import static org.apache.phoenix.jdbc.PhoenixDatabaseMetaData.START_WITH;
import static org.apache.phoenix.jdbc.PhoenixDatabaseMetaData.STORE_NULLS;
import static org.apache.phoenix.jdbc.PhoenixDatabaseMetaData.SYSTEM_CATALOG_SCHEMA;
import static org.apache.phoenix.jdbc.PhoenixDatabaseMetaData.SYSTEM_CATALOG_TABLE;
import static org.apache.phoenix.jdbc.PhoenixDatabaseMetaData.SYSTEM_FUNCTION_TABLE;
import static org.apache.phoenix.jdbc.PhoenixDatabaseMetaData.SYSTEM_LOG_TABLE;
import static org.apache.phoenix.jdbc.PhoenixDatabaseMetaData.SYSTEM_STATS_TABLE;
import static org.apache.phoenix.jdbc.PhoenixDatabaseMetaData.TABLE_NAME;
import static org.apache.phoenix.jdbc.PhoenixDatabaseMetaData.TABLE_SCHEM;
import static org.apache.phoenix.jdbc.PhoenixDatabaseMetaData.TABLE_SEQ_NUM;
import static org.apache.phoenix.jdbc.PhoenixDatabaseMetaData.TABLE_TYPE;
import static org.apache.phoenix.jdbc.PhoenixDatabaseMetaData.TENANT_ID;
import static org.apache.phoenix.jdbc.PhoenixDatabaseMetaData.TOTAL_EXECUTION_TIME;
import static org.apache.phoenix.jdbc.PhoenixDatabaseMetaData.TRANSACTIONAL;
import static org.apache.phoenix.jdbc.PhoenixDatabaseMetaData.TRANSACTION_PROVIDER;
import static org.apache.phoenix.jdbc.PhoenixDatabaseMetaData.TYPE;
import static org.apache.phoenix.jdbc.PhoenixDatabaseMetaData.TYPE_NAME;
import static org.apache.phoenix.jdbc.PhoenixDatabaseMetaData.TYPE_SEQUENCE;
import static org.apache.phoenix.jdbc.PhoenixDatabaseMetaData.UPDATE_CACHE_FREQUENCY;
import static org.apache.phoenix.jdbc.PhoenixDatabaseMetaData.USER;
import static org.apache.phoenix.jdbc.PhoenixDatabaseMetaData.USE_STATS_FOR_PARALLELIZATION;
import static org.apache.phoenix.jdbc.PhoenixDatabaseMetaData.VIEW_CONSTANT;
import static org.apache.phoenix.jdbc.PhoenixDatabaseMetaData.VIEW_INDEX_ID;
import static org.apache.phoenix.jdbc.PhoenixDatabaseMetaData.VIEW_STATEMENT;
import static org.apache.phoenix.jdbc.PhoenixDatabaseMetaData.VIEW_TYPE;
>>>>>>> d10151e3

import java.math.BigDecimal;

import org.apache.hadoop.hbase.HColumnDescriptor;
import org.apache.hadoop.hbase.HConstants;
import org.apache.hadoop.hbase.HTableDescriptor;
import org.apache.hadoop.hbase.util.Bytes;
import org.apache.phoenix.coprocessor.MetaDataProtocol;
import org.apache.phoenix.hbase.index.util.ImmutableBytesPtr;
import org.apache.phoenix.jdbc.PhoenixDatabaseMetaData;
import org.apache.phoenix.schema.MetaDataSplitPolicy;
import org.apache.phoenix.schema.PName;
import org.apache.phoenix.schema.PNameFactory;
import org.apache.phoenix.schema.PTable.QualifierEncodingScheme;
import org.apache.phoenix.schema.SortOrder;
import org.apache.phoenix.schema.SystemFunctionSplitPolicy;
import org.apache.phoenix.schema.SystemStatsSplitPolicy;
import org.apache.phoenix.schema.TableProperty;

/**
 * Constants used during querying
 * @since 0.1
 */
public interface QueryConstants {
    public static final String NAME_SEPARATOR = ".";
    public static final String NAMESPACE_SEPARATOR = ":";
    public static final String CHILD_VIEW_INDEX_NAME_SEPARATOR = "#";
    public static final byte[] NAMESPACE_SEPARATOR_BYTES = Bytes.toBytes(NAMESPACE_SEPARATOR);
    public static final byte NAMESPACE_SEPARATOR_BYTE = NAMESPACE_SEPARATOR_BYTES[0];
    public static final String NAME_SEPARATOR_REGEX = "\\" + NAME_SEPARATOR;
    public final static byte[] NAME_SEPARATOR_BYTES = Bytes.toBytes(NAME_SEPARATOR);
    public static final byte NAME_SEPARATOR_BYTE = NAME_SEPARATOR_BYTES[0];
    public static final String NULL_SCHEMA_NAME = "";
    public static final String NULL_DISPLAY_TEXT = "<null>";
    public static final long UNSET_TIMESTAMP = -1;

    public enum JoinType {
        INNER, LEFT_OUTER
    }

    public final static String SYSTEM_SCHEMA_NAME = "SYSTEM";
    public final static byte[] SYSTEM_SCHEMA_NAME_BYTES = Bytes.toBytes(SYSTEM_SCHEMA_NAME);
    public final static String PHOENIX_METADATA = "table";
    public final static String OFFSET_ROW_KEY = "_OFFSET_";
    public final static byte[] OFFSET_ROW_KEY_BYTES = Bytes.toBytes(OFFSET_ROW_KEY);
    public final static ImmutableBytesPtr OFFSET_ROW_KEY_PTR =
            new ImmutableBytesPtr(OFFSET_ROW_KEY_BYTES);

    public static final long AGG_TIMESTAMP = HConstants.LATEST_TIMESTAMP;
    /**
     * Key used for a single row aggregation where there is no group by
     */
    public final static byte[] UNGROUPED_AGG_ROW_KEY = Bytes.toBytes("a");

    /** BEGIN Set of reserved column qualifiers **/

    public static final String RESERVED_COLUMN_FAMILY = "_v";
    public static final byte[] RESERVED_COLUMN_FAMILY_BYTES = Bytes.toBytes(RESERVED_COLUMN_FAMILY);

    public static final byte[] VALUE_COLUMN_FAMILY = RESERVED_COLUMN_FAMILY_BYTES;
    public static final byte[] VALUE_COLUMN_QUALIFIER =
            QualifierEncodingScheme.FOUR_BYTE_QUALIFIERS.encode(1);

    public static final byte[] ARRAY_VALUE_COLUMN_FAMILY = RESERVED_COLUMN_FAMILY_BYTES;
    public static final byte[] ARRAY_VALUE_COLUMN_QUALIFIER =
            QualifierEncodingScheme.FOUR_BYTE_QUALIFIERS.encode(2);

    public final static PName SINGLE_COLUMN_NAME = PNameFactory.newNormalizedName("s");
    public final static PName SINGLE_COLUMN_FAMILY_NAME = PNameFactory.newNormalizedName("s");
    public final static byte[] SINGLE_COLUMN = SINGLE_COLUMN_NAME.getBytes();
    public final static byte[] SINGLE_COLUMN_FAMILY = SINGLE_COLUMN_FAMILY_NAME.getBytes();

    /** END Set of reserved column qualifiers **/

    public static final byte[] TRUE = new byte[] { 1 };

    /**
     * The priority property for an hbase table. This is already in HTD, but older versions of HBase
     * do not have this, so we re-defined it here. Once Phoenix is HBase-1.3+, we can remote.
     */
    public static final String PRIORITY = "PRIORITY";

    /**
     * Separator used between variable length keys for a composite key. Variable length data types
     * may not use this byte value.
     */
    public static final byte SEPARATOR_BYTE = (byte) 0;
    public static final byte[] SEPARATOR_BYTE_ARRAY = new byte[] { SEPARATOR_BYTE };
    public static final byte DESC_SEPARATOR_BYTE = SortOrder.invert(SEPARATOR_BYTE);
    public static final byte[] DESC_SEPARATOR_BYTE_ARRAY = new byte[] { DESC_SEPARATOR_BYTE };

    public static final String DEFAULT_COPROCESS_PATH = "phoenix.jar";
    public static final String DEFAULT_COPROCESS_JAR_NAME = "phoenix-[version]-server.jar";

    public final static int MILLIS_IN_DAY = 1000 * 60 * 60 * 24;

    public static final String EMPTY_COLUMN_NAME = "_0";
    // For transactional tables, the value of our empty key value can no longer be empty
    // since empty values are treated as column delete markers.
    public static final byte[] EMPTY_COLUMN_BYTES = Bytes.toBytes(EMPTY_COLUMN_NAME);
    public static final ImmutableBytesPtr EMPTY_COLUMN_BYTES_PTR =
            new ImmutableBytesPtr(EMPTY_COLUMN_BYTES);
    public static final Integer ENCODED_EMPTY_COLUMN_NAME = 0;
    public static final byte[] ENCODED_EMPTY_COLUMN_BYTES =
            QualifierEncodingScheme.FOUR_BYTE_QUALIFIERS.encode(ENCODED_EMPTY_COLUMN_NAME);
    public final static String EMPTY_COLUMN_VALUE = "x";
    public final static byte[] EMPTY_COLUMN_VALUE_BYTES = Bytes.toBytes(EMPTY_COLUMN_VALUE);
    public static final ImmutableBytesPtr EMPTY_COLUMN_VALUE_BYTES_PTR =
            new ImmutableBytesPtr(EMPTY_COLUMN_VALUE_BYTES);
    public static final String ENCODED_EMPTY_COLUMN_VALUE = EMPTY_COLUMN_VALUE;
    public final static byte[] ENCODED_EMPTY_COLUMN_VALUE_BYTES = Bytes.toBytes(EMPTY_COLUMN_VALUE);
    public static final ImmutableBytesPtr ENCODED_EMPTY_COLUMN_VALUE_BYTES_PTR =
            new ImmutableBytesPtr(ENCODED_EMPTY_COLUMN_VALUE_BYTES);
    public static final String DEFAULT_COLUMN_FAMILY = "0";
    public static final byte[] DEFAULT_COLUMN_FAMILY_BYTES = Bytes.toBytes(DEFAULT_COLUMN_FAMILY);
    public static final ImmutableBytesPtr DEFAULT_COLUMN_FAMILY_BYTES_PTR =
            new ImmutableBytesPtr(DEFAULT_COLUMN_FAMILY_BYTES);
    // column qualifier of the single key value used to store all columns for the
    // COLUMNS_STORED_IN_SINGLE_CELL storage scheme
    public static final String SINGLE_KEYVALUE_COLUMN_QUALIFIER = "1";
    public final static byte[] SINGLE_KEYVALUE_COLUMN_QUALIFIER_BYTES =
            Bytes.toBytes(SINGLE_KEYVALUE_COLUMN_QUALIFIER);
    public static final ImmutableBytesPtr SINGLE_KEYVALUE_COLUMN_QUALIFIER_BYTES_PTR =
            new ImmutableBytesPtr(SINGLE_KEYVALUE_COLUMN_QUALIFIER_BYTES);

    public static final String LOCAL_INDEX_COLUMN_FAMILY_PREFIX = "L#";
    public static final byte[] LOCAL_INDEX_COLUMN_FAMILY_PREFIX_BYTES =
            Bytes.toBytes(LOCAL_INDEX_COLUMN_FAMILY_PREFIX);
    public static final ImmutableBytesPtr LOCAL_INDEX_COLUMN_FAMILY_PREFIX_PTR =
            new ImmutableBytesPtr(LOCAL_INDEX_COLUMN_FAMILY_PREFIX_BYTES);

    public static final String DEFAULT_LOCAL_INDEX_COLUMN_FAMILY =
            LOCAL_INDEX_COLUMN_FAMILY_PREFIX + DEFAULT_COLUMN_FAMILY;
    public static final byte[] DEFAULT_LOCAL_INDEX_COLUMN_FAMILY_BYTES =
            Bytes.toBytes(DEFAULT_LOCAL_INDEX_COLUMN_FAMILY);
    public static final ImmutableBytesPtr DEFAULT_LOCAL_INDEX_COLUMN_FAMILY_BYTES_PTR =
            new ImmutableBytesPtr(DEFAULT_LOCAL_INDEX_COLUMN_FAMILY_BYTES);

    public static final String ALL_FAMILY_PROPERTIES_KEY = "";
    public static final String SYSTEM_TABLE_PK_NAME = "pk";

    public static final double MILLIS_TO_NANOS_CONVERTOR = Math.pow(10, 6);
    public static final BigDecimal BD_MILLIS_NANOS_CONVERSION =
            BigDecimal.valueOf(MILLIS_TO_NANOS_CONVERTOR);
    public static final BigDecimal BD_MILLIS_IN_DAY =
            BigDecimal.valueOf(QueryConstants.MILLIS_IN_DAY);
    public static final int MAX_ALLOWED_NANOS = 999999999;
    public static final int NANOS_IN_SECOND = BigDecimal.valueOf(Math.pow(10, 9)).intValue();
    public static final int DIVERGED_VIEW_BASE_COLUMN_COUNT = -100;
    public static final int BASE_TABLE_BASE_COLUMN_COUNT = -1;

    /**
     * We mark counter values 0 to 10 as reserved. Value 0 is used by
     * {@link #ENCODED_EMPTY_COLUMN_NAME}. Values 1-10 are reserved for special column qualifiers
     * returned by Phoenix co-processors.
     */
    public static final int ENCODED_CQ_COUNTER_INITIAL_VALUE = 11;
    public static final String CREATE_TABLE_METADATA =
            // Do not use IF NOT EXISTS as we sometimes catch the TableAlreadyExists
            // exception and add columns to the SYSTEM.TABLE dynamically.
            "CREATE TABLE " + SYSTEM_CATALOG_SCHEMA + ".\"" + SYSTEM_CATALOG_TABLE + "\"(\n" +
            // PK columns
                    TENANT_ID + " VARCHAR NULL," + TABLE_SCHEM + " VARCHAR NULL," + TABLE_NAME
                    + " VARCHAR NOT NULL," + COLUMN_NAME + " VARCHAR NULL," + // null for table row
                    COLUMN_FAMILY + " VARCHAR NULL," + // using for CF to uniqueness for columns
                    // Table metadata (will be null for column rows)
                    TABLE_SEQ_NUM + " BIGINT," + TABLE_TYPE + " CHAR(1)," + PK_NAME + " VARCHAR,"
                    + COLUMN_COUNT + " INTEGER," + SALT_BUCKETS + " INTEGER," + DATA_TABLE_NAME
                    + " VARCHAR," + INDEX_STATE + " CHAR(1),\n" + IMMUTABLE_ROWS + " BOOLEAN,\n"
                    + VIEW_STATEMENT + " VARCHAR,\n" + DEFAULT_COLUMN_FAMILY_NAME + " VARCHAR,\n"
                    + DISABLE_WAL + " BOOLEAN,\n" + MULTI_TENANT + " BOOLEAN,\n" + VIEW_TYPE
                    + " UNSIGNED_TINYINT,\n" + VIEW_INDEX_ID + " SMALLINT,\n" +
                    // Column metadata (will be null for table row)
                    DATA_TYPE + " INTEGER," + COLUMN_SIZE + " INTEGER," + DECIMAL_DIGITS
                    + " INTEGER," + NULLABLE + " INTEGER," + ORDINAL_POSITION + " INTEGER,"
                    + SORT_ORDER + " INTEGER," + ARRAY_SIZE + " INTEGER,\n" + VIEW_CONSTANT
                    + " VARBINARY,\n" + IS_VIEW_REFERENCED + " BOOLEAN,\n" + KEY_SEQ
                    + " SMALLINT,\n" +
                    // Link metadata (only set on rows linking table to index or view)
                    LINK_TYPE + " UNSIGNED_TINYINT,\n" +
                    // Unused
                    TYPE_NAME + " VARCHAR," + REMARKS + " VARCHAR," + SELF_REFERENCING_COL_NAME
                    + " VARCHAR," + REF_GENERATION + " VARCHAR," + BUFFER_LENGTH + " INTEGER,"
                    + NUM_PREC_RADIX + " INTEGER," + COLUMN_DEF + " VARCHAR," + SQL_DATA_TYPE
                    + " INTEGER," + SQL_DATETIME_SUB + " INTEGER," + CHAR_OCTET_LENGTH + " INTEGER,"
                    + IS_NULLABLE + " VARCHAR," + SCOPE_CATALOG + " VARCHAR," + SCOPE_SCHEMA
                    + " VARCHAR," + SCOPE_TABLE + " VARCHAR," + SOURCE_DATA_TYPE + " SMALLINT,"
                    + IS_AUTOINCREMENT + " VARCHAR," + INDEX_TYPE + " UNSIGNED_TINYINT,"
                    + INDEX_DISABLE_TIMESTAMP + " BIGINT," + STORE_NULLS + " BOOLEAN,"
                    + BASE_COLUMN_COUNT + " INTEGER," +
                    // Column metadata (will be null for table row)
                    IS_ROW_TIMESTAMP + " BOOLEAN, " + TRANSACTIONAL + " BOOLEAN,"
                    + UPDATE_CACHE_FREQUENCY + " BIGINT," + IS_NAMESPACE_MAPPED + " BOOLEAN,"
                    + AUTO_PARTITION_SEQ + " VARCHAR," + APPEND_ONLY_SCHEMA + " BOOLEAN,"
                    + GUIDE_POSTS_WIDTH + " BIGINT," + COLUMN_QUALIFIER + " VARBINARY,"
                    + IMMUTABLE_STORAGE_SCHEME + " TINYINT, " + ENCODING_SCHEME + " TINYINT, "
                    + COLUMN_QUALIFIER_COUNTER + " INTEGER, " + USE_STATS_FOR_PARALLELIZATION
                    + " BOOLEAN, " + TRANSACTION_PROVIDER + " TINYINT, " + "CONSTRAINT "
                    + SYSTEM_TABLE_PK_NAME + " PRIMARY KEY (" + TENANT_ID + "," + TABLE_SCHEM + ","
                    + TABLE_NAME + "," + COLUMN_NAME + "," + COLUMN_FAMILY + "))\n"
                    + HConstants.VERSIONS + "=%s,\n" + HColumnDescriptor.KEEP_DELETED_CELLS
                    + "=%s,\n" +
                    // Install split policy to prevent a tenant's metadata from being split across
                    // regions.
                    HTableDescriptor.SPLIT_POLICY + "='" + MetaDataSplitPolicy.class.getName()
                    + "',\n" + PhoenixDatabaseMetaData.TRANSACTIONAL + "=" + Boolean.FALSE;

    public static final String CREATE_STATS_TABLE_METADATA =
            "CREATE TABLE " + SYSTEM_CATALOG_SCHEMA + ".\"" + SYSTEM_STATS_TABLE + "\"(\n" +
            // PK columns
<<<<<<< HEAD
                    PHYSICAL_NAME + " VARCHAR NOT NULL," + COLUMN_FAMILY + " VARCHAR,"
                    + GUIDE_POST_KEY + " VARBINARY," + GUIDE_POSTS_WIDTH + " BIGINT,"
                    + LAST_STATS_UPDATE_TIME + " DATE, " + GUIDE_POSTS_ROW_COUNT + " BIGINT, "
                    + "CONSTRAINT " + SYSTEM_TABLE_PK_NAME + " PRIMARY KEY (" + PHYSICAL_NAME + ","
                    + COLUMN_FAMILY + "," + GUIDE_POST_KEY + "))\n" +
                    // Install split policy to prevent a physical table's stats from being split
                    // across regions.
                    HTableDescriptor.SPLIT_POLICY + "='" + MetaDataSplitPolicy.class.getName()
                    + "',\n" + PhoenixDatabaseMetaData.TRANSACTIONAL + "=" + Boolean.FALSE;
=======
            PHYSICAL_NAME  + " VARCHAR NOT NULL," +
            COLUMN_FAMILY + " VARCHAR," +
            GUIDE_POST_KEY  + " VARBINARY," +
            GUIDE_POSTS_WIDTH + " BIGINT," +
            LAST_STATS_UPDATE_TIME+ " DATE, "+
            GUIDE_POSTS_ROW_COUNT+ " BIGINT, "+
            "CONSTRAINT " + SYSTEM_TABLE_PK_NAME + " PRIMARY KEY ("
            + PHYSICAL_NAME + ","
            + COLUMN_FAMILY + ","+ GUIDE_POST_KEY+"))\n" +
            // Install split policy to prevent a physical table's stats from being split across regions.
            HTableDescriptor.SPLIT_POLICY + "='" + SystemStatsSplitPolicy.class.getName() + "',\n" + 
            PhoenixDatabaseMetaData.TRANSACTIONAL + "=" + Boolean.FALSE;
>>>>>>> d10151e3

    public static final String CREATE_SEQUENCE_METADATA =
            "CREATE TABLE " + SYSTEM_CATALOG_SCHEMA + ".\"" + TYPE_SEQUENCE + "\"(\n" + TENANT_ID
                    + " VARCHAR NULL," + SEQUENCE_SCHEMA + " VARCHAR NULL, \n" + SEQUENCE_NAME
                    + " VARCHAR NOT NULL, \n" + START_WITH + " BIGINT, \n" + CURRENT_VALUE
                    + " BIGINT, \n" + INCREMENT_BY + " BIGINT, \n" + CACHE_SIZE + " BIGINT, \n" +
                    // the following three columns were added in 3.1/4.1
                    MIN_VALUE + " BIGINT, \n" + MAX_VALUE + " BIGINT, \n" + CYCLE_FLAG
                    + " BOOLEAN, \n" + LIMIT_REACHED_FLAG + " BOOLEAN \n" + " CONSTRAINT "
                    + SYSTEM_TABLE_PK_NAME + " PRIMARY KEY (" + TENANT_ID + "," + SEQUENCE_SCHEMA
                    + "," + SEQUENCE_NAME + "))\n" + PhoenixDatabaseMetaData.TRANSACTIONAL + "="
                    + Boolean.FALSE;
    public static final String CREATE_SYSTEM_SCHEMA = "CREATE SCHEMA " + SYSTEM_CATALOG_SCHEMA;
    public static final String UPGRADE_TABLE_SNAPSHOT_PREFIX = "_UPGRADING_TABLE_";

    public static final String CREATE_FUNCTION_METADATA =
            "CREATE TABLE " + SYSTEM_CATALOG_SCHEMA + ".\"" + SYSTEM_FUNCTION_TABLE + "\"(\n" +
<<<<<<< HEAD
            // Pk columns
                    TENANT_ID + " VARCHAR NULL," + FUNCTION_NAME + " VARCHAR NOT NULL, \n"
                    + NUM_ARGS + " INTEGER, \n" +
                    // Function metadata (will be null for argument row)
                    CLASS_NAME + " VARCHAR, \n" + JAR_PATH + "  VARCHAR, \n" + RETURN_TYPE
                    + " VARCHAR, \n" +
                    // Argument metadata (will be null for function row)
                    TYPE + " VARCHAR, \n" + ARG_POSITION + " VARBINARY, \n" + IS_ARRAY
                    + " BOOLEAN, \n" + IS_CONSTANT + " BOOLEAN, \n" + DEFAULT_VALUE + " VARCHAR, \n"
                    + MIN_VALUE + " VARCHAR, \n" + MAX_VALUE + " VARCHAR, \n" + " CONSTRAINT "
                    + SYSTEM_TABLE_PK_NAME + " PRIMARY KEY (" + TENANT_ID + ", " + FUNCTION_NAME
                    + ", " + TYPE + ", " + ARG_POSITION + "))\n" + HConstants.VERSIONS + "=%s,\n"
                    + HColumnDescriptor.KEEP_DELETED_CELLS + "=%s,\n" +
                    // Install split policy to prevent a tenant's metadata from being split across
                    // regions.
                    HTableDescriptor.SPLIT_POLICY + "='" + MetaDataSplitPolicy.class.getName()
                    + "',\n" + PhoenixDatabaseMetaData.TRANSACTIONAL + "=" + Boolean.FALSE;

    public static final String CREATE_LOG_METADATA =
            "CREATE TABLE " + SYSTEM_CATALOG_SCHEMA + ".\"" + SYSTEM_LOG_TABLE + "\"(\n" +
            // Pk columns
                    TENANT_ID + " VARCHAR ," + QUERY_ID + " VARCHAR NOT NULL,\n" + USER
                    + " VARCHAR , \n" + CLIENT_IP + " VARCHAR, \n" +
                    // Function metadata (will be null for argument row)
                    QUERY + " VARCHAR, \n" + EXPLAIN_PLAN + " VARCHAR, \n" +
                    // Argument metadata (will be null for function row)
                    START_TIME + " TIMESTAMP, \n" + TOTAL_EXECUTION_TIME + " BIGINT, \n"
                    + NO_OF_RESULTS_ITERATED + " BIGINT, \n" + QUERY_STATUS + " VARCHAR, \n"
                    + EXCEPTION_TRACE + " VARCHAR, \n" + GLOBAL_SCAN_DETAILS + " VARCHAR, \n"
                    + BIND_PARAMETERS + " VARCHAR, \n" + SCAN_METRICS_JSON + " VARCHAR, \n"
                    + " CONSTRAINT " + SYSTEM_TABLE_PK_NAME + " PRIMARY KEY (QUERY_ID))\n"
                    + HConstants.VERSIONS + "= " + MetaDataProtocol.DEFAULT_LOG_VERSIONS + ",\n"
                    + HColumnDescriptor.KEEP_DELETED_CELLS + "=%s,\n" +
                    // Install split policy to prevent a tenant's metadata from being split across
                    // regions.
                    HTableDescriptor.SPLIT_POLICY + "='" + MetaDataSplitPolicy.class.getName()
                    + "',\n" + PhoenixDatabaseMetaData.TRANSACTIONAL + "=" + Boolean.FALSE + ",\n"
                    + HColumnDescriptor.TTL + "=" + MetaDataProtocol.DEFAULT_LOG_TTL + ",\n"
                    + TableProperty.COLUMN_ENCODED_BYTES.toString() + " = 0";

=======
             // Pk columns
            TENANT_ID + " VARCHAR NULL," +
            FUNCTION_NAME + " VARCHAR NOT NULL, \n" +
            NUM_ARGS + " INTEGER, \n" +
            // Function metadata (will be null for argument row)
            CLASS_NAME +  " VARCHAR, \n" +
            JAR_PATH + "  VARCHAR, \n" +
            RETURN_TYPE + " VARCHAR, \n" +
            // Argument metadata (will be null for function row)
            TYPE + " VARCHAR, \n" +
            ARG_POSITION + " VARBINARY, \n" +
            IS_ARRAY + " BOOLEAN, \n" +
            IS_CONSTANT + " BOOLEAN, \n" +
            DEFAULT_VALUE + " VARCHAR, \n" +
            MIN_VALUE + " VARCHAR, \n" +
            MAX_VALUE + " VARCHAR, \n" +
            " CONSTRAINT " + SYSTEM_TABLE_PK_NAME + " PRIMARY KEY (" + TENANT_ID + ", " + FUNCTION_NAME + ", " + TYPE + ", " + ARG_POSITION + "))\n" +
            HConstants.VERSIONS + "=%s,\n" +
            HColumnDescriptor.KEEP_DELETED_CELLS + "=%s,\n"+
            // Install split policy to prevent a tenant's metadata from being split across regions.
            HTableDescriptor.SPLIT_POLICY + "='" + SystemFunctionSplitPolicy.class.getName() + "',\n" + 
            PhoenixDatabaseMetaData.TRANSACTIONAL + "=" + Boolean.FALSE;
    
    public static final String CREATE_LOG_METADATA =
            "CREATE TABLE " + SYSTEM_CATALOG_SCHEMA + ".\"" + SYSTEM_LOG_TABLE + "\"(\n" +
             // Pk columns
            TENANT_ID + " VARCHAR ," +
            QUERY_ID + " VARCHAR NOT NULL,\n" +
            USER + " VARCHAR , \n" +
            CLIENT_IP + " VARCHAR, \n" +
            // Function metadata (will be null for argument row)
            QUERY +  " VARCHAR, \n" +
            EXPLAIN_PLAN + " VARCHAR, \n" +
            // Argument metadata (will be null for function row)
            START_TIME + " TIMESTAMP, \n" +
            TOTAL_EXECUTION_TIME + " BIGINT, \n" +
            NO_OF_RESULTS_ITERATED + " BIGINT, \n" +
            QUERY_STATUS + " VARCHAR, \n" +
            EXCEPTION_TRACE + " VARCHAR, \n" +
            GLOBAL_SCAN_DETAILS + " VARCHAR, \n" +
            BIND_PARAMETERS + " VARCHAR, \n" +
            SCAN_METRICS_JSON + " VARCHAR, \n" +
            " CONSTRAINT " + SYSTEM_TABLE_PK_NAME + " PRIMARY KEY (QUERY_ID))\n" +
            PhoenixDatabaseMetaData.TRANSACTIONAL + "=" + Boolean.FALSE+ ",\n" +
            HColumnDescriptor.TTL + "=" + MetaDataProtocol.DEFAULT_LOG_TTL+",\n"+
            TableProperty.COLUMN_ENCODED_BYTES.toString()+" = 0";
    
>>>>>>> d10151e3
    public static final byte[] OFFSET_FAMILY = "f_offset".getBytes();
    public static final byte[] OFFSET_COLUMN = "c_offset".getBytes();
    public static final String LAST_SCAN = "LAST_SCAN";
    public static final byte[] UPGRADE_MUTEX = "UPGRADE_MUTEX".getBytes();
    public static final String HASH_JOIN_CACHE_RETRIES = "hashjoin.client.retries.number";
    public static final int DEFAULT_HASH_JOIN_CACHE_RETRIES = 5;

    // Links from parent to child views are stored in a separate table for scalability
    public static final String CREATE_CHILD_LINK_METADATA =
            "CREATE TABLE " + SYSTEM_CATALOG_SCHEMA + ".\"" + SYSTEM_CHILD_LINK_TABLE + "\"(\n" +
            // PK columns
                    TENANT_ID + " VARCHAR NULL," + TABLE_SCHEM + " VARCHAR NULL," + TABLE_NAME
                    + " VARCHAR NOT NULL," + COLUMN_NAME + " VARCHAR NULL," + COLUMN_FAMILY
                    + " VARCHAR NULL," + LINK_TYPE + " UNSIGNED_TINYINT,\n" + "CONSTRAINT "
                    + SYSTEM_TABLE_PK_NAME + " PRIMARY KEY (" + TENANT_ID + "," + TABLE_SCHEM + ","
                    + TABLE_NAME + "," + COLUMN_NAME + "," + COLUMN_FAMILY + "))\n"
                    + HConstants.VERSIONS + "=%s,\n" + HColumnDescriptor.KEEP_DELETED_CELLS
                    + "=%s,\n" 
                    + PhoenixDatabaseMetaData.TRANSACTIONAL + "=" + Boolean.FALSE;
}<|MERGE_RESOLUTION|>--- conflicted
+++ resolved
@@ -10,117 +10,8 @@
  */
 package org.apache.phoenix.query;
 
-<<<<<<< HEAD
+
 import static org.apache.phoenix.jdbc.PhoenixDatabaseMetaData.*;
-=======
-
-import static org.apache.phoenix.jdbc.PhoenixDatabaseMetaData.APPEND_ONLY_SCHEMA;
-import static org.apache.phoenix.jdbc.PhoenixDatabaseMetaData.ARG_POSITION;
-import static org.apache.phoenix.jdbc.PhoenixDatabaseMetaData.ARRAY_SIZE;
-import static org.apache.phoenix.jdbc.PhoenixDatabaseMetaData.AUTO_PARTITION_SEQ;
-import static org.apache.phoenix.jdbc.PhoenixDatabaseMetaData.BASE_COLUMN_COUNT;
-import static org.apache.phoenix.jdbc.PhoenixDatabaseMetaData.BIND_PARAMETERS;
-import static org.apache.phoenix.jdbc.PhoenixDatabaseMetaData.BUFFER_LENGTH;
-import static org.apache.phoenix.jdbc.PhoenixDatabaseMetaData.CACHE_SIZE;
-import static org.apache.phoenix.jdbc.PhoenixDatabaseMetaData.CHAR_OCTET_LENGTH;
-import static org.apache.phoenix.jdbc.PhoenixDatabaseMetaData.CLASS_NAME;
-import static org.apache.phoenix.jdbc.PhoenixDatabaseMetaData.CLIENT_IP;
-import static org.apache.phoenix.jdbc.PhoenixDatabaseMetaData.COLUMN_COUNT;
-import static org.apache.phoenix.jdbc.PhoenixDatabaseMetaData.COLUMN_DEF;
-import static org.apache.phoenix.jdbc.PhoenixDatabaseMetaData.COLUMN_FAMILY;
-import static org.apache.phoenix.jdbc.PhoenixDatabaseMetaData.COLUMN_NAME;
-import static org.apache.phoenix.jdbc.PhoenixDatabaseMetaData.COLUMN_QUALIFIER;
-import static org.apache.phoenix.jdbc.PhoenixDatabaseMetaData.COLUMN_QUALIFIER_COUNTER;
-import static org.apache.phoenix.jdbc.PhoenixDatabaseMetaData.COLUMN_SIZE;
-import static org.apache.phoenix.jdbc.PhoenixDatabaseMetaData.CURRENT_VALUE;
-import static org.apache.phoenix.jdbc.PhoenixDatabaseMetaData.CYCLE_FLAG;
-import static org.apache.phoenix.jdbc.PhoenixDatabaseMetaData.DATA_TABLE_NAME;
-import static org.apache.phoenix.jdbc.PhoenixDatabaseMetaData.DATA_TYPE;
-import static org.apache.phoenix.jdbc.PhoenixDatabaseMetaData.DECIMAL_DIGITS;
-import static org.apache.phoenix.jdbc.PhoenixDatabaseMetaData.DEFAULT_COLUMN_FAMILY_NAME;
-import static org.apache.phoenix.jdbc.PhoenixDatabaseMetaData.DEFAULT_VALUE;
-import static org.apache.phoenix.jdbc.PhoenixDatabaseMetaData.DISABLE_WAL;
-import static org.apache.phoenix.jdbc.PhoenixDatabaseMetaData.ENCODING_SCHEME;
-import static org.apache.phoenix.jdbc.PhoenixDatabaseMetaData.EXCEPTION_TRACE;
-import static org.apache.phoenix.jdbc.PhoenixDatabaseMetaData.EXPLAIN_PLAN;
-import static org.apache.phoenix.jdbc.PhoenixDatabaseMetaData.FUNCTION_NAME;
-import static org.apache.phoenix.jdbc.PhoenixDatabaseMetaData.GLOBAL_SCAN_DETAILS;
-import static org.apache.phoenix.jdbc.PhoenixDatabaseMetaData.GUIDE_POSTS_ROW_COUNT;
-import static org.apache.phoenix.jdbc.PhoenixDatabaseMetaData.GUIDE_POSTS_WIDTH;
-import static org.apache.phoenix.jdbc.PhoenixDatabaseMetaData.GUIDE_POST_KEY;
-import static org.apache.phoenix.jdbc.PhoenixDatabaseMetaData.IMMUTABLE_ROWS;
-import static org.apache.phoenix.jdbc.PhoenixDatabaseMetaData.IMMUTABLE_STORAGE_SCHEME;
-import static org.apache.phoenix.jdbc.PhoenixDatabaseMetaData.INCREMENT_BY;
-import static org.apache.phoenix.jdbc.PhoenixDatabaseMetaData.INDEX_DISABLE_TIMESTAMP;
-import static org.apache.phoenix.jdbc.PhoenixDatabaseMetaData.INDEX_STATE;
-import static org.apache.phoenix.jdbc.PhoenixDatabaseMetaData.INDEX_TYPE;
-import static org.apache.phoenix.jdbc.PhoenixDatabaseMetaData.IS_ARRAY;
-import static org.apache.phoenix.jdbc.PhoenixDatabaseMetaData.IS_AUTOINCREMENT;
-import static org.apache.phoenix.jdbc.PhoenixDatabaseMetaData.IS_CONSTANT;
-import static org.apache.phoenix.jdbc.PhoenixDatabaseMetaData.IS_NAMESPACE_MAPPED;
-import static org.apache.phoenix.jdbc.PhoenixDatabaseMetaData.IS_NULLABLE;
-import static org.apache.phoenix.jdbc.PhoenixDatabaseMetaData.IS_ROW_TIMESTAMP;
-import static org.apache.phoenix.jdbc.PhoenixDatabaseMetaData.IS_VIEW_REFERENCED;
-import static org.apache.phoenix.jdbc.PhoenixDatabaseMetaData.JAR_PATH;
-import static org.apache.phoenix.jdbc.PhoenixDatabaseMetaData.KEY_SEQ;
-import static org.apache.phoenix.jdbc.PhoenixDatabaseMetaData.LAST_STATS_UPDATE_TIME;
-import static org.apache.phoenix.jdbc.PhoenixDatabaseMetaData.LIMIT_REACHED_FLAG;
-import static org.apache.phoenix.jdbc.PhoenixDatabaseMetaData.LINK_TYPE;
-import static org.apache.phoenix.jdbc.PhoenixDatabaseMetaData.MAX_VALUE;
-import static org.apache.phoenix.jdbc.PhoenixDatabaseMetaData.MIN_VALUE;
-import static org.apache.phoenix.jdbc.PhoenixDatabaseMetaData.MULTI_TENANT;
-import static org.apache.phoenix.jdbc.PhoenixDatabaseMetaData.NO_OF_RESULTS_ITERATED;
-import static org.apache.phoenix.jdbc.PhoenixDatabaseMetaData.NULLABLE;
-import static org.apache.phoenix.jdbc.PhoenixDatabaseMetaData.NUM_ARGS;
-import static org.apache.phoenix.jdbc.PhoenixDatabaseMetaData.NUM_PREC_RADIX;
-import static org.apache.phoenix.jdbc.PhoenixDatabaseMetaData.ORDINAL_POSITION;
-import static org.apache.phoenix.jdbc.PhoenixDatabaseMetaData.PHYSICAL_NAME;
-import static org.apache.phoenix.jdbc.PhoenixDatabaseMetaData.PK_NAME;
-import static org.apache.phoenix.jdbc.PhoenixDatabaseMetaData.QUERY;
-import static org.apache.phoenix.jdbc.PhoenixDatabaseMetaData.QUERY_ID;
-import static org.apache.phoenix.jdbc.PhoenixDatabaseMetaData.QUERY_STATUS;
-import static org.apache.phoenix.jdbc.PhoenixDatabaseMetaData.REF_GENERATION;
-import static org.apache.phoenix.jdbc.PhoenixDatabaseMetaData.REMARKS;
-import static org.apache.phoenix.jdbc.PhoenixDatabaseMetaData.RETURN_TYPE;
-import static org.apache.phoenix.jdbc.PhoenixDatabaseMetaData.SALT_BUCKETS;
-import static org.apache.phoenix.jdbc.PhoenixDatabaseMetaData.SCAN_METRICS_JSON;
-import static org.apache.phoenix.jdbc.PhoenixDatabaseMetaData.SCOPE_CATALOG;
-import static org.apache.phoenix.jdbc.PhoenixDatabaseMetaData.SCOPE_SCHEMA;
-import static org.apache.phoenix.jdbc.PhoenixDatabaseMetaData.SCOPE_TABLE;
-import static org.apache.phoenix.jdbc.PhoenixDatabaseMetaData.SELF_REFERENCING_COL_NAME;
-import static org.apache.phoenix.jdbc.PhoenixDatabaseMetaData.SEQUENCE_NAME;
-import static org.apache.phoenix.jdbc.PhoenixDatabaseMetaData.SEQUENCE_SCHEMA;
-import static org.apache.phoenix.jdbc.PhoenixDatabaseMetaData.SORT_ORDER;
-import static org.apache.phoenix.jdbc.PhoenixDatabaseMetaData.SOURCE_DATA_TYPE;
-import static org.apache.phoenix.jdbc.PhoenixDatabaseMetaData.SQL_DATA_TYPE;
-import static org.apache.phoenix.jdbc.PhoenixDatabaseMetaData.SQL_DATETIME_SUB;
-import static org.apache.phoenix.jdbc.PhoenixDatabaseMetaData.START_TIME;
-import static org.apache.phoenix.jdbc.PhoenixDatabaseMetaData.START_WITH;
-import static org.apache.phoenix.jdbc.PhoenixDatabaseMetaData.STORE_NULLS;
-import static org.apache.phoenix.jdbc.PhoenixDatabaseMetaData.SYSTEM_CATALOG_SCHEMA;
-import static org.apache.phoenix.jdbc.PhoenixDatabaseMetaData.SYSTEM_CATALOG_TABLE;
-import static org.apache.phoenix.jdbc.PhoenixDatabaseMetaData.SYSTEM_FUNCTION_TABLE;
-import static org.apache.phoenix.jdbc.PhoenixDatabaseMetaData.SYSTEM_LOG_TABLE;
-import static org.apache.phoenix.jdbc.PhoenixDatabaseMetaData.SYSTEM_STATS_TABLE;
-import static org.apache.phoenix.jdbc.PhoenixDatabaseMetaData.TABLE_NAME;
-import static org.apache.phoenix.jdbc.PhoenixDatabaseMetaData.TABLE_SCHEM;
-import static org.apache.phoenix.jdbc.PhoenixDatabaseMetaData.TABLE_SEQ_NUM;
-import static org.apache.phoenix.jdbc.PhoenixDatabaseMetaData.TABLE_TYPE;
-import static org.apache.phoenix.jdbc.PhoenixDatabaseMetaData.TENANT_ID;
-import static org.apache.phoenix.jdbc.PhoenixDatabaseMetaData.TOTAL_EXECUTION_TIME;
-import static org.apache.phoenix.jdbc.PhoenixDatabaseMetaData.TRANSACTIONAL;
-import static org.apache.phoenix.jdbc.PhoenixDatabaseMetaData.TRANSACTION_PROVIDER;
-import static org.apache.phoenix.jdbc.PhoenixDatabaseMetaData.TYPE;
-import static org.apache.phoenix.jdbc.PhoenixDatabaseMetaData.TYPE_NAME;
-import static org.apache.phoenix.jdbc.PhoenixDatabaseMetaData.TYPE_SEQUENCE;
-import static org.apache.phoenix.jdbc.PhoenixDatabaseMetaData.UPDATE_CACHE_FREQUENCY;
-import static org.apache.phoenix.jdbc.PhoenixDatabaseMetaData.USER;
-import static org.apache.phoenix.jdbc.PhoenixDatabaseMetaData.USE_STATS_FOR_PARALLELIZATION;
-import static org.apache.phoenix.jdbc.PhoenixDatabaseMetaData.VIEW_CONSTANT;
-import static org.apache.phoenix.jdbc.PhoenixDatabaseMetaData.VIEW_INDEX_ID;
-import static org.apache.phoenix.jdbc.PhoenixDatabaseMetaData.VIEW_STATEMENT;
-import static org.apache.phoenix.jdbc.PhoenixDatabaseMetaData.VIEW_TYPE;
->>>>>>> d10151e3
 
 import java.math.BigDecimal;
 
@@ -331,17 +222,6 @@
     public static final String CREATE_STATS_TABLE_METADATA =
             "CREATE TABLE " + SYSTEM_CATALOG_SCHEMA + ".\"" + SYSTEM_STATS_TABLE + "\"(\n" +
             // PK columns
-<<<<<<< HEAD
-                    PHYSICAL_NAME + " VARCHAR NOT NULL," + COLUMN_FAMILY + " VARCHAR,"
-                    + GUIDE_POST_KEY + " VARBINARY," + GUIDE_POSTS_WIDTH + " BIGINT,"
-                    + LAST_STATS_UPDATE_TIME + " DATE, " + GUIDE_POSTS_ROW_COUNT + " BIGINT, "
-                    + "CONSTRAINT " + SYSTEM_TABLE_PK_NAME + " PRIMARY KEY (" + PHYSICAL_NAME + ","
-                    + COLUMN_FAMILY + "," + GUIDE_POST_KEY + "))\n" +
-                    // Install split policy to prevent a physical table's stats from being split
-                    // across regions.
-                    HTableDescriptor.SPLIT_POLICY + "='" + MetaDataSplitPolicy.class.getName()
-                    + "',\n" + PhoenixDatabaseMetaData.TRANSACTIONAL + "=" + Boolean.FALSE;
-=======
             PHYSICAL_NAME  + " VARCHAR NOT NULL," +
             COLUMN_FAMILY + " VARCHAR," +
             GUIDE_POST_KEY  + " VARBINARY," +
@@ -354,7 +234,6 @@
             // Install split policy to prevent a physical table's stats from being split across regions.
             HTableDescriptor.SPLIT_POLICY + "='" + SystemStatsSplitPolicy.class.getName() + "',\n" + 
             PhoenixDatabaseMetaData.TRANSACTIONAL + "=" + Boolean.FALSE;
->>>>>>> d10151e3
 
     public static final String CREATE_SEQUENCE_METADATA =
             "CREATE TABLE " + SYSTEM_CATALOG_SCHEMA + ".\"" + TYPE_SEQUENCE + "\"(\n" + TENANT_ID
@@ -372,48 +251,6 @@
 
     public static final String CREATE_FUNCTION_METADATA =
             "CREATE TABLE " + SYSTEM_CATALOG_SCHEMA + ".\"" + SYSTEM_FUNCTION_TABLE + "\"(\n" +
-<<<<<<< HEAD
-            // Pk columns
-                    TENANT_ID + " VARCHAR NULL," + FUNCTION_NAME + " VARCHAR NOT NULL, \n"
-                    + NUM_ARGS + " INTEGER, \n" +
-                    // Function metadata (will be null for argument row)
-                    CLASS_NAME + " VARCHAR, \n" + JAR_PATH + "  VARCHAR, \n" + RETURN_TYPE
-                    + " VARCHAR, \n" +
-                    // Argument metadata (will be null for function row)
-                    TYPE + " VARCHAR, \n" + ARG_POSITION + " VARBINARY, \n" + IS_ARRAY
-                    + " BOOLEAN, \n" + IS_CONSTANT + " BOOLEAN, \n" + DEFAULT_VALUE + " VARCHAR, \n"
-                    + MIN_VALUE + " VARCHAR, \n" + MAX_VALUE + " VARCHAR, \n" + " CONSTRAINT "
-                    + SYSTEM_TABLE_PK_NAME + " PRIMARY KEY (" + TENANT_ID + ", " + FUNCTION_NAME
-                    + ", " + TYPE + ", " + ARG_POSITION + "))\n" + HConstants.VERSIONS + "=%s,\n"
-                    + HColumnDescriptor.KEEP_DELETED_CELLS + "=%s,\n" +
-                    // Install split policy to prevent a tenant's metadata from being split across
-                    // regions.
-                    HTableDescriptor.SPLIT_POLICY + "='" + MetaDataSplitPolicy.class.getName()
-                    + "',\n" + PhoenixDatabaseMetaData.TRANSACTIONAL + "=" + Boolean.FALSE;
-
-    public static final String CREATE_LOG_METADATA =
-            "CREATE TABLE " + SYSTEM_CATALOG_SCHEMA + ".\"" + SYSTEM_LOG_TABLE + "\"(\n" +
-            // Pk columns
-                    TENANT_ID + " VARCHAR ," + QUERY_ID + " VARCHAR NOT NULL,\n" + USER
-                    + " VARCHAR , \n" + CLIENT_IP + " VARCHAR, \n" +
-                    // Function metadata (will be null for argument row)
-                    QUERY + " VARCHAR, \n" + EXPLAIN_PLAN + " VARCHAR, \n" +
-                    // Argument metadata (will be null for function row)
-                    START_TIME + " TIMESTAMP, \n" + TOTAL_EXECUTION_TIME + " BIGINT, \n"
-                    + NO_OF_RESULTS_ITERATED + " BIGINT, \n" + QUERY_STATUS + " VARCHAR, \n"
-                    + EXCEPTION_TRACE + " VARCHAR, \n" + GLOBAL_SCAN_DETAILS + " VARCHAR, \n"
-                    + BIND_PARAMETERS + " VARCHAR, \n" + SCAN_METRICS_JSON + " VARCHAR, \n"
-                    + " CONSTRAINT " + SYSTEM_TABLE_PK_NAME + " PRIMARY KEY (QUERY_ID))\n"
-                    + HConstants.VERSIONS + "= " + MetaDataProtocol.DEFAULT_LOG_VERSIONS + ",\n"
-                    + HColumnDescriptor.KEEP_DELETED_CELLS + "=%s,\n" +
-                    // Install split policy to prevent a tenant's metadata from being split across
-                    // regions.
-                    HTableDescriptor.SPLIT_POLICY + "='" + MetaDataSplitPolicy.class.getName()
-                    + "',\n" + PhoenixDatabaseMetaData.TRANSACTIONAL + "=" + Boolean.FALSE + ",\n"
-                    + HColumnDescriptor.TTL + "=" + MetaDataProtocol.DEFAULT_LOG_TTL + ",\n"
-                    + TableProperty.COLUMN_ENCODED_BYTES.toString() + " = 0";
-
-=======
              // Pk columns
             TENANT_ID + " VARCHAR NULL," +
             FUNCTION_NAME + " VARCHAR NOT NULL, \n" +
@@ -461,7 +298,6 @@
             HColumnDescriptor.TTL + "=" + MetaDataProtocol.DEFAULT_LOG_TTL+",\n"+
             TableProperty.COLUMN_ENCODED_BYTES.toString()+" = 0";
     
->>>>>>> d10151e3
     public static final byte[] OFFSET_FAMILY = "f_offset".getBytes();
     public static final byte[] OFFSET_COLUMN = "c_offset".getBytes();
     public static final String LAST_SCAN = "LAST_SCAN";
