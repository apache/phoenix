/*
 * Licensed to the Apache Software Foundation (ASF) under one
 * or more contributor license agreements.  See the NOTICE file
 * distributed with this work for additional information
 * regarding copyright ownership.  The ASF licenses this file
 * to you under the Apache License, Version 2.0 (the
 * "License"); you may not use this file except in compliance
 * with the License.  You may obtain a copy of the License at
 *
 * http://www.apache.org/licenses/LICENSE-2.0
 *
 * Unless required by applicable law or agreed to in writing, software
 * distributed under the License is distributed on an "AS IS" BASIS,
 * WITHOUT WARRANTIES OR CONDITIONS OF ANY KIND, either express or implied.
 * See the License for the specific language governing permissions and
 * limitations under the License.
 */
package org.apache.phoenix.query;
import static java.util.concurrent.TimeUnit.MILLISECONDS;
import static org.apache.hadoop.hbase.client.ColumnFamilyDescriptorBuilder.KEEP_DELETED_CELLS;
import static org.apache.hadoop.hbase.client.ColumnFamilyDescriptorBuilder.MAX_VERSIONS;
import static org.apache.hadoop.hbase.client.ColumnFamilyDescriptorBuilder.REPLICATION_SCOPE;
import static org.apache.hadoop.hbase.client.ColumnFamilyDescriptorBuilder.TTL;
import static org.apache.phoenix.coprocessor.MetaDataProtocol.MIN_SYSTEM_TABLE_TIMESTAMP;
import static org.apache.phoenix.coprocessor.MetaDataProtocol.MIN_SYSTEM_TABLE_TIMESTAMP_4_15_0;
import static org.apache.phoenix.coprocessor.MetaDataProtocol.MIN_SYSTEM_TABLE_TIMESTAMP_4_16_0;
import static org.apache.phoenix.coprocessor.MetaDataProtocol.MIN_SYSTEM_TABLE_TIMESTAMP_5_2_0;
import static org.apache.phoenix.coprocessor.MetaDataProtocol.PHOENIX_MAJOR_VERSION;
import static org.apache.phoenix.coprocessor.MetaDataProtocol.PHOENIX_MINOR_VERSION;
import static org.apache.phoenix.coprocessor.MetaDataProtocol.PHOENIX_PATCH_NUMBER;
import static org.apache.phoenix.coprocessor.MetaDataProtocol.getVersion;
import static org.apache.phoenix.jdbc.PhoenixDatabaseMetaData.ARRAY_SIZE;
import static org.apache.phoenix.jdbc.PhoenixDatabaseMetaData.COLUMN_DEF;
import static org.apache.phoenix.jdbc.PhoenixDatabaseMetaData.COLUMN_FAMILY;
import static org.apache.phoenix.jdbc.PhoenixDatabaseMetaData.COLUMN_NAME;
import static org.apache.phoenix.jdbc.PhoenixDatabaseMetaData.COLUMN_SIZE;
import static org.apache.phoenix.jdbc.PhoenixDatabaseMetaData.DATA_TABLE_NAME;
import static org.apache.phoenix.jdbc.PhoenixDatabaseMetaData.DATA_TYPE;
import static org.apache.phoenix.jdbc.PhoenixDatabaseMetaData.DECIMAL_DIGITS;
import static org.apache.phoenix.jdbc.PhoenixDatabaseMetaData.DEFAULT_COLUMN_FAMILY_NAME;
import static org.apache.phoenix.jdbc.PhoenixDatabaseMetaData.IS_ROW_TIMESTAMP;
import static org.apache.phoenix.jdbc.PhoenixDatabaseMetaData.IS_VIEW_REFERENCED;
import static org.apache.phoenix.jdbc.PhoenixDatabaseMetaData.KEY_SEQ;
import static org.apache.phoenix.jdbc.PhoenixDatabaseMetaData.NULLABLE;
import static org.apache.phoenix.jdbc.PhoenixDatabaseMetaData.ORDINAL_POSITION;
import static org.apache.phoenix.jdbc.PhoenixDatabaseMetaData.PK_NAME;
import static org.apache.phoenix.jdbc.PhoenixDatabaseMetaData.SORT_ORDER;
import static org.apache.phoenix.jdbc.PhoenixDatabaseMetaData.SYSTEM_CATALOG_NAME;
import static org.apache.phoenix.jdbc.PhoenixDatabaseMetaData.SYSTEM_CATALOG_NAME_BYTES;
import static org.apache.phoenix.jdbc.PhoenixDatabaseMetaData.SYSTEM_CATALOG_SCHEMA;
import static org.apache.phoenix.jdbc.PhoenixDatabaseMetaData.SYSTEM_CATALOG_TABLE;
import static org.apache.phoenix.jdbc.PhoenixDatabaseMetaData.SYSTEM_FUNCTION_NAME_BYTES;
import static org.apache.phoenix.jdbc.PhoenixDatabaseMetaData.SYSTEM_FUNCTION_HBASE_TABLE_NAME;
import static org.apache.phoenix.jdbc.PhoenixDatabaseMetaData.SYSTEM_MUTEX_FAMILY_NAME_BYTES;
import static org.apache.phoenix.jdbc.PhoenixDatabaseMetaData.SYSTEM_MUTEX_NAME;
import static org.apache.phoenix.jdbc.PhoenixDatabaseMetaData.SYSTEM_MUTEX_TABLE_NAME;
import static org.apache.phoenix.jdbc.PhoenixDatabaseMetaData.SYSTEM_SCHEMA_NAME;
import static org.apache.phoenix.jdbc.PhoenixDatabaseMetaData.SYSTEM_STATS_NAME;
import static org.apache.phoenix.jdbc.PhoenixDatabaseMetaData.SYSTEM_TASK_TABLE;
import static org.apache.phoenix.jdbc.PhoenixDatabaseMetaData.TABLE_NAME;
import static org.apache.phoenix.jdbc.PhoenixDatabaseMetaData.TABLE_SCHEM;
import static org.apache.phoenix.jdbc.PhoenixDatabaseMetaData.TASK_TABLE_TTL;
import static org.apache.phoenix.jdbc.PhoenixDatabaseMetaData.TENANT_ID;
import static org.apache.phoenix.jdbc.PhoenixDatabaseMetaData.TRANSACTIONAL;
import static org.apache.phoenix.jdbc.PhoenixDatabaseMetaData.TTL_FOR_MUTEX;
import static org.apache.phoenix.jdbc.PhoenixDatabaseMetaData.VIEW_CONSTANT;
import static org.apache.phoenix.jdbc.PhoenixDatabaseMetaData.VIEW_INDEX_ID;
import static org.apache.phoenix.jdbc.PhoenixDatabaseMetaData.SYSTEM_CATALOG_HBASE_TABLE_NAME;
import static org.apache.phoenix.monitoring.GlobalClientMetrics.GLOBAL_HCONNECTIONS_COUNTER;
import static org.apache.phoenix.monitoring.GlobalClientMetrics.GLOBAL_QUERY_SERVICES_COUNTER;
import static org.apache.phoenix.monitoring.GlobalClientMetrics.GLOBAL_HBASE_COUNTER_METADATA_INCONSISTENCY;
import static org.apache.phoenix.monitoring.MetricType.NUM_SYSTEM_TABLE_RPC_FAILURES;
import static org.apache.phoenix.monitoring.MetricType.NUM_SYSTEM_TABLE_RPC_SUCCESS;
import static org.apache.phoenix.monitoring.MetricType.TIME_SPENT_IN_SYSTEM_TABLE_RPC_CALLS;
import static org.apache.phoenix.query.QueryConstants.DEFAULT_COLUMN_FAMILY;
import static org.apache.phoenix.query.QueryServicesOptions.DEFAULT_DROP_METADATA;
import static org.apache.phoenix.query.QueryServicesOptions.DEFAULT_RENEW_LEASE_ENABLED;
import static org.apache.phoenix.query.QueryServicesOptions.DEFAULT_RENEW_LEASE_THREAD_POOL_SIZE;
import static org.apache.phoenix.query.QueryServicesOptions.DEFAULT_RENEW_LEASE_THRESHOLD_MILLISECONDS;
import static org.apache.phoenix.query.QueryServicesOptions.DEFAULT_RUN_RENEW_LEASE_FREQUENCY_INTERVAL_MILLISECONDS;
import static org.apache.phoenix.query.QueryServicesOptions.DEFAULT_TIMEOUT_DURING_UPGRADE_MS;
import static org.apache.phoenix.util.UpgradeUtil.addParentToChildLinks;
import static org.apache.phoenix.util.UpgradeUtil.addViewIndexToParentLinks;
import static org.apache.phoenix.util.UpgradeUtil.getSysTableSnapshotName;
import static org.apache.phoenix.util.UpgradeUtil.moveOrCopyChildLinks;
import static org.apache.phoenix.util.UpgradeUtil.syncTableAndIndexProperties;
import static org.apache.phoenix.util.UpgradeUtil.upgradeTo4_5_0;

import java.io.IOException;
import java.lang.management.ManagementFactory;
import java.lang.ref.WeakReference;
import java.nio.charset.StandardCharsets;
import java.sql.PreparedStatement;
import java.sql.ResultSetMetaData;
import java.sql.SQLException;
import java.sql.Statement;
import java.sql.Types;
import java.util.ArrayList;
import java.util.Arrays;
import java.util.Collection;
import java.util.Collections;
import java.util.HashMap;
import java.util.HashSet;
import java.util.List;
import java.util.Map;
import java.util.Map.Entry;
import java.util.Objects;
import java.util.Properties;
import java.util.Random;
import java.util.Set;
import java.util.concurrent.Callable;
import java.util.concurrent.ConcurrentHashMap;
import java.util.concurrent.ConcurrentMap;
import java.util.concurrent.CountDownLatch;
import java.util.concurrent.ExecutionException;
import java.util.concurrent.Executors;
import java.util.concurrent.LinkedBlockingQueue;
import java.util.concurrent.ScheduledExecutorService;
import java.util.concurrent.ThreadFactory;
import java.util.concurrent.ThreadLocalRandom;
import java.util.concurrent.TimeUnit;
import java.util.concurrent.TimeoutException;
import java.util.concurrent.atomic.AtomicBoolean;
import java.util.concurrent.atomic.AtomicInteger;
import java.util.regex.Pattern;

import javax.annotation.concurrent.GuardedBy;

import com.google.protobuf.RpcController;
import org.apache.commons.lang3.StringUtils;
import org.apache.hadoop.conf.Configuration;
import org.apache.hadoop.hbase.HConstants;
import org.apache.hadoop.hbase.HRegionLocation;
import org.apache.hadoop.hbase.KeepDeletedCells;
import org.apache.hadoop.hbase.NamespaceDescriptor;
import org.apache.hadoop.hbase.NamespaceNotFoundException;
import org.apache.hadoop.hbase.ServerName;
import org.apache.hadoop.hbase.TableExistsException;
import org.apache.hadoop.hbase.TableName;
import org.apache.hadoop.hbase.client.Admin;
import org.apache.hadoop.hbase.client.Append;
import org.apache.hadoop.hbase.client.CheckAndMutate;
import org.apache.hadoop.hbase.client.ClusterConnection;
import org.apache.hadoop.hbase.client.ColumnFamilyDescriptor;
import org.apache.hadoop.hbase.client.ColumnFamilyDescriptorBuilder;
import org.apache.hadoop.hbase.client.Connection;
import org.apache.hadoop.hbase.client.CoprocessorDescriptorBuilder;
import org.apache.hadoop.hbase.client.Delete;
import org.apache.hadoop.hbase.client.Increment;
import org.apache.hadoop.hbase.client.Mutation;
import org.apache.hadoop.hbase.client.Put;
import org.apache.hadoop.hbase.client.Result;
import org.apache.hadoop.hbase.client.Table;
import org.apache.hadoop.hbase.client.TableDescriptor;
import org.apache.hadoop.hbase.client.TableDescriptorBuilder;
import org.apache.hadoop.hbase.client.coprocessor.Batch;
import org.apache.hadoop.hbase.coprocessor.MultiRowMutationEndpoint;
import org.apache.hadoop.hbase.io.ImmutableBytesWritable;
import org.apache.hadoop.hbase.ipc.CoprocessorRpcUtils.BlockingRpcCallback;
import org.apache.hadoop.hbase.ipc.HBaseRpcController;
import org.apache.hadoop.hbase.ipc.PhoenixRpcSchedulerFactory;
import org.apache.hadoop.hbase.ipc.ServerRpcController;
import org.apache.hadoop.hbase.ipc.controller.ServerToServerRpcController;
import org.apache.hadoop.hbase.ipc.controller.ServerSideRPCControllerFactory;
import org.apache.hadoop.hbase.protobuf.generated.ClientProtos.MutationProto;
import org.apache.hadoop.hbase.regionserver.IndexHalfStoreFileReaderGenerator;
import org.apache.hadoop.hbase.security.AccessDeniedException;
import org.apache.hadoop.hbase.security.User;
import org.apache.hadoop.hbase.snapshot.SnapshotCreationException;
import org.apache.hadoop.hbase.util.ByteStringer;
import org.apache.hadoop.hbase.util.Bytes;
import org.apache.hadoop.hbase.util.Pair;
import org.apache.hadoop.hbase.util.VersionInfo;
import org.apache.hadoop.hbase.zookeeper.ZKConfig;
import org.apache.hadoop.ipc.RemoteException;
import org.apache.phoenix.compile.MutationPlan;
import org.apache.phoenix.coprocessor.ChildLinkMetaDataEndpoint;
import org.apache.phoenix.coprocessor.GroupedAggregateRegionObserver;
import org.apache.phoenix.coprocessor.MetaDataEndpointImpl;
import org.apache.phoenix.coprocessor.MetaDataProtocol;
import org.apache.phoenix.coprocessor.MetaDataProtocol.MetaDataMutationResult;
import org.apache.phoenix.coprocessor.MetaDataProtocol.MutationCode;
import org.apache.phoenix.coprocessor.MetaDataRegionObserver;
import org.apache.phoenix.coprocessor.ScanRegionObserver;
import org.apache.phoenix.coprocessor.SequenceRegionObserver;
import org.apache.phoenix.coprocessor.ServerCachingEndpointImpl;
import org.apache.phoenix.coprocessor.PhoenixTTLRegionObserver;
import org.apache.phoenix.coprocessor.SystemCatalogRegionObserver;
import org.apache.phoenix.coprocessor.TaskMetaDataEndpoint;
import org.apache.phoenix.coprocessor.TaskRegionObserver;
import org.apache.phoenix.coprocessor.UngroupedAggregateRegionObserver;
import org.apache.phoenix.coprocessor.generated.ChildLinkMetaDataProtos.ChildLinkMetaDataService;
import org.apache.phoenix.coprocessor.generated.MetaDataProtos;
import org.apache.phoenix.coprocessor.generated.MetaDataProtos.AddColumnRequest;
import org.apache.phoenix.coprocessor.generated.MetaDataProtos.ClearCacheRequest;
import org.apache.phoenix.coprocessor.generated.MetaDataProtos.ClearCacheResponse;
import org.apache.phoenix.coprocessor.generated.MetaDataProtos.ClearTableFromCacheRequest;
import org.apache.phoenix.coprocessor.generated.MetaDataProtos.ClearTableFromCacheResponse;
import org.apache.phoenix.coprocessor.generated.MetaDataProtos.CreateFunctionRequest;
import org.apache.phoenix.coprocessor.generated.MetaDataProtos.CreateSchemaRequest;
import org.apache.phoenix.coprocessor.generated.MetaDataProtos.CreateTableRequest;
import org.apache.phoenix.coprocessor.generated.MetaDataProtos.DropColumnRequest;
import org.apache.phoenix.coprocessor.generated.MetaDataProtos.DropFunctionRequest;
import org.apache.phoenix.coprocessor.generated.MetaDataProtos.DropSchemaRequest;
import org.apache.phoenix.coprocessor.generated.MetaDataProtos.DropTableRequest;
import org.apache.phoenix.coprocessor.generated.MetaDataProtos.GetFunctionsRequest;
import org.apache.phoenix.coprocessor.generated.MetaDataProtos.GetSchemaRequest;
import org.apache.phoenix.coprocessor.generated.MetaDataProtos.GetTableRequest;
import org.apache.phoenix.coprocessor.generated.MetaDataProtos.GetVersionRequest;
import org.apache.phoenix.coprocessor.generated.MetaDataProtos.GetVersionResponse;
import org.apache.phoenix.coprocessor.generated.MetaDataProtos.MetaDataResponse;
import org.apache.phoenix.coprocessor.generated.MetaDataProtos.MetaDataService;
import org.apache.phoenix.coprocessor.generated.MetaDataProtos.UpdateIndexStateRequest;
import org.apache.phoenix.exception.InvalidRegionSplitPolicyException;
import org.apache.phoenix.exception.PhoenixIOException;
import org.apache.phoenix.exception.RetriableUpgradeException;
import org.apache.phoenix.exception.SQLExceptionCode;
import org.apache.phoenix.exception.SQLExceptionInfo;
import org.apache.phoenix.exception.UpgradeInProgressException;
import org.apache.phoenix.exception.UpgradeNotRequiredException;
import org.apache.phoenix.exception.UpgradeRequiredException;
import org.apache.phoenix.execute.MutationState;
import org.apache.phoenix.hbase.index.IndexRegionObserver;
import org.apache.phoenix.hbase.index.IndexRegionSplitPolicy;
import org.apache.phoenix.hbase.index.Indexer;
import org.apache.phoenix.hbase.index.covered.NonTxIndexBuilder;
import org.apache.phoenix.hbase.index.util.KeyValueBuilder;
import org.apache.phoenix.hbase.index.util.VersionUtil;
import org.apache.phoenix.index.GlobalIndexChecker;
import org.apache.phoenix.index.PhoenixIndexBuilder;
import org.apache.phoenix.index.PhoenixIndexCodec;
import org.apache.phoenix.index.PhoenixTransactionalIndexer;
import org.apache.phoenix.iterate.TableResultIterator;
import org.apache.phoenix.iterate.TableResultIterator.RenewLeaseStatus;
import org.apache.phoenix.jdbc.PhoenixConnection;
import org.apache.phoenix.jdbc.PhoenixDatabaseMetaData;
import org.apache.phoenix.jdbc.PhoenixEmbeddedDriver.ConnectionInfo;
import org.apache.phoenix.log.ConnectionLimiter;
import org.apache.phoenix.log.DefaultConnectionLimiter;
import org.apache.phoenix.log.LoggingConnectionLimiter;
import org.apache.phoenix.log.QueryLoggerDisruptor;
import org.apache.phoenix.monitoring.TableMetricsManager;
import org.apache.phoenix.parse.PFunction;
import org.apache.phoenix.parse.PSchema;
import org.apache.phoenix.protobuf.ProtobufUtil;
import org.apache.phoenix.schema.ColumnAlreadyExistsException;
import org.apache.phoenix.schema.ColumnFamilyNotFoundException;
import org.apache.phoenix.schema.ConnectionProperty;
import org.apache.phoenix.schema.EmptySequenceCacheException;
import org.apache.phoenix.schema.FunctionNotFoundException;
import org.apache.phoenix.schema.MetaDataClient;
import org.apache.phoenix.schema.NewerSchemaAlreadyExistsException;
import org.apache.phoenix.schema.NewerTableAlreadyExistsException;
import org.apache.phoenix.schema.PColumn;
import org.apache.phoenix.schema.PColumnFamily;
import org.apache.phoenix.schema.PColumnImpl;
import org.apache.phoenix.schema.PMetaData;
import org.apache.phoenix.schema.PMetaDataImpl;
import org.apache.phoenix.schema.PName;
import org.apache.phoenix.schema.PNameFactory;
import org.apache.phoenix.schema.PTable;
import org.apache.phoenix.schema.PTableImpl;
import org.apache.phoenix.schema.PTableKey;
import org.apache.phoenix.schema.PTableRef;
import org.apache.phoenix.schema.PTableType;
import org.apache.phoenix.schema.ReadOnlyTableException;
import org.apache.phoenix.schema.SaltingUtil;
import org.apache.phoenix.schema.Sequence;
import org.apache.phoenix.schema.SequenceAllocation;
import org.apache.phoenix.schema.SequenceKey;
import org.apache.phoenix.schema.SortOrder;
import org.apache.phoenix.schema.SystemFunctionSplitPolicy;
import org.apache.phoenix.schema.SystemStatsSplitPolicy;
import org.apache.phoenix.schema.SystemTaskSplitPolicy;
import org.apache.phoenix.schema.TableAlreadyExistsException;
import org.apache.phoenix.schema.TableNotFoundException;
import org.apache.phoenix.schema.TableProperty;
import org.apache.phoenix.schema.stats.GuidePostsInfo;
import org.apache.phoenix.schema.stats.GuidePostsKey;
import org.apache.phoenix.schema.types.PBoolean;
import org.apache.phoenix.schema.types.PDataType;
import org.apache.phoenix.schema.types.PInteger;
import org.apache.phoenix.schema.types.PLong;
import org.apache.phoenix.schema.types.PTimestamp;
import org.apache.phoenix.schema.types.PTinyint;
import org.apache.phoenix.schema.types.PUnsignedTinyint;
import org.apache.phoenix.schema.types.PVarbinary;
import org.apache.phoenix.schema.types.PVarchar;
import org.apache.phoenix.transaction.PhoenixTransactionClient;
import org.apache.phoenix.transaction.PhoenixTransactionContext;
import org.apache.phoenix.transaction.PhoenixTransactionProvider;
import org.apache.phoenix.transaction.TransactionFactory;
import org.apache.phoenix.transaction.TransactionFactory.Provider;
import org.apache.phoenix.util.ByteUtil;
import org.apache.phoenix.util.Closeables;
import org.apache.phoenix.util.ConfigUtil;
import org.apache.phoenix.util.EnvironmentEdgeManager;
import org.apache.phoenix.util.JDBCUtil;
import org.apache.phoenix.util.LogUtil;
import org.apache.phoenix.util.MetaDataUtil;
import org.apache.phoenix.util.PhoenixContextExecutor;
import org.apache.phoenix.util.PhoenixRuntime;
import org.apache.phoenix.util.PhoenixStopWatch;
import org.apache.phoenix.util.PropertiesUtil;
import org.apache.phoenix.util.QueryUtil;
import org.apache.phoenix.util.ReadOnlyProps;
import org.apache.phoenix.util.SchemaUtil;
import org.apache.phoenix.util.ServerUtil;
import org.apache.phoenix.util.StringUtil;
import org.apache.phoenix.util.TimeKeeper;
import org.apache.phoenix.util.UpgradeUtil;
import org.slf4j.Logger;
import org.slf4j.LoggerFactory;

import org.apache.phoenix.thirdparty.com.google.common.annotations.VisibleForTesting;
import org.apache.phoenix.thirdparty.com.google.common.base.Joiner;
import org.apache.phoenix.thirdparty.com.google.common.base.Preconditions;
import org.apache.phoenix.thirdparty.com.google.common.base.Strings;
import org.apache.phoenix.thirdparty.com.google.common.base.Throwables;
import org.apache.phoenix.thirdparty.com.google.common.collect.ImmutableList;
import org.apache.phoenix.thirdparty.com.google.common.collect.ImmutableMap;
import org.apache.phoenix.thirdparty.com.google.common.collect.Iterables;
import org.apache.phoenix.thirdparty.com.google.common.collect.Lists;
import org.apache.phoenix.thirdparty.com.google.common.collect.Maps;
import org.apache.phoenix.thirdparty.com.google.common.collect.Sets;

public class ConnectionQueryServicesImpl extends DelegateQueryServices implements ConnectionQueryServices {
    private static final Logger LOGGER =
            LoggerFactory.getLogger(ConnectionQueryServicesImpl.class);
    private static final int INITIAL_CHILD_SERVICES_CAPACITY = 100;
    private static final int DEFAULT_OUT_OF_ORDER_MUTATIONS_WAIT_TIME_MS = 1000;
    private static final String ALTER_TABLE_SET_PROPS =
        "ALTER TABLE %s SET %s=%s";
    private final GuidePostsCacheProvider
            GUIDE_POSTS_CACHE_PROVIDER = new GuidePostsCacheProvider();
    protected final Configuration config;

    public ConnectionInfo getConnectionInfo() {
        return connectionInfo;
    }

    protected final ConnectionInfo connectionInfo;
    // Copy of config.getProps(), but read-only to prevent synchronization that we
    // don't need.
    private final ReadOnlyProps props;
    private final String userName;
    private final User user;
    private final ConcurrentHashMap<ImmutableBytesWritable,ConnectionQueryServices> childServices;
    private final GuidePostsCacheWrapper tableStatsCache;

    // Cache the latest meta data here for future connections
    // writes guarded by "latestMetaDataLock"
    private volatile PMetaData latestMetaData;
    private final Object latestMetaDataLock = new Object();

    // Lowest HBase version on the cluster.
    private int lowestClusterHBaseVersion = Integer.MAX_VALUE;
    private boolean hasIndexWALCodec = true;

    @GuardedBy("connectionCountLock")
    private int connectionCount = 0;

    @GuardedBy("connectionCountLock")
    private int internalConnectionCount = 0;

    private final Object connectionCountLock = new Object();
    private final boolean returnSequenceValues ;

    private Connection connection;
    private volatile boolean initialized;
    private volatile int nSequenceSaltBuckets;

    // writes guarded by "this"
    private volatile boolean closed;

    private volatile SQLException initializationException;
    // setting this member variable guarded by "connectionCountLock"
    private volatile ConcurrentMap<SequenceKey,Sequence> sequenceMap = Maps.newConcurrentMap();
    private KeyValueBuilder kvBuilder;

    private final int renewLeaseTaskFrequency;
    private final int renewLeasePoolSize;
    private final int renewLeaseThreshold;
    // List of queues instead of a single queue to provide reduced contention via lock striping
    private final List<LinkedBlockingQueue<WeakReference<PhoenixConnection>>> connectionQueues;
    private ScheduledExecutorService renewLeaseExecutor;
    // Use TransactionFactory.Provider.values() here not TransactionFactory.Provider.available()
    // because the array will be indexed by ordinal.
    private PhoenixTransactionClient[] txClients = new PhoenixTransactionClient[TransactionFactory.Provider.values().length];
    /*
     * We can have multiple instances of ConnectionQueryServices. By making the thread factory
     * static, renew lease thread names will be unique across them.
     */
    private static final ThreadFactory renewLeaseThreadFactory = new RenewLeaseThreadFactory();
    private final boolean renewLeaseEnabled;
    private final boolean isAutoUpgradeEnabled;
    private final AtomicBoolean upgradeRequired = new AtomicBoolean(false);
    private final int maxConnectionsAllowed;
    private final int maxInternalConnectionsAllowed;
    private final boolean shouldThrottleNumConnections;
    public static final byte[] MUTEX_LOCKED = "MUTEX_LOCKED".getBytes(StandardCharsets.UTF_8);
    private ServerSideRPCControllerFactory serverSideRPCControllerFactory;
    private boolean localIndexUpgradeRequired;

<<<<<<< HEAD
    // writes guarded by "liveRegionServersLock"
    private volatile List<ServerName> liveRegionServers;
    private final Object liveRegionServersLock = new Object();
=======
    private final boolean enableConnectionActivityLogging;
    private final int loggingIntervalInMins;

    private final ConnectionLimiter connectionLimiter;
>>>>>>> 0a3941f2

    private static interface FeatureSupported {
        boolean isSupported(ConnectionQueryServices services);
    }

    private final Map<Feature, FeatureSupported> featureMap = ImmutableMap.<Feature, FeatureSupported>of(
            Feature.LOCAL_INDEX, new FeatureSupported() {
                @Override
                public boolean isSupported(ConnectionQueryServices services) {
                    int hbaseVersion = services.getLowestClusterHBaseVersion();
                    return hbaseVersion < MetaDataProtocol.MIN_LOCAL_SI_VERSION_DISALLOW || hbaseVersion > MetaDataProtocol.MAX_LOCAL_SI_VERSION_DISALLOW;
                }
            },
            Feature.RENEW_LEASE, new FeatureSupported() {
                @Override
                public boolean isSupported(ConnectionQueryServices services) {
                    int hbaseVersion = services.getLowestClusterHBaseVersion();
                    return hbaseVersion >= MetaDataProtocol.MIN_RENEW_LEASE_VERSION;
                }
            });
    private QueryLoggerDisruptor queryDisruptor;

    private PMetaData newEmptyMetaData() {
        return new PMetaDataImpl(INITIAL_META_DATA_TABLE_CAPACITY,
                (Long) ConnectionProperty.UPDATE_CACHE_FREQUENCY.getValue(
                getProps().get(QueryServices.DEFAULT_UPDATE_CACHE_FREQUENCY_ATRRIB)),
                        getProps());
    }

    /**
     * Construct a ConnectionQueryServicesImpl that represents a connection to an HBase
     * cluster.
     * @param services base services from where we derive our default configuration
     * @param connectionInfo to provide connection information
     * @param info hbase configuration properties
     */
    public ConnectionQueryServicesImpl(QueryServices services, ConnectionInfo connectionInfo, Properties info) {
        super(services);
        Configuration config = HBaseFactoryProvider.getConfigurationFactory().getConfiguration();
        for (Entry<String,String> entry : services.getProps()) {
            config.set(entry.getKey(), entry.getValue());
        }
        if (info != null) {
            for (Object key : info.keySet()) {
                config.set((String) key, info.getProperty((String) key));
            }
        }
        for (Entry<String,String> entry : connectionInfo.asProps()) {
            config.set(entry.getKey(), entry.getValue());
        }
        this.connectionInfo = connectionInfo;

        // Without making a copy of the configuration we cons up, we lose some of our properties
        // on the server side during testing.
        this.config = HBaseFactoryProvider.getConfigurationFactory().getConfiguration(config);
        //Set the rpcControllerFactory if it is a server side connnection.
        boolean isServerSideConnection = config.getBoolean(QueryUtil.IS_SERVER_CONNECTION, false);
        if (isServerSideConnection) {
            this.serverSideRPCControllerFactory = new ServerSideRPCControllerFactory(config);
        }
        // set replication required parameter
        ConfigUtil.setReplicationConfigIfAbsent(this.config);
        this.props = new ReadOnlyProps(this.config.iterator());
        this.userName = connectionInfo.getPrincipal();
        this.user = connectionInfo.getUser();
        this.latestMetaData = newEmptyMetaData();
        // TODO: should we track connection wide memory usage or just org-wide usage?
        // If connection-wide, create a MemoryManager here, otherwise just use the one from the delegate
        this.childServices = new ConcurrentHashMap<ImmutableBytesWritable,ConnectionQueryServices>(INITIAL_CHILD_SERVICES_CAPACITY);
        // find the HBase version and use that to determine the KeyValueBuilder that should be used
        String hbaseVersion = VersionInfo.getVersion();
        this.kvBuilder = KeyValueBuilder.get(hbaseVersion);
        this.returnSequenceValues = props.getBoolean(QueryServices.RETURN_SEQUENCE_VALUES_ATTRIB, QueryServicesOptions.DEFAULT_RETURN_SEQUENCE_VALUES);
        this.renewLeaseEnabled = config.getBoolean(RENEW_LEASE_ENABLED, DEFAULT_RENEW_LEASE_ENABLED);
        this.renewLeasePoolSize = config.getInt(RENEW_LEASE_THREAD_POOL_SIZE, DEFAULT_RENEW_LEASE_THREAD_POOL_SIZE);
        this.renewLeaseThreshold = config.getInt(RENEW_LEASE_THRESHOLD_MILLISECONDS, DEFAULT_RENEW_LEASE_THRESHOLD_MILLISECONDS);
        this.renewLeaseTaskFrequency = config.getInt(RUN_RENEW_LEASE_FREQUENCY_INTERVAL_MILLISECONDS, DEFAULT_RUN_RENEW_LEASE_FREQUENCY_INTERVAL_MILLISECONDS);
        List<LinkedBlockingQueue<WeakReference<PhoenixConnection>>> list = Lists.newArrayListWithCapacity(renewLeasePoolSize);
        for (int i = 0; i < renewLeasePoolSize; i++) {
            LinkedBlockingQueue<WeakReference<PhoenixConnection>> queue = new LinkedBlockingQueue<WeakReference<PhoenixConnection>>();
            list.add(queue);
        }
        connectionQueues = ImmutableList.copyOf(list);

        // A little bit of a smell to leak `this` here, but should not be a problem
        this.tableStatsCache = GUIDE_POSTS_CACHE_PROVIDER.getGuidePostsCache(props.get(GUIDE_POSTS_CACHE_FACTORY_CLASS,
                QueryServicesOptions.DEFAULT_GUIDE_POSTS_CACHE_FACTORY_CLASS), this, config);

        this.isAutoUpgradeEnabled = config.getBoolean(AUTO_UPGRADE_ENABLED, QueryServicesOptions.DEFAULT_AUTO_UPGRADE_ENABLED);
        this.maxConnectionsAllowed = config.getInt(QueryServices.CLIENT_CONNECTION_MAX_ALLOWED_CONNECTIONS,
            QueryServicesOptions.DEFAULT_CLIENT_CONNECTION_MAX_ALLOWED_CONNECTIONS);
        this.maxInternalConnectionsAllowed = config.getInt(QueryServices.INTERNAL_CONNECTION_MAX_ALLOWED_CONNECTIONS,
                QueryServicesOptions.DEFAULT_INTERNAL_CONNECTION_MAX_ALLOWED_CONNECTIONS);
        this.shouldThrottleNumConnections = (maxConnectionsAllowed > 0) || (maxInternalConnectionsAllowed > 0);
        this.enableConnectionActivityLogging =
                config.getBoolean(CONNECTION_ACTIVITY_LOGGING_ENABLED,
                        QueryServicesOptions.DEFAULT_CONNECTION_ACTIVITY_LOGGING_ENABLED);
        this.loggingIntervalInMins =
                config.getInt(CONNECTION_ACTIVITY_LOGGING_INTERVAL,
                        QueryServicesOptions.DEFAULT_CONNECTION_ACTIVITY_LOGGING_INTERVAL_IN_MINS);

        if (enableConnectionActivityLogging) {
            LoggingConnectionLimiter.Builder builder = new LoggingConnectionLimiter.Builder(shouldThrottleNumConnections);
            connectionLimiter = builder
                    .withLoggingIntervalInMins(loggingIntervalInMins)
                    .withLogging(true)
                    .withMaxAllowed(this.maxConnectionsAllowed)
                    .withMaxInternalAllowed(this.maxInternalConnectionsAllowed)
                    .build();
        } else {
            DefaultConnectionLimiter.Builder builder = new DefaultConnectionLimiter.Builder(shouldThrottleNumConnections);
            connectionLimiter = builder
                    .withMaxAllowed(this.maxConnectionsAllowed)
                    .withMaxInternalAllowed(this.maxInternalConnectionsAllowed)
                    .build();
        }


        if (!QueryUtil.isServerConnection(props)) {
            //Start queryDistruptor everytime as log level can be change at connection level as well, but we can avoid starting for server connections.
            try {
                this.queryDisruptor = new QueryLoggerDisruptor(this.config);
            } catch (SQLException e) {
                LOGGER.warn("Unable to initiate query logging service !!");
                e.printStackTrace();
            }
        }

    }

    private void openConnection() throws SQLException {
        try {
            this.connection = HBaseFactoryProvider.getHConnectionFactory().createConnection(this.config);
            GLOBAL_HCONNECTIONS_COUNTER.increment();
            LOGGER.info("HConnection established. Stacktrace for informational purposes: "
                    + connection + " " +  LogUtil.getCallerStackTrace());
        } catch (IOException e) {
            throw new SQLExceptionInfo.Builder(SQLExceptionCode.CANNOT_ESTABLISH_CONNECTION)
            .setRootCause(e).build().buildException();
        }
        if (this.connection.isClosed()) { // TODO: why the heck doesn't this throw above?
            throw new SQLExceptionInfo.Builder(SQLExceptionCode.CANNOT_ESTABLISH_CONNECTION).build().buildException();
        }
    }

    /**
     * Close the HBase connection and decrement the counter.
     * @throws IOException throws IOException
     */
    private void closeConnection() throws IOException {
        if (connection != null) {
            connection.close();
            LOGGER.info("{} HConnection closed. Stacktrace for informational"
                + " purposes: {}", connection, LogUtil.getCallerStackTrace());
        }
        GLOBAL_HCONNECTIONS_COUNTER.decrement();
    }

    @Override
    public Table getTable(byte[] tableName) throws SQLException {
        try {
            return HBaseFactoryProvider.getHTableFactory().getTable(tableName,
                connection, null);
        } catch (IOException e) {
            throw new SQLException(e);
        }
    }

    @Override
    public Table getTableIfExists(byte[] tableName) throws SQLException {
        try (Admin admin = getAdmin()) {
            if (!AdminUtilWithFallback.tableExists(admin, TableName.valueOf(tableName))) {
                throw new TableNotFoundException(
                    SchemaUtil.getSchemaNameFromFullName(tableName),
                    SchemaUtil.getTableNameFromFullName(tableName));
            }
        } catch (IOException | InterruptedException e) {
            throw new SQLException(e);
        }
        return getTable(tableName);
    }

    @Override
    public TableDescriptor getTableDescriptor(byte[] tableName) throws SQLException {
        Table htable = getTable(tableName);
        try {
            return htable.getDescriptor();
        } catch (IOException e) {
            if (e instanceof org.apache.hadoop.hbase.TableNotFoundException
                    || e.getCause() instanceof org.apache.hadoop.hbase.TableNotFoundException) {
                byte[][] schemaAndTableName = new byte[2][];
                SchemaUtil.getVarChars(tableName, schemaAndTableName);
                throw new TableNotFoundException(Bytes.toString(schemaAndTableName[0]), Bytes.toString(schemaAndTableName[1]));
            }
            throw new RuntimeException(e);
        } finally {
            Closeables.closeQuietly(htable);
        }
    }

    @Override
    public ReadOnlyProps getProps() {
        return props;
    }

    /**
     * Closes all the connections it has in its connectionQueues.
     */
    @Override
    public void closeAllConnections(SQLExceptionInfo.Builder reasonBuilder) {
        for (LinkedBlockingQueue<WeakReference<PhoenixConnection>> queue : connectionQueues) {
            for (WeakReference<PhoenixConnection> connectionReference : queue) {
                PhoenixConnection connection = connectionReference.get();
                try {
                    if (connection != null && !connection.isClosed()) {
                        connection.close(reasonBuilder.build().buildException());
                    }
                } catch (SQLException e) {
                    LOGGER.warn("Exception while closing phoenix connection {}", connection, e);
                }
            }
        }
    }


    /**
     * Closes the underlying connection to zookeeper. The QueryServices
     * may not be used after that point. When a Connection is closed,
     * this is not called, since these instances are pooled by the
     * Driver. Instead, the Driver should call this if the QueryServices
     * is ever removed from the pool
     */
    @Override
    public void close() throws SQLException {
        if (closed) {
            return;
        }
        synchronized (this) {
            if (closed) {
                return;
            }
            closed = true;
            GLOBAL_QUERY_SERVICES_COUNTER.decrement();
            try {
                if (this.queryDisruptor != null) {
                    this.queryDisruptor.close();
                }
            } catch (Exception e) {
                // Ignore
            }
            SQLException sqlE = null;
            try {
                // Attempt to return any unused sequences.
                if (connection != null) returnAllSequences(this.sequenceMap);
            } catch (SQLException e) {
                sqlE = e;
            } finally {
                try {
                    childServices.clear();
                    synchronized (latestMetaDataLock) {
                        latestMetaData = null;
                        latestMetaDataLock.notifyAll();
                    }
                    try {
                        // close the HBase connection
                        closeConnection();
                    } finally {
                        if (renewLeaseExecutor != null) {
                            renewLeaseExecutor.shutdownNow();
                        }
                        // shut down the tx client service if we created one to support transactions
                        for (PhoenixTransactionClient client : txClients) {
                            if (client != null) {
                                client.close();
                            }
                        }
                    }
                } catch (IOException e) {
                    if (sqlE == null) {
                        sqlE = ServerUtil.parseServerException(e);
                    } else {
                        sqlE.setNextException(ServerUtil.parseServerException(e));
                    }
                } finally {
                    try {
                        tableStatsCache.invalidateAll();
                        super.close();
                    } catch (SQLException e) {
                        if (sqlE == null) {
                            sqlE = e;
                        } else {
                            sqlE.setNextException(e);
                        }
                    } finally {
                        if (sqlE != null) { throw sqlE; }
                    }
                }
            }
        }
    }

    protected ConnectionQueryServices newChildQueryService() {
        return new ChildQueryServices(this);
    }

    /**
     * Get (and create if necessary) a child QueryService for a given tenantId.
     * The QueryService will be cached for the lifetime of the parent QueryService
     * @param tenantId the tenant ID
     * @return the child QueryService
     */
    @Override
    public ConnectionQueryServices getChildQueryServices(ImmutableBytesWritable tenantId) {
        ConnectionQueryServices childQueryService = childServices.get(tenantId);
        if (childQueryService == null) {
            childQueryService = newChildQueryService();
            ConnectionQueryServices prevQueryService = childServices.putIfAbsent(tenantId, childQueryService);
            return prevQueryService == null ? childQueryService : prevQueryService;
        }
        return childQueryService;
    }

    @Override
    public void clearTableRegionCache(TableName tableName) throws SQLException {
        ((ClusterConnection)connection).clearRegionCache(tableName);
    }

    public byte[] getNextRegionStartKey(HRegionLocation regionLocation, byte[] currentKey) throws IOException {
        // in order to check the overlap/inconsistencies bad region info, we have to make sure
        // the current endKey always increasing(compare the previous endKey)
        // note :- currentKey is the previous regions endKey
        if ((Bytes.compareTo(regionLocation.getRegion().getStartKey(), currentKey) != 0
                || Bytes.compareTo(regionLocation.getRegion().getEndKey(), currentKey) <= 0)
                && !Bytes.equals(currentKey, HConstants.EMPTY_START_ROW)
                && !Bytes.equals(regionLocation.getRegion().getEndKey(), HConstants.EMPTY_END_ROW)) {
            GLOBAL_HBASE_COUNTER_METADATA_INCONSISTENCY.increment();
            String regionNameString =
                    new String(regionLocation.getRegion().getRegionName(), StandardCharsets.UTF_8);
            throw new IOException(String.format(
                    "HBase region information overlap/inconsistencies on region %s", regionNameString));
        }
        return regionLocation.getRegion().getEndKey();
    }

    @Override
    public List<HRegionLocation> getAllTableRegions(byte[] tableName) throws SQLException {
        /*
         * Use HConnection.getRegionLocation as it uses the cache in HConnection, while getting
         * all region locations from the HTable doesn't.
         */
        int retryCount = 0, maxRetryCount = 1;
        TableName table = TableName.valueOf(tableName);
        while (true) {
            try {
                // We could surface the package projected HConnectionImplementation.getNumberOfCachedRegionLocations
                // to get the sizing info we need, but this would require a new class in the same package and a cast
                // to this implementation class, so it's probably not worth it.
                List<HRegionLocation> locations = Lists.newArrayList();
                byte[] currentKey = HConstants.EMPTY_START_ROW;
                do {
                    HRegionLocation regionLocation = ((ClusterConnection)connection).getRegionLocation(
                            table, currentKey, false);
                    currentKey = getNextRegionStartKey(regionLocation, currentKey);
                    locations.add(regionLocation);
                } while (!Bytes.equals(currentKey, HConstants.EMPTY_END_ROW));
                return locations;
            } catch (org.apache.hadoop.hbase.TableNotFoundException e) {
                throw new TableNotFoundException(table.getNameAsString());
            } catch (IOException e) {
                LOGGER.error("Exception encountered in getAllTableRegions for "
                        + "table: {}, retryCount: {}", table.getNameAsString(), retryCount, e);
                if (retryCount++ < maxRetryCount) { // One retry, in case split occurs while navigating
                    continue;
                }
                throw new SQLExceptionInfo.Builder(SQLExceptionCode.GET_TABLE_REGIONS_FAIL)
                .setRootCause(e).build().buildException();
            }
        }
    }

    public PMetaData getMetaDataCache() {
        return latestMetaData;
    }

    @Override
    public void addTable(PTable table, long resolvedTime) throws SQLException {
        synchronized (latestMetaDataLock) {
            try {
                throwConnectionClosedIfNullMetaData();
                // If existing table isn't older than new table, don't replace
                // If a client opens a connection at an earlier timestamp, this can happen
                PTableRef existingTableRef = latestMetaData.getTableRef(new PTableKey(
                        table.getTenantId(), table.getName().getString()));
                PTable existingTable = existingTableRef.getTable();
                if (existingTable.getTimeStamp() > table.getTimeStamp()) {
                    return;
                }
            } catch (TableNotFoundException e) {}
            latestMetaData.addTable(table, resolvedTime);
            latestMetaDataLock.notifyAll();
        }
    }
    @Override
    public void updateResolvedTimestamp(PTable table, long resolvedTime) throws SQLException {
        synchronized (latestMetaDataLock) {
            throwConnectionClosedIfNullMetaData();
            latestMetaData.updateResolvedTimestamp(table, resolvedTime);
            latestMetaDataLock.notifyAll();
        }
    }

    private static interface Mutator {
        void mutate(PMetaData metaData) throws SQLException;
    }

    /**
     * Ensures that metaData mutations are handled in the correct order
     */
    private PMetaData metaDataMutated(PName tenantId, String tableName, long tableSeqNum, Mutator mutator) throws SQLException {
        synchronized (latestMetaDataLock) {
            throwConnectionClosedIfNullMetaData();
            PMetaData metaData = latestMetaData;
            PTable table;
            long endTime = EnvironmentEdgeManager.currentTimeMillis() +
                DEFAULT_OUT_OF_ORDER_MUTATIONS_WAIT_TIME_MS;
            while (true) {
                try {
                    try {
                        table = metaData.getTableRef(new PTableKey(tenantId, tableName)).getTable();
                        /* If the table is at the prior sequence number, then we're good to go.
                         * We know if we've got this far, that the server validated the mutations,
                         * so we'd just need to wait until the other connection that mutated the same
                         * table is processed.
                         */
                        if (table.getSequenceNumber() + 1 == tableSeqNum) {
                            // TODO: assert that timeStamp is bigger that table timeStamp?
                            mutator.mutate(metaData);
                            break;
                        } else if (table.getSequenceNumber() >= tableSeqNum) {
                            LOGGER.warn("Attempt to cache older version of " + tableName +
                                    ": current= " + table.getSequenceNumber() +
                                    ", new=" + tableSeqNum);
                            break;
                        }
                    } catch (TableNotFoundException e) {
                    }
                    long waitTime = endTime - EnvironmentEdgeManager.currentTimeMillis();
                    // We waited long enough - just remove the table from the cache
                    // and the next time it's used it'll be pulled over from the server.
                    if (waitTime <= 0) {
                        LOGGER.warn("Unable to update meta data repo within " +
                                (DEFAULT_OUT_OF_ORDER_MUTATIONS_WAIT_TIME_MS/1000) +
                                " seconds for " + tableName);
                        // There will never be a parentTableName here, as that would only
                        // be non null for an index an we never add/remove columns from an index.
                        metaData.removeTable(tenantId, tableName, null, HConstants.LATEST_TIMESTAMP);
                        break;
                    }
                    latestMetaDataLock.wait(waitTime);
                } catch (InterruptedException e) {
                    // restore the interrupt status
                    Thread.currentThread().interrupt();
                    throw new SQLExceptionInfo.Builder(SQLExceptionCode.INTERRUPTED_EXCEPTION)
                    .setRootCause(e).build().buildException(); // FIXME
                }
            }
            latestMetaData = metaData;
            latestMetaDataLock.notifyAll();
            return metaData;
        }
    }

    @Override
    public void removeTable(PName tenantId, final String tableName, String parentTableName, long tableTimeStamp) throws SQLException {
        synchronized (latestMetaDataLock) {
            throwConnectionClosedIfNullMetaData();
            latestMetaData.removeTable(tenantId, tableName, parentTableName, tableTimeStamp);
            latestMetaDataLock.notifyAll();
        }
    }

    @Override
    public void removeColumn(final PName tenantId, final String tableName, final List<PColumn> columnsToRemove, final long tableTimeStamp, final long tableSeqNum, final long resolvedTime) throws SQLException {
        metaDataMutated(tenantId, tableName, tableSeqNum, new Mutator() {
            @Override
            public void mutate(PMetaData metaData) throws SQLException {
                try {
                    metaData.removeColumn(tenantId, tableName, columnsToRemove, tableTimeStamp, tableSeqNum, resolvedTime);
                } catch (TableNotFoundException e) {
                    // The DROP TABLE may have been processed first, so just ignore.
                }
            }
        });
    }

    /**
     * Check that the supplied connection properties are set to valid values.
     * @param info The properties to be validated.
     * @throws IllegalArgumentException when a property is not set to a valid value.
     */
    private void validateConnectionProperties(Properties info) {
        if (info.get(DEFAULT_UPDATE_CACHE_FREQUENCY_ATRRIB) != null) {
            if (LOGGER.isInfoEnabled()) {
                LOGGER.info("Connection's " + DEFAULT_UPDATE_CACHE_FREQUENCY_ATRRIB + " set to " +
                        info.get(DEFAULT_UPDATE_CACHE_FREQUENCY_ATRRIB));
            }
            ConnectionProperty.UPDATE_CACHE_FREQUENCY.getValue(
                    info.getProperty(DEFAULT_UPDATE_CACHE_FREQUENCY_ATRRIB));
        }
    }

    @Override
    public PhoenixConnection connect(String url, Properties info) throws SQLException {
        checkClosed();
        throwConnectionClosedIfNullMetaData();
        validateConnectionProperties(info);

        return new PhoenixConnection(this, url, info);
    }

    private ColumnFamilyDescriptor generateColumnFamilyDescriptor(Pair<byte[],Map<String,Object>> family, PTableType tableType) throws SQLException {
        ColumnFamilyDescriptorBuilder columnDescBuilder = ColumnFamilyDescriptorBuilder.newBuilder(family.getFirst());
        if (tableType != PTableType.VIEW) {
            columnDescBuilder.setDataBlockEncoding(SchemaUtil.DEFAULT_DATA_BLOCK_ENCODING);
            for (Entry<String,Object> entry : family.getSecond().entrySet()) {
                String key = entry.getKey();
                Object value = entry.getValue();
                setHColumnDescriptorValue(columnDescBuilder, key, value);
            }
        }
        return columnDescBuilder.build();
    }

    // Workaround HBASE-14737
    private static void setHColumnDescriptorValue(ColumnFamilyDescriptorBuilder columnDescBuilder, String key, Object value) {
        if (HConstants.VERSIONS.equals(key)) {
            columnDescBuilder.setMaxVersions(getMaxVersion(value));
        } else {
            columnDescBuilder.setValue(key, value == null ? null : value.toString());
        }
    }

    private static int getMaxVersion(Object value) {
        if (value == null) {
            return -1;  // HColumnDescriptor.UNINITIALIZED is private
        }
        if (value instanceof Number) {
            return ((Number)value).intValue();
        }
        String stringValue = value.toString();
        if (stringValue.isEmpty()) {
            return -1;
        }
        return Integer.parseInt(stringValue);
    }

    private void modifyColumnFamilyDescriptor(ColumnFamilyDescriptorBuilder hcd, Map<String,Object> props) throws SQLException {
        for (Entry<String, Object> entry : props.entrySet()) {
            String propName = entry.getKey();
            Object value = entry.getValue();
            setHColumnDescriptorValue(hcd, propName, value);
        }
    }

    private TableDescriptorBuilder generateTableDescriptor(byte[] physicalTableName,  byte[] parentPhysicalTableName, TableDescriptor existingDesc,
            PTableType tableType, Map<String, Object> tableProps, List<Pair<byte[], Map<String, Object>>> families,
            byte[][] splits, boolean isNamespaceMapped) throws SQLException {
        String defaultFamilyName = (String)tableProps.remove(PhoenixDatabaseMetaData.DEFAULT_COLUMN_FAMILY_NAME);
        TableDescriptorBuilder tableDescriptorBuilder = (existingDesc != null) ?TableDescriptorBuilder.newBuilder(existingDesc)
        : TableDescriptorBuilder.newBuilder(TableName.valueOf(physicalTableName));

        ColumnFamilyDescriptor dataTableColDescForIndexTablePropSyncing = null;
        boolean doNotAddGlobalIndexChecker = false;
        if (tableType == PTableType.INDEX || MetaDataUtil.isViewIndex(Bytes.toString(physicalTableName))) {
            byte[] defaultFamilyBytes =
                    defaultFamilyName == null ? QueryConstants.DEFAULT_COLUMN_FAMILY_BYTES : Bytes.toBytes(defaultFamilyName);

            final TableDescriptor baseTableDesc;
            if (MetaDataUtil.isViewIndex(Bytes.toString(physicalTableName))) {
                // Handles indexes created on views for single-tenant tables and
                // global indexes created on views of multi-tenant tables
                baseTableDesc = this.getTableDescriptor(parentPhysicalTableName);
            } else if (existingDesc == null) {
                // Global/local index creation on top of a physical base table
                baseTableDesc = this.getTableDescriptor(SchemaUtil.getPhysicalTableName(
                        Bytes.toBytes((String) tableProps.get(PhoenixDatabaseMetaData.DATA_TABLE_NAME)), isNamespaceMapped)
                        .getName());
            } else {
                // In case this a local index created on a view of a multi-tenant table, the
                // PHYSICAL_DATA_TABLE_NAME points to the name of the view instead of the physical base table
                baseTableDesc = existingDesc;
            }
            dataTableColDescForIndexTablePropSyncing = baseTableDesc.getColumnFamily(defaultFamilyBytes);
            // It's possible that the table has specific column families and none of them are declared
            // to be the DEFAULT_COLUMN_FAMILY, so we choose the first column family for syncing properties
            if (dataTableColDescForIndexTablePropSyncing == null) {
                dataTableColDescForIndexTablePropSyncing = baseTableDesc.getColumnFamilies()[0];
            }
            if (baseTableDesc.hasCoprocessor(org.apache.phoenix.hbase.index.Indexer.class.getName())) {
                // The base table still uses the old indexing
                doNotAddGlobalIndexChecker = true;
            }
        }
        // By default, do not automatically rebuild/catch up an index on a write failure
        // Add table-specific properties to the table descriptor
        for (Entry<String,Object> entry : tableProps.entrySet()) {
            String key = entry.getKey();
            if (!TableProperty.isPhoenixTableProperty(key)) {
                Object value = entry.getValue();
                tableDescriptorBuilder.setValue(key, value == null ? null : value.toString());
            }
        }

        Map<String, Object> syncedProps = MetaDataUtil.getSyncedProps(dataTableColDescForIndexTablePropSyncing);
        // Add column family-specific properties to the table descriptor
        for (Pair<byte[],Map<String,Object>> family : families) {
            // If family is only in phoenix description, add it. otherwise, modify its property accordingly.
            byte[] familyByte = family.getFirst();
            if (tableDescriptorBuilder.build().getColumnFamily(familyByte) == null) {
                if (tableType == PTableType.VIEW) {
                    String fullTableName = Bytes.toString(physicalTableName);
                    throw new ReadOnlyTableException(
                            "The HBase column families for a read-only table must already exist",
                            SchemaUtil.getSchemaNameFromFullName(fullTableName),
                            SchemaUtil.getTableNameFromFullName(fullTableName),
                            Bytes.toString(familyByte));
                }

                ColumnFamilyDescriptor columnDescriptor = generateColumnFamilyDescriptor(family, tableType);
                // Keep certain index column family properties in sync with the base table
                if ((tableType == PTableType.INDEX || MetaDataUtil.isViewIndex(Bytes.toString(physicalTableName))) &&
                        (syncedProps != null && !syncedProps.isEmpty())) {
                    ColumnFamilyDescriptorBuilder colFamDescBuilder = ColumnFamilyDescriptorBuilder.newBuilder(columnDescriptor);
                    modifyColumnFamilyDescriptor(colFamDescBuilder, syncedProps);
                    columnDescriptor = colFamDescBuilder.build();
                }
                tableDescriptorBuilder.setColumnFamily(columnDescriptor);
            } else {
                if (tableType != PTableType.VIEW) {
                    ColumnFamilyDescriptor columnDescriptor = tableDescriptorBuilder.build().getColumnFamily(familyByte);
                    if (columnDescriptor == null) {
                        throw new IllegalArgumentException("Unable to find column descriptor with family name " + Bytes.toString(family.getFirst()));
                    }
                    ColumnFamilyDescriptorBuilder columnDescriptorBuilder = ColumnFamilyDescriptorBuilder.newBuilder(columnDescriptor);
                    modifyColumnFamilyDescriptor(columnDescriptorBuilder, family.getSecond());
                    tableDescriptorBuilder.modifyColumnFamily(columnDescriptorBuilder.build());
                }
            }
        }
        addCoprocessors(physicalTableName, tableDescriptorBuilder,
            tableType, tableProps, existingDesc, doNotAddGlobalIndexChecker);

        // PHOENIX-3072: Set index priority if this is a system table or index table
        if (tableType == PTableType.SYSTEM) {
            tableDescriptorBuilder.setValue(QueryConstants.PRIORITY,
                    String.valueOf(PhoenixRpcSchedulerFactory.getMetadataPriority(config)));
        } else if (tableType == PTableType.INDEX // Global, mutable index
                && !isLocalIndexTable(tableDescriptorBuilder.build().getColumnFamilyNames())
                && !Boolean.TRUE.equals(tableProps.get(PhoenixDatabaseMetaData.IMMUTABLE_ROWS))) {
            tableDescriptorBuilder.setValue(QueryConstants.PRIORITY,
                    String.valueOf(PhoenixRpcSchedulerFactory.getIndexPriority(config)));
        }
        return tableDescriptorBuilder;
    }

    private boolean isLocalIndexTable(Collection<byte[]> families) {
        // no easier way to know local index table?
        for (byte[] family: families) {
            if (Bytes.toString(family).startsWith(QueryConstants.LOCAL_INDEX_COLUMN_FAMILY_PREFIX)) {
                return true;
            }
        }
        return false;
    }


    private void addCoprocessors(byte[] tableName, TableDescriptorBuilder builder,
            PTableType tableType, Map<String, Object> tableProps, TableDescriptor existingDesc,
            boolean doNotAddGlobalIndexChecker) throws SQLException {
        // The phoenix jar must be available on HBase classpath
        int priority = props.getInt(QueryServices.COPROCESSOR_PRIORITY_ATTRIB, QueryServicesOptions.DEFAULT_COPROCESSOR_PRIORITY);
        try {
            TableDescriptor newDesc = builder.build();
            TransactionFactory.Provider provider = getTransactionProvider(tableProps);
            boolean isTransactional = (provider != null);

            boolean indexRegionObserverEnabled = config.getBoolean(
                    QueryServices.INDEX_REGION_OBSERVER_ENABLED_ATTRIB,
                    QueryServicesOptions.DEFAULT_INDEX_REGION_OBSERVER_ENABLED);
            boolean isViewIndex = TRUE_BYTES_AS_STRING
                    .equals(tableProps.get(MetaDataUtil.IS_VIEW_INDEX_TABLE_PROP_NAME));
            boolean isServerSideMaskingEnabled = config.getBoolean(
                    QueryServices.PHOENIX_TTL_SERVER_SIDE_MASKING_ENABLED,
                    QueryServicesOptions.DEFAULT_SERVER_SIDE_MASKING_ENABLED);

            boolean isViewBaseTransactional = false;
            if (!isTransactional && isViewIndex) {
                if (tableProps.containsKey(TRANSACTIONAL) &&
                        Boolean.TRUE.equals(tableProps.get(TRANSACTIONAL))) {
                    isViewBaseTransactional = true;
                }
            }

            if (!isTransactional && !isViewBaseTransactional
                    && (tableType == PTableType.INDEX || isViewIndex)) {
                if (!indexRegionObserverEnabled && newDesc.hasCoprocessor(GlobalIndexChecker.class.getName())) {
                    builder.removeCoprocessor(GlobalIndexChecker.class.getName());
                } else if (indexRegionObserverEnabled && !newDesc.hasCoprocessor(GlobalIndexChecker.class.getName()) &&
                        !isLocalIndexTable(newDesc.getColumnFamilyNames())) {
                    if (newDesc.hasCoprocessor(IndexRegionObserver.class.getName())) {
                        builder.removeCoprocessor(IndexRegionObserver.class.getName());
                    }
                    if (!doNotAddGlobalIndexChecker) {
                        builder.setCoprocessor(CoprocessorDescriptorBuilder
                                .newBuilder(GlobalIndexChecker.class.getName())
                                .setPriority(priority - 1).build());
                    }
                }
            }

            if (!newDesc.hasCoprocessor(ScanRegionObserver.class.getName())) {
                builder.setCoprocessor(CoprocessorDescriptorBuilder.newBuilder(ScanRegionObserver.class.getName())
                        .setPriority(priority).build());
            }
            if (!newDesc.hasCoprocessor(UngroupedAggregateRegionObserver.class.getName())) {
                builder.setCoprocessor(
                        CoprocessorDescriptorBuilder.newBuilder(UngroupedAggregateRegionObserver.class.getName())
                                .setPriority(priority).build());
            }
            if (!newDesc.hasCoprocessor(GroupedAggregateRegionObserver.class.getName())) {
                builder.setCoprocessor(
                        CoprocessorDescriptorBuilder.newBuilder(GroupedAggregateRegionObserver.class.getName())
                                .setPriority(priority).build());
            }
            if (!newDesc.hasCoprocessor(ServerCachingEndpointImpl.class.getName())) {
                builder.setCoprocessor(
                        CoprocessorDescriptorBuilder.newBuilder(ServerCachingEndpointImpl.class.getName())
                                .setPriority(priority).build());
            }

            // TODO: better encapsulation for this
            // Since indexes can't have indexes, don't install our indexing coprocessor for indexes.
            // Also don't install on the SYSTEM.CATALOG and SYSTEM.STATS table because we use
            // all-or-none mutate class which break when this coprocessor is installed (PHOENIX-1318).
            if ((tableType != PTableType.INDEX && tableType != PTableType.VIEW && !isViewIndex)
                    && !SchemaUtil.isMetaTable(tableName)
                    && !SchemaUtil.isStatsTable(tableName)) {
                if (isTransactional) {
                    if (!newDesc.hasCoprocessor(PhoenixTransactionalIndexer.class.getName())) {
                        builder.setCoprocessor(
                                CoprocessorDescriptorBuilder.newBuilder(PhoenixTransactionalIndexer.class.getName())
                                        .setPriority(priority).build());
                    }
                    // For alter table, remove non transactional index coprocessor
                    if (newDesc.hasCoprocessor(Indexer.class.getName())) {
                        builder.removeCoprocessor(Indexer.class.getName());
                    }
                    if (newDesc.hasCoprocessor(IndexRegionObserver.class.getName())) {
                        builder.removeCoprocessor(IndexRegionObserver.class.getName());
                    }
                } else {
                    // If exception on alter table to transition back to non transactional
                    if (newDesc.hasCoprocessor(PhoenixTransactionalIndexer.class.getName())) {
                        builder.removeCoprocessor(PhoenixTransactionalIndexer.class.getName());
                    }
                    // we only want to mess with the indexing coprocs if we're on the original
                    // CREATE statement. Otherwise, if we're on an ALTER or CREATE TABLE
                    // IF NOT EXISTS of an existing table, we should leave them unaltered,
                    // because they should be upgraded or downgraded using the IndexUpgradeTool
                    if (!doesPhoenixTableAlreadyExist(existingDesc)) {
                        if (indexRegionObserverEnabled) {
                            if (newDesc.hasCoprocessor(Indexer.class.getName())) {
                                builder.removeCoprocessor(Indexer.class.getName());
                            }
                            if (!newDesc.hasCoprocessor(IndexRegionObserver.class.getName())) {
                                Map<String, String> opts = Maps.newHashMapWithExpectedSize(1);
                                opts.put(NonTxIndexBuilder.CODEC_CLASS_NAME_KEY, PhoenixIndexCodec.class.getName());
                                IndexRegionObserver.enableIndexing(builder, PhoenixIndexBuilder.class, opts, priority);
                            }
                        } else {
                            if (newDesc.hasCoprocessor(IndexRegionObserver.class.getName())) {
                                builder.removeCoprocessor(IndexRegionObserver.class.getName());
                            }
                            if (!newDesc.hasCoprocessor(Indexer.class.getName())) {
                                Map<String, String> opts = Maps.newHashMapWithExpectedSize(1);
                                opts.put(NonTxIndexBuilder.CODEC_CLASS_NAME_KEY, PhoenixIndexCodec.class.getName());
                                Indexer.enableIndexing(builder, PhoenixIndexBuilder.class, opts, priority);
                            }
                        }
                    }
                }
            }

            if ((SchemaUtil.isStatsTable(tableName) || SchemaUtil.isMetaTable(tableName))
                    && !newDesc.hasCoprocessor(MultiRowMutationEndpoint.class.getName())) {
                builder.setCoprocessor(
                        CoprocessorDescriptorBuilder
                                .newBuilder(MultiRowMutationEndpoint.class.getName())
                                .setPriority(priority)
                                .setProperties(Collections.emptyMap())
                                .build());
            }

            Set<byte[]> familiesKeys = builder.build().getColumnFamilyNames();
            for (byte[] family: familiesKeys) {
                if (Bytes.toString(family).startsWith(QueryConstants.LOCAL_INDEX_COLUMN_FAMILY_PREFIX)) {
                    if (!newDesc.hasCoprocessor(IndexHalfStoreFileReaderGenerator.class.getName())) {
                        builder.setCoprocessor(
                                CoprocessorDescriptorBuilder
                                        .newBuilder(IndexHalfStoreFileReaderGenerator.class.getName())
                                        .setPriority(priority)
                                        .setProperties(Collections.emptyMap())
                                        .build());
                        break;
                    }
                }
            }

            // Setup split policy on Phoenix metadata table to ensure that the key values of a Phoenix table
            // stay on the same region.
            if (SchemaUtil.isMetaTable(tableName) || SchemaUtil.isFunctionTable(tableName)) {
                if (!newDesc.hasCoprocessor(MetaDataEndpointImpl.class.getName())) {
                    builder.setCoprocessor(
                            CoprocessorDescriptorBuilder
                                    .newBuilder(MetaDataEndpointImpl.class.getName())
                                    .setPriority(priority)
                                    .setProperties(Collections.emptyMap())
                                    .build());
                }
                if (SchemaUtil.isMetaTable(tableName) ) {
                    if (!newDesc.hasCoprocessor(MetaDataRegionObserver.class.getName())) {
                        builder.setCoprocessor(
                                CoprocessorDescriptorBuilder
                                        .newBuilder(MetaDataRegionObserver.class.getName())
                                        .setPriority(priority + 1)
                                        .setProperties(Collections.emptyMap())
                                        .build());
                    }
                }
            } else if (SchemaUtil.isSequenceTable(tableName)) {
                if (!newDesc.hasCoprocessor(SequenceRegionObserver.class.getName())) {
                    builder.setCoprocessor(
                            CoprocessorDescriptorBuilder
                                    .newBuilder(SequenceRegionObserver.class.getName())
                                    .setPriority(priority)
                                    .setProperties(Collections.emptyMap())
                                    .build());
                }
            } else if (SchemaUtil.isTaskTable(tableName)) {
                if (!newDesc.hasCoprocessor(TaskRegionObserver.class.getName())) {
                    builder.setCoprocessor(
                            CoprocessorDescriptorBuilder
                                    .newBuilder(TaskRegionObserver.class.getName())
                                    .setPriority(priority)
                                    .setProperties(Collections.emptyMap())
                                    .build());
                }
                if (!newDesc.hasCoprocessor(
                        TaskMetaDataEndpoint.class.getName())) {
                    builder.setCoprocessor(
                            CoprocessorDescriptorBuilder
                                    .newBuilder(TaskMetaDataEndpoint.class.getName())
                                    .setPriority(priority)
                                    .setProperties(Collections.emptyMap())
                                    .build());
                }
            } else if (SchemaUtil.isChildLinkTable(tableName)) {
                if (!newDesc.hasCoprocessor(ChildLinkMetaDataEndpoint.class.getName())) {
                    builder.setCoprocessor(
                            CoprocessorDescriptorBuilder
                                    .newBuilder(ChildLinkMetaDataEndpoint.class.getName())
                                    .setPriority(priority)
                                    .setProperties(Collections.emptyMap())
                                    .build());
                }
            }

            if (isTransactional) {
                String coprocessorClassName = provider.getTransactionProvider().getCoprocessorClassName();
                if (!newDesc.hasCoprocessor(coprocessorClassName)) {
                    builder.setCoprocessor(
                            CoprocessorDescriptorBuilder
                                    .newBuilder(coprocessorClassName)
                                    .setPriority(priority - 10)
                                    .setProperties(Collections.emptyMap())
                                    .build());
                }
                String coprocessorGCClassName = provider.getTransactionProvider().getGCCoprocessorClassName();
                if (coprocessorGCClassName != null) {
                    if (!newDesc.hasCoprocessor(coprocessorGCClassName)) {
                        builder.setCoprocessor(
                                CoprocessorDescriptorBuilder
                                        .newBuilder(coprocessorGCClassName)
                                        .setPriority(priority - 10)
                                        .setProperties(Collections.emptyMap())
                                        .build());
                    }
                }
            } else {
                // Remove all potential transactional coprocessors
                for (TransactionFactory.Provider aprovider : TransactionFactory.Provider.available()) {
                    String coprocessorClassName = aprovider.getTransactionProvider().getCoprocessorClassName();
                    String coprocessorGCClassName = aprovider.getTransactionProvider().getGCCoprocessorClassName();
                    if (coprocessorClassName != null && newDesc.hasCoprocessor(coprocessorClassName)) {
                        builder.removeCoprocessor(coprocessorClassName);
                    }
                    if (coprocessorGCClassName != null && newDesc.hasCoprocessor(coprocessorGCClassName)) {
                        builder.removeCoprocessor(coprocessorGCClassName);
                    }
                }
            }

            // The priority for this co-processor should be set higher than the GlobalIndexChecker so that the read repair scans
            // are intercepted by the TTLAwareRegionObserver and only the rows that are not ttl-expired are returned.
            if (!SchemaUtil.isSystemTable(tableName)) {
                if (!newDesc.hasCoprocessor(PhoenixTTLRegionObserver.class.getName()) &&
                        isServerSideMaskingEnabled) {
                        builder.setCoprocessor(
                            CoprocessorDescriptorBuilder
                                    .newBuilder(PhoenixTTLRegionObserver.class.getName())
                                    .setPriority(priority - 2)
                                    .setProperties(Collections.emptyMap())
                                    .build());
                }
            }
            if (Arrays.equals(tableName, SchemaUtil.getPhysicalName(SYSTEM_CATALOG_NAME_BYTES, props).getName())) {
                if (!newDesc.hasCoprocessor(SystemCatalogRegionObserver.class.getName())) {
                    builder.setCoprocessor(
                            CoprocessorDescriptorBuilder
                                    .newBuilder(SystemCatalogRegionObserver.class.getName())
                                    .setPriority(priority)
                                    .setProperties(Collections.emptyMap())
                                    .build());
                }
            }

        } catch (IOException e) {
            throw ServerUtil.parseServerException(e);
        }
    }

    private TransactionFactory.Provider getTransactionProvider(Map<String,Object> tableProps) {
        TransactionFactory.Provider provider = (TransactionFactory.Provider)TableProperty.TRANSACTION_PROVIDER.getValue(tableProps);
        return provider;
    }

    private boolean doesPhoenixTableAlreadyExist(TableDescriptor existingDesc) {
        //if the table descriptor already has Phoenix coprocs, we assume it's
        //already gone through a Phoenix create statement once
        if (existingDesc == null){
            return false;
        }
        boolean hasScanObserver = existingDesc.hasCoprocessor(ScanRegionObserver.class.getName());
        boolean hasUnAggObserver = existingDesc.hasCoprocessor(
            UngroupedAggregateRegionObserver.class.getName());
        boolean hasGroupedObserver = existingDesc.hasCoprocessor(
            GroupedAggregateRegionObserver.class.getName());
        boolean hasIndexObserver = existingDesc.hasCoprocessor(Indexer.class.getName())
            || existingDesc.hasCoprocessor(IndexRegionObserver.class.getName())
            || existingDesc.hasCoprocessor(GlobalIndexChecker.class.getName());
        return hasScanObserver && hasUnAggObserver && hasGroupedObserver && hasIndexObserver;
    }

    private static interface RetriableOperation {
        boolean checkForCompletion() throws TimeoutException, IOException;
        String getOperationName();
    }

    private void pollForUpdatedTableDescriptor(final Admin admin, final TableDescriptor newTableDescriptor,
            final byte[] tableName) throws InterruptedException, TimeoutException {
        checkAndRetry(new RetriableOperation() {

            @Override
            public String getOperationName() {
                return "UpdateOrNewTableDescriptor";
            }

            @Override
            public boolean checkForCompletion() throws TimeoutException, IOException {
                TableDescriptor tableDesc = admin.getDescriptor(TableName.valueOf(tableName));
                return newTableDescriptor.equals(tableDesc);
            }
        });
    }

    private void checkAndRetry(RetriableOperation op) throws InterruptedException, TimeoutException {
        int maxRetries = ConnectionQueryServicesImpl.this.props.getInt(
                QueryServices.NUM_RETRIES_FOR_SCHEMA_UPDATE_CHECK,
                QueryServicesOptions.DEFAULT_RETRIES_FOR_SCHEMA_UPDATE_CHECK);
        long sleepInterval = ConnectionQueryServicesImpl.this.props
                .getLong(QueryServices.DELAY_FOR_SCHEMA_UPDATE_CHECK,
                        QueryServicesOptions.DEFAULT_DELAY_FOR_SCHEMA_UPDATE_CHECK);
        boolean success = false;
        int numTries = 1;
        PhoenixStopWatch watch = new PhoenixStopWatch();
        watch.start();
        do {
            try {
                success = op.checkForCompletion();
            } catch (Exception ex) {
                // If we encounter any exception on the first or last try, propagate the exception and fail.
                // Else, we swallow the exception and retry till we reach maxRetries.
                if (numTries == 1 || numTries == maxRetries) {
                    watch.stop();
                    TimeoutException toThrow = new TimeoutException("Operation " + op.getOperationName()
                            + " didn't complete because of exception. Time elapsed: " + watch.elapsedMillis());
                    toThrow.initCause(ex);
                    throw toThrow;
                }
            }
            numTries++;
            Thread.sleep(sleepInterval);
        } while (numTries < maxRetries && !success);

        watch.stop();

        if (!success) {
            throw new TimeoutException("Operation  " + op.getOperationName() + " didn't complete within "
                    + watch.elapsedMillis() + " ms "
                    + "after trying " + numTries + "times.");
        } else {
            if (LOGGER.isDebugEnabled()) {
                LOGGER.debug("Operation "
                        + op.getOperationName()
                        + " completed within "
                        + watch.elapsedMillis()
                        + "ms "
                        + "after trying " + numTries +  " times." );
            }
        }
    }

    private boolean allowOnlineTableSchemaUpdate() {
        return props.getBoolean(
                QueryServices.ALLOW_ONLINE_TABLE_SCHEMA_UPDATE,
                QueryServicesOptions.DEFAULT_ALLOW_ONLINE_TABLE_SCHEMA_UPDATE);
    }

    /**
     * Ensure that the HBase namespace is created/exists already
     * @param schemaName Phoenix schema name for which we ensure existence of the HBase namespace
     * @return true if we created the HBase namespace because it didn't already exist
     * @throws SQLException If there is an exception creating the HBase namespace
     */
    boolean ensureNamespaceCreated(String schemaName) throws SQLException {
        SQLException sqlE = null;
        boolean createdNamespace = false;
        try (Admin admin = getAdmin()) {
            if (!ServerUtil.isHBaseNamespaceAvailable(admin, schemaName)) {
                NamespaceDescriptor namespaceDescriptor =
                    NamespaceDescriptor.create(schemaName).build();
                admin.createNamespace(namespaceDescriptor);
                createdNamespace = true;
            }
        } catch (IOException e) {
            sqlE = ServerUtil.parseServerException(e);
        } finally {
            if (sqlE != null) { throw sqlE; }
        }
        return createdNamespace;
    }

    /**
     *
     * @param physicalTableName
     * @param tableType
     * @param props
     * @param families
     * @param splits
     * @param modifyExistingMetaData
     * @param isNamespaceMapped
     * @param isDoNotUpgradePropSet
     * @return true if table was created and false if it already exists
     * @throws SQLException
     */

    private TableDescriptor ensureTableCreated(byte[] physicalTableName, byte[] parentPhysicalTableName, PTableType tableType, Map<String, Object> props,
            List<Pair<byte[], Map<String, Object>>> families, byte[][] splits, boolean modifyExistingMetaData,
            boolean isNamespaceMapped, boolean isDoNotUpgradePropSet) throws SQLException {
        SQLException sqlE = null;
        TableDescriptor existingDesc = null;
        boolean isMetaTable = SchemaUtil.isMetaTable(physicalTableName);
        boolean tableExist = true;
        try (Admin admin = getAdmin()) {
            final String quorum = ZKConfig.getZKQuorumServersString(config);
            final String znode = this.getProps().get(HConstants.ZOOKEEPER_ZNODE_PARENT);
            boolean createdNamespace = false;
            LOGGER.debug("Found quorum: " + quorum + ":" + znode);

            if (isMetaTable) {
                if (SchemaUtil.isNamespaceMappingEnabled(PTableType.SYSTEM, this.getProps())) {
                    try {
                        // SYSTEM namespace needs to be created via HBase APIs because "CREATE SCHEMA" statement tries to write
                        // its metadata in SYSTEM:CATALOG table. Without SYSTEM namespace, SYSTEM:CATALOG table cannot be created
                        createdNamespace = ensureNamespaceCreated(QueryConstants.SYSTEM_SCHEMA_NAME);
                    } catch (PhoenixIOException e) {
                        // We could either:
                        // 1) Not access the NS descriptor. The NS may or may not exist at this point
                        // 2) We could not create the NS
                        // Regardless of the case 1 or 2, if we eventually try to migrate SYSTEM tables to the SYSTEM
                        // namespace using the {@link ensureSystemTablesMigratedToSystemNamespace(ReadOnlyProps)} method,
                        // if the NS does not exist, we will error as expected, or
                        // if the NS does exist and tables are already mapped, the check will exit gracefully
                    }
                    if (AdminUtilWithFallback.tableExists(admin,
                        SchemaUtil.getPhysicalTableName(SYSTEM_CATALOG_NAME_BYTES, false))) {
                        // SYSTEM.CATALOG exists, so at this point, we have 3 cases:
                        // 1) If server-side namespace mapping is disabled, drop the SYSTEM namespace if it was created
                        //    above and throw Inconsistent namespace mapping exception
                        // 2) If server-side namespace mapping is enabled and SYSTEM.CATALOG needs to be upgraded,
                        //    upgrade SYSTEM.CATALOG and also migrate SYSTEM tables to the SYSTEM namespace
                        // 3. If server-side namespace mapping is enabled and SYSTEM.CATALOG doesn't need to be
                        //    upgraded, we still need to migrate SYSTEM tables to the SYSTEM namespace using the
                        //    {@link ensureSystemTablesMigratedToSystemNamespace(ReadOnlyProps)} method (as part of
                        //    {@link upgradeSystemTables(String, Properties)})
                        try {
                            checkClientServerCompatibility(SYSTEM_CATALOG_NAME_BYTES);
                        } catch (SQLException possibleCompatException) {
                            // Handles Case 1: Drop the SYSTEM namespace in case it was created above
                            if (createdNamespace && possibleCompatException.getErrorCode() ==
                                    SQLExceptionCode.INCONSISTENT_NAMESPACE_MAPPING_PROPERTIES.getErrorCode()) {
                                ensureNamespaceDropped(QueryConstants.SYSTEM_SCHEMA_NAME);
                            }
                            // rethrow the SQLException
                            throw possibleCompatException;
                        }
                        // Thrown so we can force an upgrade which will just migrate SYSTEM tables to the SYSTEM namespace
                        throw new UpgradeRequiredException(MIN_SYSTEM_TABLE_TIMESTAMP);
                    }
                } else if (AdminUtilWithFallback.tableExists(admin,
                    SchemaUtil.getPhysicalTableName(SYSTEM_CATALOG_NAME_BYTES, true))) {
                    // If SYSTEM:CATALOG exists, but client-side namespace mapping for SYSTEM tables is disabled, throw an exception
                    throw new SQLExceptionInfo.Builder(
                      SQLExceptionCode.INCONSISTENT_NAMESPACE_MAPPING_PROPERTIES)
                      .setMessage("Cannot initiate connection as "
                        + SchemaUtil.getPhysicalTableName(SYSTEM_CATALOG_NAME_BYTES, true)
                        + " is found but client does not have "
                        + IS_NAMESPACE_MAPPING_ENABLED + " enabled")
                      .build().buildException();
                }
                // If DoNotUpgrade config is set only check namespace mapping and
                // Client-server compatibility for system tables.
                if (isDoNotUpgradePropSet) {
                    try {
                        checkClientServerCompatibility(SchemaUtil.getPhysicalName(
                                SYSTEM_CATALOG_NAME_BYTES, this.getProps()).getName());
                    } catch (SQLException possibleCompatException) {
                        if (possibleCompatException.getCause()
                                instanceof org.apache.hadoop.hbase.TableNotFoundException) {
                            throw new UpgradeRequiredException(MIN_SYSTEM_TABLE_TIMESTAMP);
                        }
                        throw possibleCompatException;
                    }
                    return null;
                }
            }

            try {
                existingDesc = admin.getDescriptor(TableName.valueOf(physicalTableName));
            } catch (org.apache.hadoop.hbase.TableNotFoundException e) {
                tableExist = false;
                if (tableType == PTableType.VIEW) {
                    String fullTableName = Bytes.toString(physicalTableName);
                    throw new ReadOnlyTableException(
                            "An HBase table for a VIEW must already exist",
                            SchemaUtil.getSchemaNameFromFullName(fullTableName),
                            SchemaUtil.getTableNameFromFullName(fullTableName));
                }
            }

            TableDescriptorBuilder newDesc = generateTableDescriptor(physicalTableName, parentPhysicalTableName, existingDesc, tableType, props, families,
                    splits, isNamespaceMapped);

            if (!tableExist) {
                if (SchemaUtil.isSystemTable(physicalTableName) && !isUpgradeRequired() && (!isAutoUpgradeEnabled || isDoNotUpgradePropSet)) {
                    // Disallow creating the SYSTEM.CATALOG or SYSTEM:CATALOG HBase table
                    throw new UpgradeRequiredException();
                }
                if (newDesc.build().getValue(MetaDataUtil.IS_LOCAL_INDEX_TABLE_PROP_BYTES) != null && Boolean.TRUE.equals(
                        PBoolean.INSTANCE.toObject(newDesc.build().getValue(MetaDataUtil.IS_LOCAL_INDEX_TABLE_PROP_BYTES)))) {
                    newDesc.setRegionSplitPolicyClassName(IndexRegionSplitPolicy.class.getName());
                }
                try {
                    if (splits == null) {
                        admin.createTable(newDesc.build());
                    } else {
                        admin.createTable(newDesc.build(), splits);
                    }
                } catch (TableExistsException e) {
                    // We can ignore this, as it just means that another client beat us
                    // to creating the HBase metadata.
                    if (isMetaTable && !isUpgradeRequired()) {
                        checkClientServerCompatibility(SchemaUtil.getPhysicalName(SYSTEM_CATALOG_NAME_BYTES, this.getProps()).getName());
                    }
                    return null;
                }
                if (isMetaTable && !isUpgradeRequired()) {
                    try {
                        checkClientServerCompatibility(SchemaUtil.getPhysicalName(SYSTEM_CATALOG_NAME_BYTES,
                                this.getProps()).getName());
                    } catch (SQLException possibleCompatException) {
                        if (possibleCompatException.getErrorCode() ==
                                SQLExceptionCode.INCONSISTENT_NAMESPACE_MAPPING_PROPERTIES.getErrorCode()) {
                            try {
                                // In case we wrongly created SYSTEM.CATALOG or SYSTEM:CATALOG, we should drop it
                                admin.disableTable(TableName.valueOf(physicalTableName));
                                admin.deleteTable(TableName.valueOf(physicalTableName));
                            } catch (org.apache.hadoop.hbase.TableNotFoundException ignored) {
                                // Ignore this since it just means that another client with a similar set of
                                // incompatible configs and conditions beat us to dropping the SYSCAT HBase table
                            }
                            if (createdNamespace &&
                                    SchemaUtil.isNamespaceMappingEnabled(PTableType.SYSTEM, this.getProps())) {
                                // We should drop the SYSTEM namespace which we just created, since
                                // server-side namespace mapping is disabled
                                ensureNamespaceDropped(QueryConstants.SYSTEM_SCHEMA_NAME);
                            }
                        }
                        // rethrow the SQLException
                        throw possibleCompatException;
                    }

                }
                return null;
            } else {
                if (isMetaTable && !isUpgradeRequired()) {
                    checkClientServerCompatibility(SchemaUtil.getPhysicalName(SYSTEM_CATALOG_NAME_BYTES, this.getProps()).getName());
                } else {
                    for (Pair<byte[],Map<String,Object>> family: families) {
                        if ((Bytes.toString(family.getFirst())
                                .startsWith(QueryConstants.LOCAL_INDEX_COLUMN_FAMILY_PREFIX))) {
                            newDesc.setRegionSplitPolicyClassName(IndexRegionSplitPolicy.class.getName());
                            break;
                        }
                    }
                }

                if (!modifyExistingMetaData) {
                    return existingDesc; // Caller already knows that no metadata was changed
                }
                TransactionFactory.Provider provider = getTransactionProvider(props);
                boolean willBeTx = provider != null;
                // If mapping an existing table as transactional, set property so that existing
                // data is correctly read.
                if (willBeTx) {
                    if (!equalTxCoprocessor(provider, existingDesc, newDesc.build())) {
                        // Cannot switch between different providers
                        if (hasTxCoprocessor(existingDesc)) {
                            throw new SQLExceptionInfo.Builder(SQLExceptionCode.CANNOT_SWITCH_TXN_PROVIDERS)
                            .setSchemaName(SchemaUtil.getSchemaNameFromFullName(physicalTableName))
                            .setTableName(SchemaUtil.getTableNameFromFullName(physicalTableName)).build().buildException();
                        }
                        if (provider.getTransactionProvider().isUnsupported(PhoenixTransactionProvider.Feature.ALTER_NONTX_TO_TX)) {
                            throw new SQLExceptionInfo.Builder(SQLExceptionCode.CANNOT_ALTER_TABLE_FROM_NON_TXN_TO_TXNL)
                            .setMessage(provider.name())
                            .setSchemaName(SchemaUtil.getSchemaNameFromFullName(physicalTableName))
                            .setTableName(SchemaUtil.getTableNameFromFullName(physicalTableName)).build().buildException();
                        }
                        newDesc.setValue(PhoenixTransactionContext.READ_NON_TX_DATA, Boolean.TRUE.toString());
                    }
                } else {
                    // If we think we're creating a non transactional table when it's already
                    // transactional, don't allow.
                    if (hasTxCoprocessor(existingDesc)) {
                        throw new SQLExceptionInfo.Builder(SQLExceptionCode.TX_MAY_NOT_SWITCH_TO_NON_TX)
                        .setSchemaName(SchemaUtil.getSchemaNameFromFullName(physicalTableName))
                        .setTableName(SchemaUtil.getTableNameFromFullName(physicalTableName)).build().buildException();
                    }
                    newDesc.removeValue(Bytes.toBytes(PhoenixTransactionContext.READ_NON_TX_DATA));
                }
                TableDescriptor result = newDesc.build();
                if (existingDesc.equals(result)) {
                    return null; // Indicate that no metadata was changed
                }

                // Do not call modifyTable for SYSTEM tables
                if (tableType != PTableType.SYSTEM) {
                    modifyTable(physicalTableName, newDesc.build(), true);
                }
                return result;
            }

        } catch (IOException e) {
            sqlE = ServerUtil.parseServerException(e);
        } catch (InterruptedException e) {
            // restore the interrupt status
            Thread.currentThread().interrupt();
            sqlE = new SQLExceptionInfo.Builder(SQLExceptionCode.INTERRUPTED_EXCEPTION).setRootCause(e).build().buildException();
        } catch (TimeoutException e) {
            sqlE = new SQLExceptionInfo.Builder(SQLExceptionCode.OPERATION_TIMED_OUT).setRootCause(e.getCause() != null ? e.getCause() : e).build().buildException();
        } finally {
            if (sqlE != null) {
                throw sqlE;
            }
        }
        return null; // will never make it here
    }

    /**
     * If given TableDescriptorBuilder belongs to SYSTEM.TASK and if the table
     * still does not have split policy setup as SystemTaskSplitPolicy, set
     * it up and return true, else return false. This method is expected
     * to return true only if it updated split policy (which should happen
     * once during initial upgrade).
     *
     * @param tdBuilder table descriptor builder
     * @return return true if split policy of SYSTEM.TASK is updated to
     *     SystemTaskSplitPolicy.
     * @throws SQLException If SYSTEM.TASK already has custom split policy
     *     set up other than SystemTaskSplitPolicy
     */
    @VisibleForTesting
    public boolean updateAndConfirmSplitPolicyForTask(
            final TableDescriptorBuilder tdBuilder) throws SQLException {
        boolean isTaskTable = false;
        TableName sysTaskTable = SchemaUtil
            .getPhysicalTableName(PhoenixDatabaseMetaData.SYSTEM_TASK_NAME,
                props);
        if (tdBuilder.build().getTableName().equals(sysTaskTable)) {
            isTaskTable = true;
        }
        if (isTaskTable) {
            final String actualSplitPolicy = tdBuilder.build()
                .getRegionSplitPolicyClassName();
            final String targetSplitPolicy =
                SystemTaskSplitPolicy.class.getName();
            if (!targetSplitPolicy.equals(actualSplitPolicy)) {
                if (StringUtils.isNotEmpty(actualSplitPolicy)) {
                    // Rare possibility. pre-4.16 create DDL query
                    // doesn't have any split policy setup for SYSTEM.TASK
                    throw new InvalidRegionSplitPolicyException(
                        QueryConstants.SYSTEM_SCHEMA_NAME, SYSTEM_TASK_TABLE,
                        ImmutableList.of("null", targetSplitPolicy),
                        actualSplitPolicy);
                }
                tdBuilder.setRegionSplitPolicyClassName(targetSplitPolicy);
                return true;
            }
        }
        return false;
    }

    private static boolean hasTxCoprocessor(TableDescriptor descriptor) {
        for (TransactionFactory.Provider provider : TransactionFactory.Provider.available()) {
            String coprocessorClassName = provider.getTransactionProvider().getCoprocessorClassName();
            if (coprocessorClassName != null && descriptor.hasCoprocessor(coprocessorClassName)) {
                return true;
            }
        }
        return false;
    }

    private static boolean equalTxCoprocessor(TransactionFactory.Provider provider, TableDescriptor existingDesc, TableDescriptor newDesc) {
        String coprocessorClassName = provider.getTransactionProvider().getCoprocessorClassName();
        return (coprocessorClassName != null && existingDesc.hasCoprocessor(coprocessorClassName) && newDesc.hasCoprocessor(coprocessorClassName));
}

    private void modifyTable(byte[] tableName, TableDescriptor newDesc, boolean shouldPoll) throws IOException,
    InterruptedException, TimeoutException, SQLException {
        TableName tn = TableName.valueOf(tableName);
        try (Admin admin = getAdmin()) {
            if (!allowOnlineTableSchemaUpdate()) {
                admin.disableTable(tn);
                admin.modifyTable(newDesc); // TODO: Update to TableDescriptor
                admin.enableTable(tn);
            } else {
                admin.modifyTable(newDesc); // TODO: Update to TableDescriptor
                if (shouldPoll) {
                    pollForUpdatedTableDescriptor(admin, newDesc, tableName);
                }
            }
        }
    }

    private static boolean hasIndexWALCodec(Long serverVersion) {
        if (serverVersion == null) {
            return true;
        }
        return MetaDataUtil.decodeHasIndexWALCodec(serverVersion);
    }


    private void checkClientServerCompatibility(byte[] metaTable) throws SQLException,
            AccessDeniedException {
        StringBuilder errorMessage = new StringBuilder();
        int minHBaseVersion = Integer.MAX_VALUE;
        boolean isTableNamespaceMappingEnabled = false;
        long systemCatalogTimestamp = Long.MAX_VALUE;
        long startTime = 0L;
        long systemCatalogRpcTime;
        Map<byte[], GetVersionResponse> results;
        Table ht = null;

        try {
            try {
                startTime = EnvironmentEdgeManager.currentTimeMillis();
                ht = this.getTable(metaTable);
                final byte[] tableKey = PhoenixDatabaseMetaData.SYSTEM_CATALOG_NAME_BYTES;
                results =
                        ht.coprocessorService(MetaDataService.class, tableKey, tableKey,
                                new Batch.Call<MetaDataService, GetVersionResponse>() {
                                    @Override
                                    public GetVersionResponse call(MetaDataService instance)
                                            throws IOException {
                                        RpcController controller = getController();
                                        BlockingRpcCallback<GetVersionResponse> rpcCallback =
                                                new BlockingRpcCallback<>();
                                        GetVersionRequest.Builder builder =
                                                GetVersionRequest.newBuilder();
                                        builder.setClientVersion(
                                                VersionUtil.encodeVersion(PHOENIX_MAJOR_VERSION,
                                                        PHOENIX_MINOR_VERSION, PHOENIX_PATCH_NUMBER));
                                        instance.getVersion(controller, builder.build(), rpcCallback);
                                        checkForRemoteExceptions(controller);
                                        return rpcCallback.get();
                                    }
                                });
                TableMetricsManager.updateMetricsForSystemCatalogTableMethod(null, NUM_SYSTEM_TABLE_RPC_SUCCESS, 1);
            } catch (Throwable e) {
                TableMetricsManager.updateMetricsForSystemCatalogTableMethod(null, NUM_SYSTEM_TABLE_RPC_FAILURES, 1);
                throw ServerUtil.parseServerException(e);
            } finally {
                systemCatalogRpcTime = EnvironmentEdgeManager.currentTimeMillis() - startTime;
                TableMetricsManager.updateMetricsForSystemCatalogTableMethod(null,
                        TIME_SPENT_IN_SYSTEM_TABLE_RPC_CALLS, systemCatalogRpcTime);
            }
            for (Map.Entry<byte[],GetVersionResponse> result : results.entrySet()) {
                // This is the "phoenix.jar" is in-place, but server is out-of-sync with client case.
                GetVersionResponse versionResponse = result.getValue();
                long serverJarVersion = versionResponse.getVersion();
                isTableNamespaceMappingEnabled |= MetaDataUtil.decodeTableNamespaceMappingEnabled(serverJarVersion);

                MetaDataUtil.ClientServerCompatibility compatibility = MetaDataUtil.areClientAndServerCompatible(serverJarVersion);
                if (!compatibility.getIsCompatible()) {
                    if (compatibility.getErrorCode() == SQLExceptionCode.OUTDATED_JARS.getErrorCode()) {
                        errorMessage.append("Newer Phoenix clients can't communicate with older "
                                + "Phoenix servers. Client version: "
                                + MetaDataProtocol.CURRENT_CLIENT_VERSION
                                + "; Server version: "
                                + getServerVersion(serverJarVersion)
                                + " The following servers require an updated "
                                + QueryConstants.DEFAULT_COPROCESS_JAR_NAME
                                + " to be put in the classpath of HBase.");
                    } else if (compatibility.getErrorCode() == SQLExceptionCode.INCOMPATIBLE_CLIENT_SERVER_JAR.getErrorCode()) {
                        errorMessage.append("Major version of client is less than that of the server. Client version: "
                                + MetaDataProtocol.CURRENT_CLIENT_VERSION
                                + "; Server version: "
                                + getServerVersion(serverJarVersion));
                    }
                }
                hasIndexWALCodec = hasIndexWALCodec && hasIndexWALCodec(serverJarVersion);
                if (minHBaseVersion > MetaDataUtil.decodeHBaseVersion(serverJarVersion)) {
                    minHBaseVersion = MetaDataUtil.decodeHBaseVersion(serverJarVersion);
                }
                // In case this is the first time connecting to this cluster, the system catalog table does not have an
                // entry for itself yet, so we cannot get the timestamp and this will not be returned from the
                // GetVersionResponse message object
                if (versionResponse.hasSystemCatalogTimestamp()) {
                    systemCatalogTimestamp = systemCatalogTimestamp < versionResponse.getSystemCatalogTimestamp() ?
                      systemCatalogTimestamp: versionResponse.getSystemCatalogTimestamp();
                }

                if (compatibility.getErrorCode() != 0) {
                    if (compatibility.getErrorCode() == SQLExceptionCode.OUTDATED_JARS.getErrorCode()) {
                        errorMessage.setLength(errorMessage.length()-1);
                        throw new SQLExceptionInfo.Builder(SQLExceptionCode.OUTDATED_JARS).setMessage(errorMessage.toString()).build().buildException();
                    } else if (compatibility.getErrorCode() == SQLExceptionCode.INCOMPATIBLE_CLIENT_SERVER_JAR.getErrorCode()) {
                        throw new SQLExceptionInfo.Builder(SQLExceptionCode.INCOMPATIBLE_CLIENT_SERVER_JAR).setMessage(errorMessage.toString()).build().buildException();
                    }
                }
            }
            if (isTableNamespaceMappingEnabled != SchemaUtil.isNamespaceMappingEnabled(PTableType.TABLE,
                    getProps())) { throw new SQLExceptionInfo.Builder(
                            SQLExceptionCode.INCONSISTENT_NAMESPACE_MAPPING_PROPERTIES)
                    .setMessage(
                            "Ensure that config " + QueryServices.IS_NAMESPACE_MAPPING_ENABLED
                            + " is consistent on client and server.")
                            .build().buildException(); }
            lowestClusterHBaseVersion = minHBaseVersion;
        } finally {
            if (ht != null) {
                try {
                    ht.close();
                } catch (IOException e) {
                    LOGGER.warn("Could not close HTable", e);
                }
            }
        }

        if (systemCatalogTimestamp < MIN_SYSTEM_TABLE_TIMESTAMP) {
            throw new UpgradeRequiredException(systemCatalogTimestamp);
        }
    }

    private String getServerVersion(long serverJarVersion) {
        return (VersionUtil.decodeMajorVersion(MetaDataUtil.decodePhoenixVersion(serverJarVersion)) + "."
                + VersionUtil.decodeMinorVersion(MetaDataUtil.decodePhoenixVersion(serverJarVersion)) + "."
                + VersionUtil.decodePatchVersion(MetaDataUtil.decodePhoenixVersion(serverJarVersion)));
    }

    /**
     * Invoke the SYSTEM.CHILD_LINK metadata coprocessor endpoint
     * @param parentTableKey key corresponding to the parent of the view
     * @param callable used to invoke the coprocessor endpoint to write links from a parent to its child view
     * @return result of invoking the coprocessor endpoint
     * @throws SQLException
     */
    private MetaDataMutationResult childLinkMetaDataCoprocessorExec(byte[] parentTableKey,
            Batch.Call<ChildLinkMetaDataService, MetaDataResponse> callable) throws SQLException {
        try (Table htable = this.getTable(SchemaUtil.getPhysicalName(
                PhoenixDatabaseMetaData.SYSTEM_CHILD_LINK_NAME_BYTES, this.getProps()).getName()))
        {
            final Map<byte[], MetaDataResponse> results =
                    htable.coprocessorService(ChildLinkMetaDataService.class, parentTableKey, parentTableKey, callable);
            assert(results.size() == 1);
            MetaDataResponse result = results.values().iterator().next();
            return MetaDataMutationResult.constructFromProto(result);
        } catch (IOException e) {
            throw ServerUtil.parseServerException(e);
        } catch (Throwable t) {
            throw new SQLException(t);
        }
    }

    @VisibleForTesting
    protected RpcController getController() {
        return getController(SYSTEM_CATALOG_HBASE_TABLE_NAME);
    }

        /**
         * If configured to use the server-server metadata handler pool for server side connections,
         * use the {@link org.apache.hadoop.hbase.ipc.controller.ServerToServerRpcController}
         * else use the ordinary handler pool {@link ServerRpcController}
         *
         * return the rpcController to use
         * @return
         */
    @VisibleForTesting
    protected RpcController getController(TableName systemTableName) {
        if (serverSideRPCControllerFactory != null) {
            ServerToServerRpcController controller = serverSideRPCControllerFactory.newController();
            controller.setPriority(systemTableName);
            return controller;
        } else {
            return new ServerRpcController();
        }
    }

    @VisibleForTesting
    public ConnectionLimiter getConnectionLimiter() {
        return connectionLimiter;
    }
    /**
     * helper function to return the exception from the RPC
     * @param controller
     * @throws IOException
     */

    private void checkForRemoteExceptions(RpcController controller) throws IOException {
        if (controller != null) {
            if (controller instanceof ServerRpcController) {
                if (((ServerRpcController)controller).getFailedOn() != null) {
                    throw ((ServerRpcController)controller).getFailedOn();
                }
            } else {
                if (((HBaseRpcController)controller).getFailed() != null) {
                    throw ((HBaseRpcController)controller).getFailed();
                }
            }
        }
    }

    /**
     * Invoke meta data coprocessor with one retry if the key was found to not be in the regions
     * (due to a table split)
     */
    private MetaDataMutationResult metaDataCoprocessorExec(String tableName, byte[] tableKey,
            Batch.Call<MetaDataService, MetaDataResponse> callable) throws SQLException {
        return metaDataCoprocessorExec(tableName, tableKey, callable, PhoenixDatabaseMetaData.SYSTEM_CATALOG_NAME_BYTES);
    }

    /**
     * Invoke meta data coprocessor with one retry if the key was found to not be in the regions
     * (due to a table split)
     */
    private MetaDataMutationResult metaDataCoprocessorExec(String tableName, byte[] tableKey,
            Batch.Call<MetaDataService, MetaDataResponse> callable, byte[] systemTableName) throws SQLException {
        Map<byte[], MetaDataResponse> results;
        try {
            boolean success = false;
            boolean retried = false;
            long startTime = EnvironmentEdgeManager.currentTimeMillis();
            while (true) {
                if (retried) {
                    ((ClusterConnection) connection).relocateRegion(
                        SchemaUtil.getPhysicalName(systemTableName, this.getProps()), tableKey);
                }

                Table ht = this.getTable(SchemaUtil.getPhysicalName(systemTableName, this.getProps()).getName());
                try {
                    results = ht.coprocessorService(MetaDataService.class, tableKey, tableKey, callable);

                    assert(results.size() == 1);
                    MetaDataResponse result = results.values().iterator().next();
                    if (result.getReturnCode() == MetaDataProtos.MutationCode.TABLE_NOT_IN_REGION
                            || result.getReturnCode() == MetaDataProtos.MutationCode.FUNCTION_NOT_IN_REGION) {
                        if (retried) return MetaDataMutationResult.constructFromProto(result);
                        retried = true;
                        continue;
                    }
                    success = true;
                    return MetaDataMutationResult.constructFromProto(result);
                } finally {
                    long systemCatalogRpcTime = EnvironmentEdgeManager.currentTimeMillis() - startTime;
                    TableMetricsManager.updateMetricsForSystemCatalogTableMethod(tableName,
                            TIME_SPENT_IN_SYSTEM_TABLE_RPC_CALLS, systemCatalogRpcTime);
                    if (success) {
                        TableMetricsManager.updateMetricsForSystemCatalogTableMethod(tableName,
                                NUM_SYSTEM_TABLE_RPC_SUCCESS, 1);
                    } else {
                        TableMetricsManager.updateMetricsForSystemCatalogTableMethod(tableName,
                                NUM_SYSTEM_TABLE_RPC_FAILURES, 1);
                    }
                    Closeables.closeQuietly(ht);
                }
            }
        } catch (IOException e) {
            throw ServerUtil.parseServerException(e);
        } catch (Throwable t) {
            throw new SQLException(t);
        }
    }

    // Our property values are translated using toString, so we need to "string-ify" this.
    private static final String TRUE_BYTES_AS_STRING = Bytes.toString(PDataType.TRUE_BYTES);

    private void ensureViewIndexTableCreated(byte[] physicalTableName, byte[] parentPhysicalTableName, Map<String, Object> tableProps,
            List<Pair<byte[], Map<String, Object>>> families, byte[][] splits, long timestamp,
            boolean isNamespaceMapped) throws SQLException {
        byte[] physicalIndexName = MetaDataUtil.getViewIndexPhysicalName(physicalTableName);

        tableProps.put(MetaDataUtil.IS_VIEW_INDEX_TABLE_PROP_NAME, TRUE_BYTES_AS_STRING);
        TableDescriptor desc = ensureTableCreated(physicalIndexName, parentPhysicalTableName, PTableType.TABLE, tableProps, families, splits,
                true, isNamespaceMapped, false);
        if (desc != null) {
            if (!Boolean.TRUE.equals(PBoolean.INSTANCE.toObject(desc.getValue(MetaDataUtil.IS_VIEW_INDEX_TABLE_PROP_BYTES)))) {
                String fullTableName = Bytes.toString(physicalIndexName);
                throw new TableAlreadyExistsException(
                  SchemaUtil.getSchemaNameFromFullName(fullTableName),
                  SchemaUtil.getTableNameFromFullName(fullTableName),
                  "Unable to create shared physical table for indexes on views.");
            }
        }
    }

    private boolean ensureViewIndexTableDropped(byte[] physicalTableName, long timestamp) throws SQLException {
        byte[] physicalIndexName = MetaDataUtil.getViewIndexPhysicalName(physicalTableName);
        boolean wasDeleted = false;
        try (Admin admin = getAdmin()) {
            try {
                TableName physicalIndexTableName = TableName.valueOf(physicalIndexName);
                TableDescriptor desc = admin.getDescriptor(physicalIndexTableName);
                if (Boolean.TRUE.equals(PBoolean.INSTANCE.toObject(desc.getValue(MetaDataUtil.IS_VIEW_INDEX_TABLE_PROP_BYTES)))) {
                    final ReadOnlyProps props = this.getProps();
                    final boolean dropMetadata = props.getBoolean(DROP_METADATA_ATTRIB, DEFAULT_DROP_METADATA);
                    if (dropMetadata) {
                        admin.disableTable(physicalIndexTableName);
                        admin.deleteTable(physicalIndexTableName);
                        clearTableRegionCache(physicalIndexTableName);
                        wasDeleted = true;
                    } else {
                        this.tableStatsCache.invalidateAll(desc);
                    }
                }
            } catch (org.apache.hadoop.hbase.TableNotFoundException ignore) {
                // Ignore, as we may never have created a view index table
            }
        } catch (IOException e) {
            throw ServerUtil.parseServerException(e);
        }
        return wasDeleted;
    }

    private boolean ensureLocalIndexTableDropped(byte[] physicalTableName, long timestamp) throws SQLException {
        TableDescriptor desc = null;
        boolean wasDeleted = false;
        try (Admin admin = getAdmin()) {
            try {
                desc = admin.getDescriptor(TableName.valueOf(physicalTableName));
                for (byte[] fam : desc.getColumnFamilyNames()) {
                    this.tableStatsCache.invalidate(new GuidePostsKey(physicalTableName, fam));
                }
                final ReadOnlyProps props = this.getProps();
                final boolean dropMetadata = props.getBoolean(DROP_METADATA_ATTRIB, DEFAULT_DROP_METADATA);
                if (dropMetadata) {
                    List<String> columnFamiles = new ArrayList<>();
                    for (ColumnFamilyDescriptor cf : desc.getColumnFamilies()) {
                        if (cf.getNameAsString().startsWith(
                            QueryConstants.LOCAL_INDEX_COLUMN_FAMILY_PREFIX)) {
                            columnFamiles.add(cf.getNameAsString());
                        }
                    }
                    for (String cf: columnFamiles) {
                        admin.deleteColumnFamily(TableName.valueOf(physicalTableName), Bytes.toBytes(cf));
                    }
                    clearTableRegionCache(TableName.valueOf(physicalTableName));
                    wasDeleted = true;
                }
            } catch (org.apache.hadoop.hbase.TableNotFoundException ignore) {
                // Ignore, as we may never have created a view index table
            }
        } catch (IOException e) {
            throw ServerUtil.parseServerException(e);
        }
        return wasDeleted;
    }

    @Override
    public MetaDataMutationResult createTable(final List<Mutation> tableMetaData, final byte[] physicalTableName,
                                              PTableType tableType, Map<String, Object> tableProps,
                                              final List<Pair<byte[], Map<String, Object>>> families,
                                              byte[][] splits, boolean isNamespaceMapped,
                                              final boolean allocateIndexId, final boolean isDoNotUpgradePropSet,
                                              final PTable parentTable) throws SQLException {
        List<Mutation> childLinkMutations = MetaDataUtil.removeChildLinkMutations(tableMetaData);
        byte[][] rowKeyMetadata = new byte[3][];
        Mutation m = MetaDataUtil.getPutOnlyTableHeaderRow(tableMetaData);
        byte[] key = m.getRow();
        SchemaUtil.getVarChars(key, rowKeyMetadata);
        byte[] tenantIdBytes = rowKeyMetadata[PhoenixDatabaseMetaData.TENANT_ID_INDEX];
        byte[] schemaBytes = rowKeyMetadata[PhoenixDatabaseMetaData.SCHEMA_NAME_INDEX];
        byte[] tableBytes = rowKeyMetadata[PhoenixDatabaseMetaData.TABLE_NAME_INDEX];
        byte[] physicalTableNameBytes = physicalTableName != null ? physicalTableName :
            SchemaUtil.getPhysicalHBaseTableName(schemaBytes, tableBytes, isNamespaceMapped).getBytes();
        boolean localIndexTable = false;
        for (Pair<byte[], Map<String, Object>> family: families) {
            if (Bytes.toString(family.getFirst()).startsWith(QueryConstants.LOCAL_INDEX_COLUMN_FAMILY_PREFIX)) {
                localIndexTable = true;
                break;
            }
        }
        if ((tableType == PTableType.VIEW && physicalTableName != null) ||
                (tableType != PTableType.VIEW && (physicalTableName == null || localIndexTable))) {
            // For views this will ensure that metadata already exists
            // For tables and indexes, this will create the metadata if it doesn't already exist
            ensureTableCreated(physicalTableNameBytes, null, tableType, tableProps, families, splits, true,
                    isNamespaceMapped, isDoNotUpgradePropSet);
        }
        ImmutableBytesWritable ptr = new ImmutableBytesWritable();
        if (tableType == PTableType.INDEX) { // Index on view
            // Physical index table created up front for multi tenant
            // TODO: if viewIndexId is Short.MIN_VALUE, then we don't need to attempt to create it
            if (physicalTableName != null) {
                if (!localIndexTable && !MetaDataUtil.isMultiTenant(m, kvBuilder, ptr)) {
                    // For view index, the physical table name is _IDX_+ logical table name format
                    ensureViewIndexTableCreated(tenantIdBytes.length == 0 ? null : PNameFactory.newName(tenantIdBytes),
                            physicalTableName, MetaDataUtil.getClientTimeStamp(m), isNamespaceMapped);
                }
            }
        } else if (tableType == PTableType.TABLE && MetaDataUtil.isMultiTenant(m, kvBuilder, ptr)) { // Create view index table up front for multi tenant tables
            ptr.set(QueryConstants.DEFAULT_COLUMN_FAMILY_BYTES);
            MetaDataUtil.getMutationValue(m, PhoenixDatabaseMetaData.DEFAULT_COLUMN_FAMILY_NAME_BYTES, kvBuilder, ptr);
            List<Pair<byte[],Map<String,Object>>> familiesPlusDefault = null;
            for (Pair<byte[],Map<String,Object>> family : families) {
                byte[] cf = family.getFirst();
                if (Bytes.compareTo(cf, 0, cf.length, ptr.get(), ptr.getOffset(),ptr.getLength()) == 0) {
                    familiesPlusDefault = families;
                    break;
                }
            }
            // Don't override if default family already present
            if (familiesPlusDefault == null) {
                byte[] defaultCF = ByteUtil.copyKeyBytesIfNecessary(ptr);
                // Only use splits if table is salted, otherwise it may not be applicable
                // Always add default column family, as we don't know in advance if we'll need it
                familiesPlusDefault = Lists.newArrayList(families);
                familiesPlusDefault.add(new Pair<byte[],Map<String,Object>>(defaultCF,Collections.<String,Object>emptyMap()));
            }
            ensureViewIndexTableCreated(
                physicalTableNameBytes, physicalTableNameBytes, tableProps, familiesPlusDefault,
                    MetaDataUtil.isSalted(m, kvBuilder, ptr) ? splits : null,
                MetaDataUtil.getClientTimeStamp(m), isNamespaceMapped);
        }

        // Avoid the client-server RPC if this is not a view creation
        if (!childLinkMutations.isEmpty()) {
            // Send mutations for parent-child links to SYSTEM.CHILD_LINK
            // We invoke this using rowKey available in the first element
            // of childLinkMutations.
            final byte[] rowKey = childLinkMutations.get(0).getRow();
            final RpcController controller = getController(PhoenixDatabaseMetaData.SYSTEM_LINK_HBASE_TABLE_NAME);
            final MetaDataMutationResult result =
                childLinkMetaDataCoprocessorExec(rowKey,
                    new ChildLinkMetaDataServiceCallBack(controller, childLinkMutations));

            switch (result.getMutationCode()) {
                case UNABLE_TO_CREATE_CHILD_LINK:
                    throw new SQLExceptionInfo.Builder(SQLExceptionCode.UNABLE_TO_CREATE_CHILD_LINK)
                            .setSchemaName(Bytes.toString(schemaBytes))
                            .setTableName(Bytes.toString(physicalTableNameBytes)).build().buildException();
                default:
                    break;
            }
        }

        // Send the remaining metadata mutations to SYSTEM.CATALOG
        byte[] tableKey = SchemaUtil.getTableKey(tenantIdBytes, schemaBytes, tableBytes);
        return metaDataCoprocessorExec(SchemaUtil.getPhysicalHBaseTableName(schemaBytes, tableBytes,
                SchemaUtil.isNamespaceMappingEnabled(PTableType.SYSTEM, this.props)).toString(),
                tableKey,
                new Batch.Call<MetaDataService, MetaDataResponse>() {
            @Override
            public MetaDataResponse call(MetaDataService instance) throws IOException {
                RpcController controller = getController();
                BlockingRpcCallback<MetaDataResponse> rpcCallback =
                        new BlockingRpcCallback<>();
                CreateTableRequest.Builder builder = CreateTableRequest.newBuilder();
                for (Mutation m : tableMetaData) {
                    MutationProto mp = ProtobufUtil.toProto(m);
                    builder.addTableMetadataMutations(mp.toByteString());
                }
                builder.setClientVersion(VersionUtil.encodeVersion(PHOENIX_MAJOR_VERSION, PHOENIX_MINOR_VERSION, PHOENIX_PATCH_NUMBER));
                        if (allocateIndexId) {
                            builder.setAllocateIndexId(allocateIndexId);
                        }
                if (parentTable!=null) {
                    builder.setParentTable(PTableImpl.toProto(parentTable));
                }
                CreateTableRequest build = builder.build();
                instance.createTable(controller, build, rpcCallback);
                checkForRemoteExceptions(controller);
                return rpcCallback.get();
            }
        });
    }

    @Override
    public MetaDataMutationResult getTable(final PName tenantId, final byte[] schemaBytes,
            final byte[] tableBytes, final long tableTimestamp, final long clientTimestamp) throws SQLException {
        final byte[] tenantIdBytes = tenantId == null ? ByteUtil.EMPTY_BYTE_ARRAY : tenantId.getBytes();
        byte[] tableKey = SchemaUtil.getTableKey(tenantIdBytes, schemaBytes, tableBytes);
        return metaDataCoprocessorExec( SchemaUtil.getPhysicalHBaseTableName(schemaBytes, tableBytes,
                SchemaUtil.isNamespaceMappingEnabled(PTableType.SYSTEM, this.props)).toString(),
                tableKey,
                new Batch.Call<MetaDataService, MetaDataResponse>() {
            @Override
            public MetaDataResponse call(MetaDataService instance) throws IOException {
                RpcController controller = getController();
                BlockingRpcCallback<MetaDataResponse> rpcCallback =
                        new BlockingRpcCallback<MetaDataResponse>();
                GetTableRequest.Builder builder = GetTableRequest.newBuilder();
                builder.setTenantId(ByteStringer.wrap(tenantIdBytes));
                builder.setSchemaName(ByteStringer.wrap(schemaBytes));
                builder.setTableName(ByteStringer.wrap(tableBytes));
                builder.setTableTimestamp(tableTimestamp);
                builder.setClientTimestamp(clientTimestamp);
                builder.setClientVersion(VersionUtil.encodeVersion(PHOENIX_MAJOR_VERSION, PHOENIX_MINOR_VERSION, PHOENIX_PATCH_NUMBER));
                instance.getTable(controller, builder.build(), rpcCallback);
                checkForRemoteExceptions(controller);
                return rpcCallback.get();
            }
        });
    }

    @Override
    public MetaDataMutationResult dropTable(final List<Mutation> tableMetaData, final PTableType tableType,
            final boolean cascade) throws SQLException {
        byte[][] rowKeyMetadata = new byte[3][];
        SchemaUtil.getVarChars(tableMetaData.get(0).getRow(), rowKeyMetadata);
        byte[] tenantIdBytes = rowKeyMetadata[PhoenixDatabaseMetaData.TENANT_ID_INDEX];
        byte[] schemaBytes = rowKeyMetadata[PhoenixDatabaseMetaData.SCHEMA_NAME_INDEX];
        byte[] tableBytes = rowKeyMetadata[PhoenixDatabaseMetaData.TABLE_NAME_INDEX];
        byte[] tableKey = SchemaUtil.getTableKey(tenantIdBytes == null ? ByteUtil.EMPTY_BYTE_ARRAY : tenantIdBytes, schemaBytes, tableBytes);
        final MetaDataMutationResult result =  metaDataCoprocessorExec(
                SchemaUtil.getPhysicalHBaseTableName(schemaBytes, tableBytes,
                    SchemaUtil.isNamespaceMappingEnabled(PTableType.SYSTEM, this.props)).toString(),
                tableKey,
                new Batch.Call<MetaDataService, MetaDataResponse>() {
            @Override
            public MetaDataResponse call(MetaDataService instance) throws IOException {
                RpcController controller = getController();
                BlockingRpcCallback<MetaDataResponse> rpcCallback =
                        new BlockingRpcCallback<MetaDataResponse>();
                DropTableRequest.Builder builder = DropTableRequest.newBuilder();
                for (Mutation m : tableMetaData) {
                    MutationProto mp = ProtobufUtil.toProto(m);
                    builder.addTableMetadataMutations(mp.toByteString());
                }
                builder.setTableType(tableType.getSerializedValue());
                builder.setCascade(cascade);
                builder.setClientVersion(VersionUtil.encodeVersion(PHOENIX_MAJOR_VERSION, PHOENIX_MINOR_VERSION, PHOENIX_PATCH_NUMBER));
                instance.dropTable(controller, builder.build(), rpcCallback);
                checkForRemoteExceptions(controller);
                return rpcCallback.get();
            }
        });

        final MutationCode code = result.getMutationCode();
        switch(code) {
        case TABLE_ALREADY_EXISTS:
            ReadOnlyProps props = this.getProps();
            boolean dropMetadata = props.getBoolean(DROP_METADATA_ATTRIB, DEFAULT_DROP_METADATA);
            PTable table = result.getTable();
            if (dropMetadata) {
                flushParentPhysicalTable(table);
                dropTables(result.getTableNamesToDelete());
            } else {
                invalidateTableStats(result.getTableNamesToDelete());
            }
            long timestamp = MetaDataUtil.getClientTimeStamp(tableMetaData);
            if (tableType == PTableType.TABLE) {
                byte[] physicalName = table.getPhysicalName().getBytes();
                ensureViewIndexTableDropped(physicalName, timestamp);
                ensureLocalIndexTableDropped(physicalName, timestamp);
                tableStatsCache.invalidateAll(table);
            }
            break;
        default:
            break;
        }
        return result;
    }

    /*
     * PHOENIX-2915 while dropping index, flush data table to avoid stale WAL edits of indexes 1. Flush parent table if
     * dropping view has indexes 2. Dropping table indexes 3. Dropping view indexes
     */
    private void flushParentPhysicalTable(PTable table) throws SQLException {
        byte[] parentPhysicalTableName = null;
        if (PTableType.VIEW == table.getType()) {
            if (!table.getIndexes().isEmpty()) {
                parentPhysicalTableName = table.getPhysicalName().getBytes();
            }
        } else if (PTableType.INDEX == table.getType()) {
            PTable parentTable = getTable(table.getTenantId(), table.getParentName().getString(), HConstants.LATEST_TIMESTAMP);
            parentPhysicalTableName = parentTable.getPhysicalName().getBytes();
        }
        if (parentPhysicalTableName != null) {
            try {
                flushTable(parentPhysicalTableName);
            } catch (PhoenixIOException ex) {
                if (ex.getCause() instanceof org.apache.hadoop.hbase.TableNotFoundException) {
                    LOGGER.info("Flushing physical parent table " + Bytes.toString(parentPhysicalTableName) + " of " + table.getName()
                            .getString() + " failed with : " + ex + " with cause: " + ex.getCause()
                            + " since the table has already been dropped");
                } else {
                    throw ex;
                }
            }
        }
    }

    @Override
    public MetaDataMutationResult dropFunction(final List<Mutation> functionData, final boolean ifExists) throws SQLException {
        byte[][] rowKeyMetadata = new byte[2][];
        byte[] key = functionData.get(0).getRow();
        SchemaUtil.getVarChars(key, rowKeyMetadata);
        byte[] tenantIdBytes = rowKeyMetadata[PhoenixDatabaseMetaData.TENANT_ID_INDEX];
        byte[] functionBytes = rowKeyMetadata[PhoenixDatabaseMetaData.FUNTION_NAME_INDEX];
        byte[] functionKey = SchemaUtil.getFunctionKey(tenantIdBytes, functionBytes);

        final MetaDataMutationResult result =  metaDataCoprocessorExec(null, functionKey,
                new Batch.Call<MetaDataService, MetaDataResponse>() {
            @Override
            public MetaDataResponse call(MetaDataService instance) throws IOException {
                RpcController controller = getController(SYSTEM_FUNCTION_HBASE_TABLE_NAME);
                BlockingRpcCallback<MetaDataResponse> rpcCallback =
                        new BlockingRpcCallback<MetaDataResponse>();
                DropFunctionRequest.Builder builder = DropFunctionRequest.newBuilder();
                for (Mutation m : functionData) {
                    MutationProto mp = ProtobufUtil.toProto(m);
                    builder.addTableMetadataMutations(mp.toByteString());
                }
                builder.setIfExists(ifExists);
                builder.setClientVersion(VersionUtil.encodeVersion(PHOENIX_MAJOR_VERSION, PHOENIX_MINOR_VERSION, PHOENIX_PATCH_NUMBER));
                instance.dropFunction(controller, builder.build(), rpcCallback);
                checkForRemoteExceptions(controller);
                return rpcCallback.get();
            }
        }, SYSTEM_FUNCTION_NAME_BYTES);
        return result;
    }

    private void invalidateTableStats(final List<byte[]> tableNamesToDelete) throws SQLException {
        if (tableNamesToDelete != null) {
            for (byte[] tableName : tableNamesToDelete) {
                TableName tn = TableName.valueOf(tableName);
                TableDescriptor htableDesc = this.getTableDescriptor(tableName);
                tableStatsCache.invalidateAll(htableDesc);
            }
        }
    }

    private void dropTable(byte[] tableNameToDelete) throws SQLException {
        dropTables(Collections.<byte[]>singletonList(tableNameToDelete));
    }

    private void dropTables(final List<byte[]> tableNamesToDelete) throws SQLException {
        SQLException sqlE = null;
        try (Admin admin = getAdmin()) {
            if (tableNamesToDelete != null) {
                for ( byte[] tableName : tableNamesToDelete ) {
                    try {
                        TableName tn = TableName.valueOf(tableName);
                        TableDescriptor htableDesc = this.getTableDescriptor(tableName);
                        admin.disableTable(tn);
                        admin.deleteTable(tn);
                        tableStatsCache.invalidateAll(htableDesc);
                        clearTableRegionCache(TableName.valueOf(tableName));
                    } catch (TableNotFoundException ignore) {
                    }
                }
            }

        } catch (IOException e) {
            sqlE = ServerUtil.parseServerException(e);
        } finally {
            if (sqlE != null) {
                throw sqlE;
            }
        }
    }

    private static Map<String,Object> createPropertiesMap(Map<Bytes,Bytes> htableProps) {
        Map<String,Object> props = Maps.newHashMapWithExpectedSize(htableProps.size());
        for (Map.Entry<Bytes,Bytes> entry : htableProps.entrySet()) {
            Bytes key = entry.getKey();
            Bytes value = entry.getValue();
            props.put(Bytes.toString(key.get(), key.getOffset(), key.getLength()),
                    Bytes.toString(value.get(), value.getOffset(), value.getLength()));
        }
        return props;
    }

    private void ensureViewIndexTableCreated(PName tenantId, byte[] physicalIndexTableName, long timestamp,
            boolean isNamespaceMapped) throws SQLException {
        String name = Bytes
                .toString(SchemaUtil.getParentTableNameFromIndexTable(physicalIndexTableName,
                        MetaDataUtil.VIEW_INDEX_TABLE_PREFIX))
                        .replace(QueryConstants.NAMESPACE_SEPARATOR, QueryConstants.NAME_SEPARATOR);
        PTable table = getTable(tenantId, name, timestamp);
        ensureViewIndexTableCreated(table, timestamp, isNamespaceMapped);
    }

    private PTable getTable(PName tenantId, String fullTableName, long timestamp) throws SQLException {
        PTable table;
        try {
            PMetaData metadata = latestMetaData;
            throwConnectionClosedIfNullMetaData();
            table = metadata.getTableRef(new PTableKey(tenantId, fullTableName)).getTable();
            if (table.getTimeStamp() >= timestamp) { // Table in cache is newer than client timestamp which shouldn't be
                // the case
                throw new TableNotFoundException(table.getSchemaName().getString(), table.getTableName().getString());
            }
        } catch (TableNotFoundException e) {
            byte[] schemaName = Bytes.toBytes(SchemaUtil.getSchemaNameFromFullName(fullTableName));
            byte[] tableName = Bytes.toBytes(SchemaUtil.getTableNameFromFullName(fullTableName));
            MetaDataMutationResult result = this.getTable(tenantId, schemaName, tableName, HConstants.LATEST_TIMESTAMP,
                    timestamp);
            table = result.getTable();
            if (table == null) { throw e; }
        }
        return table;
    }

    private void ensureViewIndexTableCreated(PTable table, long timestamp, boolean isNamespaceMapped)
            throws SQLException {
        byte[] physicalTableName = table.getPhysicalName().getBytes();
        TableDescriptor htableDesc = this.getTableDescriptor(physicalTableName);
        List<Pair<byte[],Map<String,Object>>> families = Lists.newArrayListWithExpectedSize(Math.max(1, table.getColumnFamilies().size() + 1));

        // Create all column families that the parent table has
        for (PColumnFamily family : table.getColumnFamilies()) {
            byte[] familyName = family.getName().getBytes();
            Map<String,Object> familyProps = createPropertiesMap(htableDesc.getColumnFamily(familyName).getValues());
            families.add(new Pair<>(familyName, familyProps));
        }
        // Always create default column family, because we don't know in advance if we'll
        // need it for an index with no covered columns.
        byte[] defaultFamilyName = table.getDefaultFamilyName() == null ?
          QueryConstants.DEFAULT_COLUMN_FAMILY_BYTES : table.getDefaultFamilyName().getBytes();
        families.add(new Pair<>(defaultFamilyName, Collections.<String,Object>emptyMap()));

        byte[][] splits = null;
        if (table.getBucketNum() != null) {
            splits = SaltingUtil.getSalteByteSplitPoints(table.getBucketNum());
        }

        // Transfer over table values into tableProps
        // TODO: encapsulate better
        Map<String,Object> tableProps = createPropertiesMap(htableDesc.getValues());
        tableProps.put(PhoenixDatabaseMetaData.TRANSACTIONAL, table.isTransactional());
        tableProps.put(PhoenixDatabaseMetaData.IMMUTABLE_ROWS, table.isImmutableRows());

        // We got the properties of the physical base table but we need to create the view index table using logical name
        byte[] viewPhysicalTableName =
                MetaDataUtil.getNamespaceMappedName(table.getName(), isNamespaceMapped)
                .getBytes(StandardCharsets.UTF_8);
        ensureViewIndexTableCreated(viewPhysicalTableName, physicalTableName, tableProps, families, splits, timestamp, isNamespaceMapped);
    }

    @Override
    public MetaDataMutationResult addColumn(final List<Mutation> tableMetaData,
                                            PTable table,
                                            final PTable parentTable,
                                            final PTable transformingNewTable,
                                            Map<String, List<Pair<String, Object>>> stmtProperties,
                                            Set<String> colFamiliesForPColumnsToBeAdded,
                                            List<PColumn> columns) throws SQLException {
        List<Pair<byte[], Map<String, Object>>> families = new ArrayList<>(stmtProperties.size());
        Map<String, Object> tableProps = new HashMap<>();
        Set<TableDescriptor> tableDescriptors = Collections.emptySet();
        boolean nonTxToTx = false;

        Map<TableDescriptor, TableDescriptor> oldToNewTableDescriptors =
                separateAndValidateProperties(table, stmtProperties, colFamiliesForPColumnsToBeAdded, tableProps);
        Set<TableDescriptor> origTableDescriptors = new HashSet<>(oldToNewTableDescriptors.keySet());

        TableDescriptor baseTableOrigDesc = this.getTableDescriptor(table.getPhysicalName().getBytes());
        TableDescriptor tableDescriptor = oldToNewTableDescriptors.get(baseTableOrigDesc);

        if (tableDescriptor != null) {
            tableDescriptors = Sets.newHashSetWithExpectedSize(3 + table.getIndexes().size());
            nonTxToTx = Boolean.TRUE.equals(tableProps.get(PhoenixTransactionContext.READ_NON_TX_DATA));
            /*
             * If the table was transitioned from non transactional to transactional, we need
             * to also transition the index tables.
             */

            TableDescriptorBuilder tableDescriptorBuilder = TableDescriptorBuilder.newBuilder(tableDescriptor);
            if (nonTxToTx) {
                updateDescriptorForTx(table, tableProps, tableDescriptorBuilder, Boolean.TRUE.toString(),
                        tableDescriptors, origTableDescriptors, oldToNewTableDescriptors);
                tableDescriptor = tableDescriptorBuilder.build();
                tableDescriptors.add(tableDescriptor);
            } else {
                tableDescriptors = new HashSet<>(oldToNewTableDescriptors.values());
            }
        }

        boolean success = false;
        boolean metaDataUpdated = !tableDescriptors.isEmpty();
        boolean pollingNeeded = !(!tableProps.isEmpty() && families.isEmpty() && colFamiliesForPColumnsToBeAdded.isEmpty());
        MetaDataMutationResult result = null;
        try {
            boolean modifyHTable = true;
            if (table.getType() == PTableType.VIEW) {
                boolean canViewsAddNewCF = props.getBoolean(QueryServices.ALLOW_VIEWS_ADD_NEW_CF_BASE_TABLE,
                        QueryServicesOptions.DEFAULT_ALLOW_VIEWS_ADD_NEW_CF_BASE_TABLE);
                // When adding a column to a view, base physical table should only be modified when new column families are being added.
                modifyHTable = canViewsAddNewCF && !existingColumnFamiliesForBaseTable(table.getPhysicalName()).containsAll(colFamiliesForPColumnsToBeAdded);
            }

            // Special case for call during drop table to ensure that the empty column family exists.
            // In this, case we only include the table header row, as until we add schemaBytes and tableBytes
            // as args to this function, we have no way of getting them in this case.
            // TODO: change to  if (tableMetaData.isEmpty()) once we pass through schemaBytes and tableBytes
            // Also, could be used to update table descriptor property values on ALTER TABLE t SET prop=xxx
            if ((tableMetaData.isEmpty()) || (tableMetaData.size() == 1 && tableMetaData.get(0).isEmpty())) {
                if (modifyHTable) {
                    sendHBaseMetaData(tableDescriptors, pollingNeeded);
                }
                return new MetaDataMutationResult(MutationCode.NO_OP, EnvironmentEdgeManager.currentTimeMillis(), table);
            }
            byte[][] rowKeyMetaData = new byte[3][];
            PTableType tableType = table.getType();

            Mutation m = tableMetaData.get(0);
            byte[] rowKey = m.getRow();
            SchemaUtil.getVarChars(rowKey, rowKeyMetaData);
            byte[] tenantIdBytes = rowKeyMetaData[PhoenixDatabaseMetaData.TENANT_ID_INDEX];
            byte[] schemaBytes = rowKeyMetaData[PhoenixDatabaseMetaData.SCHEMA_NAME_INDEX];
            byte[] tableBytes = rowKeyMetaData[PhoenixDatabaseMetaData.TABLE_NAME_INDEX];
            byte[] tableKey = SchemaUtil.getTableKey(tenantIdBytes, schemaBytes, tableBytes);

            ImmutableBytesWritable ptr = new ImmutableBytesWritable();
            final boolean addingColumns = columns != null && columns.size() > 0;
            result =  metaDataCoprocessorExec(
                    SchemaUtil.getPhysicalHBaseTableName(schemaBytes, tableBytes,
                            SchemaUtil.isNamespaceMappingEnabled(PTableType.SYSTEM, this.props)).toString(),
                    tableKey,
                    new Batch.Call<MetaDataService, MetaDataResponse>() {
                @Override
                public MetaDataResponse call(MetaDataService instance) throws IOException {
                    RpcController controller = getController();
                    BlockingRpcCallback<MetaDataResponse> rpcCallback =
                            new BlockingRpcCallback<MetaDataResponse>();
                    AddColumnRequest.Builder builder = AddColumnRequest.newBuilder();
                    for (Mutation m : tableMetaData) {
                        MutationProto mp = ProtobufUtil.toProto(m);
                        builder.addTableMetadataMutations(mp.toByteString());
                    }
                    builder.setClientVersion(VersionUtil.encodeVersion(PHOENIX_MAJOR_VERSION, PHOENIX_MINOR_VERSION, PHOENIX_PATCH_NUMBER));
                    if (parentTable!=null)
                        builder.setParentTable(PTableImpl.toProto(parentTable));
                    if (transformingNewTable!=null) {
                        builder.setTransformingNewTable(PTableImpl.toProto(transformingNewTable));
                    }
                    builder.setAddingColumns(addingColumns);
                    instance.addColumn(controller, builder.build(), rpcCallback);
                    checkForRemoteExceptions(controller);
                    return rpcCallback.get();
                }
            });

            if (result.getMutationCode() == MutationCode.COLUMN_NOT_FOUND || result.getMutationCode() == MutationCode.TABLE_ALREADY_EXISTS) { // Success
                success = true;
                // Flush the table if transitioning DISABLE_WAL from TRUE to FALSE
                if (  MetaDataUtil.getMutationValue(m,PhoenixDatabaseMetaData.DISABLE_WAL_BYTES, kvBuilder, ptr)
                        && Boolean.FALSE.equals(PBoolean.INSTANCE.toObject(ptr))) {
                    flushTable(table.getPhysicalName().getBytes());
                }

                if (tableType == PTableType.TABLE) {
                    // If we're changing MULTI_TENANT to true or false, create or drop the view index table
                    if (MetaDataUtil.getMutationValue(m, PhoenixDatabaseMetaData.MULTI_TENANT_BYTES, kvBuilder, ptr)){
                        long timestamp = MetaDataUtil.getClientTimeStamp(m);
                        if (Boolean.TRUE.equals(PBoolean.INSTANCE.toObject(ptr.get(), ptr.getOffset(), ptr.getLength()))) {
                            this.ensureViewIndexTableCreated(table, timestamp,table.isNamespaceMapped());
                        } else {
                            this.ensureViewIndexTableDropped(table.getPhysicalName().getBytes(), timestamp);
                        }
                    }
                }
            }

            if (modifyHTable && result.getMutationCode() != MutationCode.UNALLOWED_TABLE_MUTATION) {
                sendHBaseMetaData(tableDescriptors, pollingNeeded);
            }
        } finally {
            // If we weren't successful with our metadata update
            // and we've already pushed the HBase metadata changes to the server
            // and we've tried to go from non transactional to transactional
            // then we must undo the metadata change otherwise the table will
            // no longer function correctly.
            // Note that if this fails, we're in a corrupt state.
            if (!success && metaDataUpdated && nonTxToTx) {
                sendHBaseMetaData(origTableDescriptors, pollingNeeded);
            }
        }
        return result;
    }

    private void updateDescriptorForTx(PTable table, Map<String, Object> tableProps, TableDescriptorBuilder tableDescriptorBuilder,
            String txValue, Set<TableDescriptor> descriptorsToUpdate, Set<TableDescriptor> origDescriptors,
            Map<TableDescriptor, TableDescriptor> oldToNewTableDescriptors) throws SQLException {
        byte[] physicalTableName = table.getPhysicalName().getBytes();
        try (Admin admin = getAdmin()) {
            TableDescriptor baseDesc = admin.getDescriptor(TableName.valueOf(physicalTableName));
            boolean hasOldIndexing = baseDesc.hasCoprocessor(org.apache.phoenix.hbase.index.Indexer.class.getName());
            setTransactional(physicalTableName, tableDescriptorBuilder, table.getType(), txValue, tableProps, hasOldIndexing);
            Map<String, Object> indexTableProps;
            if (txValue == null) {
                indexTableProps = Collections.emptyMap();
            } else {
                indexTableProps = Maps.newHashMapWithExpectedSize(1);
                indexTableProps.put(PhoenixTransactionContext.READ_NON_TX_DATA, Boolean.valueOf(txValue));
                indexTableProps.put(PhoenixDatabaseMetaData.TRANSACTION_PROVIDER, tableProps.get(PhoenixDatabaseMetaData.TRANSACTION_PROVIDER));
            }
            for (PTable index : table.getIndexes()) {
                TableDescriptor origIndexDesc = admin.getDescriptor(TableName.valueOf(index.getPhysicalName().getBytes()));
                TableDescriptor intermedIndexDesc = origIndexDesc;
                // If we already wished to make modifications to this index table descriptor previously, we use the updated
                // table descriptor to carry out further modifications
                // See {@link ConnectionQueryServicesImpl#separateAndValidateProperties(PTable, Map, Set, Map)}
                if (origDescriptors.contains(origIndexDesc)) {
                    intermedIndexDesc = oldToNewTableDescriptors.get(origIndexDesc);
                    // Remove any previous modification for this table descriptor because we will add
                    // the combined modification done in this method as well
                    descriptorsToUpdate.remove(intermedIndexDesc);
                } else {
                    origDescriptors.add(origIndexDesc);
                }
                TableDescriptorBuilder indexDescriptorBuilder = TableDescriptorBuilder.newBuilder(intermedIndexDesc);
                if (index.getColumnFamilies().isEmpty()) {
                    byte[] dataFamilyName = SchemaUtil.getEmptyColumnFamily(table);
                    byte[] indexFamilyName = SchemaUtil.getEmptyColumnFamily(index);
                    ColumnFamilyDescriptorBuilder indexColDescriptor = ColumnFamilyDescriptorBuilder.newBuilder(indexDescriptorBuilder.build().getColumnFamily(indexFamilyName));
                    ColumnFamilyDescriptor tableColDescriptor = tableDescriptorBuilder.build().getColumnFamily(dataFamilyName);
                    indexColDescriptor.setMaxVersions(tableColDescriptor.getMaxVersions());
                    indexColDescriptor.setValue(Bytes.toBytes(PhoenixTransactionContext.PROPERTY_TTL),
                            tableColDescriptor.getValue(Bytes.toBytes(PhoenixTransactionContext.PROPERTY_TTL)));
                    indexDescriptorBuilder.removeColumnFamily(indexFamilyName);
                    indexDescriptorBuilder.setColumnFamily(indexColDescriptor.build());
                } else {
                    for (PColumnFamily family : index.getColumnFamilies()) {
                        byte[] familyName = family.getName().getBytes();
                        ColumnFamilyDescriptorBuilder indexColDescriptor = ColumnFamilyDescriptorBuilder.newBuilder(indexDescriptorBuilder.build().getColumnFamily(familyName));
                        ColumnFamilyDescriptor tableColDescriptor = tableDescriptorBuilder.build().getColumnFamily(familyName);
                        indexColDescriptor.setMaxVersions(tableColDescriptor.getMaxVersions());
                        indexColDescriptor.setValue(Bytes.toBytes(PhoenixTransactionContext.PROPERTY_TTL),
                                tableColDescriptor.getValue(Bytes.toBytes(PhoenixTransactionContext.PROPERTY_TTL)));
                        indexDescriptorBuilder.removeColumnFamily(familyName);
                        indexDescriptorBuilder.setColumnFamily(indexColDescriptor.build());
                    }
                }
                setTransactional(index.getPhysicalName().getBytes(), indexDescriptorBuilder, index.getType(), txValue, indexTableProps, hasOldIndexing);
                descriptorsToUpdate.add(indexDescriptorBuilder.build());
            }
            try {
                TableDescriptor origIndexDesc = admin.getDescriptor(TableName.valueOf(MetaDataUtil.getViewIndexPhysicalName(physicalTableName)));
                TableDescriptor intermedIndexDesc = origIndexDesc;
                if (origDescriptors.contains(origIndexDesc)) {
                    intermedIndexDesc = oldToNewTableDescriptors.get(origIndexDesc);
                    descriptorsToUpdate.remove(intermedIndexDesc);
                } else {
                    origDescriptors.add(origIndexDesc);
                }
                TableDescriptorBuilder indexDescriptorBuilder = TableDescriptorBuilder.newBuilder(intermedIndexDesc);
                setSharedIndexMaxVersion(table, tableDescriptorBuilder.build(), indexDescriptorBuilder);
                setTransactional(MetaDataUtil.getViewIndexPhysicalName(physicalTableName), indexDescriptorBuilder, PTableType.INDEX, txValue, indexTableProps, hasOldIndexing);
                descriptorsToUpdate.add(indexDescriptorBuilder.build());
            } catch (org.apache.hadoop.hbase.TableNotFoundException ignore) {
                // Ignore, as we may never have created a view index table
            }
            try {
                TableDescriptor origIndexDesc = admin.getDescriptor(TableName.valueOf(MetaDataUtil.getLocalIndexPhysicalName(physicalTableName)));
                TableDescriptor intermedIndexDesc = origIndexDesc;
                if (origDescriptors.contains(origIndexDesc)) {
                    intermedIndexDesc = oldToNewTableDescriptors.get(origIndexDesc);
                    descriptorsToUpdate.remove(intermedIndexDesc);
                } else {
                    origDescriptors.add(origIndexDesc);
                }
                TableDescriptorBuilder indexDescriptorBuilder = TableDescriptorBuilder.newBuilder(intermedIndexDesc);
                setSharedIndexMaxVersion(table, tableDescriptorBuilder.build(), indexDescriptorBuilder);
                setTransactional(MetaDataUtil.getViewIndexPhysicalName(physicalTableName), indexDescriptorBuilder, PTableType.INDEX, txValue, indexTableProps, hasOldIndexing);
                descriptorsToUpdate.add(indexDescriptorBuilder.build());
            } catch (org.apache.hadoop.hbase.TableNotFoundException ignore) {
                // Ignore, as we may never have created a local index
            }
        } catch (IOException e) {
            throw ServerUtil.parseServerException(e);
        }
    }

    private void setSharedIndexMaxVersion(PTable table, TableDescriptor tableDescriptor,
            TableDescriptorBuilder indexDescriptorBuilder) {
        if (table.getColumnFamilies().isEmpty()) {
            byte[] familyName = SchemaUtil.getEmptyColumnFamily(table);
            ColumnFamilyDescriptorBuilder indexColDescriptorBuilder = ColumnFamilyDescriptorBuilder.newBuilder(indexDescriptorBuilder.build().getColumnFamily(familyName));
            ColumnFamilyDescriptor tableColDescriptor = tableDescriptor.getColumnFamily(familyName);
            indexColDescriptorBuilder.setMaxVersions(tableColDescriptor.getMaxVersions());
            indexColDescriptorBuilder.setValue( Bytes.toBytes(PhoenixTransactionContext.PROPERTY_TTL),tableColDescriptor.getValue(Bytes.toBytes(PhoenixTransactionContext.PROPERTY_TTL)));
            indexDescriptorBuilder.removeColumnFamily(familyName);
            indexDescriptorBuilder.setColumnFamily(indexColDescriptorBuilder.build());
        } else {
            for (PColumnFamily family : table.getColumnFamilies()) {
                byte[] familyName = family.getName().getBytes();
                ColumnFamilyDescriptor indexColDescriptor = indexDescriptorBuilder.build().getColumnFamily(familyName);
                if (indexColDescriptor != null) {
                    ColumnFamilyDescriptor tableColDescriptor = tableDescriptor.getColumnFamily(familyName);
                    ColumnFamilyDescriptorBuilder indexColDescriptorBuilder = ColumnFamilyDescriptorBuilder.newBuilder(indexColDescriptor);
                    indexColDescriptorBuilder.setMaxVersions(tableColDescriptor.getMaxVersions());
                    indexColDescriptorBuilder.setValue( Bytes.toBytes(PhoenixTransactionContext.PROPERTY_TTL),tableColDescriptor.getValue(Bytes.toBytes(PhoenixTransactionContext.PROPERTY_TTL)));
                    indexDescriptorBuilder.removeColumnFamily(familyName);
                    indexDescriptorBuilder.setColumnFamily(indexColDescriptorBuilder.build());
                }
            }
        }
    }

    private void sendHBaseMetaData(Set<TableDescriptor> tableDescriptors, boolean pollingNeeded) throws SQLException {
        SQLException sqlE = null;
        for (TableDescriptor descriptor : tableDescriptors) {
            try {
                modifyTable(descriptor.getTableName().getName(), descriptor, pollingNeeded);
            } catch (IOException e) {
                sqlE = ServerUtil.parseServerException(e);
            } catch (InterruptedException e) {
                // restore the interrupt status
                Thread.currentThread().interrupt();
                sqlE = new SQLExceptionInfo.Builder(SQLExceptionCode.INTERRUPTED_EXCEPTION).setRootCause(e).build().buildException();
            } catch (TimeoutException e) {
                sqlE = new SQLExceptionInfo.Builder(SQLExceptionCode.OPERATION_TIMED_OUT).setRootCause(e.getCause() != null ? e.getCause() : e).build().buildException();
            } finally {
                if (sqlE != null) {
                    throw sqlE;
                }
            }
        }
    }
    private void setTransactional(byte[] physicalTableName, TableDescriptorBuilder tableDescriptorBuilder, PTableType tableType, String txValue, Map<String, Object> tableProps, boolean hasOldIndexing) throws SQLException {
        if (txValue == null) {
            tableDescriptorBuilder.removeValue(Bytes.toBytes(PhoenixTransactionContext.READ_NON_TX_DATA));
        } else {
            tableDescriptorBuilder.setValue(PhoenixTransactionContext.READ_NON_TX_DATA, txValue);
        }
        this.addCoprocessors(physicalTableName, tableDescriptorBuilder, tableType, tableProps, null, hasOldIndexing);
    }

    private Map<TableDescriptor, TableDescriptor> separateAndValidateProperties(PTable table,
            Map<String, List<Pair<String, Object>>> properties, Set<String> colFamiliesForPColumnsToBeAdded,
             Map<String, Object> tableProps) throws SQLException {
        Map<String, Map<String, Object>> stmtFamiliesPropsMap = new HashMap<>(properties.size());
        Map<String,Object> commonFamilyProps = new HashMap<>();
        boolean addingColumns = colFamiliesForPColumnsToBeAdded != null && !colFamiliesForPColumnsToBeAdded.isEmpty();
        HashSet<String> existingColumnFamilies = existingColumnFamilies(table);
        Map<String, Map<String, Object>> allFamiliesProps = new HashMap<>(existingColumnFamilies.size());
        boolean isTransactional = table.isTransactional();
        boolean willBeTransactional = false;
        boolean isOrWillBeTransactional = isTransactional;
        Integer newTTL = null;
        Integer newReplicationScope = null;
        KeepDeletedCells newKeepDeletedCells = null;
        TransactionFactory.Provider txProvider = null;
        for (String family : properties.keySet()) {
            List<Pair<String, Object>> propsList = properties.get(family);
            if (propsList != null && propsList.size() > 0) {
                Map<String, Object> colFamilyPropsMap = new HashMap<>(propsList.size());
                for (Pair<String, Object> prop : propsList) {
                    String propName = prop.getFirst();
                    Object propValue = prop.getSecond();
                    if ((MetaDataUtil.isHTableProperty(propName) ||  TableProperty.isPhoenixTableProperty(propName)) && addingColumns) {
                        // setting HTable and PhoenixTable properties while adding a column is not allowed.
                        throw new SQLExceptionInfo.Builder(SQLExceptionCode.CANNOT_SET_TABLE_PROPERTY_ADD_COLUMN)
                        .setMessage("Property: " + propName)
                        .setSchemaName(table.getSchemaName().getString())
                        .setTableName(table.getTableName().getString())
                        .build()
                        .buildException();
                    }
                    if (MetaDataUtil.isHTableProperty(propName)) {
                        // Can't have a column family name for a property that's an HTableProperty
                        if (!family.equals(QueryConstants.ALL_FAMILY_PROPERTIES_KEY)) {
                            throw new SQLExceptionInfo.Builder(SQLExceptionCode.COLUMN_FAMILY_NOT_ALLOWED_TABLE_PROPERTY)
                            .setMessage("Column Family: " + family + ", Property: " + propName)
                            .setSchemaName(table.getSchemaName().getString())
                            .setTableName(table.getTableName().getString())
                            .build()
                            .buildException();
                        }
                        tableProps.put(propName, propValue);
                    } else {
                        if (TableProperty.isPhoenixTableProperty(propName)) {
                            TableProperty tableProp = TableProperty.valueOf(propName);
                            tableProp.validate(true, !family.equals(QueryConstants.ALL_FAMILY_PROPERTIES_KEY), table.getType());
                            if (propName.equals(TTL)) {
                                if (table.getType() == PTableType.INDEX) {
                                    throw new SQLExceptionInfo.Builder(SQLExceptionCode.CANNOT_SET_OR_ALTER_PROPERTY_FOR_INDEX)
                                            .setMessage("Property: " + propName).build()
                                            .buildException();
                                }
                                newTTL = ((Number)propValue).intValue();
                                // Even though TTL is really a HColumnProperty we treat it specially.
                                // We enforce that all column families have the same TTL.
                                commonFamilyProps.put(propName, propValue);
                            } else if (propName.equals(PhoenixDatabaseMetaData.TRANSACTIONAL) && Boolean.TRUE.equals(propValue)) {
                                willBeTransactional = isOrWillBeTransactional = true;
                                tableProps.put(PhoenixTransactionContext.READ_NON_TX_DATA, propValue);
                            } else if (propName.equals(PhoenixDatabaseMetaData.TRANSACTION_PROVIDER) && propValue != null) {
                                willBeTransactional = isOrWillBeTransactional = true;
                                tableProps.put(PhoenixTransactionContext.READ_NON_TX_DATA, Boolean.TRUE);
                                txProvider = (Provider)TableProperty.TRANSACTION_PROVIDER.getValue(propValue);
                                tableProps.put(PhoenixDatabaseMetaData.TRANSACTION_PROVIDER, txProvider);
                            }
                        } else {
                            if (MetaDataUtil.isHColumnProperty(propName)) {
                                if (table.getType() == PTableType.INDEX && MetaDataUtil.propertyNotAllowedToBeOutOfSync(propName)) {
                                    // We disallow index tables from overriding TTL, KEEP_DELETED_CELLS and REPLICATION_SCOPE,
                                    // in order to avoid situations where indexes are not in sync with their data table
                                    throw new SQLExceptionInfo.Builder(SQLExceptionCode.CANNOT_SET_OR_ALTER_PROPERTY_FOR_INDEX)
                                            .setMessage("Property: " + propName).build()
                                            .buildException();
                                }
                                if (family.equals(QueryConstants.ALL_FAMILY_PROPERTIES_KEY)) {
                                    if (propName.equals(KEEP_DELETED_CELLS)) {
                                        newKeepDeletedCells =
                                                Boolean.valueOf(propValue.toString()) ? KeepDeletedCells.TRUE : KeepDeletedCells.FALSE;
                                    }
                                    if (propName.equals(REPLICATION_SCOPE)) {
                                        newReplicationScope = ((Number)propValue).intValue();
                                    }
                                    commonFamilyProps.put(propName, propValue);
                                } else if (MetaDataUtil.propertyNotAllowedToBeOutOfSync(propName)) {
                                    // Don't allow specifying column families for TTL, KEEP_DELETED_CELLS and REPLICATION_SCOPE.
                                    // These properties can only be applied for all column families of a table and can't be column family specific.
                                    throw new SQLExceptionInfo.Builder(SQLExceptionCode.COLUMN_FAMILY_NOT_ALLOWED_FOR_PROPERTY)
                                            .setMessage("Property: " + propName).build()
                                            .buildException();
                                } else {
                                    colFamilyPropsMap.put(propName, propValue);
                                }
                            } else {
                                // invalid property - neither of HTableProp, HColumnProp or PhoenixTableProp
                                // FIXME: This isn't getting triggered as currently a property gets evaluated
                                // as HTableProp if its neither HColumnProp or PhoenixTableProp.
                                throw new SQLExceptionInfo.Builder(SQLExceptionCode.CANNOT_ALTER_PROPERTY)
                                .setMessage("Column Family: " + family + ", Property: " + propName)
                                .setSchemaName(table.getSchemaName().getString())
                                .setTableName(table.getTableName().getString())
                                .build()
                                .buildException();
                            }
                        }
                    }
                }
                if (isOrWillBeTransactional && newTTL != null) {
                    TransactionFactory.Provider isOrWillBeTransactionProvider = txProvider == null ? table.getTransactionProvider() : txProvider;
                    if (isOrWillBeTransactionProvider.getTransactionProvider().isUnsupported(PhoenixTransactionProvider.Feature.SET_TTL)) {
                        throw new SQLExceptionInfo.Builder(PhoenixTransactionProvider.Feature.SET_TTL.getCode())
                        .setMessage(isOrWillBeTransactionProvider.name())
                        .setSchemaName(table.getSchemaName().getString())
                        .setTableName(table.getTableName().getString())
                        .build()
                        .buildException();
                    }
                }
                if (!colFamilyPropsMap.isEmpty()) {
                    stmtFamiliesPropsMap.put(family, colFamilyPropsMap);
                }

            }
        }
        commonFamilyProps = Collections.unmodifiableMap(commonFamilyProps);
        boolean isAddingPkColOnly = colFamiliesForPColumnsToBeAdded.size() == 1 && colFamiliesForPColumnsToBeAdded.contains(null);
        if (!commonFamilyProps.isEmpty()) {
            if (!addingColumns) {
                // Add the common family props to all existing column families
                for (String existingColFamily : existingColumnFamilies) {
                    Map<String, Object> m = new HashMap<>(commonFamilyProps.size());
                    m.putAll(commonFamilyProps);
                    allFamiliesProps.put(existingColFamily, m);
                }
            } else {
                // Add the common family props to the column families of the columns being added
                for (String colFamily : colFamiliesForPColumnsToBeAdded) {
                    if (colFamily != null) {
                        // only set properties for key value columns
                        Map<String, Object> m = new HashMap<>(commonFamilyProps.size());
                        m.putAll(commonFamilyProps);
                        allFamiliesProps.put(colFamily, m);
                    } else if (isAddingPkColOnly) {
                        // Setting HColumnProperty for a pk column is invalid
                        // because it will be part of the row key and not a key value column family.
                        // However, if both pk cols as well as key value columns are getting added
                        // together, then its allowed. The above if block will make sure that we add properties
                        // only for the kv cols and not pk cols.
                        throw new SQLExceptionInfo.Builder(SQLExceptionCode.SET_UNSUPPORTED_PROP_ON_ALTER_TABLE)
                        .build().buildException();
                    }
                }
            }
        }

        // Now go through the column family properties specified in the statement
        // and merge them with the common family properties.
        for (String f : stmtFamiliesPropsMap.keySet()) {
            if (!addingColumns && !existingColumnFamilies.contains(f)) {
                String schemaNameStr = table.getSchemaName()==null?null:table.getSchemaName().getString();
                String tableNameStr = table.getTableName()==null?null:table.getTableName().getString();
                throw new ColumnFamilyNotFoundException(schemaNameStr, tableNameStr, f);
            }
            if (addingColumns && !colFamiliesForPColumnsToBeAdded.contains(f)) {
                throw new SQLExceptionInfo.Builder(SQLExceptionCode.CANNOT_SET_PROPERTY_FOR_COLUMN_NOT_ADDED).build().buildException();
            }
            Map<String, Object> commonProps = allFamiliesProps.get(f);
            Map<String, Object> stmtProps = stmtFamiliesPropsMap.get(f);
            if (commonProps != null) {
                if (stmtProps != null) {
                    // merge common props with statement props for the family
                    commonProps.putAll(stmtProps);
                }
            } else {
                // if no common props were specified, then assign family specific props
                if (stmtProps != null) {
                    allFamiliesProps.put(f, stmtProps);
                }
            }
        }

        // case when there is a column family being added but there are no props
        // For ex - in DROP COLUMN when a new empty CF needs to be added since all
        // the columns of the existing empty CF are getting dropped. Or the case
        // when one is just adding a column for a column family like this:
        // ALTER TABLE ADD CF.COL
        for (String cf : colFamiliesForPColumnsToBeAdded) {
            if (cf != null && allFamiliesProps.get(cf) == null) {
                allFamiliesProps.put(cf, new HashMap<String, Object>());
            }
        }

        if (table.getColumnFamilies().isEmpty() && !addingColumns && !commonFamilyProps.isEmpty()) {
            allFamiliesProps.put(Bytes.toString(table.getDefaultFamilyName() == null ? QueryConstants.DEFAULT_COLUMN_FAMILY_BYTES : table.getDefaultFamilyName().getBytes() ), commonFamilyProps);
        }

        // Views are not allowed to have any of these properties.
        if (table.getType() == PTableType.VIEW && (!stmtFamiliesPropsMap.isEmpty() || !commonFamilyProps.isEmpty() || !tableProps.isEmpty())) {
            throw new SQLExceptionInfo.Builder(SQLExceptionCode.VIEW_WITH_PROPERTIES).build()
            .buildException();
        }

        TableDescriptorBuilder newTableDescriptorBuilder = null;
        TableDescriptor origTableDescriptor = null;
        // Store all old to new table descriptor mappings for the table as well as its global indexes
        Map<TableDescriptor, TableDescriptor> tableAndIndexDescriptorMappings = Collections.emptyMap();
        if (!allFamiliesProps.isEmpty() || !tableProps.isEmpty()) {
            tableAndIndexDescriptorMappings = Maps.newHashMapWithExpectedSize(3 + table.getIndexes().size());
            TableDescriptor existingTableDescriptor = origTableDescriptor = this.getTableDescriptor(table.getPhysicalName().getBytes());
            newTableDescriptorBuilder = TableDescriptorBuilder.newBuilder(existingTableDescriptor);
            if (!tableProps.isEmpty()) {
                // add all the table properties to the new table descriptor
                for (Entry<String, Object> entry : tableProps.entrySet()) {
                    newTableDescriptorBuilder.setValue(entry.getKey(), entry.getValue() != null ? entry.getValue().toString() : null);
                }
            }
            if (addingColumns) {
                // Make sure that TTL, KEEP_DELETED_CELLS and REPLICATION_SCOPE for the new column family to be added stays in sync
                // with the table's existing column families. Note that we use the new values for these properties in case we are
                // altering their values. We also propagate these altered values to existing column families and indexes on the table below
                setSyncedPropsForNewColumnFamilies(allFamiliesProps, table, newTableDescriptorBuilder, newTTL, newKeepDeletedCells, newReplicationScope);
            }
            if (newTTL != null || newKeepDeletedCells != null || newReplicationScope != null) {
                // Set properties to be kept in sync on all table column families of this table, even if they are not referenced here
                setSyncedPropsForUnreferencedColumnFamilies(this.getTableDescriptor(table.getPhysicalName().getBytes()),
                        allFamiliesProps, newTTL, newKeepDeletedCells, newReplicationScope);
            }

            Integer defaultTxMaxVersions = null;
            if (isOrWillBeTransactional) {
                // Calculate default for max versions
                Map<String, Object> emptyFamilyProps = allFamiliesProps.get(SchemaUtil.getEmptyColumnFamilyAsString(table));
                if (emptyFamilyProps != null) {
                    defaultTxMaxVersions = (Integer)emptyFamilyProps.get(MAX_VERSIONS);
                }
                if (defaultTxMaxVersions == null) {
                    if (isTransactional) {
                        defaultTxMaxVersions = newTableDescriptorBuilder.build()
                                .getColumnFamily(SchemaUtil.getEmptyColumnFamily(table)).getMaxVersions();
                    } else {
                        defaultTxMaxVersions =
                                this.getProps().getInt(
                                        QueryServices.MAX_VERSIONS_TRANSACTIONAL_ATTRIB,
                                        QueryServicesOptions.DEFAULT_MAX_VERSIONS_TRANSACTIONAL);
                    }
                }
                if (willBeTransactional) {
                    // Set VERSIONS for all column families when transitioning to transactional
                    for (PColumnFamily family : table.getColumnFamilies()) {
                        if (!allFamiliesProps.containsKey(family.getName().getString())) {
                            Map<String,Object> familyProps = Maps.newHashMapWithExpectedSize(1);
                            familyProps.put(MAX_VERSIONS, defaultTxMaxVersions);
                            allFamiliesProps.put(family.getName().getString(), familyProps);
                        }
                    }
                }
                // Set transaction context TTL property based on HBase property if we're
                // transitioning to become transactional or setting TTL on
                // an already transactional table.
                int ttl = getTTL(table, newTableDescriptorBuilder.build(), newTTL);
                if (ttl != ColumnFamilyDescriptorBuilder.DEFAULT_TTL) {
                    for (Map.Entry<String, Map<String, Object>> entry : allFamiliesProps.entrySet()) {
                        Map<String, Object> props = entry.getValue();
                        if (props == null) {
                            allFamiliesProps.put(entry.getKey(), new HashMap<>());
                            props = allFamiliesProps.get(entry.getKey());
                        } else {
                            props = new HashMap<>(props);
                        }
                        // Note: After PHOENIX-6627, is PhoenixTransactionContext.PROPERTY_TTL still useful?
                        props.put(PhoenixTransactionContext.PROPERTY_TTL, ttl);
                        // Remove HBase TTL if we're not transitioning an existing table to become transactional
                        // or if the existing transactional table wasn't originally non transactional.
                        if (!willBeTransactional && !Boolean.valueOf(newTableDescriptorBuilder.build().getValue(PhoenixTransactionContext.READ_NON_TX_DATA))) {
                            props.remove(TTL);
                        }
                        entry.setValue(props);
                    }
                }
            }
            for (Entry<String, Map<String, Object>> entry : allFamiliesProps.entrySet()) {
                Map<String,Object> familyProps = entry.getValue();
                if (isOrWillBeTransactional) {
                    if (!familyProps.containsKey(MAX_VERSIONS)) {
                        familyProps.put(MAX_VERSIONS, defaultTxMaxVersions);
                    }
                }
                byte[] cf = Bytes.toBytes(entry.getKey());
                ColumnFamilyDescriptor colDescriptor = newTableDescriptorBuilder.build().getColumnFamily(cf);
                if (colDescriptor == null) {
                    // new column family
                    colDescriptor = generateColumnFamilyDescriptor(new Pair<>(cf, familyProps), table.getType());
                    newTableDescriptorBuilder.setColumnFamily(colDescriptor);
                } else {
                    ColumnFamilyDescriptorBuilder colDescriptorBuilder = ColumnFamilyDescriptorBuilder.newBuilder(colDescriptor);
                    modifyColumnFamilyDescriptor(colDescriptorBuilder, familyProps);
                    colDescriptor = colDescriptorBuilder.build();
                    newTableDescriptorBuilder.removeColumnFamily(cf);
                    newTableDescriptorBuilder.setColumnFamily(colDescriptor);
                }
                if (isOrWillBeTransactional) {
                    checkTransactionalVersionsValue(colDescriptor);
                }
            }
        }
        if (origTableDescriptor != null && newTableDescriptorBuilder != null) {
            // Add the table descriptor mapping for the base table
            tableAndIndexDescriptorMappings.put(origTableDescriptor, newTableDescriptorBuilder.build());
        }

        Map<String, Object> applyPropsToAllIndexColFams = getNewSyncedPropsMap(newTTL, newKeepDeletedCells, newReplicationScope);
        // Copy properties that need to be synced from the default column family of the base table to
        // the column families of each of its indexes (including indexes on this base table's views)
        // and store those table descriptor mappings as well
        setSyncedPropertiesForTableIndexes(table, tableAndIndexDescriptorMappings, applyPropsToAllIndexColFams);
        return tableAndIndexDescriptorMappings;
    }

    private void checkTransactionalVersionsValue(ColumnFamilyDescriptor colDescriptor) throws SQLException {
        int maxVersions = colDescriptor.getMaxVersions();
        if (maxVersions <= 1) {
            throw new SQLExceptionInfo.Builder(SQLExceptionCode.TX_MAX_VERSIONS_MUST_BE_GREATER_THAN_ONE)
            .setFamilyName(colDescriptor.getNameAsString())
            .build().buildException();
        }
    }

    private HashSet<String> existingColumnFamiliesForBaseTable(PName baseTableName) throws TableNotFoundException {
        throwConnectionClosedIfNullMetaData();
        PTable table = latestMetaData.getTableRef(new PTableKey(null, baseTableName.getString())).getTable();
        return existingColumnFamilies(table);
    }

    public HashSet<String> existingColumnFamilies(PTable table) {
        List<PColumnFamily> cfs = table.getColumnFamilies();
        HashSet<String> cfNames = new HashSet<>(cfs.size());
        for (PColumnFamily cf : table.getColumnFamilies()) {
            cfNames.add(cf.getName().getString());
        }
        return cfNames;
    }

    public static KeepDeletedCells getKeepDeletedCells(PTable table, TableDescriptor tableDesc,
            KeepDeletedCells newKeepDeletedCells) throws SQLException {
        // If we're setting KEEP_DELETED_CELLS now, then use that value. Otherwise, use the empty column family value
        return (newKeepDeletedCells != null) ?
                newKeepDeletedCells :
                tableDesc.getColumnFamily(SchemaUtil.getEmptyColumnFamily(table)).getKeepDeletedCells();
    }

    public static int getReplicationScope(PTable table, TableDescriptor tableDesc,
            Integer newReplicationScope) throws SQLException {
        // If we're setting replication scope now, then use that value. Otherwise, use the empty column family value
        return (newReplicationScope != null) ?
                newReplicationScope :
                tableDesc.getColumnFamily(SchemaUtil.getEmptyColumnFamily(table)).getScope();
    }

    public static int getTTL(PTable table, TableDescriptor tableDesc, Integer newTTL) throws SQLException {
        // If we're setting TTL now, then use that value. Otherwise, use empty column family value
        return (newTTL != null) ?
                newTTL :
                tableDesc.getColumnFamily(SchemaUtil.getEmptyColumnFamily(table)).getTimeToLive();
    }

    /**
     * Keep the TTL, KEEP_DELETED_CELLS and REPLICATION_SCOPE properties of new column families
     * in sync with the existing column families. Note that we use the new values for these properties in case they
     * are passed from our alter table command, if not, we use the default column family's value for each property
     * See {@link MetaDataUtil#SYNCED_DATA_TABLE_AND_INDEX_COL_FAM_PROPERTIES}
     * @param allFamiliesProps Map of all column family properties
     * @param table original table
     * @param tableDescBuilder new table descriptor builder
     * @param newTTL new value of TTL
     * @param newKeepDeletedCells new value of KEEP_DELETED_CELLS
     * @param newReplicationScope new value of REPLICATION_SCOPE
     * @throws SQLException
     */
    private void setSyncedPropsForNewColumnFamilies(Map<String, Map<String, Object>> allFamiliesProps, PTable table,
            TableDescriptorBuilder tableDescBuilder, Integer newTTL, KeepDeletedCells newKeepDeletedCells,
            Integer newReplicationScope) throws SQLException {
        if (!allFamiliesProps.isEmpty()) {
            int ttl = getTTL(table, tableDescBuilder.build(), newTTL);
            int replicationScope = getReplicationScope(table, tableDescBuilder.build(), newReplicationScope);
            KeepDeletedCells keepDeletedCells = getKeepDeletedCells(table, tableDescBuilder.build(), newKeepDeletedCells);
            for (Map.Entry<String, Map<String, Object>> entry : allFamiliesProps.entrySet()) {
                Map<String, Object> props = entry.getValue();
                if (props == null) {
                    allFamiliesProps.put(entry.getKey(), new HashMap<>());
                    props = allFamiliesProps.get(entry.getKey());
                }
                props.put(TTL, ttl);
                props.put(KEEP_DELETED_CELLS, keepDeletedCells);
                props.put(REPLICATION_SCOPE, replicationScope);
            }
        }
    }

    private void setPropIfNotNull(Map<String, Object> propMap, String propName, Object propVal) {
        if (propName!= null && propVal != null) {
            propMap.put(propName, propVal);
        }
    }

    private Map<String, Object> getNewSyncedPropsMap(Integer newTTL, KeepDeletedCells newKeepDeletedCells, Integer newReplicationScope) {
        Map<String,Object> newSyncedProps = Maps.newHashMapWithExpectedSize(3);
        setPropIfNotNull(newSyncedProps, TTL, newTTL);
        setPropIfNotNull(newSyncedProps,KEEP_DELETED_CELLS, newKeepDeletedCells);
        setPropIfNotNull(newSyncedProps, REPLICATION_SCOPE, newReplicationScope);
        return newSyncedProps;
    }

    /**
     * Set the new values for properties that are to be kept in sync amongst those column families of the table which are
     * not referenced in the context of our alter table command, including the local index column family if it exists
     * See {@link MetaDataUtil#SYNCED_DATA_TABLE_AND_INDEX_COL_FAM_PROPERTIES}
     * @param tableDesc original table descriptor
     * @param allFamiliesProps Map of all column family properties
     * @param newTTL new value of TTL
     * @param newKeepDeletedCells new value of KEEP_DELETED_CELLS
     * @param newReplicationScope new value of REPLICATION_SCOPE
     * @return
     */
    private void setSyncedPropsForUnreferencedColumnFamilies(TableDescriptor tableDesc, Map<String, Map<String, Object>> allFamiliesProps,
            Integer newTTL, KeepDeletedCells newKeepDeletedCells, Integer newReplicationScope) {
        for (ColumnFamilyDescriptor family: tableDesc.getColumnFamilies()) {
            if (!allFamiliesProps.containsKey(family.getNameAsString())) {
                allFamiliesProps.put(family.getNameAsString(),
                        getNewSyncedPropsMap(newTTL, newKeepDeletedCells, newReplicationScope));
            }
        }
    }

    /**
     * Set properties to be kept in sync for global indexes of a table, as well as
     * the physical table corresponding to indexes created on views of a table
     * See {@link MetaDataUtil#SYNCED_DATA_TABLE_AND_INDEX_COL_FAM_PROPERTIES} and
     * @param table base table
     * @param tableAndIndexDescriptorMappings old to new table descriptor mappings
     * @param applyPropsToAllIndexesDefaultCF new properties to apply to all index column families
     * @throws SQLException
     */
    private void setSyncedPropertiesForTableIndexes(PTable table,
            Map<TableDescriptor, TableDescriptor> tableAndIndexDescriptorMappings,
            Map<String, Object> applyPropsToAllIndexesDefaultCF) throws SQLException {
        if (applyPropsToAllIndexesDefaultCF == null || applyPropsToAllIndexesDefaultCF.isEmpty()) {
            return;
        }

        for (PTable indexTable: table.getIndexes()) {
            if (indexTable.getIndexType() == PTable.IndexType.LOCAL) {
                // local index tables are already handled when we sync all column families of a base table
                continue;
            }
            TableDescriptor origIndexDescriptor = this.getTableDescriptor(indexTable.getPhysicalName().getBytes());
            TableDescriptorBuilder newIndexDescriptorBuilder = TableDescriptorBuilder.newBuilder(origIndexDescriptor);

            byte[] defaultIndexColFam = SchemaUtil.getEmptyColumnFamily(indexTable);
            ColumnFamilyDescriptorBuilder indexDefaultColDescriptorBuilder =
                    ColumnFamilyDescriptorBuilder.newBuilder(origIndexDescriptor.getColumnFamily(defaultIndexColFam));
            modifyColumnFamilyDescriptor(indexDefaultColDescriptorBuilder, applyPropsToAllIndexesDefaultCF);
            newIndexDescriptorBuilder.removeColumnFamily(defaultIndexColFam);
            newIndexDescriptorBuilder.setColumnFamily(indexDefaultColDescriptorBuilder.build());
            tableAndIndexDescriptorMappings.put(origIndexDescriptor, newIndexDescriptorBuilder.build());
        }
        // Also keep properties for the physical view index table in sync
        String viewIndexName = MetaDataUtil.getViewIndexPhysicalName(table.getName(), table.isNamespaceMapped());
        if (!Strings.isNullOrEmpty(viewIndexName)) {
            try {
                TableDescriptor origViewIndexTableDescriptor = this.getTableDescriptor(Bytes.toBytes(viewIndexName));
                TableDescriptorBuilder newViewIndexDescriptorBuilder =
                        TableDescriptorBuilder.newBuilder(origViewIndexTableDescriptor);
                for (ColumnFamilyDescriptor cfd: origViewIndexTableDescriptor.getColumnFamilies()) {
                    ColumnFamilyDescriptorBuilder newCfd =
                            ColumnFamilyDescriptorBuilder.newBuilder(cfd);
                    modifyColumnFamilyDescriptor(newCfd, applyPropsToAllIndexesDefaultCF);
                    newViewIndexDescriptorBuilder.removeColumnFamily(cfd.getName());
                    newViewIndexDescriptorBuilder.setColumnFamily(newCfd.build());
                }
                tableAndIndexDescriptorMappings.put(origViewIndexTableDescriptor, newViewIndexDescriptorBuilder.build());
            } catch (TableNotFoundException ignore) {
                // Ignore since this means that a view index table does not exist for this table
            }
        }
    }

    @Override
    public MetaDataMutationResult dropColumn(final List<Mutation> tableMetaData,
                                             final PTableType tableType,
                                             final PTable parentTable) throws SQLException {
        byte[][] rowKeyMetadata = new byte[3][];
        SchemaUtil.getVarChars(tableMetaData.get(0).getRow(), rowKeyMetadata);
        byte[] tenantIdBytes = rowKeyMetadata[PhoenixDatabaseMetaData.TENANT_ID_INDEX];
        byte[] schemaBytes = rowKeyMetadata[PhoenixDatabaseMetaData.SCHEMA_NAME_INDEX];
        byte[] tableBytes = rowKeyMetadata[PhoenixDatabaseMetaData.TABLE_NAME_INDEX];
        byte[] tableKey = SchemaUtil.getTableKey(tenantIdBytes, schemaBytes, tableBytes);
        MetaDataMutationResult result = metaDataCoprocessorExec(
                SchemaUtil.getPhysicalHBaseTableName(schemaBytes, tableBytes,
                        SchemaUtil.isNamespaceMappingEnabled(PTableType.SYSTEM, this.props)).toString(),
                tableKey,
                new Batch.Call<MetaDataService, MetaDataResponse>() {
            @Override
            public MetaDataResponse call(MetaDataService instance) throws IOException {
                RpcController controller = getController();
                BlockingRpcCallback<MetaDataResponse> rpcCallback =
                        new BlockingRpcCallback<MetaDataResponse>();
                DropColumnRequest.Builder builder = DropColumnRequest.newBuilder();
                for (Mutation m : tableMetaData) {
                    MutationProto mp = ProtobufUtil.toProto(m);
                    builder.addTableMetadataMutations(mp.toByteString());
                }
                builder.setClientVersion(VersionUtil.encodeVersion(PHOENIX_MAJOR_VERSION, PHOENIX_MINOR_VERSION, PHOENIX_PATCH_NUMBER));
                if (parentTable!=null)
                    builder.setParentTable(PTableImpl.toProto(parentTable));
                instance.dropColumn(controller, builder.build(), rpcCallback);
                checkForRemoteExceptions(controller);
                return rpcCallback.get();
            }
        });
        final MutationCode code = result.getMutationCode();
        switch(code) {
        case TABLE_ALREADY_EXISTS:
            final ReadOnlyProps props = this.getProps();
            final boolean dropMetadata = props.getBoolean(DROP_METADATA_ATTRIB, DEFAULT_DROP_METADATA);
            if (dropMetadata) {
                dropTables(result.getTableNamesToDelete());
            } else {
                invalidateTableStats(result.getTableNamesToDelete());
            }
            break;
        default:
            break;
        }
        return result;

    }

    private PhoenixConnection removeNotNullConstraint(PhoenixConnection oldMetaConnection, String schemaName, String tableName, long timestamp, String columnName) throws SQLException {
        Properties props = PropertiesUtil.deepCopy(oldMetaConnection.getClientInfo());
        props.setProperty(PhoenixRuntime.CURRENT_SCN_ATTRIB, Long.toString(timestamp));
        // Cannot go through DriverManager or you end up in an infinite loop because it'll call init again
        PhoenixConnection metaConnection = new PhoenixConnection(oldMetaConnection, this, props);
        SQLException sqlE = null;
        try {
            String dml = "UPSERT INTO " + SYSTEM_CATALOG_NAME + " (" + PhoenixDatabaseMetaData.TENANT_ID + ","
                    + PhoenixDatabaseMetaData.TABLE_SCHEM + "," + PhoenixDatabaseMetaData.TABLE_NAME + ","
                    + PhoenixDatabaseMetaData.COLUMN_NAME + ","
                    + PhoenixDatabaseMetaData.NULLABLE + ") VALUES (null, ?, ?, ?, ?)";
            PreparedStatement stmt = metaConnection.prepareStatement(dml);
            stmt.setString(1, schemaName);
            stmt.setString(2, tableName);
            stmt.setString(3, columnName);
            stmt.setInt(4, ResultSetMetaData.columnNullable);
            stmt.executeUpdate();
            metaConnection.commit();
        } catch (NewerTableAlreadyExistsException e) {
            LOGGER.warn("Table already modified at this timestamp," +
                    " so assuming column already nullable: " + columnName);
        } catch (SQLException e) {
            LOGGER.warn("Add column failed due to:" + e);
            sqlE = e;
        } finally {
            try {
                oldMetaConnection.close();
            } catch (SQLException e) {
                if (sqlE != null) {
                    sqlE.setNextException(e);
                } else {
                    sqlE = e;
                }
            }
            if (sqlE != null) {
                throw sqlE;
            }
        }
        return metaConnection;
    }
    /**
     * This closes the passed connection.
     */
    private PhoenixConnection addColumn(PhoenixConnection oldMetaConnection, String tableName, long timestamp, String columns, boolean addIfNotExists) throws SQLException {
        Properties props = PropertiesUtil.deepCopy(oldMetaConnection.getClientInfo());
        props.setProperty(PhoenixRuntime.CURRENT_SCN_ATTRIB, Long.toString(timestamp));
        // Cannot go through DriverManager or you end up in an infinite loop because it'll call init again
        PhoenixConnection metaConnection = new PhoenixConnection(oldMetaConnection, this, props);
        SQLException sqlE = null;
        try {
            metaConnection.createStatement().executeUpdate("ALTER TABLE " + tableName + " ADD " + (addIfNotExists ? " IF NOT EXISTS " : "") + columns );
        } catch (NewerTableAlreadyExistsException e) {
            LOGGER.warn("Table already modified at this timestamp," +
                    " so assuming add of these columns already done: " + columns);
        } catch (SQLException e) {
            LOGGER.warn("Add column failed due to:" + e);
            sqlE = e;
        } finally {
            try {
                oldMetaConnection.close();
            } catch (SQLException e) {
                if (sqlE != null) {
                    sqlE.setNextException(e);
                } else {
                    sqlE = e;
                }
            }
            if (sqlE != null) {
                throw sqlE;
            }
        }
        return metaConnection;
    }

    /**
     * Keeping this to use for further upgrades. This method closes the oldMetaConnection.
     */
    private PhoenixConnection addColumnsIfNotExists(PhoenixConnection oldMetaConnection,
            String tableName, long timestamp, String columns) throws SQLException {
        return addColumn(oldMetaConnection, tableName, timestamp, columns, true);
    }

    // Available for testing
    protected long getSystemTableVersion() {
        return MetaDataProtocol.MIN_SYSTEM_TABLE_TIMESTAMP;
    }
    

    // Available for testing
    protected void setUpgradeRequired() {
        this.upgradeRequired.set(true);
    }
    
    // Available for testing
    protected boolean isInitialized() {
        return initialized;
    }
    
    // Available for testing
    protected void setInitialized(boolean isInitialized) {
        initialized = isInitialized;
    }

    // Available for testing
    protected String getSystemCatalogTableDDL() {
        return setSystemDDLProperties(QueryConstants.CREATE_TABLE_METADATA);
    }

    protected String getSystemSequenceTableDDL(int nSaltBuckets) {
        String schema = String.format(setSystemDDLProperties(QueryConstants.CREATE_SEQUENCE_METADATA));
        return Sequence.getCreateTableStatement(schema, nSaltBuckets);
    }

    // Available for testing
    protected String getFunctionTableDDL() {
        return setSystemDDLProperties(QueryConstants.CREATE_FUNCTION_METADATA);
    }

    // Available for testing
    protected String getLogTableDDL() {
        return setSystemLogDDLProperties(QueryConstants.CREATE_LOG_METADATA);
    }

    private String setSystemLogDDLProperties(String ddl) {
        return String.format(ddl, props.getInt(LOG_SALT_BUCKETS_ATTRIB, QueryServicesOptions.DEFAULT_LOG_SALT_BUCKETS));

    }

    // Available for testing
    protected String getChildLinkDDL() {
        return setSystemDDLProperties(QueryConstants.CREATE_CHILD_LINK_METADATA);
    }

    protected String getMutexDDL() {
        return setSystemDDLProperties(QueryConstants.CREATE_MUTEX_METADATA);
    }

    protected String getTaskDDL() {
        return setSystemDDLProperties(QueryConstants.CREATE_TASK_METADATA);
    }

    protected String getTransformDDL() {
        return setSystemDDLProperties(QueryConstants.CREATE_TRANSFORM_METADATA);
    }

    private String setSystemDDLProperties(String ddl) {
        return String.format(ddl,
          props.getInt(DEFAULT_SYSTEM_MAX_VERSIONS_ATTRIB, QueryServicesOptions.DEFAULT_SYSTEM_MAX_VERSIONS),
          props.getBoolean(DEFAULT_SYSTEM_KEEP_DELETED_CELLS_ATTRIB, QueryServicesOptions.DEFAULT_SYSTEM_KEEP_DELETED_CELLS));
    }

    @Override
    public void init(final String url, final Properties props) throws SQLException {
        try {
            PhoenixContextExecutor.call(new Callable<Void>() {
                @Override
                public Void call() throws Exception {
                    if (isInitialized()) {
                        if (initializationException != null) {
                            // Throw previous initialization exception, as we won't resuse this instance
                            throw initializationException;
                        }
                        return null;
                    }
                    synchronized (ConnectionQueryServicesImpl.this) {
                        if (isInitialized()) {
                            if (initializationException != null) {
                                // Throw previous initialization exception, as we won't resuse this instance
                                throw initializationException;
                            }
                            return null;
                        }

                        checkClosed();
                        boolean hConnectionEstablished = false;
                        boolean success = false;
                        try {
                            GLOBAL_QUERY_SERVICES_COUNTER.increment();
                            LOGGER.info("An instance of ConnectionQueryServices was created.");
                            openConnection();
                            hConnectionEstablished = true;
                            boolean lastDDLTimestampValidationEnabled
                                = getProps().getBoolean(
                                    QueryServices.LAST_DDL_TIMESTAMP_VALIDATION_ENABLED,
                                    QueryServicesOptions.DEFAULT_LAST_DDL_TIMESTAMP_VALIDATION_ENABLED);
                            if (lastDDLTimestampValidationEnabled) {
                                refreshLiveRegionServers();
                            }
                            String skipSystemExistenceCheck =
                                props.getProperty(SKIP_SYSTEM_TABLES_EXISTENCE_CHECK);
                            if (skipSystemExistenceCheck != null &&
                                Boolean.valueOf(skipSystemExistenceCheck)) {
                                initialized = true;
                                success = true;
                                return null;
                            }
                            nSequenceSaltBuckets = ConnectionQueryServicesImpl.this.props.getInt(
                                    QueryServices.SEQUENCE_SALT_BUCKETS_ATTRIB,
                                    QueryServicesOptions.DEFAULT_SEQUENCE_TABLE_SALT_BUCKETS);
                            boolean isDoNotUpgradePropSet = UpgradeUtil.isNoUpgradeSet(props);
                            Properties scnProps = PropertiesUtil.deepCopy(props);
                            scnProps.setProperty(PhoenixRuntime.CURRENT_SCN_ATTRIB,
                                    Long.toString(getSystemTableVersion()));
                            scnProps.remove(PhoenixRuntime.TENANT_ID_ATTRIB);
                            String globalUrl = JDBCUtil.removeProperty(url, PhoenixRuntime.TENANT_ID_ATTRIB);
                            try (PhoenixConnection metaConnection = new PhoenixConnection(ConnectionQueryServicesImpl.this, globalUrl,
                                         scnProps)) {
                                try (Statement statement =
                                        metaConnection.createStatement()) {
                                    metaConnection.setRunningUpgrade(true);
                                    statement.executeUpdate(
                                        getSystemCatalogTableDDL());
                                } catch (NewerTableAlreadyExistsException ignore) {
                                    // Ignore, as this will happen if the SYSTEM.CATALOG already exists at this fixed
                                    // timestamp. A TableAlreadyExistsException is not thrown, since the table only exists
                                    // *after* this fixed timestamp.
                                } catch (TableAlreadyExistsException e) {
                                    long currentServerSideTableTimeStamp = e.getTable().getTimeStamp();
                                    if (currentServerSideTableTimeStamp < MIN_SYSTEM_TABLE_TIMESTAMP) {
                                        setUpgradeRequired();
                                    }
                                } catch (PhoenixIOException e) {
                                    boolean foundAccessDeniedException = false;
                                    // when running spark/map reduce jobs the ADE might be wrapped
                                    // in a RemoteException
                                    if (inspectIfAnyExceptionInChain(e, Collections
                                            .<Class<? extends Exception>> singletonList(AccessDeniedException.class))) {
                                        // Pass
                                        LOGGER.warn("Could not check for Phoenix SYSTEM tables," +
                                                " assuming they exist and are properly configured");
                                        checkClientServerCompatibility(SchemaUtil.getPhysicalName(SYSTEM_CATALOG_NAME_BYTES, getProps()).getName());
                                        success = true;
                                    } else if (inspectIfAnyExceptionInChain(e,
                                            Collections.<Class<? extends Exception>> singletonList(
                                                    NamespaceNotFoundException.class))) {
                                        // This exception is only possible if SYSTEM namespace mapping is enabled and SYSTEM namespace is missing
                                        // It implies that SYSTEM tables are not created and hence we shouldn't provide a connection
                                        AccessDeniedException ade = new AccessDeniedException("Insufficient permissions to create SYSTEM namespace and SYSTEM Tables");
                                        initializationException = ServerUtil.parseServerException(ade);
                                    } else {
                                        initializationException = e;
                                    }
                                    return null;
                                } catch (UpgradeRequiredException e) {
                                    // This will occur in 2 cases:
                                    // 1. when SYSTEM.CATALOG doesn't exists
                                    // 2. when SYSTEM.CATALOG exists, but client and
                                    // server-side namespace mapping is enabled so
                                    // we need to migrate SYSTEM tables to the SYSTEM namespace
                                    setUpgradeRequired();
                                }

                                if (!ConnectionQueryServicesImpl.this.upgradeRequired.get()) {
                                    if (!isDoNotUpgradePropSet) {
                                        createOtherSystemTables(metaConnection);
                                        // In case namespace mapping is enabled and system table to
                                        // system namespace mapping is also enabled, create an entry
                                        // for the SYSTEM namespace in the SYSCAT table, so that
                                        // GRANT/REVOKE commands can work with SYSTEM Namespace
                                        createSchemaIfNotExistsSystemNSMappingEnabled(metaConnection);
                                    }
                                } else if (isAutoUpgradeEnabled && !isDoNotUpgradePropSet) {
                                    // Upgrade is required and we are allowed to automatically upgrade
                                    upgradeSystemTables(url, props);
                                } else {
                                    // We expect the user to manually run the "EXECUTE UPGRADE" command first.
                                    LOGGER.error("Upgrade is required. Must run 'EXECUTE UPGRADE' "
                                            + "before any other command");
                                }
                            }
                            success = true;
                        } catch (RetriableUpgradeException e) {
                            // Set success to true and don't set the exception as an initializationException,
                            // because otherwise the client won't be able to retry establishing the connection.
                            success = true;
                            throw e;
                        } catch (Exception e) {
                            if (e instanceof SQLException) {
                                initializationException = (SQLException) e;
                            } else {
                                // wrap every other exception into a SQLException
                                initializationException = new SQLException(e);
                            }
                        } finally {
                            if (success) {
                                scheduleRenewLeaseTasks();
                            }
                            try {
                                if (!success && hConnectionEstablished) {
                                    closeConnection();
                                }
                            } catch (IOException e) {
                                SQLException ex = new SQLException(e);
                                if (initializationException != null) {
                                    initializationException.setNextException(ex);
                                } else {
                                    initializationException = ex;
                                }
                            } finally {
                                try {
                                    if (initializationException != null) {
                                        throw initializationException;
                                    }
                                } finally {
                                    setInitialized(true);
                                }
                            }
                        }
                    }
                    return null;
                }
            });
        } catch (Exception e) {
            Throwables.propagateIfInstanceOf(e, SQLException.class);
            Throwables.propagate(e);
        }
    }

    void createSysMutexTableIfNotExists(Admin admin) throws IOException {
        try {
            if (checkIfSysMutexExistsAndModifyTTLIfRequired(admin)) {
                return;
            }
            final TableName mutexTableName = SchemaUtil.getPhysicalTableName(
                    SYSTEM_MUTEX_NAME, props);
            TableDescriptor tableDesc = TableDescriptorBuilder.newBuilder(mutexTableName)
                    .setColumnFamily(ColumnFamilyDescriptorBuilder
                            .newBuilder(PhoenixDatabaseMetaData.SYSTEM_MUTEX_FAMILY_NAME_BYTES)
                            .setTimeToLive(TTL_FOR_MUTEX).build())
                    .build();
            admin.createTable(tableDesc);
        }
        catch (IOException e) {
            if (inspectIfAnyExceptionInChain(e, Arrays.<Class<? extends Exception>> asList(
                    AccessDeniedException.class, org.apache.hadoop.hbase.TableExistsException.class))) {
                // Ignore TableExistsException as another client might beat us during upgrade.
                // Ignore AccessDeniedException, as it may be possible underpriviliged user trying to use the connection
                // which doesn't required upgrade.
                LOGGER.debug("Ignoring exception while creating mutex table" +
                        " during connection initialization: "
                        + Throwables.getStackTraceAsString(e));
            } else {
                throw e;
            }
        }
    }

    /**
     * Check if the SYSTEM MUTEX table exists. If it does, ensure that its TTL is correct and if
     * not, modify its table descriptor
     * @param admin HBase admin
     * @return true if SYSTEM MUTEX exists already and false if it needs to be created
     * @throws IOException thrown if there is an error getting the table descriptor
     */
    @VisibleForTesting
    boolean checkIfSysMutexExistsAndModifyTTLIfRequired(Admin admin) throws IOException {
        TableDescriptor htd;
        try {
            htd = admin.getDescriptor(TableName.valueOf(SYSTEM_MUTEX_NAME));
        } catch (org.apache.hadoop.hbase.TableNotFoundException ignored) {
            try {
                // Try with the namespace mapping name
                htd = admin.getDescriptor(TableName.valueOf(SYSTEM_SCHEMA_NAME,
                        SYSTEM_MUTEX_TABLE_NAME));
            } catch (org.apache.hadoop.hbase.TableNotFoundException ignored2) {
                return false;
            }
        }

        // The SYSTEM MUTEX table already exists so check its TTL
        if (htd.getColumnFamily(SYSTEM_MUTEX_FAMILY_NAME_BYTES).getTimeToLive() != TTL_FOR_MUTEX) {
            LOGGER.debug("SYSTEM MUTEX already appears to exist, but has the wrong TTL. " +
                    "Will modify the TTL");
            ColumnFamilyDescriptor hColFamDesc = ColumnFamilyDescriptorBuilder
                    .newBuilder(htd.getColumnFamily(SYSTEM_MUTEX_FAMILY_NAME_BYTES))
                    .setTimeToLive(TTL_FOR_MUTEX)
                    .build();
            htd = TableDescriptorBuilder
                    .newBuilder(htd)
                    .modifyColumnFamily(hColFamDesc)
                    .build();
            admin.modifyTable(htd);
        } else {
            LOGGER.debug("SYSTEM MUTEX already appears to exist with the correct TTL, " +
                    "not creating it");
        }
        return true;
    }

    private boolean inspectIfAnyExceptionInChain(Throwable io, List<Class<? extends Exception>> ioList) {
        boolean exceptionToIgnore = false;
        for (Throwable t : Throwables.getCausalChain(io)) {
            for (Class<? extends Exception> exception : ioList) {
                exceptionToIgnore |= isExceptionInstanceOf(t, exception);
            }
            if (exceptionToIgnore) {
                break;
            }

        }
        return exceptionToIgnore;
    }

    private boolean isExceptionInstanceOf(Throwable io, Class<? extends Exception> exception) {
        return exception.isInstance(io) || (io instanceof RemoteException
                && (((RemoteException)io).getClassName().equals(exception.getName())));
    }

    List<TableName> getSystemTableNamesInDefaultNamespace(Admin admin) throws IOException {
        return Lists.newArrayList(admin.listTableNames(Pattern.compile(QueryConstants.SYSTEM_SCHEMA_NAME + "\\..*"))); // TODO: replace to pattern
    }

    private void createOtherSystemTables(PhoenixConnection metaConnection) throws SQLException, IOException {
        try {
            metaConnection.createStatement().execute(getSystemSequenceTableDDL(nSequenceSaltBuckets));
            // When creating the table above, DDL statements are
            // used. However, the CFD level properties are not set
            // via DDL commands, hence we are explicitly setting
            // few properties using the Admin API below.
            updateSystemSequenceWithCacheOnWriteProps(metaConnection);
        } catch (TableAlreadyExistsException e) {
            nSequenceSaltBuckets = getSaltBuckets(e);
        }
        try {
            metaConnection.createStatement().execute(QueryConstants.CREATE_STATS_TABLE_METADATA);
        } catch (TableAlreadyExistsException ignore) {}
        try {
            metaConnection.createStatement().execute(getFunctionTableDDL());
        } catch (TableAlreadyExistsException ignore) {}
        try {
            metaConnection.createStatement().execute(getLogTableDDL());
        } catch (TableAlreadyExistsException ignore) {}
        try {
            metaConnection.createStatement().executeUpdate(getChildLinkDDL());
        } catch (TableAlreadyExistsException ignore) {}
        try {
            metaConnection.createStatement().executeUpdate(getMutexDDL());
        } catch (TableAlreadyExistsException ignore) {}
        try {
            metaConnection.createStatement().executeUpdate(getTaskDDL());
        } catch (TableAlreadyExistsException ignore) {}
        try {
            metaConnection.createStatement().executeUpdate(getTransformDDL());
        } catch (TableAlreadyExistsException ignore) {}
    }

    /**
     * Create an entry for the SYSTEM namespace in the SYSCAT table in case namespace mapping is enabled and system table
     * to system namespace mapping is also enabled. If not enabled, this method returns immediately without doing anything
     * @param metaConnection
     * @throws SQLException
     */
    private void createSchemaIfNotExistsSystemNSMappingEnabled(PhoenixConnection metaConnection) throws SQLException {
        // HBase Namespace SYSTEM is assumed to be already created inside {@link ensureTableCreated(byte[], PTableType,
        // Map<String, Object>, List<Pair<byte[], Map<String, Object>>>, byte[][], boolean, boolean, boolean)}.
        // This statement will create an entry for the SYSTEM namespace in the SYSCAT table, so that GRANT/REVOKE
        // commands can work with SYSTEM Namespace. (See PHOENIX-4227 https://issues.apache.org/jira/browse/PHOENIX-4227)
        if (SchemaUtil.isNamespaceMappingEnabled(PTableType.SYSTEM,
          ConnectionQueryServicesImpl.this.getProps())) {
            try {
                metaConnection.createStatement().execute("CREATE SCHEMA IF NOT EXISTS "
                  + PhoenixDatabaseMetaData.SYSTEM_CATALOG_SCHEMA);
            } catch (NewerSchemaAlreadyExistsException e) {
                // Older clients with appropriate perms may try getting a new connection
                // This results in NewerSchemaAlreadyExistsException, so we can safely ignore it here
            } catch (PhoenixIOException e) {
                if (!Iterables.isEmpty(Iterables.filter(Throwables.getCausalChain(e), AccessDeniedException.class))) {
                    // Ignore ADE
                } else {
                    throw e;
                }
            }
        }
    }

    /**
     * Upgrade the SYSCAT schema if required
     * @param metaConnection
     * @param currentServerSideTableTimeStamp
     * @return Phoenix connection object
     * @throws SQLException
     * @throws IOException
     * @throws TimeoutException
     * @throws InterruptedException
     */
    // Available for testing
    protected PhoenixConnection upgradeSystemCatalogIfRequired(PhoenixConnection metaConnection,
      long currentServerSideTableTimeStamp) throws SQLException, IOException, TimeoutException, InterruptedException {
        String columnsToAdd = "";
        // This will occur if we have an older SYSTEM.CATALOG and we need to update it to
        // include any new columns we've added.
        if (currentServerSideTableTimeStamp < MetaDataProtocol.MIN_SYSTEM_TABLE_TIMESTAMP_4_3_0) {
            // We know that we always need to add the STORE_NULLS column for 4.3 release
            columnsToAdd = addColumn(columnsToAdd, PhoenixDatabaseMetaData.STORE_NULLS
              + " " + PBoolean.INSTANCE.getSqlTypeName());
            try (Admin admin = getAdmin()) {
                List<TableDescriptor> localIndexTables =
                        admin.listTableDescriptors(Pattern
                                .compile(MetaDataUtil.LOCAL_INDEX_TABLE_PREFIX + ".*"));
                for (TableDescriptor table : localIndexTables) {
                    if (table.getValue(MetaDataUtil.PARENT_TABLE_KEY) == null
                            && table.getValue(MetaDataUtil.IS_LOCAL_INDEX_TABLE_PROP_NAME) != null) {

                        table=TableDescriptorBuilder.newBuilder(table).setValue(Bytes.toBytes(MetaDataUtil.PARENT_TABLE_KEY),
                                Bytes.toBytes(MetaDataUtil.getLocalIndexUserTableName(table.getTableName().getNameAsString()))).build();
                        // Explicitly disable, modify and enable the table to ensure
                        // co-location of data and index regions. If we just modify the
                        // table descriptor when online schema change enabled may reopen
                        // the region in same region server instead of following data region.
                        admin.disableTable(table.getTableName());
                        admin.modifyTable(table);
                        admin.enableTable(table.getTableName());
                    }
                }
            }
        }

        // If the server side schema is before MIN_SYSTEM_TABLE_TIMESTAMP_4_1_0 then
        // we need to add INDEX_TYPE and INDEX_DISABLE_TIMESTAMP columns too.
        // TODO: Once https://issues.apache.org/jira/browse/PHOENIX-1614 is fixed,
        // we should just have a ALTER TABLE ADD IF NOT EXISTS statement with all
        // the column names that have been added to SYSTEM.CATALOG since 4.0.
        if (currentServerSideTableTimeStamp < MetaDataProtocol.MIN_SYSTEM_TABLE_TIMESTAMP_4_1_0) {
            columnsToAdd = addColumn(columnsToAdd, PhoenixDatabaseMetaData.INDEX_TYPE + " "
              + PUnsignedTinyint.INSTANCE.getSqlTypeName() + ", "
              + PhoenixDatabaseMetaData.INDEX_DISABLE_TIMESTAMP + " "
              + PLong.INSTANCE.getSqlTypeName());
        }

        // If we have some new columns from 4.1-4.3 to add, add them now.
        if (!columnsToAdd.isEmpty()) {
            // Ugh..need to assign to another local variable to keep eclipse happy.
            PhoenixConnection newMetaConnection = addColumnsIfNotExists(metaConnection,
              PhoenixDatabaseMetaData.SYSTEM_CATALOG,
              MetaDataProtocol.MIN_SYSTEM_TABLE_TIMESTAMP_4_3_0, columnsToAdd);
            metaConnection = newMetaConnection;
        }

        if (currentServerSideTableTimeStamp < MetaDataProtocol.MIN_SYSTEM_TABLE_TIMESTAMP_4_5_0) {
            columnsToAdd = PhoenixDatabaseMetaData.BASE_COLUMN_COUNT + " "
              + PInteger.INSTANCE.getSqlTypeName();
            try {
                metaConnection = addColumn(metaConnection,
                  PhoenixDatabaseMetaData.SYSTEM_CATALOG,
                  MetaDataProtocol.MIN_SYSTEM_TABLE_TIMESTAMP_4_5_0, columnsToAdd,
                  false);
                upgradeTo4_5_0(metaConnection);
            } catch (ColumnAlreadyExistsException ignored) {
                /*
                 * Upgrade to 4.5 is a slightly special case. We use the fact that the
                 * column BASE_COLUMN_COUNT is already part of the meta-data schema as the
                 * signal that the server side upgrade has finished or is in progress.
                 */
                LOGGER.debug("No need to run 4.5 upgrade");
            }
            Properties p = PropertiesUtil.deepCopy(metaConnection.getClientInfo());
            p.remove(PhoenixRuntime.CURRENT_SCN_ATTRIB);
            p.remove(PhoenixRuntime.TENANT_ID_ATTRIB);
            PhoenixConnection conn = new PhoenixConnection(
              ConnectionQueryServicesImpl.this, metaConnection.getURL(), p);
            try {
                List<String> tablesNeedingUpgrade = UpgradeUtil
                  .getPhysicalTablesWithDescRowKey(conn);
                if (!tablesNeedingUpgrade.isEmpty()) {
                    LOGGER.warn("The following tables require upgrade due to a bug " +
                            "causing the row key to be incorrect for descending columns " +
                            "and ascending BINARY columns (PHOENIX-2067 and PHOENIX-2120):\n"
                      + Joiner.on(' ').join(tablesNeedingUpgrade)
                      + "\nTo upgrade issue the \"bin/psql.py -u\" command.");
                }
                List<String> unsupportedTables = UpgradeUtil
                  .getPhysicalTablesWithDescVarbinaryRowKey(conn);
                if (!unsupportedTables.isEmpty()) {
                    LOGGER.warn("The following tables use an unsupported " +
                            "VARBINARY DESC construct and need to be changed:\n"
                      + Joiner.on(' ').join(unsupportedTables));
                }
            } catch (Exception ex) {
                LOGGER.error(
                  "Unable to determine tables requiring upgrade due to PHOENIX-2067",
                  ex);
            } finally {
                conn.close();
            }
        }
        // Add these columns one at a time so that if folks have run the upgrade code
        // already for a snapshot, we'll still enter this block (and do the parts we
        // haven't yet done).
        // Add each column with different timestamp else the code assumes that the
        // table is already modified at that timestamp resulting in not updating the
        // second column with same timestamp
        if (currentServerSideTableTimeStamp < MetaDataProtocol.MIN_SYSTEM_TABLE_TIMESTAMP_4_6_0) {
            columnsToAdd = PhoenixDatabaseMetaData.IS_ROW_TIMESTAMP + " "
              + PBoolean.INSTANCE.getSqlTypeName();
            metaConnection = addColumnsIfNotExists(metaConnection,
              PhoenixDatabaseMetaData.SYSTEM_CATALOG,
              MetaDataProtocol.MIN_SYSTEM_TABLE_TIMESTAMP_4_6_0, columnsToAdd);
        }
        if (currentServerSideTableTimeStamp < MetaDataProtocol.MIN_SYSTEM_TABLE_TIMESTAMP_4_7_0) {
            // Drop old stats table so that new stats table is created
            metaConnection = dropStatsTable(metaConnection,
              MetaDataProtocol.MIN_SYSTEM_TABLE_TIMESTAMP_4_7_0 - 4);
            metaConnection = addColumnsIfNotExists(
              metaConnection,
              PhoenixDatabaseMetaData.SYSTEM_CATALOG,
              MetaDataProtocol.MIN_SYSTEM_TABLE_TIMESTAMP_4_7_0 - 3,
              PhoenixDatabaseMetaData.TRANSACTIONAL + " "
                + PBoolean.INSTANCE.getSqlTypeName());
            metaConnection = addColumnsIfNotExists(
              metaConnection,
              PhoenixDatabaseMetaData.SYSTEM_CATALOG,
              MetaDataProtocol.MIN_SYSTEM_TABLE_TIMESTAMP_4_7_0 - 2,
              PhoenixDatabaseMetaData.UPDATE_CACHE_FREQUENCY + " "
                + PLong.INSTANCE.getSqlTypeName());
            metaConnection = setImmutableTableIndexesImmutable(metaConnection,
              MetaDataProtocol.MIN_SYSTEM_TABLE_TIMESTAMP_4_7_0 - 1);
            metaConnection = updateSystemCatalogTimestamp(metaConnection,
              MetaDataProtocol.MIN_SYSTEM_TABLE_TIMESTAMP_4_7_0);
            ConnectionQueryServicesImpl.this.removeTable(null,
              PhoenixDatabaseMetaData.SYSTEM_CATALOG_NAME, null,
              MetaDataProtocol.MIN_SYSTEM_TABLE_TIMESTAMP_4_7_0);
            clearCache();
        }

        if (currentServerSideTableTimeStamp < MetaDataProtocol.MIN_SYSTEM_TABLE_TIMESTAMP_4_8_0) {
            metaConnection = addColumnsIfNotExists(
              metaConnection,
              PhoenixDatabaseMetaData.SYSTEM_CATALOG,
              MetaDataProtocol.MIN_SYSTEM_TABLE_TIMESTAMP_4_8_0 - 2,
              PhoenixDatabaseMetaData.IS_NAMESPACE_MAPPED + " "
                + PBoolean.INSTANCE.getSqlTypeName());
            metaConnection = addColumnsIfNotExists(
              metaConnection,
              PhoenixDatabaseMetaData.SYSTEM_CATALOG,
              MetaDataProtocol.MIN_SYSTEM_TABLE_TIMESTAMP_4_8_0 - 1,
              PhoenixDatabaseMetaData.AUTO_PARTITION_SEQ + " "
                + PVarchar.INSTANCE.getSqlTypeName());
            metaConnection = addColumnsIfNotExists(
              metaConnection,
              PhoenixDatabaseMetaData.SYSTEM_CATALOG,
              MetaDataProtocol.MIN_SYSTEM_TABLE_TIMESTAMP_4_8_0,
              PhoenixDatabaseMetaData.APPEND_ONLY_SCHEMA + " "
                + PBoolean.INSTANCE.getSqlTypeName());
            metaConnection = UpgradeUtil.disableViewIndexes(metaConnection);
            if (getProps().getBoolean(QueryServices.LOCAL_INDEX_CLIENT_UPGRADE_ATTRIB,
              QueryServicesOptions.DEFAULT_LOCAL_INDEX_CLIENT_UPGRADE)) {
                localIndexUpgradeRequired = true;
            }
            ConnectionQueryServicesImpl.this.removeTable(null,
              PhoenixDatabaseMetaData.SYSTEM_CATALOG_NAME, null,
              MetaDataProtocol.MIN_SYSTEM_TABLE_TIMESTAMP_4_8_0);
            clearCache();
        }
        if (currentServerSideTableTimeStamp < MetaDataProtocol.MIN_SYSTEM_TABLE_TIMESTAMP_4_9_0) {
            metaConnection = addColumnsIfNotExists(
              metaConnection,
              PhoenixDatabaseMetaData.SYSTEM_CATALOG,
              MetaDataProtocol.MIN_SYSTEM_TABLE_TIMESTAMP_4_9_0,
              PhoenixDatabaseMetaData.GUIDE_POSTS_WIDTH + " "
                + PLong.INSTANCE.getSqlTypeName());
            ConnectionQueryServicesImpl.this.removeTable(null,
              PhoenixDatabaseMetaData.SYSTEM_CATALOG_NAME, null,
              MetaDataProtocol.MIN_SYSTEM_TABLE_TIMESTAMP_4_9_0);
            clearCache();
        }
        if (currentServerSideTableTimeStamp < MetaDataProtocol.MIN_SYSTEM_TABLE_TIMESTAMP_4_10_0) {
            metaConnection = addColumnQualifierColumn(metaConnection, MetaDataProtocol.MIN_SYSTEM_TABLE_TIMESTAMP_4_10_0 - 3);
            metaConnection = addColumnsIfNotExists(
              metaConnection,
              PhoenixDatabaseMetaData.SYSTEM_CATALOG,
              MetaDataProtocol.MIN_SYSTEM_TABLE_TIMESTAMP_4_10_0 - 2,
              PhoenixDatabaseMetaData.IMMUTABLE_STORAGE_SCHEME + " "
                + PTinyint.INSTANCE.getSqlTypeName());
            metaConnection = addColumnsIfNotExists(
              metaConnection,
              PhoenixDatabaseMetaData.SYSTEM_CATALOG,
              MetaDataProtocol.MIN_SYSTEM_TABLE_TIMESTAMP_4_10_0 - 1,
              PhoenixDatabaseMetaData.ENCODING_SCHEME + " "
                + PTinyint.INSTANCE.getSqlTypeName());
            metaConnection = addColumnsIfNotExists(
              metaConnection,
              PhoenixDatabaseMetaData.SYSTEM_CATALOG,
              MetaDataProtocol.MIN_SYSTEM_TABLE_TIMESTAMP_4_10_0,
              PhoenixDatabaseMetaData.COLUMN_QUALIFIER_COUNTER + " "
                + PInteger.INSTANCE.getSqlTypeName());
            ConnectionQueryServicesImpl.this.removeTable(null,
              PhoenixDatabaseMetaData.SYSTEM_CATALOG_NAME, null,
              MetaDataProtocol.MIN_SYSTEM_TABLE_TIMESTAMP_4_10_0);
            clearCache();
        }
        if (currentServerSideTableTimeStamp < MetaDataProtocol.MIN_SYSTEM_TABLE_TIMESTAMP_4_11_0) {
            metaConnection = addColumnsIfNotExists(
              metaConnection,
              PhoenixDatabaseMetaData.SYSTEM_CATALOG,
              MetaDataProtocol.MIN_SYSTEM_TABLE_TIMESTAMP_4_11_0,
              PhoenixDatabaseMetaData.USE_STATS_FOR_PARALLELIZATION + " "
                + PBoolean.INSTANCE.getSqlTypeName());
            addParentToChildLinks(metaConnection);
        }
        if (currentServerSideTableTimeStamp < MetaDataProtocol.MIN_SYSTEM_TABLE_TIMESTAMP_4_14_0) {
            metaConnection = addColumnsIfNotExists(
              metaConnection,
              PhoenixDatabaseMetaData.SYSTEM_CATALOG,
              MetaDataProtocol.MIN_SYSTEM_TABLE_TIMESTAMP_4_14_0,
              PhoenixDatabaseMetaData.TRANSACTION_PROVIDER + " "
                + PTinyint.INSTANCE.getSqlTypeName());
            try (Statement altQry = metaConnection.createStatement()) {
                altQry.executeUpdate("ALTER TABLE "
                    + PhoenixDatabaseMetaData.SYSTEM_CATALOG + " SET "
                    + HConstants.VERSIONS + "= "
                    + props.getInt(DEFAULT_SYSTEM_MAX_VERSIONS_ATTRIB, QueryServicesOptions
                    .DEFAULT_SYSTEM_MAX_VERSIONS) + ",\n"
                    + ColumnFamilyDescriptorBuilder.KEEP_DELETED_CELLS + "="
                    + props.getBoolean(DEFAULT_SYSTEM_KEEP_DELETED_CELLS_ATTRIB,
                    QueryServicesOptions.DEFAULT_SYSTEM_KEEP_DELETED_CELLS));

                altQry.executeUpdate("ALTER TABLE "
                        + PhoenixDatabaseMetaData.SYSTEM_FUNCTION + " SET "
                        + TableDescriptorBuilder.SPLIT_POLICY + "='"
                        + SystemFunctionSplitPolicy.class.getName() + "',\n"
                        + HConstants.VERSIONS + "= "
                        + props.getInt(DEFAULT_SYSTEM_MAX_VERSIONS_ATTRIB, QueryServicesOptions
                        .DEFAULT_SYSTEM_MAX_VERSIONS) + ",\n"
                        + ColumnFamilyDescriptorBuilder.KEEP_DELETED_CELLS + "="
                        + props.getBoolean(DEFAULT_SYSTEM_KEEP_DELETED_CELLS_ATTRIB,
                        QueryServicesOptions.DEFAULT_SYSTEM_KEEP_DELETED_CELLS));

                altQry.executeUpdate("ALTER TABLE "
                        + PhoenixDatabaseMetaData.SYSTEM_STATS_NAME + " SET "
                        + TableDescriptorBuilder.SPLIT_POLICY + "='"
                        + SystemStatsSplitPolicy.class.getName() + "'");
            }
        }
        if (currentServerSideTableTimeStamp < MIN_SYSTEM_TABLE_TIMESTAMP_4_15_0) {
            addViewIndexToParentLinks(metaConnection);
            metaConnection = addColumnsIfNotExists(
                    metaConnection,
                    PhoenixDatabaseMetaData.SYSTEM_CATALOG,
                    MIN_SYSTEM_TABLE_TIMESTAMP_4_15_0,
                    PhoenixDatabaseMetaData.VIEW_INDEX_ID_DATA_TYPE + " "
                            + PInteger.INSTANCE.getSqlTypeName());
        }
        if (currentServerSideTableTimeStamp < MIN_SYSTEM_TABLE_TIMESTAMP_4_16_0) {
            metaConnection = addColumnsIfNotExists(
                metaConnection,
                PhoenixDatabaseMetaData.SYSTEM_CATALOG,
                MIN_SYSTEM_TABLE_TIMESTAMP_4_16_0 - 3,
                PhoenixDatabaseMetaData.PHOENIX_TTL + " "
                        + PInteger.INSTANCE.getSqlTypeName());
            metaConnection = addColumnsIfNotExists(
                metaConnection,
                PhoenixDatabaseMetaData.SYSTEM_CATALOG,
                MIN_SYSTEM_TABLE_TIMESTAMP_4_16_0 - 2,
                PhoenixDatabaseMetaData.PHOENIX_TTL_HWM + " "
                        + PInteger.INSTANCE.getSqlTypeName());
            metaConnection = addColumnsIfNotExists(metaConnection,
                PhoenixDatabaseMetaData.SYSTEM_CATALOG, MIN_SYSTEM_TABLE_TIMESTAMP_4_16_0 -1,
                PhoenixDatabaseMetaData.LAST_DDL_TIMESTAMP + " "
                    + PLong.INSTANCE.getSqlTypeName());
            metaConnection = addColumnsIfNotExists(metaConnection,
                PhoenixDatabaseMetaData.SYSTEM_CATALOG, MIN_SYSTEM_TABLE_TIMESTAMP_4_16_0,
                PhoenixDatabaseMetaData.CHANGE_DETECTION_ENABLED
                    + " " + PBoolean.INSTANCE.getSqlTypeName());
            UpgradeUtil.bootstrapLastDDLTimestampForTablesAndViews(metaConnection);

            boolean isNamespaceMapping =
                    SchemaUtil.isNamespaceMappingEnabled(null,  getConfiguration());
            String tableName = PhoenixDatabaseMetaData.SYSTEM_CATALOG_NAME;
            if (isNamespaceMapping) {
                tableName = tableName.replace(
                        QueryConstants.NAME_SEPARATOR,
                        QueryConstants.NAMESPACE_SEPARATOR);
            }
            byte[] tableBytes = StringUtil.toBytes(tableName);
            byte[] rowKey = SchemaUtil.getColumnKey(null,
                    QueryConstants.SYSTEM_SCHEMA_NAME,
                    SYSTEM_CATALOG_TABLE, VIEW_INDEX_ID,
                    PhoenixDatabaseMetaData.TABLE_FAMILY);
            if (UpgradeUtil.isUpdateViewIndexIdColumnDataTypeFromShortToLongNeeded
                    (metaConnection, rowKey, tableBytes)) {
                LOGGER.info("Updating VIEW_INDEX_ID data type to BIGINT.");
                UpgradeUtil.updateViewIndexIdColumnDataTypeFromShortToLong(
                        metaConnection, rowKey, tableBytes);
            } else {
                LOGGER.info("Updating VIEW_INDEX_ID data type is not needed.");
            }
            try (Admin admin = metaConnection.getQueryServices().getAdmin()) {
                TableDescriptorBuilder tdBuilder;
                TableName sysCatPhysicalTableName = SchemaUtil.getPhysicalTableName(
                    PhoenixDatabaseMetaData.SYSTEM_CATALOG_NAME, props);
                tdBuilder = TableDescriptorBuilder.newBuilder(
                    admin.getDescriptor(sysCatPhysicalTableName));
                if (!tdBuilder.build().hasCoprocessor(
                        SystemCatalogRegionObserver.class.getName())) {
                    int priority = props.getInt(
                        QueryServices.COPROCESSOR_PRIORITY_ATTRIB,
                        QueryServicesOptions.DEFAULT_COPROCESSOR_PRIORITY);
                    tdBuilder.setCoprocessor(
                        CoprocessorDescriptorBuilder
                            .newBuilder(SystemCatalogRegionObserver.class.getName())
                            .setPriority(priority)
                            .setProperties(Collections.emptyMap())
                            .build());
                    admin.modifyTable(tdBuilder.build());
                    pollForUpdatedTableDescriptor(admin, tdBuilder.build(),
                        sysCatPhysicalTableName.getName());
                }
            }
        }
        if (currentServerSideTableTimeStamp < MIN_SYSTEM_TABLE_TIMESTAMP_5_2_0) {
            metaConnection = addColumnsIfNotExists(metaConnection,
                    PhoenixDatabaseMetaData.SYSTEM_CATALOG, MIN_SYSTEM_TABLE_TIMESTAMP_5_2_0 -3,
                    PhoenixDatabaseMetaData.PHYSICAL_TABLE_NAME
                            + " " + PVarchar.INSTANCE.getSqlTypeName());

            metaConnection = addColumnsIfNotExists(metaConnection, PhoenixDatabaseMetaData.SYSTEM_CATALOG,
                MIN_SYSTEM_TABLE_TIMESTAMP_5_2_0 -2,
                    PhoenixDatabaseMetaData.SCHEMA_VERSION + " " + PVarchar.INSTANCE.getSqlTypeName());
            metaConnection = addColumnsIfNotExists(metaConnection, PhoenixDatabaseMetaData.SYSTEM_CATALOG,
                MIN_SYSTEM_TABLE_TIMESTAMP_5_2_0 -1,
                PhoenixDatabaseMetaData.EXTERNAL_SCHEMA_ID + " " + PVarchar.INSTANCE.getSqlTypeName());
            metaConnection = addColumnsIfNotExists(metaConnection, PhoenixDatabaseMetaData.SYSTEM_CATALOG,
                MIN_SYSTEM_TABLE_TIMESTAMP_5_2_0,
                PhoenixDatabaseMetaData.STREAMING_TOPIC_NAME + " " + PVarchar.INSTANCE.getSqlTypeName());
            UpgradeUtil.bootstrapLastDDLTimestampForIndexes(metaConnection);
        }
        return metaConnection;
    }

    /**
     * There is no other locking needed here since only one connection (on the same or different JVM) will be able to
     * acquire the upgrade mutex via {@link #acquireUpgradeMutex(long)} .
     */
    @Override
    public void upgradeSystemTables(final String url, final Properties props) throws SQLException {
        PhoenixConnection metaConnection = null;
        boolean success = false;
        final Map<String, String> systemTableToSnapshotMap = new HashMap<>();
        String sysCatalogTableName = null;
        SQLException toThrow = null;
        boolean acquiredMutexLock = false;
        boolean moveChildLinks = false;
        boolean syncAllTableAndIndexProps = false;
        try {
            if (!isUpgradeRequired()) {
                throw new UpgradeNotRequiredException();
            }
            Properties scnProps = PropertiesUtil.deepCopy(props);
            scnProps.setProperty(PhoenixRuntime.CURRENT_SCN_ATTRIB,
                    Long.toString(MetaDataProtocol.MIN_SYSTEM_TABLE_TIMESTAMP));
            scnProps.remove(PhoenixRuntime.TENANT_ID_ATTRIB);
            String globalUrl = JDBCUtil.removeProperty(url, PhoenixRuntime.TENANT_ID_ATTRIB);
            metaConnection = new PhoenixConnection(ConnectionQueryServicesImpl.this, globalUrl,
                    scnProps);
            metaConnection.setRunningUpgrade(true);
            // Always try to create SYSTEM.MUTEX table first since we need it to acquire the
            // upgrade mutex. Upgrade or migration is not possible without the upgrade mutex
            try (Admin admin = getAdmin()) {
                createSysMutexTableIfNotExists(admin);
            }
            UpgradeRequiredException caughtUpgradeRequiredException = null;
            TableAlreadyExistsException caughtTableAlreadyExistsException = null;
            try {
                metaConnection.createStatement().executeUpdate(getSystemCatalogTableDDL());
            } catch (NewerTableAlreadyExistsException ignore) {
                // Ignore, as this will happen if the SYSTEM.CATALOG already exists at this fixed
                // timestamp. A TableAlreadyExistsException is not thrown, since the table only exists
                // *after* this fixed timestamp.
            } catch (UpgradeRequiredException e) {
                // This is thrown while trying to create SYSTEM:CATALOG to indicate that we must
                // migrate SYSTEM tables to the SYSTEM namespace and/or upgrade SYSCAT if required
                caughtUpgradeRequiredException = e;
            } catch (TableAlreadyExistsException e) {
                caughtTableAlreadyExistsException = e;
            }

            if (caughtUpgradeRequiredException != null
                    || caughtTableAlreadyExistsException != null) {
                long currentServerSideTableTimeStamp;
                if (caughtUpgradeRequiredException != null) {
                    currentServerSideTableTimeStamp =
                            caughtUpgradeRequiredException.getSystemCatalogTimeStamp();
                } else {
                    currentServerSideTableTimeStamp =
                            caughtTableAlreadyExistsException.getTable().getTimeStamp();
                }
                acquiredMutexLock = acquireUpgradeMutex(
                    MetaDataProtocol.MIN_SYSTEM_TABLE_MIGRATION_TIMESTAMP);
                LOGGER.debug(
                    "Acquired lock in SYSMUTEX table for migrating SYSTEM tables to SYSTEM "
                    + "namespace and/or upgrading " + sysCatalogTableName);
                String snapshotName = getSysTableSnapshotName(currentServerSideTableTimeStamp,
                    SYSTEM_CATALOG_NAME);
                createSnapshot(snapshotName, SYSTEM_CATALOG_NAME);
                systemTableToSnapshotMap.put(SYSTEM_CATALOG_NAME, snapshotName);
                LOGGER.info("Created snapshot {} for {}", snapshotName, SYSTEM_CATALOG_NAME);

                if (caughtUpgradeRequiredException != null) {
                    if (SchemaUtil.isNamespaceMappingEnabled(
                            PTableType.SYSTEM, ConnectionQueryServicesImpl.this.getProps())) {
                        // If SYSTEM tables exist, they are migrated to HBase SYSTEM namespace
                        // If they don't exist or they're already migrated, this method will return
                        //immediately
                        ensureSystemTablesMigratedToSystemNamespace();
                        LOGGER.debug("Migrated SYSTEM tables to SYSTEM namespace");
                    }
                }

                metaConnection = upgradeSystemCatalogIfRequired(metaConnection, currentServerSideTableTimeStamp);
                if (currentServerSideTableTimeStamp < MIN_SYSTEM_TABLE_TIMESTAMP_4_15_0) {
                    moveChildLinks = true;
                    syncAllTableAndIndexProps = true;
                }
                if (currentServerSideTableTimeStamp < MIN_SYSTEM_TABLE_TIMESTAMP_4_16_0) {
                    //Combine view index id sequences for the same physical view index table
                    //to avoid collisions. See PHOENIX-5132 and PHOENIX-5138
                    try (PhoenixConnection conn = new PhoenixConnection(
                            ConnectionQueryServicesImpl.this, globalUrl,
                            props)) {
                        UpgradeUtil.mergeViewIndexIdSequences(metaConnection);
                    } catch (Exception mergeViewIndeIdException) {
                        LOGGER.warn("Merge view index id sequence failed! If possible, " +
                                "please run MergeViewIndexIdSequencesTool to avoid view index" +
                                "id collision. Error: " + mergeViewIndeIdException.getMessage());
                    }
                }
            }

            // pass systemTableToSnapshotMap to capture more system table to
            // snapshot entries
            metaConnection = upgradeOtherSystemTablesIfRequired(metaConnection,
                moveChildLinks, systemTableToSnapshotMap);

            // Once the system tables are upgraded the local index upgrade can be done
            if (localIndexUpgradeRequired) {
                LOGGER.info("Upgrading local indexes");
                metaConnection = UpgradeUtil.upgradeLocalIndexes(metaConnection);
            }

            // Synchronize necessary properties amongst all column families of a base table
            // and its indexes. See PHOENIX-3955
            if (syncAllTableAndIndexProps) {
                syncTableAndIndexProperties(metaConnection);
            }

            // In case namespace mapping is enabled and system table to system namespace mapping is also enabled,
            // create an entry for the SYSTEM namespace in the SYSCAT table, so that GRANT/REVOKE commands can work
            // with SYSTEM Namespace
            createSchemaIfNotExistsSystemNSMappingEnabled(metaConnection);

            clearUpgradeRequired();
            success = true;
        } catch (UpgradeInProgressException | UpgradeNotRequiredException e) {
            // don't set it as initializationException because otherwise client won't be able to retry
            throw e;
        } catch (Exception e) {
            if (e instanceof SQLException) {
                toThrow = (SQLException)e;
            } else {
                // wrap every other exception into a SQLException
                toThrow = new SQLException(e);
            }
        } finally {
            try {
                if (metaConnection != null) {
                    metaConnection.close();
                }
            } catch (SQLException e) {
                if (toThrow != null) {
                    toThrow.setNextException(e);
                } else {
                    toThrow = e;
                }
            } finally {
                if (!success) {
                    LOGGER.warn("Failed upgrading System tables. " +
                        "Snapshots for system tables created so far: {}",
                        systemTableToSnapshotMap);
                }
                if (acquiredMutexLock) {
                    try {
                        releaseUpgradeMutex();
                    } catch (IOException e) {
                        LOGGER.warn("Release of upgrade mutex failed ", e);
                    }
                }
                if (toThrow != null) {
                    throw toThrow;
                }
            }
        }
    }

    /**
     * Create or upgrade SYSTEM tables other than SYSTEM.CATALOG
     * @param metaConnection Phoenix connection
     * @param moveChildLinks true if we need to move child links from SYSTEM.CATALOG to
     *                       SYSTEM.CHILD_LINK
     * @param systemTableToSnapshotMap table to snapshot map which can be
     *     where new entries of system table to it's corresponding  created
     *     snapshot is added
     * @return Phoenix connection
     * @throws SQLException thrown by underlying upgrade system methods
     * @throws IOException thrown by underlying upgrade system methods
     */
    private PhoenixConnection upgradeOtherSystemTablesIfRequired(
            PhoenixConnection metaConnection, boolean moveChildLinks,
            Map<String, String> systemTableToSnapshotMap)
            throws SQLException, IOException {
        // if we are really going to perform upgrades of other system tables,
        // by this point we would have already taken mutex lock, hence
        // we can proceed with creation of snapshots and add table to
        // snapshot entries in systemTableToSnapshotMap
        metaConnection = upgradeSystemSequence(metaConnection,
            systemTableToSnapshotMap);
        metaConnection = upgradeSystemStats(metaConnection,
            systemTableToSnapshotMap);
        metaConnection = upgradeSystemTask(metaConnection,
            systemTableToSnapshotMap);
        metaConnection = upgradeSystemFunction(metaConnection);
        metaConnection = upgradeSystemTransform(metaConnection, systemTableToSnapshotMap);
        metaConnection = upgradeSystemLog(metaConnection, systemTableToSnapshotMap);
        metaConnection = upgradeSystemMutex(metaConnection);

        // As this is where the most time will be spent during an upgrade,
        // especially when there are large number of views.
        // Upgrade the SYSTEM.CHILD_LINK towards the end,
        // so that any failures here can be handled/continued out of band.
        metaConnection = upgradeSystemChildLink(metaConnection, moveChildLinks,
                systemTableToSnapshotMap);
        return metaConnection;
    }

    private PhoenixConnection upgradeSystemChildLink(
            PhoenixConnection metaConnection, boolean moveChildLinks,
            Map<String, String> systemTableToSnapshotMap) throws SQLException, IOException {
        try (Statement statement = metaConnection.createStatement()) {
            statement.executeUpdate(getChildLinkDDL());
        } catch (TableAlreadyExistsException e) {
            takeSnapshotOfSysTable(systemTableToSnapshotMap, e);
        }
        if (moveChildLinks) {
            // Increase the timeouts so that the scan queries during moveOrCopyChildLinks do not timeout on large syscat's
            Map<String, String> options = new HashMap<>();
            options.put(HConstants.HBASE_RPC_TIMEOUT_KEY, Integer.toString(DEFAULT_TIMEOUT_DURING_UPGRADE_MS));
            options.put(HConstants.HBASE_CLIENT_SCANNER_TIMEOUT_PERIOD, Integer.toString(DEFAULT_TIMEOUT_DURING_UPGRADE_MS));
            moveOrCopyChildLinks(metaConnection, options);
        }
        return metaConnection;
    }

    @VisibleForTesting
    public PhoenixConnection upgradeSystemSequence(
            PhoenixConnection metaConnection,
            Map<String, String> systemTableToSnapshotMap) throws SQLException, IOException {
        try (Statement statement = metaConnection.createStatement()) {
            String createSequenceTable = getSystemSequenceTableDDL(nSequenceSaltBuckets);
            statement.executeUpdate(createSequenceTable);
        } catch (NewerTableAlreadyExistsException e) {
            // Ignore, as this will happen if the SYSTEM.SEQUENCE already exists at this fixed
            // timestamp.
            // A TableAlreadyExistsException is not thrown, since the table only exists *after* this
            // fixed timestamp.
            nSequenceSaltBuckets = getSaltBuckets(e);
        } catch (TableAlreadyExistsException e) {
            // take snapshot first
            takeSnapshotOfSysTable(systemTableToSnapshotMap, e);

            // This will occur if we have an older SYSTEM.SEQUENCE and we need to update it to
            // include
            // any new columns we've added.
            long currentServerSideTableTimeStamp = e.getTable().getTimeStamp();
            if (currentServerSideTableTimeStamp <
                    MetaDataProtocol.MIN_SYSTEM_TABLE_TIMESTAMP_4_1_0) {
                // If the table time stamp is before 4.1.0 then we need to add below columns
                // to the SYSTEM.SEQUENCE table.
                String columnsToAdd = PhoenixDatabaseMetaData.MIN_VALUE + " "
                        + PLong.INSTANCE.getSqlTypeName() + ", "
                        + PhoenixDatabaseMetaData.MAX_VALUE + " "
                        + PLong.INSTANCE.getSqlTypeName() + ", "
                        + PhoenixDatabaseMetaData.CYCLE_FLAG + " "
                        + PBoolean.INSTANCE.getSqlTypeName() + ", "
                        + PhoenixDatabaseMetaData.LIMIT_REACHED_FLAG + " "
                        + PBoolean.INSTANCE.getSqlTypeName();
                addColumnsIfNotExists(metaConnection, PhoenixDatabaseMetaData.SYSTEM_CATALOG,
                        MetaDataProtocol.MIN_SYSTEM_TABLE_TIMESTAMP, columnsToAdd);
            }
            // If the table timestamp is before 4.2.1 then run the upgrade script
            if (currentServerSideTableTimeStamp <
                    MetaDataProtocol.MIN_SYSTEM_TABLE_TIMESTAMP_4_2_1) {
                if (UpgradeUtil.upgradeSequenceTable(metaConnection, nSequenceSaltBuckets,
                        e.getTable())) {
                    metaConnection.removeTable(null,
                            PhoenixDatabaseMetaData.SYSTEM_SEQUENCE_SCHEMA,
                            PhoenixDatabaseMetaData.SYSTEM_SEQUENCE_TABLE,
                            MetaDataProtocol.MIN_SYSTEM_TABLE_TIMESTAMP);
                    clearTableFromCache(ByteUtil.EMPTY_BYTE_ARRAY,
                            PhoenixDatabaseMetaData.SYSTEM_SEQUENCE_SCHEMA_BYTES,
                            PhoenixDatabaseMetaData.SYSTEM_SEQUENCE_TABLE_BYTES,
                            MetaDataProtocol.MIN_SYSTEM_TABLE_TIMESTAMP);
                    clearTableRegionCache(TableName.valueOf(
                            PhoenixDatabaseMetaData.SYSTEM_SEQUENCE_NAME_BYTES));
                }
            } else {
                nSequenceSaltBuckets = getSaltBuckets(e);
            }

            updateSystemSequenceWithCacheOnWriteProps(metaConnection);
        }
        return metaConnection;
    }

    private void updateSystemSequenceWithCacheOnWriteProps(PhoenixConnection metaConnection) throws
        IOException, SQLException {

        try (Admin admin = getAdmin()) {
            TableDescriptor oldTD = admin.getDescriptor(
                SchemaUtil.getPhysicalTableName(PhoenixDatabaseMetaData.SYSTEM_SEQUENCE_NAME,
                    metaConnection.getQueryServices().getProps()));
            ColumnFamilyDescriptor oldCf = oldTD.getColumnFamily(
                QueryConstants.DEFAULT_COLUMN_FAMILY_BYTES);

            // If the CacheOnWrite related properties are not set, lets set them.
            if (!oldCf.isCacheBloomsOnWrite() || !oldCf.isCacheDataOnWrite()
                || !oldCf.isCacheIndexesOnWrite()) {
                ColumnFamilyDescriptorBuilder newCFBuilder =
                    ColumnFamilyDescriptorBuilder.newBuilder(oldCf);
                newCFBuilder.setCacheBloomsOnWrite(true);
                newCFBuilder.setCacheDataOnWrite(true);
                newCFBuilder.setCacheIndexesOnWrite(true);

                TableDescriptorBuilder newTD = TableDescriptorBuilder.newBuilder(oldTD);
                newTD.modifyColumnFamily(newCFBuilder.build());
                admin.modifyTable(newTD.build());
            }
        }
    }

    private void takeSnapshotOfSysTable(
            Map<String, String> systemTableToSnapshotMap,
            TableAlreadyExistsException e) throws SQLException {
        long currentServerSideTableTimeStamp = e.getTable().getTimeStamp();
        String tableName = e.getTable().getPhysicalName().getString();
        String snapshotName = getSysTableSnapshotName(
            currentServerSideTableTimeStamp, tableName);
        // Snapshot qualifiers may only contain 'alphanumeric characters' and
        // digits, hence : cannot be part of snapshot name
        if (snapshotName.contains(QueryConstants.NAMESPACE_SEPARATOR)) {
            snapshotName = snapshotName.replace(
                QueryConstants.NAMESPACE_SEPARATOR,
                QueryConstants.NAME_SEPARATOR);
        }
        createSnapshot(snapshotName, tableName);
        systemTableToSnapshotMap.put(tableName, snapshotName);
        LOGGER.info("Snapshot {} created for table {}", snapshotName,
            tableName);
    }

    @VisibleForTesting
    public PhoenixConnection upgradeSystemStats(
            PhoenixConnection metaConnection,
            Map<String, String> systemTableToSnapshotMap) throws
        SQLException, org.apache.hadoop.hbase.TableNotFoundException, IOException {
        try (Statement statement = metaConnection.createStatement()) {
            statement.executeUpdate(QueryConstants.CREATE_STATS_TABLE_METADATA);
        } catch (NewerTableAlreadyExistsException ignored) {

        } catch (TableAlreadyExistsException e) {
            // take snapshot first
            takeSnapshotOfSysTable(systemTableToSnapshotMap, e);
            long currentServerSideTableTimeStamp = e.getTable().getTimeStamp();
            if (currentServerSideTableTimeStamp <
                    MetaDataProtocol.MIN_SYSTEM_TABLE_TIMESTAMP_4_3_0) {
                metaConnection = addColumnsIfNotExists(
                        metaConnection,
                        SYSTEM_STATS_NAME,
                        MetaDataProtocol.MIN_SYSTEM_TABLE_TIMESTAMP,
                        PhoenixDatabaseMetaData.GUIDE_POSTS_ROW_COUNT + " "
                                + PLong.INSTANCE.getSqlTypeName());
            }
            if (currentServerSideTableTimeStamp <
                    MetaDataProtocol.MIN_SYSTEM_TABLE_TIMESTAMP_4_9_0) {
                // The COLUMN_FAMILY column should be nullable as we create a row in it without
                // any column family to mark when guideposts were last collected.
                metaConnection = removeNotNullConstraint(metaConnection,
                        SYSTEM_SCHEMA_NAME,
                        PhoenixDatabaseMetaData.SYSTEM_STATS_TABLE,
                        MetaDataProtocol.MIN_SYSTEM_TABLE_TIMESTAMP_4_9_0,
                        PhoenixDatabaseMetaData.COLUMN_FAMILY);
                ConnectionQueryServicesImpl.this.removeTable(null,
                        PhoenixDatabaseMetaData.SYSTEM_STATS_NAME, null,
                        MetaDataProtocol.MIN_SYSTEM_TABLE_TIMESTAMP_4_9_0);
                clearCache();
            }
            if (UpgradeUtil.tableHasKeepDeleted(
                metaConnection, PhoenixDatabaseMetaData.SYSTEM_STATS_NAME)) {
                try (Statement altStmt = metaConnection.createStatement()) {
                    altStmt.executeUpdate("ALTER TABLE "
                        + PhoenixDatabaseMetaData.SYSTEM_STATS_NAME + " SET "
                        + KEEP_DELETED_CELLS + "='" + KeepDeletedCells.FALSE + "'");
                }
            }
            if (UpgradeUtil.tableHasMaxVersions(
                metaConnection, PhoenixDatabaseMetaData.SYSTEM_STATS_NAME)) {
                try (Statement altStats = metaConnection.createStatement()) {
                    altStats.executeUpdate("ALTER TABLE "
                        + PhoenixDatabaseMetaData.SYSTEM_STATS_NAME + " SET "
                        + HConstants.VERSIONS + " = '1' ");
                }
            }
        }
        return metaConnection;
    }

    private PhoenixConnection upgradeSystemTask(
            PhoenixConnection metaConnection,
            Map<String, String> systemTableToSnapshotMap)
            throws SQLException, IOException {
        try (Statement statement = metaConnection.createStatement()) {
            statement.executeUpdate(getTaskDDL());
        } catch (NewerTableAlreadyExistsException ignored) {

        } catch (TableAlreadyExistsException e) {
            // take snapshot first
            takeSnapshotOfSysTable(systemTableToSnapshotMap, e);
            long currentServerSideTableTimeStamp = e.getTable().getTimeStamp();
            if (currentServerSideTableTimeStamp <=
                    MIN_SYSTEM_TABLE_TIMESTAMP_4_15_0) {
                String columnsToAdd =
                        PhoenixDatabaseMetaData.TASK_STATUS + " " +
                                PVarchar.INSTANCE.getSqlTypeName() + ", "
                                + PhoenixDatabaseMetaData.TASK_END_TS + " " +
                                PTimestamp.INSTANCE.getSqlTypeName() + ", "
                                + PhoenixDatabaseMetaData.TASK_PRIORITY + " " +
                                PUnsignedTinyint.INSTANCE.getSqlTypeName() + ", "
                                + PhoenixDatabaseMetaData.TASK_DATA + " " +
                                PVarchar.INSTANCE.getSqlTypeName();
                String taskTableFullName = SchemaUtil.getTableName(SYSTEM_CATALOG_SCHEMA,
                        SYSTEM_TASK_TABLE);
                metaConnection =
                        addColumnsIfNotExists(metaConnection, taskTableFullName,
                                MetaDataProtocol.MIN_SYSTEM_TABLE_TIMESTAMP, columnsToAdd);
                String altQuery = String.format(ALTER_TABLE_SET_PROPS,
                    taskTableFullName, TTL, TASK_TABLE_TTL);
                try (PreparedStatement altQueryStmt = metaConnection.prepareStatement(altQuery)) {
                    altQueryStmt.executeUpdate();
                }
                clearCache();
            }
            // If SYSTEM.TASK does not have disabled regions split policy,
            // set it up here while upgrading it
            try (Admin admin = metaConnection.getQueryServices().getAdmin()) {
                TableDescriptor td;
                TableName tableName = SchemaUtil.getPhysicalTableName(
                    PhoenixDatabaseMetaData.SYSTEM_TASK_NAME, props);
                td = admin.getDescriptor(tableName);
                TableDescriptorBuilder tableDescriptorBuilder =
                    TableDescriptorBuilder.newBuilder(td);
                boolean isTableDescUpdated = false;
                if (updateAndConfirmSplitPolicyForTask(
                        tableDescriptorBuilder)) {
                    isTableDescUpdated = true;
                }
                if (!tableDescriptorBuilder.build().hasCoprocessor(
                    TaskMetaDataEndpoint.class.getName())) {
                    int priority = props.getInt(
                        QueryServices.COPROCESSOR_PRIORITY_ATTRIB,
                        QueryServicesOptions.DEFAULT_COPROCESSOR_PRIORITY);
                    tableDescriptorBuilder.setCoprocessor(
                            CoprocessorDescriptorBuilder
                                    .newBuilder(TaskMetaDataEndpoint.class.getName())
                                    .setPriority(priority)
                                    .setProperties(Collections.emptyMap())
                                    .build());
                    isTableDescUpdated=true;
                }
                if (isTableDescUpdated) {
                    admin.modifyTable(tableDescriptorBuilder.build());
                    pollForUpdatedTableDescriptor(admin,
                        tableDescriptorBuilder.build(), tableName.getName());
                }
            } catch (InterruptedException | TimeoutException ite) {
                throw new SQLException(PhoenixDatabaseMetaData.SYSTEM_TASK_NAME
                    + " Upgrade is not confirmed");
            }
        }
        return metaConnection;
    }

    private PhoenixConnection upgradeSystemTransform(
            PhoenixConnection metaConnection,
            Map<String, String> systemTableToSnapshotMap)
            throws SQLException {
        try (Statement statement = metaConnection.createStatement()) {
            statement.executeUpdate(getTransformDDL());
        } catch (TableAlreadyExistsException ignored) {

        }
        return metaConnection;
    }

    private PhoenixConnection upgradeSystemFunction(PhoenixConnection metaConnection)
    throws SQLException {
        try {
            metaConnection.createStatement().executeUpdate(getFunctionTableDDL());
        } catch (TableAlreadyExistsException ignored) {
            // Since we are not performing any action as part of upgrading
            // SYSTEM.FUNCTION, we don't need to take snapshot as of this
            // writing. However, if need arises to perform significant
            // update, we should take snapshot just like other system tables.
            // e.g usages of takeSnapshotOfSysTable()
        }
        return metaConnection;
    }

    @VisibleForTesting
    public PhoenixConnection upgradeSystemLog(PhoenixConnection metaConnection,
            Map<String, String> systemTableToSnapshotMap)
    throws SQLException, org.apache.hadoop.hbase.TableNotFoundException, IOException {
        try (Statement statement = metaConnection.createStatement()) {
            statement.executeUpdate(getLogTableDDL());
        } catch (NewerTableAlreadyExistsException ignored) {
        } catch (TableAlreadyExistsException e) {
            // take snapshot first
            takeSnapshotOfSysTable(systemTableToSnapshotMap, e);
            if (UpgradeUtil.tableHasKeepDeleted(
                metaConnection, PhoenixDatabaseMetaData.SYSTEM_LOG_NAME) ) {
                try (Statement altLogStmt = metaConnection.createStatement()) {
                    altLogStmt.executeUpdate("ALTER TABLE "
                        + PhoenixDatabaseMetaData.SYSTEM_LOG_NAME + " SET "
                        + KEEP_DELETED_CELLS + "='" + KeepDeletedCells.FALSE + "'");
                }
            }
            if (UpgradeUtil.tableHasMaxVersions(
                metaConnection, PhoenixDatabaseMetaData.SYSTEM_LOG_NAME)) {
                try (Statement altLogVer = metaConnection.createStatement()) {
                    altLogVer.executeUpdate("ALTER TABLE "
                        + PhoenixDatabaseMetaData.SYSTEM_LOG_NAME + " SET "
                        + HConstants.VERSIONS + "='1'");
                }
            }
        }
        return metaConnection;
    }

    private PhoenixConnection upgradeSystemMutex(PhoenixConnection metaConnection)
    throws SQLException {
        try {
            metaConnection.createStatement().executeUpdate(getMutexDDL());
        } catch (TableAlreadyExistsException ignored) {
            // Since we are not performing any action as part of upgrading
            // SYSTEM.MUTEX, we don't need to take snapshot as of this
            // writing. However, if need arises to perform significant
            // update, we should take snapshot just like other system tables.
            // e.g usages of takeSnapshotOfSysTable()
        }
        return metaConnection;
    }


    // Special method for adding the column qualifier column for 4.10. 
    private PhoenixConnection addColumnQualifierColumn(PhoenixConnection oldMetaConnection, Long timestamp) throws SQLException {
        Properties props = PropertiesUtil.deepCopy(oldMetaConnection.getClientInfo());
        props.setProperty(PhoenixRuntime.CURRENT_SCN_ATTRIB, Long.toString(timestamp));
        // Cannot go through DriverManager or you end up in an infinite loop because it'll call init again
        PhoenixConnection metaConnection = new PhoenixConnection(oldMetaConnection, this, props);
        metaConnection.setAutoCommit(false);
        PTable sysCatalogPTable = PhoenixRuntime.getTable(metaConnection, SYSTEM_CATALOG_NAME);
        int numColumns = sysCatalogPTable.getColumns().size();
        try (PreparedStatement mutateTable = metaConnection.prepareStatement(MetaDataClient.MUTATE_TABLE)) {
            mutateTable.setString(1, null);
            mutateTable.setString(2, SYSTEM_CATALOG_SCHEMA);
            mutateTable.setString(3, SYSTEM_CATALOG_TABLE);
            mutateTable.setString(4, PTableType.SYSTEM.getSerializedValue());
            mutateTable.setLong(5, sysCatalogPTable.getSequenceNumber() + 1);
            mutateTable.setInt(6, numColumns + 1);
            mutateTable.execute();
        }
        List<Mutation> tableMetadata = new ArrayList<>(
                metaConnection.getMutationState().toMutations(metaConnection.getSCN()).next()
                        .getSecond());
        metaConnection.rollback();
        PColumn column = new PColumnImpl(PNameFactory.newName("COLUMN_QUALIFIER"),
                PNameFactory.newName(DEFAULT_COLUMN_FAMILY_NAME), PVarbinary.INSTANCE, null, null, true, numColumns,
                SortOrder.ASC, null, null, false, null, false, false,
                Bytes.toBytes("COLUMN_QUALIFIER"), timestamp);
        String upsertColumnMetadata = "UPSERT INTO " + SYSTEM_CATALOG_SCHEMA + ".\"" + SYSTEM_CATALOG_TABLE + "\"( " +
                TENANT_ID + "," +
                TABLE_SCHEM + "," +
                TABLE_NAME + "," +
                COLUMN_NAME + "," +
                COLUMN_FAMILY + "," +
                DATA_TYPE + "," +
                NULLABLE + "," +
                COLUMN_SIZE + "," +
                DECIMAL_DIGITS + "," +
                ORDINAL_POSITION + "," +
                SORT_ORDER + "," +
                DATA_TABLE_NAME + "," +
                ARRAY_SIZE + "," +
                VIEW_CONSTANT + "," +
                IS_VIEW_REFERENCED + "," +
                PK_NAME + "," +
                KEY_SEQ + "," +
                COLUMN_DEF + "," +
                IS_ROW_TIMESTAMP +
                ") VALUES (?, ?, ?, ?, ?, ?, ?, ?, ?, ?, ?, ?, ?, ?, ?, ?, ?, ?, ?)";
        try (PreparedStatement colUpsert = metaConnection.prepareStatement(upsertColumnMetadata)) {
            colUpsert.setString(1, null);
            colUpsert.setString(2, SYSTEM_CATALOG_SCHEMA);
            colUpsert.setString(3, SYSTEM_CATALOG_TABLE);
            colUpsert.setString(4, "COLUMN_QUALIFIER");
            colUpsert.setString(5, DEFAULT_COLUMN_FAMILY);
            colUpsert.setInt(6, column.getDataType().getSqlType());
            colUpsert.setInt(7, ResultSetMetaData.columnNullable);
            colUpsert.setNull(8, Types.INTEGER);
            colUpsert.setNull(9, Types.INTEGER);
            colUpsert.setInt(10, sysCatalogPTable.getBucketNum() != null ? numColumns : (numColumns + 1));
            colUpsert.setInt(11, SortOrder.ASC.getSystemValue());
            colUpsert.setString(12, null);
            colUpsert.setNull(13, Types.INTEGER);
            colUpsert.setBytes(14, null);
            colUpsert.setBoolean(15, false);
            colUpsert.setString(16, sysCatalogPTable.getPKName() == null ? null : sysCatalogPTable.getPKName().getString());
            colUpsert.setNull(17, Types.SMALLINT);
            colUpsert.setNull(18, Types.VARCHAR);
            colUpsert.setBoolean(19, false);
            colUpsert.execute();
        }
        tableMetadata.addAll(metaConnection.getMutationState().toMutations(metaConnection.getSCN()).next().getSecond());
        metaConnection.rollback();
        metaConnection.getQueryServices().addColumn(tableMetadata, sysCatalogPTable, null,null, Collections.<String,List<Pair<String,Object>>>emptyMap(), Collections.<String>emptySet(), Lists.newArrayList(column));
        metaConnection.removeTable(null, SYSTEM_CATALOG_NAME, null, timestamp);
        ConnectionQueryServicesImpl.this.removeTable(null,
                SYSTEM_CATALOG_NAME, null,
                timestamp);
        clearCache();
        return metaConnection;
    }

    private void deleteSnapshot(String snapshotName)
            throws SQLException, IOException {
        try (Admin admin = getAdmin()) {
            admin.deleteSnapshot(snapshotName);
            LOGGER.info("Snapshot {} is deleted", snapshotName);
        }
    }

    private void createSnapshot(String snapshotName, String tableName)
            throws SQLException {
        Admin admin = null;
        SQLException sqlE = null;
        try {
            admin = getAdmin();
            admin.snapshot(snapshotName, TableName.valueOf(tableName));
            LOGGER.info("Successfully created snapshot " + snapshotName + " for "
                    + tableName);
        } catch (SnapshotCreationException e) {
            if (e.getMessage().contains("doesn't exist")) {
                LOGGER.warn("Could not create snapshot {}, table is missing." + snapshotName, e);
            } else {
                sqlE = new SQLException(e);
            }
        } catch (Exception e) {
            sqlE = new SQLException(e);
        } finally {
            try {
                if (admin != null) {
                    admin.close();
                }
            } catch (Exception e) {
                SQLException adminCloseEx = new SQLException(e);
                if (sqlE == null) {
                    sqlE = adminCloseEx;
                } else {
                    sqlE.setNextException(adminCloseEx);
                }
            } finally {
                if (sqlE != null) {
                    throw sqlE;
                }
            }
        }
    }

    void ensureSystemTablesMigratedToSystemNamespace()
            throws SQLException, IOException, IllegalArgumentException, InterruptedException {
        if (!SchemaUtil.isNamespaceMappingEnabled(PTableType.SYSTEM, this.getProps())) { return; }

        Table metatable = null;
        try (Admin admin = getAdmin()) {
            List<TableName> tableNames = getSystemTableNamesInDefaultNamespace(admin);
            // No tables exist matching "SYSTEM\..*", they are all already in "SYSTEM:.*"
            if (tableNames.size() == 0) { return; }
            // Try to move any remaining tables matching "SYSTEM\..*" into "SYSTEM:"
            if (tableNames.size() > 9) {
                LOGGER.warn("Expected 9 system tables but found " + tableNames.size() + ":" + tableNames);
            }

            byte[] mappedSystemTable = SchemaUtil
                    .getPhysicalName(PhoenixDatabaseMetaData.SYSTEM_CATALOG_NAME_BYTES, this.getProps()).getName();
            metatable = getTable(mappedSystemTable);
            if (tableNames.contains(PhoenixDatabaseMetaData.SYSTEM_CATALOG_HBASE_TABLE_NAME)) {
                if (!AdminUtilWithFallback.tableExists(admin,
                    TableName.valueOf(mappedSystemTable))) {
                    LOGGER.info("Migrating SYSTEM.CATALOG table to SYSTEM namespace.");
                    // Actual migration of SYSCAT table
                    UpgradeUtil.mapTableToNamespace(admin, metatable,
                            PhoenixDatabaseMetaData.SYSTEM_CATALOG_NAME, this.getProps(), null, PTableType.SYSTEM,
                            null);
                    // Invalidate the client-side metadataCache
                    ConnectionQueryServicesImpl.this.removeTable(null,
                            PhoenixDatabaseMetaData.SYSTEM_CATALOG_NAME, null,
                            MetaDataProtocol.MIN_SYSTEM_TABLE_TIMESTAMP_4_1_0);
                }
                tableNames.remove(PhoenixDatabaseMetaData.SYSTEM_CATALOG_HBASE_TABLE_NAME);
            }
            for (TableName table : tableNames) {
                LOGGER.info(String.format("Migrating %s table to SYSTEM namespace.", table.getNameAsString()));
                UpgradeUtil.mapTableToNamespace(admin, metatable, table.getNameAsString(), this.getProps(), null, PTableType.SYSTEM,
                        null);
                ConnectionQueryServicesImpl.this.removeTable(null, table.getNameAsString(), null,
                        MetaDataProtocol.MIN_SYSTEM_TABLE_TIMESTAMP_4_1_0);
            }

            // Clear the server-side metadataCache when all tables are migrated so that the new PTable can be loaded with NS mapping
            clearCache();
        } finally {
            if (metatable != null) {
                metatable.close();
            }
        }
    }

    /**
     * Acquire distributed mutex of sorts to make sure only one JVM is able to run the upgrade code by
     * making use of HBase's checkAndPut api.
     *
     * @return true if client won the race, false otherwise
     * @throws SQLException
     */
    @VisibleForTesting
    public boolean acquireUpgradeMutex(long currentServerSideTableTimestamp)
            throws SQLException {
        Preconditions.checkArgument(currentServerSideTableTimestamp < MIN_SYSTEM_TABLE_TIMESTAMP);
        if (!writeMutexCell(null, PhoenixDatabaseMetaData.SYSTEM_CATALOG_SCHEMA,
            PhoenixDatabaseMetaData.SYSTEM_CATALOG_TABLE, null, null)) {
            throw new UpgradeInProgressException(getVersion(currentServerSideTableTimestamp),
                    getVersion(MIN_SYSTEM_TABLE_TIMESTAMP));
        }
        return true;
    }

    @Override
    public boolean writeMutexCell(String tenantId, String schemaName, String tableName,
            String columnName, String familyName) throws SQLException {
        try {
            byte[] rowKey = columnName != null
                ? SchemaUtil.getColumnKey(tenantId, schemaName, tableName,
                    columnName, familyName)
                : SchemaUtil.getTableKey(tenantId, schemaName, tableName);
            // at this point the system mutex table should have been created or
            // an exception thrown
            try (Table sysMutexTable = getSysMutexTable()) {
                byte[] family = PhoenixDatabaseMetaData.SYSTEM_MUTEX_FAMILY_NAME_BYTES;
                byte[] qualifier = PhoenixDatabaseMetaData.SYSTEM_MUTEX_COLUMN_NAME_BYTES;
                byte[] value = MUTEX_LOCKED;
                Put put = new Put(rowKey);
                put.addColumn(family, qualifier, value);
                CheckAndMutate checkAndMutate = CheckAndMutate.newBuilder(rowKey)
                        .ifNotExists(family, qualifier)
                        .build(put);
                boolean checkAndPut =
                        sysMutexTable.checkAndMutate(checkAndMutate).isSuccess();
                String processName = ManagementFactory.getRuntimeMXBean().getName();
                String msg =
                        " tenantId : " + tenantId + " schemaName : " + schemaName + " tableName : "
                                + tableName + " columnName : " + columnName + " familyName : "
                                + familyName;
                if (!checkAndPut) {
                    LOGGER.error(processName + " failed to acquire mutex for "+ msg);
                }
                else {
                    LOGGER.debug(processName + " acquired mutex for "+ msg);
                }
                return checkAndPut;
            }
        } catch (IOException e) {
            throw ServerUtil.parseServerException(e);
        }
    }

    @VisibleForTesting
    public void releaseUpgradeMutex() throws IOException, SQLException {
        deleteMutexCell(null, PhoenixDatabaseMetaData.SYSTEM_CATALOG_SCHEMA,
            PhoenixDatabaseMetaData.SYSTEM_CATALOG_TABLE, null, null);
    }

    @Override
    public void deleteMutexCell(String tenantId, String schemaName, String tableName,
            String columnName, String familyName) throws SQLException {
        try {
            byte[] rowKey = columnName != null
                ? SchemaUtil.getColumnKey(tenantId, schemaName, tableName,
                    columnName, familyName)
                : SchemaUtil.getTableKey(tenantId, schemaName, tableName);
            // at this point the system mutex table should have been created or
            // an exception thrown
            try (Table sysMutexTable = getSysMutexTable()) {
                byte[] family = PhoenixDatabaseMetaData.SYSTEM_MUTEX_FAMILY_NAME_BYTES;
                byte[] qualifier = PhoenixDatabaseMetaData.SYSTEM_MUTEX_COLUMN_NAME_BYTES;
                Delete delete = new Delete(rowKey);
                delete.addColumn(family, qualifier);
                sysMutexTable.delete(delete);
                String processName = ManagementFactory.getRuntimeMXBean().getName();
                String msg =
                        " tenantId : " + tenantId + " schemaName : " + schemaName + " tableName : "
                                + tableName + " columnName : " + columnName + " familyName : "
                                + familyName;
                LOGGER.debug(processName + " released mutex for "+ msg);
            }
        } catch (IOException e) {
            throw ServerUtil.parseServerException(e);
        }
    }

    @VisibleForTesting
    public Table getSysMutexTable() throws SQLException {
        String tableNameAsString = SYSTEM_MUTEX_NAME;
        Table table;
        try {
            table = getTableIfExists(Bytes.toBytes(tableNameAsString));
        } catch (TableNotFoundException e) {
            tableNameAsString = tableNameAsString.replace(
                QueryConstants.NAME_SEPARATOR,
                QueryConstants.NAMESPACE_SEPARATOR);
            // if SYSTEM.MUTEX does not exist, we don't need to check
            // for the existence of SYSTEM:MUTEX as it must exist, hence
            // we can call getTable() here instead of getTableIfExists()
            table = getTable(Bytes.toBytes(tableNameAsString));
        }
        return table;
    }

    private String addColumn(String columnsToAddSoFar, String columns) {
        if (columnsToAddSoFar == null || columnsToAddSoFar.isEmpty()) {
            return columns;
        } else {
            return columnsToAddSoFar + ", " + columns;
        }
    }

    /**
     * Set IMMUTABLE_ROWS to true for all index tables over immutable tables.
     * @param oldMetaConnection connection over which to run the upgrade
     * @param timestamp SCN at which to run the update
     * @throws SQLException
     */
    private PhoenixConnection setImmutableTableIndexesImmutable(PhoenixConnection oldMetaConnection, long timestamp) throws SQLException {
        SQLException sqlE = null;
        Properties props = PropertiesUtil.deepCopy(oldMetaConnection.getClientInfo());
        props.setProperty(PhoenixRuntime.CURRENT_SCN_ATTRIB, Long.toString(timestamp));
        PhoenixConnection metaConnection = new PhoenixConnection(oldMetaConnection, this, props);
        boolean autoCommit = metaConnection.getAutoCommit();
        try {
            metaConnection.setAutoCommit(true);
            metaConnection.createStatement().execute(
                    "UPSERT INTO SYSTEM.CATALOG(TENANT_ID, TABLE_SCHEM, TABLE_NAME, COLUMN_NAME, COLUMN_FAMILY, IMMUTABLE_ROWS)\n" +
                            "SELECT A.TENANT_ID, A.TABLE_SCHEM,B.COLUMN_FAMILY,null,null,true\n" +
                            "FROM SYSTEM.CATALOG A JOIN SYSTEM.CATALOG B ON (\n" +
                            " A.TENANT_ID = B.TENANT_ID AND \n" +
                            " A.TABLE_SCHEM = B.TABLE_SCHEM AND\n" +
                            " A.TABLE_NAME = B.TABLE_NAME AND\n" +
                            " A.COLUMN_NAME = B.COLUMN_NAME AND\n" +
                            " B.LINK_TYPE = 1\n" +
                            ")\n" +
                            "WHERE A.COLUMN_FAMILY IS NULL AND\n" +
                            " B.COLUMN_FAMILY IS NOT NULL AND\n" +
                            " A.IMMUTABLE_ROWS = TRUE");
        } catch (SQLException e) {
            LOGGER.warn("exception during upgrading stats table:" + e);
            sqlE = e;
        } finally {
            try {
                metaConnection.setAutoCommit(autoCommit);
                oldMetaConnection.close();
            } catch (SQLException e) {
                if (sqlE != null) {
                    sqlE.setNextException(e);
                } else {
                    sqlE = e;
                }
            }
            if (sqlE != null) {
                throw sqlE;
            }
        }
        return metaConnection;
    }



    /**
     * Forces update of SYSTEM.CATALOG by setting column to existing value
     * @param oldMetaConnection
     * @param timestamp
     * @return
     * @throws SQLException
     */
    private PhoenixConnection updateSystemCatalogTimestamp(PhoenixConnection oldMetaConnection, long timestamp) throws SQLException {
        SQLException sqlE = null;
        Properties props = PropertiesUtil.deepCopy(oldMetaConnection.getClientInfo());
        props.setProperty(PhoenixRuntime.CURRENT_SCN_ATTRIB, Long.toString(timestamp));
        PhoenixConnection metaConnection = new PhoenixConnection(oldMetaConnection, this, props);
        boolean autoCommit = metaConnection.getAutoCommit();
        try {
            metaConnection.setAutoCommit(true);
            metaConnection.createStatement().execute(
                    "UPSERT INTO SYSTEM.CATALOG(TENANT_ID, TABLE_SCHEM, TABLE_NAME, COLUMN_NAME, COLUMN_FAMILY, DISABLE_WAL)\n" +
                            "VALUES (NULL, '" + QueryConstants.SYSTEM_SCHEMA_NAME + "','" + PhoenixDatabaseMetaData.SYSTEM_CATALOG_TABLE + "', NULL, NULL, FALSE)");
        } catch (SQLException e) {
            LOGGER.warn("exception during upgrading stats table:" + e);
            sqlE = e;
        } finally {
            try {
                metaConnection.setAutoCommit(autoCommit);
                oldMetaConnection.close();
            } catch (SQLException e) {
                if (sqlE != null) {
                    sqlE.setNextException(e);
                } else {
                    sqlE = e;
                }
            }
            if (sqlE != null) {
                throw sqlE;
            }
        }
        return metaConnection;
    }

    private PhoenixConnection dropStatsTable(PhoenixConnection oldMetaConnection, long timestamp)
            throws SQLException, IOException {
        Properties props = PropertiesUtil.deepCopy(oldMetaConnection.getClientInfo());
        props.setProperty(PhoenixRuntime.CURRENT_SCN_ATTRIB, Long.toString(timestamp));
        PhoenixConnection metaConnection = new PhoenixConnection(oldMetaConnection, this, props);
        SQLException sqlE = null;
        boolean wasCommit = metaConnection.getAutoCommit();
        try {
            metaConnection.setAutoCommit(true);
            metaConnection.createStatement()
            .executeUpdate("DELETE FROM " + PhoenixDatabaseMetaData.SYSTEM_CATALOG_NAME + " WHERE "
                    + PhoenixDatabaseMetaData.TABLE_NAME + "='" + PhoenixDatabaseMetaData.SYSTEM_STATS_TABLE
                    + "' AND " + PhoenixDatabaseMetaData.TABLE_SCHEM + "='"
                    + SYSTEM_SCHEMA_NAME + "'");
        } catch (SQLException e) {
            LOGGER.warn("exception during upgrading stats table:" + e);
            sqlE = e;
        } finally {
            try {
                metaConnection.setAutoCommit(wasCommit);
                oldMetaConnection.close();
            } catch (SQLException e) {
                if (sqlE != null) {
                    sqlE.setNextException(e);
                } else {
                    sqlE = e;
                }
            }
            if (sqlE != null) {
                throw sqlE;
            }
        }
        return metaConnection;
    }

    private void scheduleRenewLeaseTasks() {
        if (isRenewingLeasesEnabled()) {
            renewLeaseExecutor =
                    Executors.newScheduledThreadPool(renewLeasePoolSize, renewLeaseThreadFactory);
            for (LinkedBlockingQueue<WeakReference<PhoenixConnection>> q : connectionQueues) {
                renewLeaseExecutor.scheduleAtFixedRate(new RenewLeaseTask(q), 0,
                    renewLeaseTaskFrequency, TimeUnit.MILLISECONDS);
            }
        }
    }

    private static class RenewLeaseThreadFactory implements ThreadFactory {
        private static final AtomicInteger threadNumber = new AtomicInteger(1);
        private static final String NAME_PREFIX = "PHOENIX-SCANNER-RENEW-LEASE-thread-";

        @Override
        public Thread newThread(Runnable r) {
            Thread t = new Thread(r, NAME_PREFIX + threadNumber.getAndIncrement());
            t.setDaemon(true);
            return t;
        }
    }

    private static int getSaltBuckets(TableAlreadyExistsException e) {
        PTable table = e.getTable();
        Integer sequenceSaltBuckets = table == null ? null : table.getBucketNum();
        return sequenceSaltBuckets == null ? 0 : sequenceSaltBuckets;
    }

    @Override
    public MutationState updateData(MutationPlan plan) throws SQLException {
        MutationState state = plan.execute();
        plan.getContext().getConnection().commit();
        return state;
    }

    @Override
    public int getLowestClusterHBaseVersion() {
        return lowestClusterHBaseVersion;
    }

    @Override
    public boolean hasIndexWALCodec() {
        return hasIndexWALCodec;
    }

    /**
     * Clears the Phoenix meta data cache on each region server
     * @throws SQLException
     */
    @Override
    public long clearCache() throws SQLException {
        synchronized (latestMetaDataLock) {
            latestMetaData = newEmptyMetaData();
        }
        tableStatsCache.invalidateAll();
        long startTime = 0L;
        long systemCatalogRpcTime;
        Map<byte[], Long> results;
        try (Table htable =
                this.getTable(
                    SchemaUtil.getPhysicalName(PhoenixDatabaseMetaData.SYSTEM_CATALOG_NAME_BYTES,
                        this.getProps()).getName())) {
            try {
                startTime = EnvironmentEdgeManager.currentTimeMillis();
                results = htable.coprocessorService(MetaDataService.class, HConstants.EMPTY_START_ROW,
                                HConstants.EMPTY_END_ROW, new Batch.Call<MetaDataService, Long>() {
                                    @Override
                                    public Long call(MetaDataService instance) throws IOException {
                                        RpcController controller = getController();
                                        BlockingRpcCallback<ClearCacheResponse> rpcCallback =
                                                new BlockingRpcCallback<ClearCacheResponse>();
                                        ClearCacheRequest.Builder builder = ClearCacheRequest.newBuilder();
                                        builder.setClientVersion(
                                                VersionUtil.encodeVersion(PHOENIX_MAJOR_VERSION,
                                                        PHOENIX_MINOR_VERSION, PHOENIX_PATCH_NUMBER));
                                        instance.clearCache(controller, builder.build(), rpcCallback);
                                        checkForRemoteExceptions(controller);
                                        return rpcCallback.get().getUnfreedBytes();
                                    }
                                });
                TableMetricsManager.updateMetricsForSystemCatalogTableMethod(null,NUM_SYSTEM_TABLE_RPC_SUCCESS, 1);
            } catch(Throwable e) {
                TableMetricsManager.updateMetricsForSystemCatalogTableMethod(null, NUM_SYSTEM_TABLE_RPC_FAILURES, 1);
                throw ServerUtil.parseServerException(e);
            } finally {
                systemCatalogRpcTime = EnvironmentEdgeManager.currentTimeMillis() - startTime;
                TableMetricsManager.updateMetricsForSystemCatalogTableMethod(null,
                        TIME_SPENT_IN_SYSTEM_TABLE_RPC_CALLS, systemCatalogRpcTime);
            }

            long unfreedBytes = 0;
            for (Map.Entry<byte[], Long> result : results.entrySet()) {
                if (result.getValue() != null) {
                    unfreedBytes += result.getValue();
                }
            }
            return unfreedBytes;
        } catch (IOException e) {
            throw ServerUtil.parseServerException(e);
        } catch (Throwable e) {
            // wrap all other exceptions in a SQLException
            throw new SQLException(e);
        }
    }

    private void flushTable(byte[] tableName) throws SQLException {
        Admin admin = getAdmin();
        try {
            admin.flush(TableName.valueOf(tableName));
        } catch (IOException e) {
            throw new PhoenixIOException(e);
//        } catch (InterruptedException e) {
//            // restore the interrupt status
//            Thread.currentThread().interrupt();
//            throw new SQLExceptionInfo.Builder(SQLExceptionCode.INTERRUPTED_EXCEPTION).setRootCause(e).build()
//            .buildException();
        } finally {
            Closeables.closeQuietly(admin);
        }
    }

    @Override
    public void refreshLiveRegionServers() throws SQLException {
        synchronized (liveRegionServersLock) {
            try (Admin admin = getAdmin()) {
                this.liveRegionServers = new ArrayList<>(admin.getRegionServers(true));
            } catch (IOException e) {
                throw ServerUtil.parseServerException(e);
            }
        }
        LOGGER.info("Refreshed list of live region servers.");
    }

    @Override
    public List<ServerName> getLiveRegionServers() {
        return this.liveRegionServers;
    }

    @Override
    public Admin getAdmin() throws SQLException {
        try {
            return connection.getAdmin();
        } catch (IOException e) {
            throw new PhoenixIOException(e);
        }
    }

    @Override
    public MetaDataMutationResult updateIndexState(final List<Mutation> tableMetaData, String parentTableName) throws SQLException {
        byte[][] rowKeyMetadata = new byte[3][];
        SchemaUtil.getVarChars(tableMetaData.get(0).getRow(), rowKeyMetadata);
        byte[] tableKey =
                SchemaUtil.getTableKey(rowKeyMetadata[PhoenixDatabaseMetaData.TENANT_ID_INDEX],
                    rowKeyMetadata[PhoenixDatabaseMetaData.SCHEMA_NAME_INDEX],
                    rowKeyMetadata[PhoenixDatabaseMetaData.TABLE_NAME_INDEX]);
        byte[] schemaBytes = rowKeyMetadata[PhoenixDatabaseMetaData.SCHEMA_NAME_INDEX];
        byte[] tableBytes = rowKeyMetadata[PhoenixDatabaseMetaData.TABLE_NAME_INDEX];
        return metaDataCoprocessorExec(
                SchemaUtil.getPhysicalHBaseTableName(schemaBytes, tableBytes,
                        SchemaUtil.isNamespaceMappingEnabled(PTableType.SYSTEM, this.props)).toString(),
                tableKey,
                new Batch.Call<MetaDataService, MetaDataResponse>() {
            @Override
            public MetaDataResponse call(MetaDataService instance) throws IOException {
                RpcController controller = getController();
                BlockingRpcCallback<MetaDataResponse> rpcCallback =
                        new BlockingRpcCallback<MetaDataResponse>();
                UpdateIndexStateRequest.Builder builder = UpdateIndexStateRequest.newBuilder();
                for (Mutation m : tableMetaData) {
                    MutationProto mp = ProtobufUtil.toProto(m);
                    builder.addTableMetadataMutations(mp.toByteString());
                }
                builder.setClientVersion(VersionUtil.encodeVersion(PHOENIX_MAJOR_VERSION, PHOENIX_MINOR_VERSION, PHOENIX_PATCH_NUMBER));
                instance.updateIndexState(controller, builder.build(), rpcCallback);
                checkForRemoteExceptions(controller);
                return rpcCallback.get();
            }
        });
    }

    @Override
    public MetaDataMutationResult updateIndexState(final List<Mutation> tableMetaData, String parentTableName, Map<String, List<Pair<String,Object>>> stmtProperties,  PTable table) throws SQLException {
        if (stmtProperties == null) {
            return updateIndexState(tableMetaData,parentTableName);
        }

        Map<TableDescriptor, TableDescriptor> oldToNewTableDescriptors =
                separateAndValidateProperties(table, stmtProperties, new HashSet<>(), new HashMap<>());
        TableDescriptor origTableDescriptor = this.getTableDescriptor(table.getPhysicalName().getBytes());
        TableDescriptor newTableDescriptor = oldToNewTableDescriptors.remove(origTableDescriptor);
        Set<TableDescriptor> modifiedTableDescriptors = Collections.emptySet();
        if (newTableDescriptor != null) {
            modifiedTableDescriptors = Sets.newHashSetWithExpectedSize(3 + table.getIndexes().size());
            modifiedTableDescriptors.add(newTableDescriptor);
        }
        sendHBaseMetaData(modifiedTableDescriptors, true);
        return updateIndexState(tableMetaData, parentTableName);
    }

    @Override
    public long createSequence(String tenantId, String schemaName, String sequenceName,
            long startWith, long incrementBy, long cacheSize, long minValue, long maxValue,
            boolean cycle, long timestamp) throws SQLException {
        SequenceKey sequenceKey = new SequenceKey(tenantId, schemaName, sequenceName, nSequenceSaltBuckets);
        Sequence newSequences = new Sequence(sequenceKey);
        Sequence sequence = sequenceMap.putIfAbsent(sequenceKey, newSequences);
        if (sequence == null) {
            sequence = newSequences;
        }
        try {
            sequence.getLock().lock();
            // Now that we have the lock we need, create the sequence
            Append append = sequence.createSequence(startWith, incrementBy, cacheSize, timestamp, minValue, maxValue, cycle);
            Table htable = this.getTable(SchemaUtil
                    .getPhysicalName(PhoenixDatabaseMetaData.SYSTEM_SEQUENCE_NAME_BYTES, this.getProps()).getName());
            try {
                Result result = htable.append(append);
                return sequence.createSequence(result, minValue, maxValue, cycle);
            } catch (IOException e) {
                throw ServerUtil.parseServerException(e);
            } finally {
                Closeables.closeQuietly(htable);
            }
        } finally {
            sequence.getLock().unlock();
        }
    }

    @Override
    public long dropSequence(String tenantId, String schemaName, String sequenceName, long timestamp) throws SQLException {
        SequenceKey sequenceKey = new SequenceKey(tenantId, schemaName, sequenceName, nSequenceSaltBuckets);
        Sequence newSequences = new Sequence(sequenceKey);
        Sequence sequence = sequenceMap.putIfAbsent(sequenceKey, newSequences);
        if (sequence == null) {
            sequence = newSequences;
        }
        try {
            sequence.getLock().lock();
            // Now that we have the lock we need, create the sequence
            Append append = sequence.dropSequence(timestamp);
            Table htable = this.getTable(SchemaUtil
                    .getPhysicalName(PhoenixDatabaseMetaData.SYSTEM_SEQUENCE_NAME_BYTES, this.getProps()).getName());
            try {
                Result result = htable.append(append);
                return sequence.dropSequence(result);
            } catch (IOException e) {
                throw ServerUtil.parseServerException(e);
            } finally {
                Closeables.closeQuietly(htable);
            }
        } finally {
            sequence.getLock().unlock();
        }
    }

    /**
     * Gets the current sequence value
     * @throws SQLException if cached sequence cannot be found
     */
    @Override
    public long currentSequenceValue(SequenceKey sequenceKey, long timestamp) throws SQLException {
        Sequence sequence = sequenceMap.get(sequenceKey);
        if (sequence == null) {
            throw new SQLExceptionInfo.Builder(SQLExceptionCode.CANNOT_CALL_CURRENT_BEFORE_NEXT_VALUE)
            .setSchemaName(sequenceKey.getSchemaName()).setTableName(sequenceKey.getSequenceName())
            .build().buildException();
        }
        sequence.getLock().lock();
        try {
            return sequence.currentValue(timestamp);
        } catch (EmptySequenceCacheException e) {
            throw new SQLExceptionInfo.Builder(SQLExceptionCode.CANNOT_CALL_CURRENT_BEFORE_NEXT_VALUE)
            .setSchemaName(sequenceKey.getSchemaName()).setTableName(sequenceKey.getSequenceName())
            .build().buildException();
        } finally {
            sequence.getLock().unlock();
        }
    }

    /**
     * Verifies that sequences exist and reserves values for them if reserveValues is true
     */
    @Override
    public void validateSequences(List<SequenceAllocation> sequenceAllocations, long timestamp, long[] values, SQLException[] exceptions, Sequence.ValueOp action) throws SQLException {
        incrementSequenceValues(sequenceAllocations, timestamp, values, exceptions, action);
    }

    /**
     * Increment any of the set of sequences that need more values. These are the sequences
     * that are asking for the next value within a given statement. The returned sequences
     * are the ones that were not found because they were deleted by another client.
     * @param sequenceAllocations sorted list of sequence kyes
     * @param timestamp
     * @throws SQLException if any of the sequences cannot be found
     *
     */
    @Override
    public void incrementSequences(List<SequenceAllocation> sequenceAllocations, long timestamp, long[] values, SQLException[] exceptions) throws SQLException {
        incrementSequenceValues(sequenceAllocations, timestamp, values, exceptions, Sequence.ValueOp.INCREMENT_SEQUENCE);
    }

    private void incrementSequenceValues(List<SequenceAllocation> sequenceAllocations, long timestamp, long[] values, SQLException[] exceptions, Sequence.ValueOp op) throws SQLException {
        List<Sequence> sequences = Lists.newArrayListWithExpectedSize(sequenceAllocations.size());
        for (SequenceAllocation sequenceAllocation : sequenceAllocations) {
            SequenceKey key = sequenceAllocation.getSequenceKey();
            Sequence newSequences = new Sequence(key);
            Sequence sequence = getSequence(sequenceAllocation);
            if (sequence == null) {
                sequence = newSequences;
            }
            sequences.add(sequence);
        }
        try {
            for (Sequence sequence : sequences) {
                sequence.getLock().lock();
            }
            // Now that we have all the locks we need, increment the sequences
            List<Increment> incrementBatch = Lists.newArrayListWithExpectedSize(sequences.size());
            List<Sequence> toIncrementList = Lists.newArrayListWithExpectedSize(sequences.size());
            int[] indexes = new int[sequences.size()];
            for (int i = 0; i < sequences.size(); i++) {
                Sequence sequence = sequences.get(i);
                try {
                    values[i] = sequence.incrementValue(timestamp, op, sequenceAllocations.get(i).getNumAllocations());
                } catch (EmptySequenceCacheException e) {
                    indexes[toIncrementList.size()] = i;
                    toIncrementList.add(sequence);
                    Increment inc = sequence.newIncrement(timestamp, op, sequenceAllocations.get(i).getNumAllocations());
                    incrementBatch.add(inc);
                } catch (SQLException e) {
                    exceptions[i] = e;
                }
            }
            if (toIncrementList.isEmpty()) {
                return;
            }
            Table hTable = this.getTable(SchemaUtil.getPhysicalName(PhoenixDatabaseMetaData.SYSTEM_SEQUENCE_NAME_BYTES,this.getProps()).getName());
            Object[] resultObjects = new Object[incrementBatch.size()];
            SQLException sqlE = null;
            try {
                hTable.batch(incrementBatch, resultObjects);
            } catch (IOException e) {
                sqlE = ServerUtil.parseServerException(e);
            } catch (InterruptedException e) {
                // restore the interrupt status
                Thread.currentThread().interrupt();
                sqlE = new SQLExceptionInfo.Builder(SQLExceptionCode.INTERRUPTED_EXCEPTION)
                .setRootCause(e).build().buildException(); // FIXME ?
            } finally {
                try {
                    hTable.close();
                } catch (IOException e) {
                    if (sqlE == null) {
                        sqlE = ServerUtil.parseServerException(e);
                    } else {
                        sqlE.setNextException(ServerUtil.parseServerException(e));
                    }
                }
                if (sqlE != null) {
                    throw sqlE;
                }
            }
            for (int i=0;i<resultObjects.length;i++){
                Sequence sequence = toIncrementList.get(i);
                Result result = (Result)resultObjects[i];
                try {
                    long numToAllocate = Bytes.toLong(incrementBatch.get(i).getAttribute(SequenceRegionObserver.NUM_TO_ALLOCATE));
                    values[indexes[i]] = sequence.incrementValue(result, op, numToAllocate);
                } catch (SQLException e) {
                    exceptions[indexes[i]] = e;
                }
            }
        } finally {
            for (Sequence sequence : sequences) {
                sequence.getLock().unlock();
            }
        }
    }

    /**
     * checks if sequenceAllocation's sequence there in sequenceMap, also returns Global Sequences
     * from Tenant sequenceAllocations
     * @param sequenceAllocation
     * @return
     */

    private Sequence getSequence(SequenceAllocation sequenceAllocation) {
        SequenceKey key = sequenceAllocation.getSequenceKey();
        if (key.getTenantId() == null) {
            return sequenceMap.putIfAbsent(key, new Sequence(key));
        } else {
            Sequence sequence = sequenceMap.get(key);
            if (sequence == null) {
                return sequenceMap.entrySet().stream()
                        .filter(entry -> compareSequenceKeysWithoutTenant(key, entry.getKey()))
                        .findFirst()
                        .map(Entry::getValue)
                        .orElse(null);
            } else {
                return sequence;
            }
        }
    }

    private boolean compareSequenceKeysWithoutTenant(SequenceKey keyToCompare, SequenceKey availableKey) {
        if (availableKey.getTenantId() != null) {
            return false;
        }
        boolean sameSchema = keyToCompare.getSchemaName() == null ? availableKey.getSchemaName() == null :
                keyToCompare.getSchemaName().equals(availableKey.getSchemaName());
        if (!sameSchema) {
            return false;
        }
        return keyToCompare.getSequenceName().equals(availableKey.getSequenceName());
    }

    @Override
    public void clearTableFromCache(final byte[] tenantId, final byte[] schemaName, final byte[] tableName,
            final long clientTS) throws SQLException {
        // clear the meta data cache for the table here
        boolean success = false;
        try {
            SQLException sqlE = null;
            long startTime = 0L;
            long systemCatalogRpcTime;
            Table htable = this.getTable(SchemaUtil
                    .getPhysicalName(PhoenixDatabaseMetaData.SYSTEM_CATALOG_NAME_BYTES, this.getProps()).getName());

            try {
                startTime = EnvironmentEdgeManager.currentTimeMillis();
                htable.coprocessorService(MetaDataService.class, HConstants.EMPTY_START_ROW, HConstants.EMPTY_END_ROW,
                        new Batch.Call<MetaDataService, ClearTableFromCacheResponse>() {
                    @Override
                    public ClearTableFromCacheResponse call(MetaDataService instance) throws IOException {
                        RpcController controller = getController();
                        BlockingRpcCallback<ClearTableFromCacheResponse> rpcCallback = new BlockingRpcCallback<ClearTableFromCacheResponse>();
                        ClearTableFromCacheRequest.Builder builder = ClearTableFromCacheRequest.newBuilder();
                        builder.setTenantId(ByteStringer.wrap(tenantId));
                        builder.setTableName(ByteStringer.wrap(tableName));
                        builder.setSchemaName(ByteStringer.wrap(schemaName));
                        builder.setClientTimestamp(clientTS);
                        builder.setClientVersion(VersionUtil.encodeVersion(PHOENIX_MAJOR_VERSION, PHOENIX_MINOR_VERSION, PHOENIX_PATCH_NUMBER));
                        instance.clearTableFromCache(controller, builder.build(), rpcCallback);
                        checkForRemoteExceptions(controller);
                        return rpcCallback.get();
                    }
                });
                success = true;
            } catch (IOException e) {
                throw ServerUtil.parseServerException(e);
            } catch (Throwable e) {
                sqlE = new SQLException(e);
            } finally {
                try {
                    htable.close();
                    systemCatalogRpcTime = EnvironmentEdgeManager.currentTimeMillis() - startTime;
                    TableMetricsManager.updateMetricsForSystemCatalogTableMethod(Bytes.toString(tableName),
                            TIME_SPENT_IN_SYSTEM_TABLE_RPC_CALLS, systemCatalogRpcTime);
                    if (success) {
                        TableMetricsManager.updateMetricsForSystemCatalogTableMethod(Bytes.toString(tableName),
                                NUM_SYSTEM_TABLE_RPC_SUCCESS, 1);
                    } else {
                        TableMetricsManager.updateMetricsForSystemCatalogTableMethod(Bytes.toString(tableName),
                                NUM_SYSTEM_TABLE_RPC_FAILURES, 1);
                    }
                } catch (IOException e) {
                    if (sqlE == null) {
                        sqlE = ServerUtil.parseServerException(e);
                    } else {
                        sqlE.setNextException(ServerUtil.parseServerException(e));
                    }
                } finally {
                    if (sqlE != null) { throw sqlE; }
                }
            }
        } catch (Exception e) {
            throw new SQLException(ServerUtil.parseServerException(e));
        }
    }

    @Override
    public void returnSequences(List<SequenceKey> keys, long timestamp, SQLException[] exceptions) throws SQLException {
        List<Sequence> sequences = Lists.newArrayListWithExpectedSize(keys.size());
        for (SequenceKey key : keys) {
            Sequence newSequences = new Sequence(key);
            Sequence sequence = sequenceMap.putIfAbsent(key, newSequences);
            if (sequence == null) {
                sequence = newSequences;
            }
            sequences.add(sequence);
        }
        try {
            for (Sequence sequence : sequences) {
                sequence.getLock().lock();
            }
            // Now that we have all the locks we need, attempt to return the unused sequence values
            List<Append> mutations = Lists.newArrayListWithExpectedSize(sequences.size());
            List<Sequence> toReturnList = Lists.newArrayListWithExpectedSize(sequences.size());
            int[] indexes = new int[sequences.size()];
            for (int i = 0; i < sequences.size(); i++) {
                Sequence sequence = sequences.get(i);
                try {
                    Append append = sequence.newReturn(timestamp);
                    toReturnList.add(sequence);
                    mutations.add(append);
                } catch (EmptySequenceCacheException ignore) { // Nothing to return, so ignore
                }
            }
            if (toReturnList.isEmpty()) {
                return;
            }
            Table hTable = this.getTable(SchemaUtil
                    .getPhysicalName(PhoenixDatabaseMetaData.SYSTEM_SEQUENCE_NAME_BYTES, this.getProps()).getName());
            Object[] resultObjects = null;
            SQLException sqlE = null;
            try {
                hTable.batch(mutations, resultObjects);
            } catch (IOException e){
                sqlE = ServerUtil.parseServerException(e);
            } catch (InterruptedException e){
                // restore the interrupt status
                Thread.currentThread().interrupt();
                sqlE = new SQLExceptionInfo.Builder(SQLExceptionCode.INTERRUPTED_EXCEPTION)
                .setRootCause(e).build().buildException(); // FIXME ?
            } finally {
                try {
                    hTable.close();
                } catch (IOException e) {
                    if (sqlE == null) {
                        sqlE = ServerUtil.parseServerException(e);
                    } else {
                        sqlE.setNextException(ServerUtil.parseServerException(e));
                    }
                }
                if (sqlE != null) {
                    throw sqlE;
                }
            }
            for (int i=0;i<resultObjects.length;i++){
                Sequence sequence = toReturnList.get(i);
                Result result = (Result)resultObjects[i];
                try {
                    sequence.returnValue(result);
                } catch (SQLException e) {
                    exceptions[indexes[i]] = e;
                }
            }
        } finally {
            for (Sequence sequence : sequences) {
                sequence.getLock().unlock();
            }
        }
    }

    // Take no locks, as this only gets run when there are no open connections
    // so there's no danger of contention.
    private void returnAllSequences(ConcurrentMap<SequenceKey,Sequence> sequenceMap) throws SQLException {
        List<Append> mutations = Lists.newArrayListWithExpectedSize(sequenceMap.size());
        for (Sequence sequence : sequenceMap.values()) {
            mutations.addAll(sequence.newReturns());
        }
        if (mutations.isEmpty()) {
            return;
        }
        Table hTable = this.getTable(
                SchemaUtil.getPhysicalName(PhoenixDatabaseMetaData.SYSTEM_SEQUENCE_NAME_BYTES, this.getProps()).getName());
        SQLException sqlE = null;
        try {
            hTable.batch(mutations, null);
        } catch (IOException e) {
            sqlE = ServerUtil.parseServerException(e);
        } catch (InterruptedException e) {
            // restore the interrupt status
            Thread.currentThread().interrupt();
            sqlE = new SQLExceptionInfo.Builder(SQLExceptionCode.INTERRUPTED_EXCEPTION)
            .setRootCause(e).build().buildException(); // FIXME ?
        } finally {
            try {
                hTable.close();
            } catch (IOException e) {
                if (sqlE == null) {
                    sqlE = ServerUtil.parseServerException(e);
                } else {
                    sqlE.setNextException(ServerUtil.parseServerException(e));
                }
            }
            if (sqlE != null) {
                throw sqlE;
            }
        }
    }

    @Override
    public void addConnection(PhoenixConnection connection) throws SQLException {
        if (returnSequenceValues || shouldThrottleNumConnections) {
            synchronized (connectionCountLock) {
                connectionLimiter.acquireConnection(connection);
            }
        }
        // If lease renewal isn't enabled, these are never cleaned up. Tracking when renewals
        // aren't enabled also (presently) has no purpose.
        if (isRenewingLeasesEnabled()) {
          connectionQueues.get(getQueueIndex(connection)).add(new WeakReference<PhoenixConnection>(connection));
        }
    }

    @Override
    public void removeConnection(PhoenixConnection connection) throws SQLException {
        if (returnSequenceValues) {
            ConcurrentMap<SequenceKey,Sequence> formerSequenceMap = null;
            synchronized (connectionCountLock) {
                if (!connection.isInternalConnection()) {
                    if (connectionLimiter.isLastConnection()) {
                        if (!this.sequenceMap.isEmpty()) {
                            formerSequenceMap = this.sequenceMap;
                            this.sequenceMap = Maps.newConcurrentMap();
                        }
                    }
                }
            }
            // Since we're using the former sequenceMap, we can do this outside
            // the lock.
            if (formerSequenceMap != null) {
                // When there are no more connections, attempt to return any sequences
                returnAllSequences(formerSequenceMap);
            }
        }
        if (returnSequenceValues || connectionLimiter.isShouldThrottleNumConnections()) { //still need to decrement connection count
            synchronized (connectionCountLock) {
                connectionLimiter.returnConnection(connection);
            }
        }
    }

    private int getQueueIndex(PhoenixConnection conn) {
        return ThreadLocalRandom.current().nextInt(renewLeasePoolSize);
    }

    @Override
    public KeyValueBuilder getKeyValueBuilder() {
        return this.kvBuilder;
    }

    @Override
    public boolean supportsFeature(Feature feature) {
        FeatureSupported supported = featureMap.get(feature);
        if (supported == null) {
            return false;
        }
        return supported.isSupported(this);
    }

    @Override
    public String getUserName() {
        return userName;
    }
    
    @Override
    public User getUser() {
        return user;
    }

    @VisibleForTesting
    public void checkClosed() {
        if (closed) {
            throwConnectionClosedException();
        }
    }

    private void throwConnectionClosedIfNullMetaData() {
        if (latestMetaData == null) {
            throwConnectionClosedException();
        }
    }

    private void throwConnectionClosedException() {
        throw new IllegalStateException("Connection to the cluster is closed");
    }

    @Override
    public GuidePostsInfo getTableStats(GuidePostsKey key) throws SQLException {
        try {
            return tableStatsCache.get(key);
        } catch (ExecutionException e) {
            throw ServerUtil.parseServerException(e);
        }
    }

    @Override
    public int getSequenceSaltBuckets() {
        return nSequenceSaltBuckets;
    }

    @Override
    public void addFunction(PFunction function) throws SQLException {
        synchronized (latestMetaDataLock) {
            try {
                throwConnectionClosedIfNullMetaData();
                // If existing table isn't older than new table, don't replace
                // If a client opens a connection at an earlier timestamp, this can happen
                PFunction existingFunction = latestMetaData.getFunction(new PTableKey(function.getTenantId(), function.getFunctionName()));
                if (existingFunction.getTimeStamp() >= function.getTimeStamp()) {
                    return;
                }
            } catch (FunctionNotFoundException e) {}
            latestMetaData.addFunction(function);
            latestMetaDataLock.notifyAll();
        }
    }

    @Override
    public void removeFunction(PName tenantId, String function, long functionTimeStamp)
            throws SQLException {
        synchronized (latestMetaDataLock) {
            throwConnectionClosedIfNullMetaData();
            latestMetaData.removeFunction(tenantId, function, functionTimeStamp);
            latestMetaDataLock.notifyAll();
        }
    }

    @Override
    public MetaDataMutationResult getFunctions(PName tenantId, final List<Pair<byte[], Long>> functions,
            final long clientTimestamp) throws SQLException {
        final byte[] tenantIdBytes = tenantId == null ? ByteUtil.EMPTY_BYTE_ARRAY : tenantId.getBytes();
        return metaDataCoprocessorExec(null, tenantIdBytes,
                new Batch.Call<MetaDataService, MetaDataResponse>() {
            @Override
            public MetaDataResponse call(MetaDataService instance) throws IOException {
                RpcController controller = getController(SYSTEM_FUNCTION_HBASE_TABLE_NAME);
                BlockingRpcCallback<MetaDataResponse> rpcCallback =
                        new BlockingRpcCallback<MetaDataResponse>();
                GetFunctionsRequest.Builder builder = GetFunctionsRequest.newBuilder();
                builder.setTenantId(ByteStringer.wrap(tenantIdBytes));
                for (Pair<byte[], Long> function: functions) {
                    builder.addFunctionNames(ByteStringer.wrap(function.getFirst()));
                    builder.addFunctionTimestamps(function.getSecond().longValue());
                }
                builder.setClientTimestamp(clientTimestamp);
                builder.setClientVersion(VersionUtil.encodeVersion(PHOENIX_MAJOR_VERSION, PHOENIX_MINOR_VERSION, PHOENIX_PATCH_NUMBER));
                instance.getFunctions(controller, builder.build(), rpcCallback);
                checkForRemoteExceptions(controller);
                return rpcCallback.get();
            }
        }, SYSTEM_FUNCTION_NAME_BYTES);

    }

    @Override
    public MetaDataMutationResult getSchema(final String schemaName, final long clientTimestamp) throws SQLException {
        return metaDataCoprocessorExec(null, SchemaUtil.getSchemaKey(schemaName),
                new Batch.Call<MetaDataService, MetaDataResponse>() {
            @Override
            public MetaDataResponse call(MetaDataService instance) throws IOException {
                RpcController controller = getController();
                BlockingRpcCallback<MetaDataResponse> rpcCallback = new BlockingRpcCallback<MetaDataResponse>();
                GetSchemaRequest.Builder builder = GetSchemaRequest.newBuilder();
                builder.setSchemaName(schemaName);
                builder.setClientTimestamp(clientTimestamp);
                builder.setClientVersion(VersionUtil.encodeVersion(PHOENIX_MAJOR_VERSION, PHOENIX_MINOR_VERSION,
                        PHOENIX_PATCH_NUMBER));
                instance.getSchema(controller, builder.build(), rpcCallback);
                checkForRemoteExceptions(controller);
                return rpcCallback.get();
            }
        });

    }

    // TODO the mutations should be added to System functions table.
    @Override
    public MetaDataMutationResult createFunction(final List<Mutation> functionData,
            final PFunction function, final boolean temporary) throws SQLException {
        byte[][] rowKeyMetadata = new byte[2][];
        Mutation m = MetaDataUtil.getPutOnlyTableHeaderRow(functionData);
        byte[] key = m.getRow();
        SchemaUtil.getVarChars(key, rowKeyMetadata);
        byte[] tenantIdBytes = rowKeyMetadata[PhoenixDatabaseMetaData.TENANT_ID_INDEX];
        byte[] functionBytes = rowKeyMetadata[PhoenixDatabaseMetaData.FUNTION_NAME_INDEX];
        byte[] functionKey = SchemaUtil.getFunctionKey(tenantIdBytes, functionBytes);
        MetaDataMutationResult result = metaDataCoprocessorExec(null, functionKey,
                new Batch.Call<MetaDataService, MetaDataResponse>() {
            @Override
            public MetaDataResponse call(MetaDataService instance) throws IOException {
                RpcController controller = getController(SYSTEM_FUNCTION_HBASE_TABLE_NAME);
                BlockingRpcCallback<MetaDataResponse> rpcCallback =
                        new BlockingRpcCallback<MetaDataResponse>();
                CreateFunctionRequest.Builder builder = CreateFunctionRequest.newBuilder();
                for (Mutation m : functionData) {
                    MutationProto mp = ProtobufUtil.toProto(m);
                    builder.addTableMetadataMutations(mp.toByteString());
                }
                builder.setTemporary(temporary);
                builder.setReplace(function.isReplace());
                builder.setClientVersion(VersionUtil.encodeVersion(PHOENIX_MAJOR_VERSION, PHOENIX_MINOR_VERSION, PHOENIX_PATCH_NUMBER));
                instance.createFunction(controller, builder.build(), rpcCallback);
                checkForRemoteExceptions(controller);
                return rpcCallback.get();
            }
        }, SYSTEM_FUNCTION_NAME_BYTES);
        return result;
    }

    @VisibleForTesting
    static class RenewLeaseTask implements Runnable {

        private final LinkedBlockingQueue<WeakReference<PhoenixConnection>> connectionsQueue;
        private final Random random = new Random();
        private static final int MAX_WAIT_TIME = 1000;

        RenewLeaseTask(LinkedBlockingQueue<WeakReference<PhoenixConnection>> queue) {
            this.connectionsQueue = queue;
        }

        private void waitForRandomDuration() throws InterruptedException {
            new CountDownLatch(1).await(random.nextInt(MAX_WAIT_TIME), MILLISECONDS);
        }

        private static class InternalRenewLeaseTaskException extends Exception {
            public InternalRenewLeaseTaskException(String msg) {
                super(msg);
            }
        }

        @Override
        public void run() {
            try {
                int numConnections = connectionsQueue.size();
                boolean wait = true;
                // We keep adding items to the end of the queue. So to stop the loop, iterate only up to
                // whatever the current count is.
                while (numConnections > 0) {
                    if (wait) {
                        // wait for some random duration to prevent all threads from renewing lease at
                        // the same time.
                        waitForRandomDuration();
                        wait = false;
                    }
                    // It is guaranteed that this poll won't hang indefinitely because this is the
                    // only thread that removes items from the queue. Still adding a 1 ms timeout
                    // for sanity check.
                    WeakReference<PhoenixConnection> connRef =
                            connectionsQueue.poll(1, TimeUnit.MILLISECONDS);
                    if (connRef == null) {
                        throw new InternalRenewLeaseTaskException(
                                "Connection ref found to be null. This is a bug. Some other thread removed items from the connection queue.");
                    }
                    PhoenixConnection conn = connRef.get();
                    if (conn != null && !conn.isClosed()) {
                        LinkedBlockingQueue<WeakReference<TableResultIterator>> scannerQueue =
                                conn.getScanners();
                        // We keep adding items to the end of the queue. So to stop the loop,
                        // iterate only up to whatever the current count is.
                        int numScanners = scannerQueue.size();
                        int renewed = 0;
                        long start = EnvironmentEdgeManager.currentTimeMillis();
                        while (numScanners > 0) {
                            // It is guaranteed that this poll won't hang indefinitely because this is the
                            // only thread that removes items from the queue. Still adding a 1 ms timeout
                            // for sanity check.
                            WeakReference<TableResultIterator> ref =
                                    scannerQueue.poll(1, TimeUnit.MILLISECONDS);
                            if (ref == null) {
                                throw new InternalRenewLeaseTaskException(
                                        "TableResulIterator ref found to be null. This is a bug. Some other thread removed items from the scanner queue.");
                            }
                            TableResultIterator scanningItr = ref.get();
                            if (scanningItr != null) {
                                RenewLeaseStatus status = scanningItr.renewLease();
                                switch (status) {
                                case RENEWED:
                                    renewed++;
                                    // add it back at the tail
                                    scannerQueue.offer(new WeakReference<TableResultIterator>(
                                            scanningItr));
                                    LOGGER.info("Lease renewed for scanner: " + scanningItr);
                                    break;
                                // Scanner not initialized probably because next() hasn't been called on it yet. Enqueue it back to attempt lease renewal later.
                                case UNINITIALIZED:
                                // Threshold not yet reached. Re-enqueue to renew lease later.
                                case THRESHOLD_NOT_REACHED:
                                // Another scanner operation in progress. Re-enqueue to attempt renewing lease later.
                                case LOCK_NOT_ACQUIRED:
                                    // add it back at the tail
                                    scannerQueue.offer(new WeakReference<TableResultIterator>(
                                            scanningItr));
                                    break;
                                    // if lease wasn't renewed or scanner was closed, don't add the
                                    // scanner back to the queue.
                                case CLOSED:
                                case NOT_SUPPORTED:
                                    break;
                                }
                            }
                            numScanners--;
                        }
                        if (renewed > 0) {
                            LOGGER.info("Renewed leases for " + renewed + " scanner/s in "
                                    + (EnvironmentEdgeManager.currentTimeMillis() - start) + " ms ");
                        }
                        connectionsQueue.offer(connRef);
                    }
                    numConnections--;
                }
            } catch (InternalRenewLeaseTaskException e) {
                LOGGER.error("Exception thrown when renewing lease. Draining the queue of scanners ", e);
                // clear up the queue since the task is about to be unscheduled.
                connectionsQueue.clear();
                // throw an exception since we want the task execution to be suppressed because we just encountered an
                // exception that happened because of a bug.
                throw new RuntimeException(e);
            } catch (InterruptedException e) {
                Thread.currentThread().interrupt(); // restore the interrupt status
                LOGGER.error("Thread interrupted when renewing lease.", e);
            } catch (Exception e) {
                LOGGER.error("Exception thrown when renewing lease ", e);
                // don't drain the queue and swallow the exception in this case since we don't want the task
                // execution to be suppressed because renewing lease of a scanner failed.
            } catch (Throwable e) {
                LOGGER.error("Exception thrown when renewing lease. Draining the queue of scanners ", e);
                connectionsQueue.clear(); // clear up the queue since the task is about to be unscheduled.
                throw new RuntimeException(e);
            }
        }
    }

    @Override
    public long getRenewLeaseThresholdMilliSeconds() {
        return renewLeaseThreshold;
    }

    @Override
    public boolean isRenewingLeasesEnabled() {
        return supportsFeature(ConnectionQueryServices.Feature.RENEW_LEASE) && renewLeaseEnabled;
    }

    @Override
    public HRegionLocation getTableRegionLocation(byte[] tableName, byte[] row) throws SQLException {
        /*
         * Use HConnection.getRegionLocation as it uses the cache in HConnection, to get the region
         * to which specified row belongs to.
         */
        int retryCount = 0, maxRetryCount = 1;
        while (true) {
            TableName table = TableName.valueOf(tableName);
            try {
                return connection.getRegionLocator(table).getRegionLocation(row, false);
            } catch (org.apache.hadoop.hbase.TableNotFoundException e) {
                String fullName = Bytes.toString(tableName);
                throw new TableNotFoundException(SchemaUtil.getSchemaNameFromFullName(fullName), SchemaUtil.getTableNameFromFullName(fullName));
            } catch (IOException e) {
                LOGGER.error("Exception encountered in getTableRegionLocation for "
                        + "table: {}, retryCount: {}", table.getNameAsString(), retryCount, e);
                if (retryCount++ < maxRetryCount) { // One retry, in case split occurs while navigating
                    continue;
                }
                throw new SQLExceptionInfo.Builder(SQLExceptionCode.GET_TABLE_REGIONS_FAIL)
                .setRootCause(e).build().buildException();
            }
        }
    }

    @Override
    public MetaDataMutationResult createSchema(final List<Mutation> schemaMutations, final String schemaName)
            throws SQLException {
        ensureNamespaceCreated(schemaName);
        Mutation m = MetaDataUtil.getPutOnlyTableHeaderRow(schemaMutations);
        byte[] key = m.getRow();
        MetaDataMutationResult result = metaDataCoprocessorExec(null, key,
                new Batch.Call<MetaDataService, MetaDataResponse>() {
            @Override
            public MetaDataResponse call(MetaDataService instance) throws IOException {
                RpcController controller = getController();
                BlockingRpcCallback<MetaDataResponse> rpcCallback = new BlockingRpcCallback<MetaDataResponse>();
                CreateSchemaRequest.Builder builder = CreateSchemaRequest.newBuilder();
                for (Mutation m : schemaMutations) {
                    MutationProto mp = ProtobufUtil.toProto(m);
                    builder.addTableMetadataMutations(mp.toByteString());
                }
                builder.setSchemaName(schemaName);
                builder.setClientVersion(VersionUtil.encodeVersion(PHOENIX_MAJOR_VERSION, PHOENIX_MINOR_VERSION,
                        PHOENIX_PATCH_NUMBER));
                instance.createSchema(controller, builder.build(), rpcCallback);
                checkForRemoteExceptions(controller);
                return rpcCallback.get();
            }
        });
        return result;
    }

    @Override
    public void addSchema(PSchema schema) throws SQLException {
        latestMetaData.addSchema(schema);
    }

    @Override
    public void removeSchema(PSchema schema, long schemaTimeStamp) {
        latestMetaData.removeSchema(schema, schemaTimeStamp);
    }

    @Override
    public MetaDataMutationResult dropSchema(final List<Mutation> schemaMetaData, final String schemaName)
            throws SQLException {
        final MetaDataMutationResult result = metaDataCoprocessorExec(null, SchemaUtil.getSchemaKey(schemaName),
                new Batch.Call<MetaDataService, MetaDataResponse>() {
            @Override
            public MetaDataResponse call(MetaDataService instance) throws IOException {
                RpcController controller = getController();
                BlockingRpcCallback<MetaDataResponse> rpcCallback = new BlockingRpcCallback<MetaDataResponse>();
                DropSchemaRequest.Builder builder = DropSchemaRequest.newBuilder();
                for (Mutation m : schemaMetaData) {
                    MutationProto mp = ProtobufUtil.toProto(m);
                    builder.addSchemaMetadataMutations(mp.toByteString());
                }
                builder.setSchemaName(schemaName);
                builder.setClientVersion(VersionUtil.encodeVersion(PHOENIX_MAJOR_VERSION, PHOENIX_MINOR_VERSION,
                        PHOENIX_PATCH_NUMBER));
                instance.dropSchema(controller, builder.build(), rpcCallback);
                checkForRemoteExceptions(controller);
                return rpcCallback.get();
            }
        });

        final MutationCode code = result.getMutationCode();
        switch (code) {
        case SCHEMA_ALREADY_EXISTS:
            ReadOnlyProps props = this.getProps();
            boolean dropMetadata = props.getBoolean(DROP_METADATA_ATTRIB, DEFAULT_DROP_METADATA);
            if (dropMetadata) {
                ensureNamespaceDropped(schemaName);
            }
            break;
        default:
            break;
        }
        return result;
    }

    private void ensureNamespaceDropped(String schemaName) throws SQLException {
        SQLException sqlE = null;
        try (Admin admin = getAdmin()) {
            final String quorum = ZKConfig.getZKQuorumServersString(config);
            final String znode = this.props.get(HConstants.ZOOKEEPER_ZNODE_PARENT);
            LOGGER.debug("Found quorum: " + quorum + ":" + znode);
            if (ServerUtil.isHBaseNamespaceAvailable(admin, schemaName)) {
                admin.deleteNamespace(schemaName);
            }
        } catch (IOException e) {
            sqlE = ServerUtil.parseServerException(e);
        } finally {
            if (sqlE != null) { throw sqlE; }
        }
    }

    /**
     * Manually adds {@link GuidePostsInfo} for a table to the client-side cache. Not a
     * {@link ConnectionQueryServices} method. Exposed for testing purposes.
     *
     * @param key Table name
     * @param info Stats instance
     */
    public void addTableStats(GuidePostsKey key, GuidePostsInfo info) {
        this.tableStatsCache.put(Objects.requireNonNull(key), Objects.requireNonNull(info));
    }

    @Override
    public void invalidateStats(GuidePostsKey key) {
        this.tableStatsCache.invalidate(Objects.requireNonNull(key));
    }

    @Override
    public boolean isUpgradeRequired() {
        return upgradeRequired.get();
    }

    @Override
    public void clearUpgradeRequired() {
        upgradeRequired.set(false);
    }

    @Override
    public Configuration getConfiguration() {
        return config;
    }

    @Override
    public QueryLoggerDisruptor getQueryDisruptor() {
        return this.queryDisruptor;
    }

    @Override
    public synchronized PhoenixTransactionClient initTransactionClient(Provider provider) throws SQLException {
        PhoenixTransactionClient client = txClients[provider.ordinal()];
        if (client == null) {
            client = txClients[provider.ordinal()] = provider.getTransactionProvider().getTransactionClient(config, connectionInfo);
        }
        return client;
    }

    @VisibleForTesting
    public List<LinkedBlockingQueue<WeakReference<PhoenixConnection>>> getCachedConnections() {
      return connectionQueues;
    }
}<|MERGE_RESOLUTION|>--- conflicted
+++ resolved
@@ -402,16 +402,14 @@
     private ServerSideRPCControllerFactory serverSideRPCControllerFactory;
     private boolean localIndexUpgradeRequired;
 
-<<<<<<< HEAD
+    private final boolean enableConnectionActivityLogging;
+    private final int loggingIntervalInMins;
+
+    private final ConnectionLimiter connectionLimiter;
+
     // writes guarded by "liveRegionServersLock"
     private volatile List<ServerName> liveRegionServers;
     private final Object liveRegionServersLock = new Object();
-=======
-    private final boolean enableConnectionActivityLogging;
-    private final int loggingIntervalInMins;
-
-    private final ConnectionLimiter connectionLimiter;
->>>>>>> 0a3941f2
 
     private static interface FeatureSupported {
         boolean isSupported(ConnectionQueryServices services);
