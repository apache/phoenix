/*
 * Licensed to the Apache Software Foundation (ASF) under one
 * or more contributor license agreements.  See the NOTICE file
 * distributed with this work for additional information
 * regarding copyright ownership.  The ASF licenses this file
 * to you under the Apache License, Version 2.0 (the
 * "License"); you may not use this file except in compliance
 * with the License.  You may obtain a copy of the License at
 *
 * http://www.apache.org/licenses/LICENSE-2.0
 *
 * Unless required by applicable law or agreed to in writing, software
 * distributed under the License is distributed on an "AS IS" BASIS,
 * WITHOUT WARRANTIES OR CONDITIONS OF ANY KIND, either express or implied.
 * See the License for the specific language governing permissions and
 * limitations under the License.
 */
package org.apache.phoenix.query;
import static java.util.concurrent.TimeUnit.MILLISECONDS;
import static org.apache.hadoop.hbase.client.ColumnFamilyDescriptorBuilder.KEEP_DELETED_CELLS;
import static org.apache.hadoop.hbase.client.ColumnFamilyDescriptorBuilder.MAX_VERSIONS;
import static org.apache.hadoop.hbase.client.ColumnFamilyDescriptorBuilder.REPLICATION_SCOPE;
import static org.apache.hadoop.hbase.client.ColumnFamilyDescriptorBuilder.TTL;
import static org.apache.phoenix.coprocessor.MetaDataProtocol.MIN_SYSTEM_TABLE_TIMESTAMP;
import static org.apache.phoenix.coprocessor.MetaDataProtocol.MIN_SYSTEM_TABLE_TIMESTAMP_4_15_0;
import static org.apache.phoenix.coprocessor.MetaDataProtocol.MIN_SYSTEM_TABLE_TIMESTAMP_4_16_0;
import static org.apache.phoenix.coprocessor.MetaDataProtocol.MIN_SYSTEM_TABLE_TIMESTAMP_5_2_0;
import static org.apache.phoenix.coprocessor.MetaDataProtocol.PHOENIX_MAJOR_VERSION;
import static org.apache.phoenix.coprocessor.MetaDataProtocol.PHOENIX_MINOR_VERSION;
import static org.apache.phoenix.coprocessor.MetaDataProtocol.PHOENIX_PATCH_NUMBER;
import static org.apache.phoenix.coprocessor.MetaDataProtocol.getVersion;
import static org.apache.phoenix.jdbc.PhoenixDatabaseMetaData.ARRAY_SIZE;
import static org.apache.phoenix.jdbc.PhoenixDatabaseMetaData.COLUMN_DEF;
import static org.apache.phoenix.jdbc.PhoenixDatabaseMetaData.COLUMN_FAMILY;
import static org.apache.phoenix.jdbc.PhoenixDatabaseMetaData.COLUMN_NAME;
import static org.apache.phoenix.jdbc.PhoenixDatabaseMetaData.COLUMN_SIZE;
import static org.apache.phoenix.jdbc.PhoenixDatabaseMetaData.DATA_TABLE_NAME;
import static org.apache.phoenix.jdbc.PhoenixDatabaseMetaData.DATA_TYPE;
import static org.apache.phoenix.jdbc.PhoenixDatabaseMetaData.DECIMAL_DIGITS;
import static org.apache.phoenix.jdbc.PhoenixDatabaseMetaData.DEFAULT_COLUMN_FAMILY_NAME;
import static org.apache.phoenix.jdbc.PhoenixDatabaseMetaData.IS_ROW_TIMESTAMP;
import static org.apache.phoenix.jdbc.PhoenixDatabaseMetaData.IS_VIEW_REFERENCED;
import static org.apache.phoenix.jdbc.PhoenixDatabaseMetaData.KEY_SEQ;
import static org.apache.phoenix.jdbc.PhoenixDatabaseMetaData.NULLABLE;
import static org.apache.phoenix.jdbc.PhoenixDatabaseMetaData.ORDINAL_POSITION;
import static org.apache.phoenix.jdbc.PhoenixDatabaseMetaData.PK_NAME;
import static org.apache.phoenix.jdbc.PhoenixDatabaseMetaData.SORT_ORDER;
import static org.apache.phoenix.jdbc.PhoenixDatabaseMetaData.SYSTEM_CATALOG_NAME;
import static org.apache.phoenix.jdbc.PhoenixDatabaseMetaData.SYSTEM_CATALOG_NAME_BYTES;
import static org.apache.phoenix.jdbc.PhoenixDatabaseMetaData.SYSTEM_CATALOG_SCHEMA;
import static org.apache.phoenix.jdbc.PhoenixDatabaseMetaData.SYSTEM_CATALOG_TABLE;
import static org.apache.phoenix.jdbc.PhoenixDatabaseMetaData.SYSTEM_FUNCTION_NAME_BYTES;
import static org.apache.phoenix.jdbc.PhoenixDatabaseMetaData.SYSTEM_FUNCTION_HBASE_TABLE_NAME;
import static org.apache.phoenix.jdbc.PhoenixDatabaseMetaData.SYSTEM_MUTEX_FAMILY_NAME_BYTES;
import static org.apache.phoenix.jdbc.PhoenixDatabaseMetaData.SYSTEM_MUTEX_NAME;
import static org.apache.phoenix.jdbc.PhoenixDatabaseMetaData.SYSTEM_MUTEX_TABLE_NAME;
import static org.apache.phoenix.jdbc.PhoenixDatabaseMetaData.SYSTEM_SCHEMA_NAME;
import static org.apache.phoenix.jdbc.PhoenixDatabaseMetaData.SYSTEM_STATS_NAME;
import static org.apache.phoenix.jdbc.PhoenixDatabaseMetaData.SYSTEM_TASK_TABLE;
import static org.apache.phoenix.jdbc.PhoenixDatabaseMetaData.TABLE_NAME;
import static org.apache.phoenix.jdbc.PhoenixDatabaseMetaData.TABLE_SCHEM;
import static org.apache.phoenix.jdbc.PhoenixDatabaseMetaData.TASK_TABLE_TTL;
import static org.apache.phoenix.jdbc.PhoenixDatabaseMetaData.TENANT_ID;
import static org.apache.phoenix.jdbc.PhoenixDatabaseMetaData.TRANSACTIONAL;
import static org.apache.phoenix.jdbc.PhoenixDatabaseMetaData.TTL_FOR_MUTEX;
import static org.apache.phoenix.jdbc.PhoenixDatabaseMetaData.VIEW_CONSTANT;
import static org.apache.phoenix.jdbc.PhoenixDatabaseMetaData.VIEW_INDEX_ID;
import static org.apache.phoenix.jdbc.PhoenixDatabaseMetaData.SYSTEM_CATALOG_HBASE_TABLE_NAME;
import static org.apache.phoenix.monitoring.GlobalClientMetrics.GLOBAL_HCONNECTIONS_COUNTER;
import static org.apache.phoenix.monitoring.GlobalClientMetrics.GLOBAL_QUERY_SERVICES_COUNTER;
import static org.apache.phoenix.monitoring.GlobalClientMetrics.GLOBAL_HBASE_COUNTER_METADATA_INCONSISTENCY;
import static org.apache.phoenix.monitoring.MetricType.NUM_SYSTEM_TABLE_RPC_FAILURES;
import static org.apache.phoenix.monitoring.MetricType.NUM_SYSTEM_TABLE_RPC_SUCCESS;
import static org.apache.phoenix.monitoring.MetricType.TIME_SPENT_IN_SYSTEM_TABLE_RPC_CALLS;
import static org.apache.phoenix.query.QueryConstants.DEFAULT_COLUMN_FAMILY;
import static org.apache.phoenix.query.QueryServicesOptions.DEFAULT_DROP_METADATA;
import static org.apache.phoenix.query.QueryServicesOptions.DEFAULT_RENEW_LEASE_ENABLED;
import static org.apache.phoenix.query.QueryServicesOptions.DEFAULT_RENEW_LEASE_THREAD_POOL_SIZE;
import static org.apache.phoenix.query.QueryServicesOptions.DEFAULT_RENEW_LEASE_THRESHOLD_MILLISECONDS;
import static org.apache.phoenix.query.QueryServicesOptions.DEFAULT_RUN_RENEW_LEASE_FREQUENCY_INTERVAL_MILLISECONDS;
import static org.apache.phoenix.query.QueryServicesOptions.DEFAULT_TIMEOUT_DURING_UPGRADE_MS;
import static org.apache.phoenix.util.UpgradeUtil.addParentToChildLinks;
import static org.apache.phoenix.util.UpgradeUtil.addViewIndexToParentLinks;
import static org.apache.phoenix.util.UpgradeUtil.getSysTableSnapshotName;
import static org.apache.phoenix.util.UpgradeUtil.moveOrCopyChildLinks;
import static org.apache.phoenix.util.UpgradeUtil.syncTableAndIndexProperties;
import static org.apache.phoenix.util.UpgradeUtil.upgradeTo4_5_0;

import java.io.IOException;
import java.lang.management.ManagementFactory;
import java.lang.ref.WeakReference;
import java.nio.charset.StandardCharsets;
import java.sql.PreparedStatement;
import java.sql.ResultSetMetaData;
import java.sql.SQLException;
import java.sql.Statement;
import java.sql.Types;
import java.util.ArrayList;
import java.util.Arrays;
import java.util.Collection;
import java.util.Collections;
import java.util.HashMap;
import java.util.HashSet;
import java.util.List;
import java.util.Map;
import java.util.Map.Entry;
import java.util.Objects;
import java.util.Properties;
import java.util.Random;
import java.util.Set;
import java.util.concurrent.Callable;
import java.util.concurrent.ConcurrentHashMap;
import java.util.concurrent.ConcurrentMap;
import java.util.concurrent.CountDownLatch;
import java.util.concurrent.ExecutionException;
import java.util.concurrent.Executors;
import java.util.concurrent.LinkedBlockingQueue;
import java.util.concurrent.ScheduledExecutorService;
import java.util.concurrent.ThreadFactory;
import java.util.concurrent.ThreadLocalRandom;
import java.util.concurrent.TimeUnit;
import java.util.concurrent.TimeoutException;
import java.util.concurrent.atomic.AtomicBoolean;
import java.util.concurrent.atomic.AtomicInteger;
import java.util.regex.Pattern;

import javax.annotation.concurrent.GuardedBy;

import com.google.protobuf.RpcController;
import org.apache.commons.lang3.StringUtils;
import org.apache.hadoop.conf.Configuration;
import org.apache.hadoop.hbase.HConstants;
import org.apache.hadoop.hbase.HRegionLocation;
import org.apache.hadoop.hbase.KeepDeletedCells;
import org.apache.hadoop.hbase.NamespaceDescriptor;
import org.apache.hadoop.hbase.NamespaceNotFoundException;
import org.apache.hadoop.hbase.TableExistsException;
import org.apache.hadoop.hbase.TableName;
import org.apache.hadoop.hbase.client.Admin;
import org.apache.hadoop.hbase.client.Append;
import org.apache.hadoop.hbase.client.CheckAndMutate;
import org.apache.hadoop.hbase.client.ClusterConnection;
import org.apache.hadoop.hbase.client.ColumnFamilyDescriptor;
import org.apache.hadoop.hbase.client.ColumnFamilyDescriptorBuilder;
import org.apache.hadoop.hbase.client.Connection;
import org.apache.hadoop.hbase.client.CoprocessorDescriptorBuilder;
import org.apache.hadoop.hbase.client.Delete;
import org.apache.hadoop.hbase.client.Increment;
import org.apache.hadoop.hbase.client.Mutation;
import org.apache.hadoop.hbase.client.Put;
import org.apache.hadoop.hbase.client.Result;
import org.apache.hadoop.hbase.client.Table;
import org.apache.hadoop.hbase.client.TableDescriptor;
import org.apache.hadoop.hbase.client.TableDescriptorBuilder;
import org.apache.hadoop.hbase.client.coprocessor.Batch;
import org.apache.hadoop.hbase.coprocessor.MultiRowMutationEndpoint;
import org.apache.hadoop.hbase.io.ImmutableBytesWritable;
import org.apache.hadoop.hbase.ipc.CoprocessorRpcUtils.BlockingRpcCallback;
import org.apache.hadoop.hbase.ipc.HBaseRpcController;
import org.apache.hadoop.hbase.ipc.PhoenixRpcSchedulerFactory;
import org.apache.hadoop.hbase.ipc.ServerRpcController;
import org.apache.hadoop.hbase.ipc.controller.ServerToServerRpcController;
import org.apache.hadoop.hbase.ipc.controller.ServerSideRPCControllerFactory;
import org.apache.hadoop.hbase.protobuf.generated.ClientProtos.MutationProto;
import org.apache.hadoop.hbase.regionserver.IndexHalfStoreFileReaderGenerator;
import org.apache.hadoop.hbase.security.AccessDeniedException;
import org.apache.hadoop.hbase.security.User;
import org.apache.hadoop.hbase.snapshot.SnapshotCreationException;
import org.apache.hadoop.hbase.util.ByteStringer;
import org.apache.hadoop.hbase.util.Bytes;
import org.apache.hadoop.hbase.util.Pair;
import org.apache.hadoop.hbase.util.VersionInfo;
import org.apache.hadoop.hbase.zookeeper.ZKConfig;
import org.apache.hadoop.ipc.RemoteException;
import org.apache.phoenix.compile.MutationPlan;
import org.apache.phoenix.coprocessor.ChildLinkMetaDataEndpoint;
import org.apache.phoenix.coprocessor.GroupedAggregateRegionObserver;
import org.apache.phoenix.coprocessor.MetaDataEndpointImpl;
import org.apache.phoenix.coprocessor.MetaDataProtocol;
import org.apache.phoenix.coprocessor.MetaDataProtocol.MetaDataMutationResult;
import org.apache.phoenix.coprocessor.MetaDataProtocol.MutationCode;
import org.apache.phoenix.coprocessor.MetaDataRegionObserver;
import org.apache.phoenix.coprocessor.ScanRegionObserver;
import org.apache.phoenix.coprocessor.SequenceRegionObserver;
import org.apache.phoenix.coprocessor.ServerCachingEndpointImpl;
import org.apache.phoenix.coprocessor.PhoenixTTLRegionObserver;
import org.apache.phoenix.coprocessor.SystemCatalogRegionObserver;
import org.apache.phoenix.coprocessor.TaskMetaDataEndpoint;
import org.apache.phoenix.coprocessor.TaskRegionObserver;
import org.apache.phoenix.coprocessor.UngroupedAggregateRegionObserver;
import org.apache.phoenix.coprocessor.generated.ChildLinkMetaDataProtos.ChildLinkMetaDataService;
import org.apache.phoenix.coprocessor.generated.MetaDataProtos;
import org.apache.phoenix.coprocessor.generated.MetaDataProtos.AddColumnRequest;
import org.apache.phoenix.coprocessor.generated.MetaDataProtos.ClearCacheRequest;
import org.apache.phoenix.coprocessor.generated.MetaDataProtos.ClearCacheResponse;
import org.apache.phoenix.coprocessor.generated.MetaDataProtos.ClearTableFromCacheRequest;
import org.apache.phoenix.coprocessor.generated.MetaDataProtos.ClearTableFromCacheResponse;
import org.apache.phoenix.coprocessor.generated.MetaDataProtos.CreateFunctionRequest;
import org.apache.phoenix.coprocessor.generated.MetaDataProtos.CreateSchemaRequest;
import org.apache.phoenix.coprocessor.generated.MetaDataProtos.CreateTableRequest;
import org.apache.phoenix.coprocessor.generated.MetaDataProtos.DropColumnRequest;
import org.apache.phoenix.coprocessor.generated.MetaDataProtos.DropFunctionRequest;
import org.apache.phoenix.coprocessor.generated.MetaDataProtos.DropSchemaRequest;
import org.apache.phoenix.coprocessor.generated.MetaDataProtos.DropTableRequest;
import org.apache.phoenix.coprocessor.generated.MetaDataProtos.GetFunctionsRequest;
import org.apache.phoenix.coprocessor.generated.MetaDataProtos.GetSchemaRequest;
import org.apache.phoenix.coprocessor.generated.MetaDataProtos.GetTableRequest;
import org.apache.phoenix.coprocessor.generated.MetaDataProtos.GetVersionRequest;
import org.apache.phoenix.coprocessor.generated.MetaDataProtos.GetVersionResponse;
import org.apache.phoenix.coprocessor.generated.MetaDataProtos.MetaDataResponse;
import org.apache.phoenix.coprocessor.generated.MetaDataProtos.MetaDataService;
import org.apache.phoenix.coprocessor.generated.MetaDataProtos.UpdateIndexStateRequest;
import org.apache.phoenix.exception.InvalidRegionSplitPolicyException;
import org.apache.phoenix.exception.PhoenixIOException;
import org.apache.phoenix.exception.RetriableUpgradeException;
import org.apache.phoenix.exception.SQLExceptionCode;
import org.apache.phoenix.exception.SQLExceptionInfo;
import org.apache.phoenix.exception.UpgradeInProgressException;
import org.apache.phoenix.exception.UpgradeNotRequiredException;
import org.apache.phoenix.exception.UpgradeRequiredException;
import org.apache.phoenix.execute.MutationState;
import org.apache.phoenix.hbase.index.IndexRegionObserver;
import org.apache.phoenix.hbase.index.IndexRegionSplitPolicy;
import org.apache.phoenix.hbase.index.Indexer;
import org.apache.phoenix.hbase.index.covered.NonTxIndexBuilder;
import org.apache.phoenix.hbase.index.util.KeyValueBuilder;
import org.apache.phoenix.hbase.index.util.VersionUtil;
import org.apache.phoenix.index.GlobalIndexChecker;
import org.apache.phoenix.index.PhoenixIndexBuilder;
import org.apache.phoenix.index.PhoenixIndexCodec;
import org.apache.phoenix.index.PhoenixTransactionalIndexer;
import org.apache.phoenix.iterate.TableResultIterator;
import org.apache.phoenix.iterate.TableResultIterator.RenewLeaseStatus;
import org.apache.phoenix.jdbc.ConnectionInfo;
import org.apache.phoenix.jdbc.PhoenixConnection;
import org.apache.phoenix.jdbc.PhoenixDatabaseMetaData;
import org.apache.phoenix.log.ConnectionLimiter;
import org.apache.phoenix.log.DefaultConnectionLimiter;
import org.apache.phoenix.log.LoggingConnectionLimiter;
import org.apache.phoenix.log.QueryLoggerDisruptor;
import org.apache.phoenix.monitoring.TableMetricsManager;
import org.apache.phoenix.parse.PFunction;
import org.apache.phoenix.parse.PSchema;
import org.apache.phoenix.protobuf.ProtobufUtil;
import org.apache.phoenix.schema.ColumnAlreadyExistsException;
import org.apache.phoenix.schema.ColumnFamilyNotFoundException;
import org.apache.phoenix.schema.ConnectionProperty;
import org.apache.phoenix.schema.EmptySequenceCacheException;
import org.apache.phoenix.schema.FunctionNotFoundException;
import org.apache.phoenix.schema.MetaDataClient;
import org.apache.phoenix.schema.NewerSchemaAlreadyExistsException;
import org.apache.phoenix.schema.NewerTableAlreadyExistsException;
import org.apache.phoenix.schema.PColumn;
import org.apache.phoenix.schema.PColumnFamily;
import org.apache.phoenix.schema.PColumnImpl;
import org.apache.phoenix.schema.PMetaData;
import org.apache.phoenix.schema.PMetaDataImpl;
import org.apache.phoenix.schema.PName;
import org.apache.phoenix.schema.PNameFactory;
import org.apache.phoenix.schema.PTable;
import org.apache.phoenix.schema.PTableImpl;
import org.apache.phoenix.schema.PTableKey;
import org.apache.phoenix.schema.PTableRef;
import org.apache.phoenix.schema.PTableType;
import org.apache.phoenix.schema.ReadOnlyTableException;
import org.apache.phoenix.schema.SaltingUtil;
import org.apache.phoenix.schema.Sequence;
import org.apache.phoenix.schema.SequenceAllocation;
import org.apache.phoenix.schema.SequenceKey;
import org.apache.phoenix.schema.SortOrder;
import org.apache.phoenix.schema.SystemFunctionSplitPolicy;
import org.apache.phoenix.schema.SystemStatsSplitPolicy;
import org.apache.phoenix.schema.SystemTaskSplitPolicy;
import org.apache.phoenix.schema.TableAlreadyExistsException;
import org.apache.phoenix.schema.TableNotFoundException;
import org.apache.phoenix.schema.TableProperty;
import org.apache.phoenix.schema.stats.GuidePostsInfo;
import org.apache.phoenix.schema.stats.GuidePostsKey;
import org.apache.phoenix.schema.types.PBoolean;
import org.apache.phoenix.schema.types.PDataType;
import org.apache.phoenix.schema.types.PInteger;
import org.apache.phoenix.schema.types.PLong;
import org.apache.phoenix.schema.types.PTimestamp;
import org.apache.phoenix.schema.types.PTinyint;
import org.apache.phoenix.schema.types.PUnsignedTinyint;
import org.apache.phoenix.schema.types.PVarbinary;
import org.apache.phoenix.schema.types.PVarchar;
import org.apache.phoenix.transaction.PhoenixTransactionClient;
import org.apache.phoenix.transaction.PhoenixTransactionContext;
import org.apache.phoenix.transaction.PhoenixTransactionProvider;
import org.apache.phoenix.transaction.TransactionFactory;
import org.apache.phoenix.transaction.TransactionFactory.Provider;
import org.apache.phoenix.util.ByteUtil;
import org.apache.phoenix.util.Closeables;
import org.apache.phoenix.util.ConfigUtil;
import org.apache.phoenix.util.EnvironmentEdgeManager;
import org.apache.phoenix.util.JDBCUtil;
import org.apache.phoenix.util.LogUtil;
import org.apache.phoenix.util.MetaDataUtil;
import org.apache.phoenix.util.PhoenixContextExecutor;
import org.apache.phoenix.util.PhoenixRuntime;
import org.apache.phoenix.util.PhoenixStopWatch;
import org.apache.phoenix.util.PropertiesUtil;
import org.apache.phoenix.util.QueryUtil;
import org.apache.phoenix.util.ReadOnlyProps;
import org.apache.phoenix.util.SchemaUtil;
import org.apache.phoenix.util.ServerUtil;
import org.apache.phoenix.util.StringUtil;
import org.apache.phoenix.util.UpgradeUtil;
import org.slf4j.Logger;
import org.slf4j.LoggerFactory;

import org.apache.phoenix.thirdparty.com.google.common.annotations.VisibleForTesting;
import org.apache.phoenix.thirdparty.com.google.common.base.Joiner;
import org.apache.phoenix.thirdparty.com.google.common.base.Preconditions;
import org.apache.phoenix.thirdparty.com.google.common.base.Strings;
import org.apache.phoenix.thirdparty.com.google.common.base.Throwables;
import org.apache.phoenix.thirdparty.com.google.common.collect.ImmutableList;
import org.apache.phoenix.thirdparty.com.google.common.collect.ImmutableMap;
import org.apache.phoenix.thirdparty.com.google.common.collect.Iterables;
import org.apache.phoenix.thirdparty.com.google.common.collect.Lists;
import org.apache.phoenix.thirdparty.com.google.common.collect.Maps;
import org.apache.phoenix.thirdparty.com.google.common.collect.Sets;

public class ConnectionQueryServicesImpl extends DelegateQueryServices implements ConnectionQueryServices {
    private static final Logger LOGGER =
            LoggerFactory.getLogger(ConnectionQueryServicesImpl.class);
    private static final int INITIAL_CHILD_SERVICES_CAPACITY = 100;
    private static final int DEFAULT_OUT_OF_ORDER_MUTATIONS_WAIT_TIME_MS = 1000;
    private static final String ALTER_TABLE_SET_PROPS =
        "ALTER TABLE %s SET %s=%s";
    private final GuidePostsCacheProvider
            GUIDE_POSTS_CACHE_PROVIDER = new GuidePostsCacheProvider();
    protected final Configuration config;

    public ConnectionInfo getConnectionInfo() {
        return connectionInfo;
    }

    protected final ConnectionInfo connectionInfo;
    // Copy of config.getProps(), but read-only to prevent synchronization that we
    // don't need.
    private final ReadOnlyProps props;
    private final String userName;
    private final User user;
    private final ConcurrentHashMap<ImmutableBytesWritable,ConnectionQueryServices> childServices;
    private final GuidePostsCacheWrapper tableStatsCache;

    // Cache the latest meta data here for future connections
    // writes guarded by "latestMetaDataLock"
    private volatile PMetaData latestMetaData;
    private final Object latestMetaDataLock = new Object();

    // Lowest HBase version on the cluster.
    private int lowestClusterHBaseVersion = Integer.MAX_VALUE;
    private boolean hasIndexWALCodec = true;

    @GuardedBy("connectionCountLock")
    private int connectionCount = 0;

    @GuardedBy("connectionCountLock")
    private int internalConnectionCount = 0;

    private final Object connectionCountLock = new Object();
    private final boolean returnSequenceValues ;

    private Connection connection;
    private volatile boolean initialized;
    private volatile int nSequenceSaltBuckets;

    // writes guarded by "this"
    private volatile boolean closed;

    private volatile SQLException initializationException;
    // setting this member variable guarded by "connectionCountLock"
    private volatile ConcurrentMap<SequenceKey,Sequence> sequenceMap = Maps.newConcurrentMap();
    private KeyValueBuilder kvBuilder;

    private final int renewLeaseTaskFrequency;
    private final int renewLeasePoolSize;
    private final int renewLeaseThreshold;
    // List of queues instead of a single queue to provide reduced contention via lock striping
    private final List<LinkedBlockingQueue<WeakReference<PhoenixConnection>>> connectionQueues;
    private ScheduledExecutorService renewLeaseExecutor;
    // Use TransactionFactory.Provider.values() here not TransactionFactory.Provider.available()
    // because the array will be indexed by ordinal.
    private PhoenixTransactionClient[] txClients = new PhoenixTransactionClient[TransactionFactory.Provider.values().length];
    /*
     * We can have multiple instances of ConnectionQueryServices. By making the thread factory
     * static, renew lease thread names will be unique across them.
     */
    private static final ThreadFactory renewLeaseThreadFactory = new RenewLeaseThreadFactory();
    private final boolean renewLeaseEnabled;
    private final boolean isAutoUpgradeEnabled;
    private final AtomicBoolean upgradeRequired = new AtomicBoolean(false);
    private final int maxConnectionsAllowed;
    private final int maxInternalConnectionsAllowed;
    private final boolean shouldThrottleNumConnections;
    public static final byte[] MUTEX_LOCKED = "MUTEX_LOCKED".getBytes(StandardCharsets.UTF_8);
    private ServerSideRPCControllerFactory serverSideRPCControllerFactory;
    private boolean localIndexUpgradeRequired;

    private final boolean enableConnectionActivityLogging;
    private final int loggingIntervalInMins;

    private final ConnectionLimiter connectionLimiter;

    private static interface FeatureSupported {
        boolean isSupported(ConnectionQueryServices services);
    }

    private final Map<Feature, FeatureSupported> featureMap = ImmutableMap.<Feature, FeatureSupported>of(
            Feature.LOCAL_INDEX, new FeatureSupported() {
                @Override
                public boolean isSupported(ConnectionQueryServices services) {
                    int hbaseVersion = services.getLowestClusterHBaseVersion();
                    return hbaseVersion < MetaDataProtocol.MIN_LOCAL_SI_VERSION_DISALLOW || hbaseVersion > MetaDataProtocol.MAX_LOCAL_SI_VERSION_DISALLOW;
                }
            },
            Feature.RENEW_LEASE, new FeatureSupported() {
                @Override
                public boolean isSupported(ConnectionQueryServices services) {
                    int hbaseVersion = services.getLowestClusterHBaseVersion();
                    return hbaseVersion >= MetaDataProtocol.MIN_RENEW_LEASE_VERSION;
                }
            });
    private QueryLoggerDisruptor queryDisruptor;

    private PMetaData newEmptyMetaData() {
        return new PMetaDataImpl(INITIAL_META_DATA_TABLE_CAPACITY,
                (Long) ConnectionProperty.UPDATE_CACHE_FREQUENCY.getValue(
                getProps().get(QueryServices.DEFAULT_UPDATE_CACHE_FREQUENCY_ATRRIB)),
                        getProps());
    }

    /**
     * Construct a ConnectionQueryServicesImpl that represents a connection to an HBase
     * cluster.
     * @param services base services from where we derive our default configuration
     * @param connectionInfo to provide connection information
     * @param info hbase configuration properties
     */
    public ConnectionQueryServicesImpl(QueryServices services, ConnectionInfo connectionInfo, Properties info) {
        super(services);
        Configuration config = HBaseFactoryProvider.getConfigurationFactory().getConfiguration();
        for (Entry<String,String> entry : services.getProps()) {
            config.set(entry.getKey(), entry.getValue());
        }
        if (info != null) {
            for (Object key : info.keySet()) {
                config.set((String) key, info.getProperty((String) key));
            }
        }
        for (Entry<String,String> entry : connectionInfo.asProps()) {
            config.set(entry.getKey(), entry.getValue());
        }
        if (connectionInfo.getPrincipal() != null) {
            config.set(QUERY_SERVICES_NAME, connectionInfo.getPrincipal());
        }
        LOGGER.info(String.format("CQS initialized with connection query service : %s",
                config.get(QUERY_SERVICES_NAME)));
        this.connectionInfo = connectionInfo;

        // Without making a copy of the configuration we cons up, we lose some of our properties
        // on the server side during testing.
        this.config = HBaseFactoryProvider.getConfigurationFactory().getConfiguration(config);
        //Set the rpcControllerFactory if it is a server side connnection.
        boolean isServerSideConnection = config.getBoolean(QueryUtil.IS_SERVER_CONNECTION, false);
        if (isServerSideConnection) {
            this.serverSideRPCControllerFactory = new ServerSideRPCControllerFactory(config);
        }
        // set replication required parameter
        ConfigUtil.setReplicationConfigIfAbsent(this.config);
        this.props = new ReadOnlyProps(this.config.iterator());
        this.userName = connectionInfo.getPrincipal();
        this.user = connectionInfo.getUser();
        this.latestMetaData = newEmptyMetaData();
        // TODO: should we track connection wide memory usage or just org-wide usage?
        // If connection-wide, create a MemoryManager here, otherwise just use the one from the delegate
        this.childServices = new ConcurrentHashMap<ImmutableBytesWritable,ConnectionQueryServices>(INITIAL_CHILD_SERVICES_CAPACITY);
        // find the HBase version and use that to determine the KeyValueBuilder that should be used
        String hbaseVersion = VersionInfo.getVersion();
        this.kvBuilder = KeyValueBuilder.get(hbaseVersion);
        this.returnSequenceValues = props.getBoolean(QueryServices.RETURN_SEQUENCE_VALUES_ATTRIB, QueryServicesOptions.DEFAULT_RETURN_SEQUENCE_VALUES);
        this.renewLeaseEnabled = config.getBoolean(RENEW_LEASE_ENABLED, DEFAULT_RENEW_LEASE_ENABLED);
        this.renewLeasePoolSize = config.getInt(RENEW_LEASE_THREAD_POOL_SIZE, DEFAULT_RENEW_LEASE_THREAD_POOL_SIZE);
        this.renewLeaseThreshold = config.getInt(RENEW_LEASE_THRESHOLD_MILLISECONDS, DEFAULT_RENEW_LEASE_THRESHOLD_MILLISECONDS);
        this.renewLeaseTaskFrequency = config.getInt(RUN_RENEW_LEASE_FREQUENCY_INTERVAL_MILLISECONDS, DEFAULT_RUN_RENEW_LEASE_FREQUENCY_INTERVAL_MILLISECONDS);
        List<LinkedBlockingQueue<WeakReference<PhoenixConnection>>> list = Lists.newArrayListWithCapacity(renewLeasePoolSize);
        for (int i = 0; i < renewLeasePoolSize; i++) {
            LinkedBlockingQueue<WeakReference<PhoenixConnection>> queue = new LinkedBlockingQueue<WeakReference<PhoenixConnection>>();
            list.add(queue);
        }
        connectionQueues = ImmutableList.copyOf(list);

        // A little bit of a smell to leak `this` here, but should not be a problem
        this.tableStatsCache = GUIDE_POSTS_CACHE_PROVIDER.getGuidePostsCache(props.get(GUIDE_POSTS_CACHE_FACTORY_CLASS,
                QueryServicesOptions.DEFAULT_GUIDE_POSTS_CACHE_FACTORY_CLASS), this, config);

        this.isAutoUpgradeEnabled = config.getBoolean(AUTO_UPGRADE_ENABLED, QueryServicesOptions.DEFAULT_AUTO_UPGRADE_ENABLED);
        this.maxConnectionsAllowed = config.getInt(QueryServices.CLIENT_CONNECTION_MAX_ALLOWED_CONNECTIONS,
            QueryServicesOptions.DEFAULT_CLIENT_CONNECTION_MAX_ALLOWED_CONNECTIONS);
        this.maxInternalConnectionsAllowed = config.getInt(QueryServices.INTERNAL_CONNECTION_MAX_ALLOWED_CONNECTIONS,
                QueryServicesOptions.DEFAULT_INTERNAL_CONNECTION_MAX_ALLOWED_CONNECTIONS);
        this.shouldThrottleNumConnections = (maxConnectionsAllowed > 0) || (maxInternalConnectionsAllowed > 0);
        this.enableConnectionActivityLogging =
                config.getBoolean(CONNECTION_ACTIVITY_LOGGING_ENABLED,
                        QueryServicesOptions.DEFAULT_CONNECTION_ACTIVITY_LOGGING_ENABLED);
        this.loggingIntervalInMins =
                config.getInt(CONNECTION_ACTIVITY_LOGGING_INTERVAL,
                        QueryServicesOptions.DEFAULT_CONNECTION_ACTIVITY_LOGGING_INTERVAL_IN_MINS);

        if (enableConnectionActivityLogging) {
            LoggingConnectionLimiter.Builder builder = new LoggingConnectionLimiter.Builder(shouldThrottleNumConnections);
            connectionLimiter = builder
                    .withLoggingIntervalInMins(loggingIntervalInMins)
                    .withLogging(true)
                    .withMaxAllowed(this.maxConnectionsAllowed)
                    .withMaxInternalAllowed(this.maxInternalConnectionsAllowed)
                    .build();
        } else {
            DefaultConnectionLimiter.Builder builder = new DefaultConnectionLimiter.Builder(shouldThrottleNumConnections);
            connectionLimiter = builder
                    .withMaxAllowed(this.maxConnectionsAllowed)
                    .withMaxInternalAllowed(this.maxInternalConnectionsAllowed)
                    .build();
        }


        if (!QueryUtil.isServerConnection(props)) {
            //Start queryDistruptor everytime as log level can be change at connection level as well, but we can avoid starting for server connections.
            try {
                this.queryDisruptor = new QueryLoggerDisruptor(this.config);
            } catch (SQLException e) {
                LOGGER.warn("Unable to initiate query logging service !!");
                e.printStackTrace();
            }
        }

    }

    private void openConnection() throws SQLException {
        try {
            this.connection = HBaseFactoryProvider.getHConnectionFactory().createConnection(this.config);
            GLOBAL_HCONNECTIONS_COUNTER.increment();
            LOGGER.info("HConnection established. Stacktrace for informational purposes: "
                    + connection + " " +  LogUtil.getCallerStackTrace());
        } catch (IOException e) {
            throw new SQLExceptionInfo.Builder(SQLExceptionCode.CANNOT_ESTABLISH_CONNECTION)
            .setRootCause(e).build().buildException();
        }
        if (this.connection.isClosed()) { // TODO: why the heck doesn't this throw above?
            throw new SQLExceptionInfo.Builder(SQLExceptionCode.CANNOT_ESTABLISH_CONNECTION).build().buildException();
        }
    }

    /**
     * Close the HBase connection and decrement the counter.
     * @throws IOException throws IOException
     */
    private void closeConnection() throws IOException {
        if (connection != null) {
            connection.close();
            LOGGER.info("{} HConnection closed. Stacktrace for informational"
                + " purposes: {}", connection, LogUtil.getCallerStackTrace());
        }
        GLOBAL_HCONNECTIONS_COUNTER.decrement();
    }

    @Override
    public Table getTable(byte[] tableName) throws SQLException {
        try {
            return HBaseFactoryProvider.getHTableFactory().getTable(tableName,
                connection, null);
        } catch (IOException e) {
            throw new SQLException(e);
        }
    }

    @Override
    public Table getTableIfExists(byte[] tableName) throws SQLException {
        try (Admin admin = getAdmin()) {
            if (!AdminUtilWithFallback.tableExists(admin, TableName.valueOf(tableName))) {
                throw new TableNotFoundException(
                    SchemaUtil.getSchemaNameFromFullName(tableName),
                    SchemaUtil.getTableNameFromFullName(tableName));
            }
        } catch (IOException | InterruptedException e) {
            throw new SQLException(e);
        }
        return getTable(tableName);
    }

    @Override
    public TableDescriptor getTableDescriptor(byte[] tableName) throws SQLException {
        Table htable = getTable(tableName);
        try {
            return htable.getDescriptor();
        } catch (IOException e) {
            if (e instanceof org.apache.hadoop.hbase.TableNotFoundException
                    || e.getCause() instanceof org.apache.hadoop.hbase.TableNotFoundException) {
                byte[][] schemaAndTableName = new byte[2][];
                SchemaUtil.getVarChars(tableName, schemaAndTableName);
                throw new TableNotFoundException(Bytes.toString(schemaAndTableName[0]), Bytes.toString(schemaAndTableName[1]));
            }
            throw new RuntimeException(e);
        } finally {
            Closeables.closeQuietly(htable);
        }
    }

    @Override
    public ReadOnlyProps getProps() {
        return props;
    }

    /**
     * Closes all the connections it has in its connectionQueues.
     */
    @Override
    public void closeAllConnections(SQLExceptionInfo.Builder reasonBuilder) {
        for (LinkedBlockingQueue<WeakReference<PhoenixConnection>> queue : connectionQueues) {
            for (WeakReference<PhoenixConnection> connectionReference : queue) {
                PhoenixConnection connection = connectionReference.get();
                try {
                    if (connection != null && !connection.isClosed()) {
                        connection.close(reasonBuilder.build().buildException());
                    }
                } catch (SQLException e) {
                    LOGGER.warn("Exception while closing phoenix connection {}", connection, e);
                }
            }
        }
    }


    /**
     * Closes the underlying connection to zookeeper. The QueryServices
     * may not be used after that point. When a Connection is closed,
     * this is not called, since these instances are pooled by the
     * Driver. Instead, the Driver should call this if the QueryServices
     * is ever removed from the pool
     */
    @Override
    public void close() throws SQLException {
        if (closed) {
            return;
        }
        synchronized (this) {
            if (closed) {
                return;
            }
            closed = true;
            GLOBAL_QUERY_SERVICES_COUNTER.decrement();
            try {
                if (this.queryDisruptor != null) {
                    this.queryDisruptor.close();
                }
            } catch (Exception e) {
                // Ignore
            }
            SQLException sqlE = null;
            try {
                // Attempt to return any unused sequences.
                if (connection != null) returnAllSequences(this.sequenceMap);
            } catch (SQLException e) {
                sqlE = e;
            } finally {
                try {
                    childServices.clear();
                    synchronized (latestMetaDataLock) {
                        latestMetaData = null;
                        latestMetaDataLock.notifyAll();
                    }
                    try {
                        // close the HBase connection
                        closeConnection();
                    } finally {
                        if (renewLeaseExecutor != null) {
                            renewLeaseExecutor.shutdownNow();
                        }
                        // shut down the tx client service if we created one to support transactions
                        for (PhoenixTransactionClient client : txClients) {
                            if (client != null) {
                                client.close();
                            }
                        }
                    }
                } catch (IOException e) {
                    if (sqlE == null) {
                        sqlE = ServerUtil.parseServerException(e);
                    } else {
                        sqlE.setNextException(ServerUtil.parseServerException(e));
                    }
                } finally {
                    try {
                        tableStatsCache.invalidateAll();
                        super.close();
                    } catch (SQLException e) {
                        if (sqlE == null) {
                            sqlE = e;
                        } else {
                            sqlE.setNextException(e);
                        }
                    } finally {
                        if (sqlE != null) { throw sqlE; }
                    }
                }
            }
        }
    }

    protected ConnectionQueryServices newChildQueryService() {
        return new ChildQueryServices(this);
    }

    /**
     * Get (and create if necessary) a child QueryService for a given tenantId.
     * The QueryService will be cached for the lifetime of the parent QueryService
     * @param tenantId the tenant ID
     * @return the child QueryService
     */
    @Override
    public ConnectionQueryServices getChildQueryServices(ImmutableBytesWritable tenantId) {
        ConnectionQueryServices childQueryService = childServices.get(tenantId);
        if (childQueryService == null) {
            childQueryService = newChildQueryService();
            ConnectionQueryServices prevQueryService = childServices.putIfAbsent(tenantId, childQueryService);
            return prevQueryService == null ? childQueryService : prevQueryService;
        }
        return childQueryService;
    }

    @Override
    public void clearTableRegionCache(TableName tableName) throws SQLException {
        ((ClusterConnection)connection).clearRegionCache(tableName);
    }

    public byte[] getNextRegionStartKey(HRegionLocation regionLocation, byte[] currentKey) throws IOException {
        // in order to check the overlap/inconsistencies bad region info, we have to make sure
        // the current endKey always increasing(compare the previous endKey)
        // note :- currentKey is the previous regions endKey
        if ((Bytes.compareTo(regionLocation.getRegion().getStartKey(), currentKey) != 0
                || Bytes.compareTo(regionLocation.getRegion().getEndKey(), currentKey) <= 0)
                && !Bytes.equals(currentKey, HConstants.EMPTY_START_ROW)
                && !Bytes.equals(regionLocation.getRegion().getEndKey(), HConstants.EMPTY_END_ROW)) {
            GLOBAL_HBASE_COUNTER_METADATA_INCONSISTENCY.increment();
            String regionNameString =
                    new String(regionLocation.getRegion().getRegionName(), StandardCharsets.UTF_8);
            throw new IOException(String.format(
                    "HBase region information overlap/inconsistencies on region %s", regionNameString));
        }
        return regionLocation.getRegion().getEndKey();
    }

    @Override
    public List<HRegionLocation> getAllTableRegions(byte[] tableName) throws SQLException {
        /*
         * Use HConnection.getRegionLocation as it uses the cache in HConnection, while getting
         * all region locations from the HTable doesn't.
         */
        int retryCount = 0, maxRetryCount = 1;
        TableName table = TableName.valueOf(tableName);
        while (true) {
            try {
                // We could surface the package projected HConnectionImplementation.getNumberOfCachedRegionLocations
                // to get the sizing info we need, but this would require a new class in the same package and a cast
                // to this implementation class, so it's probably not worth it.
                List<HRegionLocation> locations = Lists.newArrayList();
                byte[] currentKey = HConstants.EMPTY_START_ROW;
                do {
                    HRegionLocation regionLocation = ((ClusterConnection)connection).getRegionLocation(
                            table, currentKey, false);
                    currentKey = getNextRegionStartKey(regionLocation, currentKey);
                    locations.add(regionLocation);
                } while (!Bytes.equals(currentKey, HConstants.EMPTY_END_ROW));
                return locations;
            } catch (org.apache.hadoop.hbase.TableNotFoundException e) {
                throw new TableNotFoundException(table.getNameAsString());
            } catch (IOException e) {
                LOGGER.error("Exception encountered in getAllTableRegions for "
                        + "table: {}, retryCount: {}", table.getNameAsString(), retryCount, e);
                if (retryCount++ < maxRetryCount) { // One retry, in case split occurs while navigating
                    continue;
                }
                throw new SQLExceptionInfo.Builder(SQLExceptionCode.GET_TABLE_REGIONS_FAIL)
                .setRootCause(e).build().buildException();
            }
        }
    }

    public PMetaData getMetaDataCache() {
        return latestMetaData;
    }

    @Override
    public int getConnectionCount(boolean isInternal) {
        if (isInternal) {
            return connectionLimiter.getInternalConnectionCount();
        } else {
            return connectionLimiter.getConnectionCount();
        }
    }

    @Override
    public void addTable(PTable table, long resolvedTime) throws SQLException {
        synchronized (latestMetaDataLock) {
            try {
                throwConnectionClosedIfNullMetaData();
                // If existing table isn't older than new table, don't replace
                // If a client opens a connection at an earlier timestamp, this can happen
                PTableRef existingTableRef = latestMetaData.getTableRef(new PTableKey(
                        table.getTenantId(), table.getName().getString()));
                PTable existingTable = existingTableRef.getTable();
                if (existingTable.getTimeStamp() > table.getTimeStamp()) {
                    return;
                }
            } catch (TableNotFoundException e) {}
            latestMetaData.addTable(table, resolvedTime);
            latestMetaDataLock.notifyAll();
        }
    }
    @Override
    public void updateResolvedTimestamp(PTable table, long resolvedTime) throws SQLException {
        synchronized (latestMetaDataLock) {
            throwConnectionClosedIfNullMetaData();
            latestMetaData.updateResolvedTimestamp(table, resolvedTime);
            latestMetaDataLock.notifyAll();
        }
    }

    private static interface Mutator {
        void mutate(PMetaData metaData) throws SQLException;
    }

    /**
     * Ensures that metaData mutations are handled in the correct order
     */
    private PMetaData metaDataMutated(PName tenantId, String tableName, long tableSeqNum, Mutator mutator) throws SQLException {
        synchronized (latestMetaDataLock) {
            throwConnectionClosedIfNullMetaData();
            PMetaData metaData = latestMetaData;
            PTable table;
            long endTime = EnvironmentEdgeManager.currentTimeMillis() +
                DEFAULT_OUT_OF_ORDER_MUTATIONS_WAIT_TIME_MS;
            while (true) {
                try {
                    try {
                        table = metaData.getTableRef(new PTableKey(tenantId, tableName)).getTable();
                        /* If the table is at the prior sequence number, then we're good to go.
                         * We know if we've got this far, that the server validated the mutations,
                         * so we'd just need to wait until the other connection that mutated the same
                         * table is processed.
                         */
                        if (table.getSequenceNumber() + 1 == tableSeqNum) {
                            // TODO: assert that timeStamp is bigger that table timeStamp?
                            mutator.mutate(metaData);
                            break;
                        } else if (table.getSequenceNumber() >= tableSeqNum) {
                            LOGGER.warn("Attempt to cache older version of " + tableName +
                                    ": current= " + table.getSequenceNumber() +
                                    ", new=" + tableSeqNum);
                            break;
                        }
                    } catch (TableNotFoundException e) {
                    }
                    long waitTime = endTime - EnvironmentEdgeManager.currentTimeMillis();
                    // We waited long enough - just remove the table from the cache
                    // and the next time it's used it'll be pulled over from the server.
                    if (waitTime <= 0) {
                        LOGGER.warn("Unable to update meta data repo within " +
                                (DEFAULT_OUT_OF_ORDER_MUTATIONS_WAIT_TIME_MS/1000) +
                                " seconds for " + tableName);
                        // There will never be a parentTableName here, as that would only
                        // be non null for an index an we never add/remove columns from an index.
                        metaData.removeTable(tenantId, tableName, null, HConstants.LATEST_TIMESTAMP);
                        break;
                    }
                    latestMetaDataLock.wait(waitTime);
                } catch (InterruptedException e) {
                    // restore the interrupt status
                    Thread.currentThread().interrupt();
                    throw new SQLExceptionInfo.Builder(SQLExceptionCode.INTERRUPTED_EXCEPTION)
                    .setRootCause(e).build().buildException(); // FIXME
                }
            }
            latestMetaData = metaData;
            latestMetaDataLock.notifyAll();
            return metaData;
        }
    }

    @Override
    public void removeTable(PName tenantId, final String tableName, String parentTableName, long tableTimeStamp) throws SQLException {
        synchronized (latestMetaDataLock) {
            throwConnectionClosedIfNullMetaData();
            latestMetaData.removeTable(tenantId, tableName, parentTableName, tableTimeStamp);
            latestMetaDataLock.notifyAll();
        }
    }

    @Override
    public void removeColumn(final PName tenantId, final String tableName, final List<PColumn> columnsToRemove, final long tableTimeStamp, final long tableSeqNum, final long resolvedTime) throws SQLException {
        metaDataMutated(tenantId, tableName, tableSeqNum, new Mutator() {
            @Override
            public void mutate(PMetaData metaData) throws SQLException {
                try {
                    metaData.removeColumn(tenantId, tableName, columnsToRemove, tableTimeStamp, tableSeqNum, resolvedTime);
                } catch (TableNotFoundException e) {
                    // The DROP TABLE may have been processed first, so just ignore.
                }
            }
        });
    }

    /**
     * Check that the supplied connection properties are set to valid values.
     * @param info The properties to be validated.
     * @throws IllegalArgumentException when a property is not set to a valid value.
     */
    private void validateConnectionProperties(Properties info) {
        if (info.get(DEFAULT_UPDATE_CACHE_FREQUENCY_ATRRIB) != null) {
            if (LOGGER.isInfoEnabled()) {
                LOGGER.info("Connection's " + DEFAULT_UPDATE_CACHE_FREQUENCY_ATRRIB + " set to " +
                        info.get(DEFAULT_UPDATE_CACHE_FREQUENCY_ATRRIB));
            }
            ConnectionProperty.UPDATE_CACHE_FREQUENCY.getValue(
                    info.getProperty(DEFAULT_UPDATE_CACHE_FREQUENCY_ATRRIB));
        }
    }

    @Override
    public PhoenixConnection connect(String url, Properties info) throws SQLException {
        checkClosed();
        throwConnectionClosedIfNullMetaData();
        validateConnectionProperties(info);

        return new PhoenixConnection(this, url, info);
    }

    private ColumnFamilyDescriptor generateColumnFamilyDescriptor(Pair<byte[],Map<String,Object>> family, PTableType tableType) throws SQLException {
        ColumnFamilyDescriptorBuilder columnDescBuilder = ColumnFamilyDescriptorBuilder.newBuilder(family.getFirst());
        if (tableType != PTableType.VIEW) {
            columnDescBuilder.setDataBlockEncoding(SchemaUtil.DEFAULT_DATA_BLOCK_ENCODING);
            for (Entry<String,Object> entry : family.getSecond().entrySet()) {
                String key = entry.getKey();
                Object value = entry.getValue();
                setHColumnDescriptorValue(columnDescBuilder, key, value);
            }
        }
        return columnDescBuilder.build();
    }

    // Workaround HBASE-14737
    private static void setHColumnDescriptorValue(ColumnFamilyDescriptorBuilder columnDescBuilder, String key, Object value) {
        if (HConstants.VERSIONS.equals(key)) {
            columnDescBuilder.setMaxVersions(getMaxVersion(value));
        } else {
            columnDescBuilder.setValue(key, value == null ? null : value.toString());
        }
    }

    private static int getMaxVersion(Object value) {
        if (value == null) {
            return -1;  // HColumnDescriptor.UNINITIALIZED is private
        }
        if (value instanceof Number) {
            return ((Number)value).intValue();
        }
        String stringValue = value.toString();
        if (stringValue.isEmpty()) {
            return -1;
        }
        return Integer.parseInt(stringValue);
    }

    private void modifyColumnFamilyDescriptor(ColumnFamilyDescriptorBuilder hcd, Map<String,Object> props) throws SQLException {
        for (Entry<String, Object> entry : props.entrySet()) {
            String propName = entry.getKey();
            Object value = entry.getValue();
            setHColumnDescriptorValue(hcd, propName, value);
        }
    }

    private TableDescriptorBuilder generateTableDescriptor(byte[] physicalTableName,  byte[] parentPhysicalTableName, TableDescriptor existingDesc,
            PTableType tableType, Map<String, Object> tableProps, List<Pair<byte[], Map<String, Object>>> families,
            byte[][] splits, boolean isNamespaceMapped) throws SQLException {
        String defaultFamilyName = (String)tableProps.remove(PhoenixDatabaseMetaData.DEFAULT_COLUMN_FAMILY_NAME);
        TableDescriptorBuilder tableDescriptorBuilder = (existingDesc != null) ?TableDescriptorBuilder.newBuilder(existingDesc)
        : TableDescriptorBuilder.newBuilder(TableName.valueOf(physicalTableName));

        ColumnFamilyDescriptor dataTableColDescForIndexTablePropSyncing = null;
        boolean doNotAddGlobalIndexChecker = false;
        if (tableType == PTableType.INDEX || MetaDataUtil.isViewIndex(Bytes.toString(physicalTableName))) {
            byte[] defaultFamilyBytes =
                    defaultFamilyName == null ? QueryConstants.DEFAULT_COLUMN_FAMILY_BYTES : Bytes.toBytes(defaultFamilyName);

            final TableDescriptor baseTableDesc;
            if (MetaDataUtil.isViewIndex(Bytes.toString(physicalTableName))) {
                // Handles indexes created on views for single-tenant tables and
                // global indexes created on views of multi-tenant tables
                baseTableDesc = this.getTableDescriptor(parentPhysicalTableName);
            } else if (existingDesc == null) {
                // Global/local index creation on top of a physical base table
                baseTableDesc = this.getTableDescriptor(SchemaUtil.getPhysicalTableName(
                        Bytes.toBytes((String) tableProps.get(PhoenixDatabaseMetaData.DATA_TABLE_NAME)), isNamespaceMapped)
                        .getName());
            } else {
                // In case this a local index created on a view of a multi-tenant table, the
                // PHYSICAL_DATA_TABLE_NAME points to the name of the view instead of the physical base table
                baseTableDesc = existingDesc;
            }
            dataTableColDescForIndexTablePropSyncing = baseTableDesc.getColumnFamily(defaultFamilyBytes);
            // It's possible that the table has specific column families and none of them are declared
            // to be the DEFAULT_COLUMN_FAMILY, so we choose the first column family for syncing properties
            if (dataTableColDescForIndexTablePropSyncing == null) {
                dataTableColDescForIndexTablePropSyncing = baseTableDesc.getColumnFamilies()[0];
            }
            if (baseTableDesc.hasCoprocessor(org.apache.phoenix.hbase.index.Indexer.class.getName())) {
                // The base table still uses the old indexing
                doNotAddGlobalIndexChecker = true;
            }
        }
        // By default, do not automatically rebuild/catch up an index on a write failure
        // Add table-specific properties to the table descriptor
        for (Entry<String,Object> entry : tableProps.entrySet()) {
            String key = entry.getKey();
            if (!TableProperty.isPhoenixTableProperty(key)) {
                Object value = entry.getValue();
                tableDescriptorBuilder.setValue(key, value == null ? null : value.toString());
            }
        }

        Map<String, Object> syncedProps = MetaDataUtil.getSyncedProps(dataTableColDescForIndexTablePropSyncing);
        // Add column family-specific properties to the table descriptor
        for (Pair<byte[],Map<String,Object>> family : families) {
            // If family is only in phoenix description, add it. otherwise, modify its property accordingly.
            byte[] familyByte = family.getFirst();
            if (tableDescriptorBuilder.build().getColumnFamily(familyByte) == null) {
                if (tableType == PTableType.VIEW) {
                    String fullTableName = Bytes.toString(physicalTableName);
                    throw new ReadOnlyTableException(
                            "The HBase column families for a read-only table must already exist",
                            SchemaUtil.getSchemaNameFromFullName(fullTableName),
                            SchemaUtil.getTableNameFromFullName(fullTableName),
                            Bytes.toString(familyByte));
                }

                ColumnFamilyDescriptor columnDescriptor = generateColumnFamilyDescriptor(family, tableType);
                // Keep certain index column family properties in sync with the base table
                if ((tableType == PTableType.INDEX || MetaDataUtil.isViewIndex(Bytes.toString(physicalTableName))) &&
                        (syncedProps != null && !syncedProps.isEmpty())) {
                    ColumnFamilyDescriptorBuilder colFamDescBuilder = ColumnFamilyDescriptorBuilder.newBuilder(columnDescriptor);
                    modifyColumnFamilyDescriptor(colFamDescBuilder, syncedProps);
                    columnDescriptor = colFamDescBuilder.build();
                }
                tableDescriptorBuilder.setColumnFamily(columnDescriptor);
            } else {
                if (tableType != PTableType.VIEW) {
                    ColumnFamilyDescriptor columnDescriptor = tableDescriptorBuilder.build().getColumnFamily(familyByte);
                    if (columnDescriptor == null) {
                        throw new IllegalArgumentException("Unable to find column descriptor with family name " + Bytes.toString(family.getFirst()));
                    }
                    ColumnFamilyDescriptorBuilder columnDescriptorBuilder = ColumnFamilyDescriptorBuilder.newBuilder(columnDescriptor);
                    modifyColumnFamilyDescriptor(columnDescriptorBuilder, family.getSecond());
                    tableDescriptorBuilder.modifyColumnFamily(columnDescriptorBuilder.build());
                }
            }
        }
        addCoprocessors(physicalTableName, tableDescriptorBuilder,
            tableType, tableProps, existingDesc, doNotAddGlobalIndexChecker);

        // PHOENIX-3072: Set index priority if this is a system table or index table
        if (tableType == PTableType.SYSTEM) {
            tableDescriptorBuilder.setValue(QueryConstants.PRIORITY,
                    String.valueOf(PhoenixRpcSchedulerFactory.getMetadataPriority(config)));
        } else if (tableType == PTableType.INDEX // Global, mutable index
                && !isLocalIndexTable(tableDescriptorBuilder.build().getColumnFamilyNames())
                && !Boolean.TRUE.equals(tableProps.get(PhoenixDatabaseMetaData.IMMUTABLE_ROWS))) {
            tableDescriptorBuilder.setValue(QueryConstants.PRIORITY,
                    String.valueOf(PhoenixRpcSchedulerFactory.getIndexPriority(config)));
        }
        return tableDescriptorBuilder;
    }

    private boolean isLocalIndexTable(Collection<byte[]> families) {
        // no easier way to know local index table?
        for (byte[] family: families) {
            if (Bytes.toString(family).startsWith(QueryConstants.LOCAL_INDEX_COLUMN_FAMILY_PREFIX)) {
                return true;
            }
        }
        return false;
    }


    private void addCoprocessors(byte[] tableName, TableDescriptorBuilder builder,
            PTableType tableType, Map<String, Object> tableProps, TableDescriptor existingDesc,
            boolean doNotAddGlobalIndexChecker) throws SQLException {
        // The phoenix jar must be available on HBase classpath
        int priority = props.getInt(QueryServices.COPROCESSOR_PRIORITY_ATTRIB, QueryServicesOptions.DEFAULT_COPROCESSOR_PRIORITY);
        try {
            TableDescriptor newDesc = builder.build();
            TransactionFactory.Provider provider = getTransactionProvider(tableProps);
            boolean isTransactional = (provider != null);

            boolean indexRegionObserverEnabled = config.getBoolean(
                    QueryServices.INDEX_REGION_OBSERVER_ENABLED_ATTRIB,
                    QueryServicesOptions.DEFAULT_INDEX_REGION_OBSERVER_ENABLED);
            boolean isViewIndex = TRUE_BYTES_AS_STRING
                    .equals(tableProps.get(MetaDataUtil.IS_VIEW_INDEX_TABLE_PROP_NAME));
            boolean isServerSideMaskingEnabled = config.getBoolean(
                    QueryServices.PHOENIX_TTL_SERVER_SIDE_MASKING_ENABLED,
                    QueryServicesOptions.DEFAULT_SERVER_SIDE_MASKING_ENABLED);

            boolean isViewBaseTransactional = false;
            if (!isTransactional && isViewIndex) {
                if (tableProps.containsKey(TRANSACTIONAL) &&
                        Boolean.TRUE.equals(tableProps.get(TRANSACTIONAL))) {
                    isViewBaseTransactional = true;
                }
            }

            if (!isTransactional && !isViewBaseTransactional
                    && (tableType == PTableType.INDEX || isViewIndex)) {
                if (!indexRegionObserverEnabled && newDesc.hasCoprocessor(GlobalIndexChecker.class.getName())) {
                    builder.removeCoprocessor(GlobalIndexChecker.class.getName());
                } else if (indexRegionObserverEnabled && !newDesc.hasCoprocessor(GlobalIndexChecker.class.getName()) &&
                        !isLocalIndexTable(newDesc.getColumnFamilyNames())) {
                    if (newDesc.hasCoprocessor(IndexRegionObserver.class.getName())) {
                        builder.removeCoprocessor(IndexRegionObserver.class.getName());
                    }
                    if (!doNotAddGlobalIndexChecker) {
                        builder.setCoprocessor(CoprocessorDescriptorBuilder
                                .newBuilder(GlobalIndexChecker.class.getName())
                                .setPriority(priority - 1).build());
                    }
                }
            }

            if (!newDesc.hasCoprocessor(ScanRegionObserver.class.getName())) {
                builder.setCoprocessor(CoprocessorDescriptorBuilder.newBuilder(ScanRegionObserver.class.getName())
                        .setPriority(priority).build());
            }
            if (!newDesc.hasCoprocessor(UngroupedAggregateRegionObserver.class.getName())) {
                builder.setCoprocessor(
                        CoprocessorDescriptorBuilder.newBuilder(UngroupedAggregateRegionObserver.class.getName())
                                .setPriority(priority).build());
            }
            if (!newDesc.hasCoprocessor(GroupedAggregateRegionObserver.class.getName())) {
                builder.setCoprocessor(
                        CoprocessorDescriptorBuilder.newBuilder(GroupedAggregateRegionObserver.class.getName())
                                .setPriority(priority).build());
            }
            if (!newDesc.hasCoprocessor(ServerCachingEndpointImpl.class.getName())) {
                builder.setCoprocessor(
                        CoprocessorDescriptorBuilder.newBuilder(ServerCachingEndpointImpl.class.getName())
                                .setPriority(priority).build());
            }

            // TODO: better encapsulation for this
            // Since indexes can't have indexes, don't install our indexing coprocessor for indexes.
            // Also don't install on the SYSTEM.CATALOG and SYSTEM.STATS table because we use
            // all-or-none mutate class which break when this coprocessor is installed (PHOENIX-1318).
            if ((tableType != PTableType.INDEX && tableType != PTableType.VIEW && !isViewIndex)
                    && !SchemaUtil.isMetaTable(tableName)
                    && !SchemaUtil.isStatsTable(tableName)) {
                if (isTransactional) {
                    if (!newDesc.hasCoprocessor(PhoenixTransactionalIndexer.class.getName())) {
                        builder.setCoprocessor(
                                CoprocessorDescriptorBuilder.newBuilder(PhoenixTransactionalIndexer.class.getName())
                                        .setPriority(priority).build());
                    }
                    // For alter table, remove non transactional index coprocessor
                    if (newDesc.hasCoprocessor(Indexer.class.getName())) {
                        builder.removeCoprocessor(Indexer.class.getName());
                    }
                    if (newDesc.hasCoprocessor(IndexRegionObserver.class.getName())) {
                        builder.removeCoprocessor(IndexRegionObserver.class.getName());
                    }
                } else {
                    // If exception on alter table to transition back to non transactional
                    if (newDesc.hasCoprocessor(PhoenixTransactionalIndexer.class.getName())) {
                        builder.removeCoprocessor(PhoenixTransactionalIndexer.class.getName());
                    }
                    // we only want to mess with the indexing coprocs if we're on the original
                    // CREATE statement. Otherwise, if we're on an ALTER or CREATE TABLE
                    // IF NOT EXISTS of an existing table, we should leave them unaltered,
                    // because they should be upgraded or downgraded using the IndexUpgradeTool
                    if (!doesPhoenixTableAlreadyExist(existingDesc)) {
                        if (indexRegionObserverEnabled) {
                            if (newDesc.hasCoprocessor(Indexer.class.getName())) {
                                builder.removeCoprocessor(Indexer.class.getName());
                            }
                            if (!newDesc.hasCoprocessor(IndexRegionObserver.class.getName())) {
                                Map<String, String> opts = Maps.newHashMapWithExpectedSize(1);
                                opts.put(NonTxIndexBuilder.CODEC_CLASS_NAME_KEY, PhoenixIndexCodec.class.getName());
                                IndexRegionObserver.enableIndexing(builder, PhoenixIndexBuilder.class, opts, priority);
                            }
                        } else {
                            if (newDesc.hasCoprocessor(IndexRegionObserver.class.getName())) {
                                builder.removeCoprocessor(IndexRegionObserver.class.getName());
                            }
                            if (!newDesc.hasCoprocessor(Indexer.class.getName())) {
                                Map<String, String> opts = Maps.newHashMapWithExpectedSize(1);
                                opts.put(NonTxIndexBuilder.CODEC_CLASS_NAME_KEY, PhoenixIndexCodec.class.getName());
                                Indexer.enableIndexing(builder, PhoenixIndexBuilder.class, opts, priority);
                            }
                        }
                    }
                }
            }

            if ((SchemaUtil.isStatsTable(tableName) || SchemaUtil.isMetaTable(tableName))
                    && !newDesc.hasCoprocessor(MultiRowMutationEndpoint.class.getName())) {
                builder.setCoprocessor(
                        CoprocessorDescriptorBuilder
                                .newBuilder(MultiRowMutationEndpoint.class.getName())
                                .setPriority(priority)
                                .setProperties(Collections.emptyMap())
                                .build());
            }

            Set<byte[]> familiesKeys = builder.build().getColumnFamilyNames();
            for (byte[] family: familiesKeys) {
                if (Bytes.toString(family).startsWith(QueryConstants.LOCAL_INDEX_COLUMN_FAMILY_PREFIX)) {
                    if (!newDesc.hasCoprocessor(IndexHalfStoreFileReaderGenerator.class.getName())) {
                        builder.setCoprocessor(
                                CoprocessorDescriptorBuilder
                                        .newBuilder(IndexHalfStoreFileReaderGenerator.class.getName())
                                        .setPriority(priority)
                                        .setProperties(Collections.emptyMap())
                                        .build());
                        break;
                    }
                }
            }

            // Setup split policy on Phoenix metadata table to ensure that the key values of a Phoenix table
            // stay on the same region.
            if (SchemaUtil.isMetaTable(tableName) || SchemaUtil.isFunctionTable(tableName)) {
                if (!newDesc.hasCoprocessor(MetaDataEndpointImpl.class.getName())) {
                    builder.setCoprocessor(
                            CoprocessorDescriptorBuilder
                                    .newBuilder(MetaDataEndpointImpl.class.getName())
                                    .setPriority(priority)
                                    .setProperties(Collections.emptyMap())
                                    .build());
                }
                if (SchemaUtil.isMetaTable(tableName) ) {
                    if (!newDesc.hasCoprocessor(MetaDataRegionObserver.class.getName())) {
                        builder.setCoprocessor(
                                CoprocessorDescriptorBuilder
                                        .newBuilder(MetaDataRegionObserver.class.getName())
                                        .setPriority(priority + 1)
                                        .setProperties(Collections.emptyMap())
                                        .build());
                    }
                }
            } else if (SchemaUtil.isSequenceTable(tableName)) {
                if (!newDesc.hasCoprocessor(SequenceRegionObserver.class.getName())) {
                    builder.setCoprocessor(
                            CoprocessorDescriptorBuilder
                                    .newBuilder(SequenceRegionObserver.class.getName())
                                    .setPriority(priority)
                                    .setProperties(Collections.emptyMap())
                                    .build());
                }
            } else if (SchemaUtil.isTaskTable(tableName)) {
                if (!newDesc.hasCoprocessor(TaskRegionObserver.class.getName())) {
                    builder.setCoprocessor(
                            CoprocessorDescriptorBuilder
                                    .newBuilder(TaskRegionObserver.class.getName())
                                    .setPriority(priority)
                                    .setProperties(Collections.emptyMap())
                                    .build());
                }
                if (!newDesc.hasCoprocessor(
                        TaskMetaDataEndpoint.class.getName())) {
                    builder.setCoprocessor(
                            CoprocessorDescriptorBuilder
                                    .newBuilder(TaskMetaDataEndpoint.class.getName())
                                    .setPriority(priority)
                                    .setProperties(Collections.emptyMap())
                                    .build());
                }
            } else if (SchemaUtil.isChildLinkTable(tableName)) {
                if (!newDesc.hasCoprocessor(ChildLinkMetaDataEndpoint.class.getName())) {
                    builder.setCoprocessor(
                            CoprocessorDescriptorBuilder
                                    .newBuilder(ChildLinkMetaDataEndpoint.class.getName())
                                    .setPriority(priority)
                                    .setProperties(Collections.emptyMap())
                                    .build());
                }
            }

            if (isTransactional) {
                String coprocessorClassName = provider.getTransactionProvider().getCoprocessorClassName();
                if (!newDesc.hasCoprocessor(coprocessorClassName)) {
                    builder.setCoprocessor(
                            CoprocessorDescriptorBuilder
                                    .newBuilder(coprocessorClassName)
                                    .setPriority(priority - 10)
                                    .setProperties(Collections.emptyMap())
                                    .build());
                }
                String coprocessorGCClassName = provider.getTransactionProvider().getGCCoprocessorClassName();
                if (coprocessorGCClassName != null) {
                    if (!newDesc.hasCoprocessor(coprocessorGCClassName)) {
                        builder.setCoprocessor(
                                CoprocessorDescriptorBuilder
                                        .newBuilder(coprocessorGCClassName)
                                        .setPriority(priority - 10)
                                        .setProperties(Collections.emptyMap())
                                        .build());
                    }
                }
            } else {
                // Remove all potential transactional coprocessors
                for (TransactionFactory.Provider aprovider : TransactionFactory.Provider.available()) {
                    String coprocessorClassName = aprovider.getTransactionProvider().getCoprocessorClassName();
                    String coprocessorGCClassName = aprovider.getTransactionProvider().getGCCoprocessorClassName();
                    if (coprocessorClassName != null && newDesc.hasCoprocessor(coprocessorClassName)) {
                        builder.removeCoprocessor(coprocessorClassName);
                    }
                    if (coprocessorGCClassName != null && newDesc.hasCoprocessor(coprocessorGCClassName)) {
                        builder.removeCoprocessor(coprocessorGCClassName);
                    }
                }
            }

            // The priority for this co-processor should be set higher than the GlobalIndexChecker so that the read repair scans
            // are intercepted by the TTLAwareRegionObserver and only the rows that are not ttl-expired are returned.
            if (!SchemaUtil.isSystemTable(tableName)) {
                if (!newDesc.hasCoprocessor(PhoenixTTLRegionObserver.class.getName()) &&
                        isServerSideMaskingEnabled) {
                        builder.setCoprocessor(
                            CoprocessorDescriptorBuilder
                                    .newBuilder(PhoenixTTLRegionObserver.class.getName())
                                    .setPriority(priority - 2)
                                    .setProperties(Collections.emptyMap())
                                    .build());
                }
            }
            if (Arrays.equals(tableName, SchemaUtil.getPhysicalName(SYSTEM_CATALOG_NAME_BYTES, props).getName())) {
                if (!newDesc.hasCoprocessor(SystemCatalogRegionObserver.class.getName())) {
                    builder.setCoprocessor(
                            CoprocessorDescriptorBuilder
                                    .newBuilder(SystemCatalogRegionObserver.class.getName())
                                    .setPriority(priority)
                                    .setProperties(Collections.emptyMap())
                                    .build());
                }
            }

        } catch (IOException e) {
            throw ServerUtil.parseServerException(e);
        }
    }

    private TransactionFactory.Provider getTransactionProvider(Map<String,Object> tableProps) {
        TransactionFactory.Provider provider = (TransactionFactory.Provider)TableProperty.TRANSACTION_PROVIDER.getValue(tableProps);
        return provider;
    }

    private boolean doesPhoenixTableAlreadyExist(TableDescriptor existingDesc) {
        //if the table descriptor already has Phoenix coprocs, we assume it's
        //already gone through a Phoenix create statement once
        if (existingDesc == null){
            return false;
        }
        boolean hasScanObserver = existingDesc.hasCoprocessor(ScanRegionObserver.class.getName());
        boolean hasUnAggObserver = existingDesc.hasCoprocessor(
            UngroupedAggregateRegionObserver.class.getName());
        boolean hasGroupedObserver = existingDesc.hasCoprocessor(
            GroupedAggregateRegionObserver.class.getName());
        boolean hasIndexObserver = existingDesc.hasCoprocessor(Indexer.class.getName())
            || existingDesc.hasCoprocessor(IndexRegionObserver.class.getName())
            || existingDesc.hasCoprocessor(GlobalIndexChecker.class.getName());
        return hasScanObserver && hasUnAggObserver && hasGroupedObserver && hasIndexObserver;
    }

    private static interface RetriableOperation {
        boolean checkForCompletion() throws TimeoutException, IOException;
        String getOperationName();
    }

    private void pollForUpdatedTableDescriptor(final Admin admin, final TableDescriptor newTableDescriptor,
            final byte[] tableName) throws InterruptedException, TimeoutException {
        checkAndRetry(new RetriableOperation() {

            @Override
            public String getOperationName() {
                return "UpdateOrNewTableDescriptor";
            }

            @Override
            public boolean checkForCompletion() throws TimeoutException, IOException {
                TableDescriptor tableDesc = admin.getDescriptor(TableName.valueOf(tableName));
                return newTableDescriptor.equals(tableDesc);
            }
        });
    }

    private void checkAndRetry(RetriableOperation op) throws InterruptedException, TimeoutException {
        int maxRetries = ConnectionQueryServicesImpl.this.props.getInt(
                QueryServices.NUM_RETRIES_FOR_SCHEMA_UPDATE_CHECK,
                QueryServicesOptions.DEFAULT_RETRIES_FOR_SCHEMA_UPDATE_CHECK);
        long sleepInterval = ConnectionQueryServicesImpl.this.props
                .getLong(QueryServices.DELAY_FOR_SCHEMA_UPDATE_CHECK,
                        QueryServicesOptions.DEFAULT_DELAY_FOR_SCHEMA_UPDATE_CHECK);
        boolean success = false;
        int numTries = 1;
        PhoenixStopWatch watch = new PhoenixStopWatch();
        watch.start();
        do {
            try {
                success = op.checkForCompletion();
            } catch (Exception ex) {
                // If we encounter any exception on the first or last try, propagate the exception and fail.
                // Else, we swallow the exception and retry till we reach maxRetries.
                if (numTries == 1 || numTries == maxRetries) {
                    watch.stop();
                    TimeoutException toThrow = new TimeoutException("Operation " + op.getOperationName()
                            + " didn't complete because of exception. Time elapsed: " + watch.elapsedMillis());
                    toThrow.initCause(ex);
                    throw toThrow;
                }
            }
            numTries++;
            Thread.sleep(sleepInterval);
        } while (numTries < maxRetries && !success);

        watch.stop();

        if (!success) {
            throw new TimeoutException("Operation  " + op.getOperationName() + " didn't complete within "
                    + watch.elapsedMillis() + " ms "
                    + "after trying " + numTries + "times.");
        } else {
            if (LOGGER.isDebugEnabled()) {
                LOGGER.debug("Operation "
                        + op.getOperationName()
                        + " completed within "
                        + watch.elapsedMillis()
                        + "ms "
                        + "after trying " + numTries +  " times." );
            }
        }
    }

    private boolean allowOnlineTableSchemaUpdate() {
        return props.getBoolean(
                QueryServices.ALLOW_ONLINE_TABLE_SCHEMA_UPDATE,
                QueryServicesOptions.DEFAULT_ALLOW_ONLINE_TABLE_SCHEMA_UPDATE);
    }

    /**
     * Ensure that the HBase namespace is created/exists already
     * @param schemaName Phoenix schema name for which we ensure existence of the HBase namespace
     * @return true if we created the HBase namespace because it didn't already exist
     * @throws SQLException If there is an exception creating the HBase namespace
     */
    boolean ensureNamespaceCreated(String schemaName) throws SQLException {
        SQLException sqlE = null;
        boolean createdNamespace = false;
        try (Admin admin = getAdmin()) {
            if (!ServerUtil.isHBaseNamespaceAvailable(admin, schemaName)) {
                NamespaceDescriptor namespaceDescriptor =
                    NamespaceDescriptor.create(schemaName).build();
                admin.createNamespace(namespaceDescriptor);
                createdNamespace = true;
            }
        } catch (IOException e) {
            sqlE = ServerUtil.parseServerException(e);
        } finally {
            if (sqlE != null) { throw sqlE; }
        }
        return createdNamespace;
    }

    /**
     *
     * @param physicalTableName
     * @param tableType
     * @param props
     * @param families
     * @param splits
     * @param modifyExistingMetaData
     * @param isNamespaceMapped
     * @param isDoNotUpgradePropSet
     * @return true if table was created and false if it already exists
     * @throws SQLException
     */

    private TableDescriptor ensureTableCreated(byte[] physicalTableName, byte[] parentPhysicalTableName, PTableType tableType, Map<String, Object> props,
            List<Pair<byte[], Map<String, Object>>> families, byte[][] splits, boolean modifyExistingMetaData,
            boolean isNamespaceMapped, boolean isDoNotUpgradePropSet) throws SQLException {
        SQLException sqlE = null;
        TableDescriptor existingDesc = null;
        boolean isMetaTable = SchemaUtil.isMetaTable(physicalTableName);
        boolean tableExist = true;
        try (Admin admin = getAdmin()) {
            final String quorum = ZKConfig.getZKQuorumServersString(config);
            final String znode = this.getProps().get(HConstants.ZOOKEEPER_ZNODE_PARENT);
            boolean createdNamespace = false;
            LOGGER.debug("Found quorum: " + quorum + ":" + znode);

            if (isMetaTable) {
                if (SchemaUtil.isNamespaceMappingEnabled(PTableType.SYSTEM, this.getProps())) {
                    try {
                        // SYSTEM namespace needs to be created via HBase APIs because "CREATE SCHEMA" statement tries to write
                        // its metadata in SYSTEM:CATALOG table. Without SYSTEM namespace, SYSTEM:CATALOG table cannot be created
                        createdNamespace = ensureNamespaceCreated(QueryConstants.SYSTEM_SCHEMA_NAME);
                    } catch (PhoenixIOException e) {
                        // We could either:
                        // 1) Not access the NS descriptor. The NS may or may not exist at this point
                        // 2) We could not create the NS
                        // Regardless of the case 1 or 2, if we eventually try to migrate SYSTEM tables to the SYSTEM
                        // namespace using the {@link ensureSystemTablesMigratedToSystemNamespace(ReadOnlyProps)} method,
                        // if the NS does not exist, we will error as expected, or
                        // if the NS does exist and tables are already mapped, the check will exit gracefully
                    }
                    if (AdminUtilWithFallback.tableExists(admin,
                        SchemaUtil.getPhysicalTableName(SYSTEM_CATALOG_NAME_BYTES, false))) {
                        // SYSTEM.CATALOG exists, so at this point, we have 3 cases:
                        // 1) If server-side namespace mapping is disabled, drop the SYSTEM namespace if it was created
                        //    above and throw Inconsistent namespace mapping exception
                        // 2) If server-side namespace mapping is enabled and SYSTEM.CATALOG needs to be upgraded,
                        //    upgrade SYSTEM.CATALOG and also migrate SYSTEM tables to the SYSTEM namespace
                        // 3. If server-side namespace mapping is enabled and SYSTEM.CATALOG doesn't need to be
                        //    upgraded, we still need to migrate SYSTEM tables to the SYSTEM namespace using the
                        //    {@link ensureSystemTablesMigratedToSystemNamespace(ReadOnlyProps)} method (as part of
                        //    {@link upgradeSystemTables(String, Properties)})
                        try {
                            checkClientServerCompatibility(SYSTEM_CATALOG_NAME_BYTES);
                        } catch (SQLException possibleCompatException) {
                            // Handles Case 1: Drop the SYSTEM namespace in case it was created above
                            if (createdNamespace && possibleCompatException.getErrorCode() ==
                                    SQLExceptionCode.INCONSISTENT_NAMESPACE_MAPPING_PROPERTIES.getErrorCode()) {
                                ensureNamespaceDropped(QueryConstants.SYSTEM_SCHEMA_NAME);
                            }
                            // rethrow the SQLException
                            throw possibleCompatException;
                        }
                        // Thrown so we can force an upgrade which will just migrate SYSTEM tables to the SYSTEM namespace
                        throw new UpgradeRequiredException(MIN_SYSTEM_TABLE_TIMESTAMP);
                    }
                } else if (AdminUtilWithFallback.tableExists(admin,
                    SchemaUtil.getPhysicalTableName(SYSTEM_CATALOG_NAME_BYTES, true))) {
                    // If SYSTEM:CATALOG exists, but client-side namespace mapping for SYSTEM tables is disabled, throw an exception
                    throw new SQLExceptionInfo.Builder(
                      SQLExceptionCode.INCONSISTENT_NAMESPACE_MAPPING_PROPERTIES)
                      .setMessage("Cannot initiate connection as "
                        + SchemaUtil.getPhysicalTableName(SYSTEM_CATALOG_NAME_BYTES, true)
                        + " is found but client does not have "
                        + IS_NAMESPACE_MAPPING_ENABLED + " enabled")
                      .build().buildException();
                }
                // If DoNotUpgrade config is set only check namespace mapping and
                // Client-server compatibility for system tables.
                if (isDoNotUpgradePropSet) {
                    try {
                        checkClientServerCompatibility(SchemaUtil.getPhysicalName(
                                SYSTEM_CATALOG_NAME_BYTES, this.getProps()).getName());
                    } catch (SQLException possibleCompatException) {
                        if (possibleCompatException.getCause()
                                instanceof org.apache.hadoop.hbase.TableNotFoundException) {
                            throw new UpgradeRequiredException(MIN_SYSTEM_TABLE_TIMESTAMP);
                        }
                        throw possibleCompatException;
                    }
                    return null;
                }
            }

            try {
                existingDesc = admin.getDescriptor(TableName.valueOf(physicalTableName));
            } catch (org.apache.hadoop.hbase.TableNotFoundException e) {
                tableExist = false;
                if (tableType == PTableType.VIEW) {
                    String fullTableName = Bytes.toString(physicalTableName);
                    throw new ReadOnlyTableException(
                            "An HBase table for a VIEW must already exist",
                            SchemaUtil.getSchemaNameFromFullName(fullTableName),
                            SchemaUtil.getTableNameFromFullName(fullTableName));
                }
            }

            TableDescriptorBuilder newDesc = generateTableDescriptor(physicalTableName, parentPhysicalTableName, existingDesc, tableType, props, families,
                    splits, isNamespaceMapped);

            if (!tableExist) {
                if (SchemaUtil.isSystemTable(physicalTableName) && !isUpgradeRequired() && (!isAutoUpgradeEnabled || isDoNotUpgradePropSet)) {
                    // Disallow creating the SYSTEM.CATALOG or SYSTEM:CATALOG HBase table
                    throw new UpgradeRequiredException();
                }
                if (newDesc.build().getValue(MetaDataUtil.IS_LOCAL_INDEX_TABLE_PROP_BYTES) != null && Boolean.TRUE.equals(
                        PBoolean.INSTANCE.toObject(newDesc.build().getValue(MetaDataUtil.IS_LOCAL_INDEX_TABLE_PROP_BYTES)))) {
                    newDesc.setRegionSplitPolicyClassName(IndexRegionSplitPolicy.class.getName());
                }
                try {
                    if (splits == null) {
                        admin.createTable(newDesc.build());
                    } else {
                        admin.createTable(newDesc.build(), splits);
                    }
                } catch (TableExistsException e) {
                    // We can ignore this, as it just means that another client beat us
                    // to creating the HBase metadata.
                    if (isMetaTable && !isUpgradeRequired()) {
                        checkClientServerCompatibility(SchemaUtil.getPhysicalName(SYSTEM_CATALOG_NAME_BYTES, this.getProps()).getName());
                    }
                    return null;
                }
                if (isMetaTable && !isUpgradeRequired()) {
                    try {
                        checkClientServerCompatibility(SchemaUtil.getPhysicalName(SYSTEM_CATALOG_NAME_BYTES,
                                this.getProps()).getName());
                    } catch (SQLException possibleCompatException) {
                        if (possibleCompatException.getErrorCode() ==
                                SQLExceptionCode.INCONSISTENT_NAMESPACE_MAPPING_PROPERTIES.getErrorCode()) {
                            try {
                                // In case we wrongly created SYSTEM.CATALOG or SYSTEM:CATALOG, we should drop it
                                admin.disableTable(TableName.valueOf(physicalTableName));
                                admin.deleteTable(TableName.valueOf(physicalTableName));
                            } catch (org.apache.hadoop.hbase.TableNotFoundException ignored) {
                                // Ignore this since it just means that another client with a similar set of
                                // incompatible configs and conditions beat us to dropping the SYSCAT HBase table
                            }
                            if (createdNamespace &&
                                    SchemaUtil.isNamespaceMappingEnabled(PTableType.SYSTEM, this.getProps())) {
                                // We should drop the SYSTEM namespace which we just created, since
                                // server-side namespace mapping is disabled
                                ensureNamespaceDropped(QueryConstants.SYSTEM_SCHEMA_NAME);
                            }
                        }
                        // rethrow the SQLException
                        throw possibleCompatException;
                    }

                }
                return null;
            } else {
                if (isMetaTable && !isUpgradeRequired()) {
                    checkClientServerCompatibility(SchemaUtil.getPhysicalName(SYSTEM_CATALOG_NAME_BYTES, this.getProps()).getName());
                } else {
                    for (Pair<byte[],Map<String,Object>> family: families) {
                        if ((Bytes.toString(family.getFirst())
                                .startsWith(QueryConstants.LOCAL_INDEX_COLUMN_FAMILY_PREFIX))) {
                            newDesc.setRegionSplitPolicyClassName(IndexRegionSplitPolicy.class.getName());
                            break;
                        }
                    }
                }

                if (!modifyExistingMetaData) {
                    return existingDesc; // Caller already knows that no metadata was changed
                }
                TransactionFactory.Provider provider = getTransactionProvider(props);
                boolean willBeTx = provider != null;
                // If mapping an existing table as transactional, set property so that existing
                // data is correctly read.
                if (willBeTx) {
                    if (!equalTxCoprocessor(provider, existingDesc, newDesc.build())) {
                        // Cannot switch between different providers
                        if (hasTxCoprocessor(existingDesc)) {
                            throw new SQLExceptionInfo.Builder(SQLExceptionCode.CANNOT_SWITCH_TXN_PROVIDERS)
                            .setSchemaName(SchemaUtil.getSchemaNameFromFullName(physicalTableName))
                            .setTableName(SchemaUtil.getTableNameFromFullName(physicalTableName)).build().buildException();
                        }
                        if (provider.getTransactionProvider().isUnsupported(PhoenixTransactionProvider.Feature.ALTER_NONTX_TO_TX)) {
                            throw new SQLExceptionInfo.Builder(SQLExceptionCode.CANNOT_ALTER_TABLE_FROM_NON_TXN_TO_TXNL)
                            .setMessage(provider.name())
                            .setSchemaName(SchemaUtil.getSchemaNameFromFullName(physicalTableName))
                            .setTableName(SchemaUtil.getTableNameFromFullName(physicalTableName)).build().buildException();
                        }
                        newDesc.setValue(PhoenixTransactionContext.READ_NON_TX_DATA, Boolean.TRUE.toString());
                    }
                } else {
                    // If we think we're creating a non transactional table when it's already
                    // transactional, don't allow.
                    if (hasTxCoprocessor(existingDesc)) {
                        throw new SQLExceptionInfo.Builder(SQLExceptionCode.TX_MAY_NOT_SWITCH_TO_NON_TX)
                        .setSchemaName(SchemaUtil.getSchemaNameFromFullName(physicalTableName))
                        .setTableName(SchemaUtil.getTableNameFromFullName(physicalTableName)).build().buildException();
                    }
                    newDesc.removeValue(Bytes.toBytes(PhoenixTransactionContext.READ_NON_TX_DATA));
                }
                TableDescriptor result = newDesc.build();
                if (existingDesc.equals(result)) {
                    return null; // Indicate that no metadata was changed
                }

                // Do not call modifyTable for SYSTEM tables
                if (tableType != PTableType.SYSTEM) {
                    modifyTable(physicalTableName, newDesc.build(), true);
                }
                return result;
            }

        } catch (IOException e) {
            sqlE = ServerUtil.parseServerException(e);
        } catch (InterruptedException e) {
            // restore the interrupt status
            Thread.currentThread().interrupt();
            sqlE = new SQLExceptionInfo.Builder(SQLExceptionCode.INTERRUPTED_EXCEPTION).setRootCause(e).build().buildException();
        } catch (TimeoutException e) {
            sqlE = new SQLExceptionInfo.Builder(SQLExceptionCode.OPERATION_TIMED_OUT).setRootCause(e.getCause() != null ? e.getCause() : e).build().buildException();
        } finally {
            if (sqlE != null) {
                throw sqlE;
            }
        }
        return null; // will never make it here
    }

    /**
     * If given TableDescriptorBuilder belongs to SYSTEM.TASK and if the table
     * still does not have split policy setup as SystemTaskSplitPolicy, set
     * it up and return true, else return false. This method is expected
     * to return true only if it updated split policy (which should happen
     * once during initial upgrade).
     *
     * @param tdBuilder table descriptor builder
     * @return return true if split policy of SYSTEM.TASK is updated to
     *     SystemTaskSplitPolicy.
     * @throws SQLException If SYSTEM.TASK already has custom split policy
     *     set up other than SystemTaskSplitPolicy
     */
    @VisibleForTesting
    public boolean updateAndConfirmSplitPolicyForTask(
            final TableDescriptorBuilder tdBuilder) throws SQLException {
        boolean isTaskTable = false;
        TableName sysTaskTable = SchemaUtil
            .getPhysicalTableName(PhoenixDatabaseMetaData.SYSTEM_TASK_NAME,
                props);
        if (tdBuilder.build().getTableName().equals(sysTaskTable)) {
            isTaskTable = true;
        }
        if (isTaskTable) {
            final String actualSplitPolicy = tdBuilder.build()
                .getRegionSplitPolicyClassName();
            final String targetSplitPolicy =
                SystemTaskSplitPolicy.class.getName();
            if (!targetSplitPolicy.equals(actualSplitPolicy)) {
                if (StringUtils.isNotEmpty(actualSplitPolicy)) {
                    // Rare possibility. pre-4.16 create DDL query
                    // doesn't have any split policy setup for SYSTEM.TASK
                    throw new InvalidRegionSplitPolicyException(
                        QueryConstants.SYSTEM_SCHEMA_NAME, SYSTEM_TASK_TABLE,
                        ImmutableList.of("null", targetSplitPolicy),
                        actualSplitPolicy);
                }
                tdBuilder.setRegionSplitPolicyClassName(targetSplitPolicy);
                return true;
            }
        }
        return false;
    }

    private static boolean hasTxCoprocessor(TableDescriptor descriptor) {
        for (TransactionFactory.Provider provider : TransactionFactory.Provider.available()) {
            String coprocessorClassName = provider.getTransactionProvider().getCoprocessorClassName();
            if (coprocessorClassName != null && descriptor.hasCoprocessor(coprocessorClassName)) {
                return true;
            }
        }
        return false;
    }

    private static boolean equalTxCoprocessor(TransactionFactory.Provider provider, TableDescriptor existingDesc, TableDescriptor newDesc) {
        String coprocessorClassName = provider.getTransactionProvider().getCoprocessorClassName();
        return (coprocessorClassName != null && existingDesc.hasCoprocessor(coprocessorClassName) && newDesc.hasCoprocessor(coprocessorClassName));
}

    private void modifyTable(byte[] tableName, TableDescriptor newDesc, boolean shouldPoll) throws IOException,
    InterruptedException, TimeoutException, SQLException {
        TableName tn = TableName.valueOf(tableName);
        try (Admin admin = getAdmin()) {
            if (!allowOnlineTableSchemaUpdate()) {
                admin.disableTable(tn);
                admin.modifyTable(newDesc); // TODO: Update to TableDescriptor
                admin.enableTable(tn);
            } else {
                admin.modifyTable(newDesc); // TODO: Update to TableDescriptor
                if (shouldPoll) {
                    pollForUpdatedTableDescriptor(admin, newDesc, tableName);
                }
            }
        }
    }

    private static boolean hasIndexWALCodec(Long serverVersion) {
        if (serverVersion == null) {
            return true;
        }
        return MetaDataUtil.decodeHasIndexWALCodec(serverVersion);
    }


    private void checkClientServerCompatibility(byte[] metaTable) throws SQLException,
            AccessDeniedException {
        StringBuilder errorMessage = new StringBuilder();
        int minHBaseVersion = Integer.MAX_VALUE;
        boolean isTableNamespaceMappingEnabled = false;
        long systemCatalogTimestamp = Long.MAX_VALUE;
        long startTime = 0L;
        long systemCatalogRpcTime;
        Map<byte[], GetVersionResponse> results;
        Table ht = null;

        try {
            try {
                startTime = EnvironmentEdgeManager.currentTimeMillis();
                ht = this.getTable(metaTable);
                final byte[] tableKey = PhoenixDatabaseMetaData.SYSTEM_CATALOG_NAME_BYTES;
                results =
                        ht.coprocessorService(MetaDataService.class, tableKey, tableKey,
                                new Batch.Call<MetaDataService, GetVersionResponse>() {
                                    @Override
                                    public GetVersionResponse call(MetaDataService instance)
                                            throws IOException {
                                        RpcController controller = getController();
                                        BlockingRpcCallback<GetVersionResponse> rpcCallback =
                                                new BlockingRpcCallback<>();
                                        GetVersionRequest.Builder builder =
                                                GetVersionRequest.newBuilder();
                                        builder.setClientVersion(
                                                VersionUtil.encodeVersion(PHOENIX_MAJOR_VERSION,
                                                        PHOENIX_MINOR_VERSION, PHOENIX_PATCH_NUMBER));
                                        instance.getVersion(controller, builder.build(), rpcCallback);
                                        checkForRemoteExceptions(controller);
                                        return rpcCallback.get();
                                    }
                                });
                TableMetricsManager.updateMetricsForSystemCatalogTableMethod(null, NUM_SYSTEM_TABLE_RPC_SUCCESS, 1);
            } catch (Throwable e) {
                TableMetricsManager.updateMetricsForSystemCatalogTableMethod(null, NUM_SYSTEM_TABLE_RPC_FAILURES, 1);
                throw ServerUtil.parseServerException(e);
            } finally {
                systemCatalogRpcTime = EnvironmentEdgeManager.currentTimeMillis() - startTime;
                TableMetricsManager.updateMetricsForSystemCatalogTableMethod(null,
                        TIME_SPENT_IN_SYSTEM_TABLE_RPC_CALLS, systemCatalogRpcTime);
            }
            for (Map.Entry<byte[],GetVersionResponse> result : results.entrySet()) {
                // This is the "phoenix.jar" is in-place, but server is out-of-sync with client case.
                GetVersionResponse versionResponse = result.getValue();
                long serverJarVersion = versionResponse.getVersion();
                isTableNamespaceMappingEnabled |= MetaDataUtil.decodeTableNamespaceMappingEnabled(serverJarVersion);

                MetaDataUtil.ClientServerCompatibility compatibility = MetaDataUtil.areClientAndServerCompatible(serverJarVersion);
                if (!compatibility.getIsCompatible()) {
                    if (compatibility.getErrorCode() == SQLExceptionCode.OUTDATED_JARS.getErrorCode()) {
                        errorMessage.append("Newer Phoenix clients can't communicate with older "
                                + "Phoenix servers. Client version: "
                                + MetaDataProtocol.CURRENT_CLIENT_VERSION
                                + "; Server version: "
                                + getServerVersion(serverJarVersion)
                                + " The following servers require an updated "
                                + QueryConstants.DEFAULT_COPROCESS_JAR_NAME
                                + " to be put in the classpath of HBase.");
                    } else if (compatibility.getErrorCode() == SQLExceptionCode.INCOMPATIBLE_CLIENT_SERVER_JAR.getErrorCode()) {
                        errorMessage.append("Major version of client is less than that of the server. Client version: "
                                + MetaDataProtocol.CURRENT_CLIENT_VERSION
                                + "; Server version: "
                                + getServerVersion(serverJarVersion));
                    }
                }
                hasIndexWALCodec = hasIndexWALCodec && hasIndexWALCodec(serverJarVersion);
                if (minHBaseVersion > MetaDataUtil.decodeHBaseVersion(serverJarVersion)) {
                    minHBaseVersion = MetaDataUtil.decodeHBaseVersion(serverJarVersion);
                }
                // In case this is the first time connecting to this cluster, the system catalog table does not have an
                // entry for itself yet, so we cannot get the timestamp and this will not be returned from the
                // GetVersionResponse message object
                if (versionResponse.hasSystemCatalogTimestamp()) {
                    systemCatalogTimestamp = systemCatalogTimestamp < versionResponse.getSystemCatalogTimestamp() ?
                      systemCatalogTimestamp: versionResponse.getSystemCatalogTimestamp();
                }

                if (compatibility.getErrorCode() != 0) {
                    if (compatibility.getErrorCode() == SQLExceptionCode.OUTDATED_JARS.getErrorCode()) {
                        errorMessage.setLength(errorMessage.length()-1);
                        throw new SQLExceptionInfo.Builder(SQLExceptionCode.OUTDATED_JARS).setMessage(errorMessage.toString()).build().buildException();
                    } else if (compatibility.getErrorCode() == SQLExceptionCode.INCOMPATIBLE_CLIENT_SERVER_JAR.getErrorCode()) {
                        throw new SQLExceptionInfo.Builder(SQLExceptionCode.INCOMPATIBLE_CLIENT_SERVER_JAR).setMessage(errorMessage.toString()).build().buildException();
                    }
                }
            }
            if (isTableNamespaceMappingEnabled != SchemaUtil.isNamespaceMappingEnabled(PTableType.TABLE,
                    getProps())) { throw new SQLExceptionInfo.Builder(
                            SQLExceptionCode.INCONSISTENT_NAMESPACE_MAPPING_PROPERTIES)
                    .setMessage(
                            "Ensure that config " + QueryServices.IS_NAMESPACE_MAPPING_ENABLED
                            + " is consistent on client and server.")
                            .build().buildException(); }
            lowestClusterHBaseVersion = minHBaseVersion;
        } finally {
            if (ht != null) {
                try {
                    ht.close();
                } catch (IOException e) {
                    LOGGER.warn("Could not close HTable", e);
                }
            }
        }

        if (systemCatalogTimestamp < MIN_SYSTEM_TABLE_TIMESTAMP) {
            throw new UpgradeRequiredException(systemCatalogTimestamp);
        }
    }

    private String getServerVersion(long serverJarVersion) {
        return (VersionUtil.decodeMajorVersion(MetaDataUtil.decodePhoenixVersion(serverJarVersion)) + "."
                + VersionUtil.decodeMinorVersion(MetaDataUtil.decodePhoenixVersion(serverJarVersion)) + "."
                + VersionUtil.decodePatchVersion(MetaDataUtil.decodePhoenixVersion(serverJarVersion)));
    }

    /**
     * Invoke the SYSTEM.CHILD_LINK metadata coprocessor endpoint
     * @param parentTableKey key corresponding to the parent of the view
     * @param callable used to invoke the coprocessor endpoint to write links from a parent to its child view
     * @return result of invoking the coprocessor endpoint
     * @throws SQLException
     */
    private MetaDataMutationResult childLinkMetaDataCoprocessorExec(byte[] parentTableKey,
            Batch.Call<ChildLinkMetaDataService, MetaDataResponse> callable) throws SQLException {
        try (Table htable = this.getTable(SchemaUtil.getPhysicalName(
                PhoenixDatabaseMetaData.SYSTEM_CHILD_LINK_NAME_BYTES, this.getProps()).getName()))
        {
            final Map<byte[], MetaDataResponse> results =
                    htable.coprocessorService(ChildLinkMetaDataService.class, parentTableKey, parentTableKey, callable);
            assert(results.size() == 1);
            MetaDataResponse result = results.values().iterator().next();
            return MetaDataMutationResult.constructFromProto(result);
        } catch (IOException e) {
            throw ServerUtil.parseServerException(e);
        } catch (Throwable t) {
            throw new SQLException(t);
        }
    }

    @VisibleForTesting
    protected RpcController getController() {
        return getController(SYSTEM_CATALOG_HBASE_TABLE_NAME);
    }

        /**
         * If configured to use the server-server metadata handler pool for server side connections,
         * use the {@link org.apache.hadoop.hbase.ipc.controller.ServerToServerRpcController}
         * else use the ordinary handler pool {@link ServerRpcController}
         *
         * return the rpcController to use
         * @return
         */
    @VisibleForTesting
    protected RpcController getController(TableName systemTableName) {
        if (serverSideRPCControllerFactory != null) {
            ServerToServerRpcController controller = serverSideRPCControllerFactory.newController();
            controller.setPriority(systemTableName);
            return controller;
        } else {
            return new ServerRpcController();
        }
    }

    @VisibleForTesting
    public ConnectionLimiter getConnectionLimiter() {
        return connectionLimiter;
    }
    /**
     * helper function to return the exception from the RPC
     * @param controller
     * @throws IOException
     */

    private void checkForRemoteExceptions(RpcController controller) throws IOException {
        if (controller != null) {
            if (controller instanceof ServerRpcController) {
                if (((ServerRpcController)controller).getFailedOn() != null) {
                    throw ((ServerRpcController)controller).getFailedOn();
                }
            } else {
                if (((HBaseRpcController)controller).getFailed() != null) {
                    throw ((HBaseRpcController)controller).getFailed();
                }
            }
        }
    }

    /**
     * Invoke meta data coprocessor with one retry if the key was found to not be in the regions
     * (due to a table split)
     */
    private MetaDataMutationResult metaDataCoprocessorExec(String tableName, byte[] tableKey,
            Batch.Call<MetaDataService, MetaDataResponse> callable) throws SQLException {
        return metaDataCoprocessorExec(tableName, tableKey, callable, PhoenixDatabaseMetaData.SYSTEM_CATALOG_NAME_BYTES);
    }

    /**
     * Invoke meta data coprocessor with one retry if the key was found to not be in the regions
     * (due to a table split)
     */
    private MetaDataMutationResult metaDataCoprocessorExec(String tableName, byte[] tableKey,
            Batch.Call<MetaDataService, MetaDataResponse> callable, byte[] systemTableName) throws SQLException {
        Map<byte[], MetaDataResponse> results;
        try {
            boolean success = false;
            boolean retried = false;
            long startTime = EnvironmentEdgeManager.currentTimeMillis();
            while (true) {
                if (retried) {
                    ((ClusterConnection) connection).relocateRegion(
                        SchemaUtil.getPhysicalName(systemTableName, this.getProps()), tableKey);
                }

                Table ht = this.getTable(SchemaUtil.getPhysicalName(systemTableName, this.getProps()).getName());
                try {
                    results = ht.coprocessorService(MetaDataService.class, tableKey, tableKey, callable);

                    assert(results.size() == 1);
                    MetaDataResponse result = results.values().iterator().next();
                    if (result.getReturnCode() == MetaDataProtos.MutationCode.TABLE_NOT_IN_REGION
                            || result.getReturnCode() == MetaDataProtos.MutationCode.FUNCTION_NOT_IN_REGION) {
                        if (retried) return MetaDataMutationResult.constructFromProto(result);
                        retried = true;
                        continue;
                    }
                    success = true;
                    return MetaDataMutationResult.constructFromProto(result);
                } finally {
                    long systemCatalogRpcTime = EnvironmentEdgeManager.currentTimeMillis() - startTime;
                    TableMetricsManager.updateMetricsForSystemCatalogTableMethod(tableName,
                            TIME_SPENT_IN_SYSTEM_TABLE_RPC_CALLS, systemCatalogRpcTime);
                    if (success) {
                        TableMetricsManager.updateMetricsForSystemCatalogTableMethod(tableName,
                                NUM_SYSTEM_TABLE_RPC_SUCCESS, 1);
                    } else {
                        TableMetricsManager.updateMetricsForSystemCatalogTableMethod(tableName,
                                NUM_SYSTEM_TABLE_RPC_FAILURES, 1);
                    }
                    Closeables.closeQuietly(ht);
                }
            }
        } catch (IOException e) {
            throw ServerUtil.parseServerException(e);
        } catch (Throwable t) {
            throw new SQLException(t);
        }
    }

    // Our property values are translated using toString, so we need to "string-ify" this.
    private static final String TRUE_BYTES_AS_STRING = Bytes.toString(PDataType.TRUE_BYTES);

    private void ensureViewIndexTableCreated(byte[] physicalTableName, byte[] parentPhysicalTableName, Map<String, Object> tableProps,
            List<Pair<byte[], Map<String, Object>>> families, byte[][] splits, long timestamp,
            boolean isNamespaceMapped) throws SQLException {
        byte[] physicalIndexName = MetaDataUtil.getViewIndexPhysicalName(physicalTableName);

        tableProps.put(MetaDataUtil.IS_VIEW_INDEX_TABLE_PROP_NAME, TRUE_BYTES_AS_STRING);
        TableDescriptor desc = ensureTableCreated(physicalIndexName, parentPhysicalTableName, PTableType.TABLE, tableProps, families, splits,
                true, isNamespaceMapped, false);
        if (desc != null) {
            if (!Boolean.TRUE.equals(PBoolean.INSTANCE.toObject(desc.getValue(MetaDataUtil.IS_VIEW_INDEX_TABLE_PROP_BYTES)))) {
                String fullTableName = Bytes.toString(physicalIndexName);
                throw new TableAlreadyExistsException(
                  SchemaUtil.getSchemaNameFromFullName(fullTableName),
                  SchemaUtil.getTableNameFromFullName(fullTableName),
                  "Unable to create shared physical table for indexes on views.");
            }
        }
    }

    private boolean ensureViewIndexTableDropped(byte[] physicalTableName, long timestamp) throws SQLException {
        byte[] physicalIndexName = MetaDataUtil.getViewIndexPhysicalName(physicalTableName);
        boolean wasDeleted = false;
        try (Admin admin = getAdmin()) {
            try {
                TableName physicalIndexTableName = TableName.valueOf(physicalIndexName);
                TableDescriptor desc = admin.getDescriptor(physicalIndexTableName);
                if (Boolean.TRUE.equals(PBoolean.INSTANCE.toObject(desc.getValue(MetaDataUtil.IS_VIEW_INDEX_TABLE_PROP_BYTES)))) {
                    final ReadOnlyProps props = this.getProps();
                    final boolean dropMetadata = props.getBoolean(DROP_METADATA_ATTRIB, DEFAULT_DROP_METADATA);
                    if (dropMetadata) {
                        admin.disableTable(physicalIndexTableName);
                        admin.deleteTable(physicalIndexTableName);
                        clearTableRegionCache(physicalIndexTableName);
                        wasDeleted = true;
                    } else {
                        this.tableStatsCache.invalidateAll(desc);
                    }
                }
            } catch (org.apache.hadoop.hbase.TableNotFoundException ignore) {
                // Ignore, as we may never have created a view index table
            }
        } catch (IOException e) {
            throw ServerUtil.parseServerException(e);
        }
        return wasDeleted;
    }

    private boolean ensureLocalIndexTableDropped(byte[] physicalTableName, long timestamp) throws SQLException {
        TableDescriptor desc = null;
        boolean wasDeleted = false;
        try (Admin admin = getAdmin()) {
            try {
                desc = admin.getDescriptor(TableName.valueOf(physicalTableName));
                for (byte[] fam : desc.getColumnFamilyNames()) {
                    this.tableStatsCache.invalidate(new GuidePostsKey(physicalTableName, fam));
                }
                final ReadOnlyProps props = this.getProps();
                final boolean dropMetadata = props.getBoolean(DROP_METADATA_ATTRIB, DEFAULT_DROP_METADATA);
                if (dropMetadata) {
                    List<String> columnFamiles = new ArrayList<>();
                    for (ColumnFamilyDescriptor cf : desc.getColumnFamilies()) {
                        if (cf.getNameAsString().startsWith(
                            QueryConstants.LOCAL_INDEX_COLUMN_FAMILY_PREFIX)) {
                            columnFamiles.add(cf.getNameAsString());
                        }
                    }
                    for (String cf: columnFamiles) {
                        admin.deleteColumnFamily(TableName.valueOf(physicalTableName), Bytes.toBytes(cf));
                    }
                    clearTableRegionCache(TableName.valueOf(physicalTableName));
                    wasDeleted = true;
                }
            } catch (org.apache.hadoop.hbase.TableNotFoundException ignore) {
                // Ignore, as we may never have created a view index table
            }
        } catch (IOException e) {
            throw ServerUtil.parseServerException(e);
        }
        return wasDeleted;
    }

    @Override
    public MetaDataMutationResult createTable(final List<Mutation> tableMetaData, final byte[] physicalTableName,
                                              PTableType tableType, Map<String, Object> tableProps,
                                              final List<Pair<byte[], Map<String, Object>>> families,
                                              byte[][] splits, boolean isNamespaceMapped,
                                              final boolean allocateIndexId, final boolean isDoNotUpgradePropSet,
                                              final PTable parentTable) throws SQLException {
        List<Mutation> childLinkMutations = MetaDataUtil.removeChildLinkMutations(tableMetaData);
        byte[][] rowKeyMetadata = new byte[3][];
        Mutation m = MetaDataUtil.getPutOnlyTableHeaderRow(tableMetaData);
        byte[] key = m.getRow();
        SchemaUtil.getVarChars(key, rowKeyMetadata);
        byte[] tenantIdBytes = rowKeyMetadata[PhoenixDatabaseMetaData.TENANT_ID_INDEX];
        byte[] schemaBytes = rowKeyMetadata[PhoenixDatabaseMetaData.SCHEMA_NAME_INDEX];
        byte[] tableBytes = rowKeyMetadata[PhoenixDatabaseMetaData.TABLE_NAME_INDEX];
        byte[] physicalTableNameBytes = physicalTableName != null ? physicalTableName :
            SchemaUtil.getPhysicalHBaseTableName(schemaBytes, tableBytes, isNamespaceMapped).getBytes();
        boolean localIndexTable = false;
        for (Pair<byte[], Map<String, Object>> family: families) {
            if (Bytes.toString(family.getFirst()).startsWith(QueryConstants.LOCAL_INDEX_COLUMN_FAMILY_PREFIX)) {
                localIndexTable = true;
                break;
            }
        }
        if ((tableType != PTableType.CDC) && (
                (tableType == PTableType.VIEW && physicalTableName != null) ||
                (tableType != PTableType.VIEW && (physicalTableName == null || localIndexTable))
        )) {
            // For views this will ensure that metadata already exists
            // For tables and indexes, this will create the metadata if it doesn't already exist
            ensureTableCreated(physicalTableNameBytes, null, tableType, tableProps, families, splits, true,
                    isNamespaceMapped, isDoNotUpgradePropSet);
        }
        ImmutableBytesWritable ptr = new ImmutableBytesWritable();
        if (tableType == PTableType.INDEX) { // Index on view
            // Physical index table created up front for multi tenant
            // TODO: if viewIndexId is Short.MIN_VALUE, then we don't need to attempt to create it
            if (physicalTableName != null) {
                if (!localIndexTable && !MetaDataUtil.isMultiTenant(m, kvBuilder, ptr)) {
                    // For view index, the physical table name is _IDX_+ logical table name format
                    ensureViewIndexTableCreated(tenantIdBytes.length == 0 ? null : PNameFactory.newName(tenantIdBytes),
                            physicalTableName, MetaDataUtil.getClientTimeStamp(m), isNamespaceMapped);
                }
            }
        } else if (tableType == PTableType.TABLE && MetaDataUtil.isMultiTenant(m, kvBuilder, ptr)) { // Create view index table up front for multi tenant tables
            ptr.set(QueryConstants.DEFAULT_COLUMN_FAMILY_BYTES);
            MetaDataUtil.getMutationValue(m, PhoenixDatabaseMetaData.DEFAULT_COLUMN_FAMILY_NAME_BYTES, kvBuilder, ptr);
            List<Pair<byte[],Map<String,Object>>> familiesPlusDefault = null;
            for (Pair<byte[],Map<String,Object>> family : families) {
                byte[] cf = family.getFirst();
                if (Bytes.compareTo(cf, 0, cf.length, ptr.get(), ptr.getOffset(),ptr.getLength()) == 0) {
                    familiesPlusDefault = families;
                    break;
                }
            }
            // Don't override if default family already present
            if (familiesPlusDefault == null) {
                byte[] defaultCF = ByteUtil.copyKeyBytesIfNecessary(ptr);
                // Only use splits if table is salted, otherwise it may not be applicable
                // Always add default column family, as we don't know in advance if we'll need it
                familiesPlusDefault = Lists.newArrayList(families);
                familiesPlusDefault.add(new Pair<byte[],Map<String,Object>>(defaultCF,Collections.<String,Object>emptyMap()));
            }
            ensureViewIndexTableCreated(
                physicalTableNameBytes, physicalTableNameBytes, tableProps, familiesPlusDefault,
                    MetaDataUtil.isSalted(m, kvBuilder, ptr) ? splits : null,
                MetaDataUtil.getClientTimeStamp(m), isNamespaceMapped);
        }

        // Avoid the client-server RPC if this is not a view creation
        if (!childLinkMutations.isEmpty()) {
            // Send mutations for parent-child links to SYSTEM.CHILD_LINK
            // We invoke this using rowKey available in the first element
            // of childLinkMutations.
            final byte[] rowKey = childLinkMutations.get(0).getRow();
            final RpcController controller = getController(PhoenixDatabaseMetaData.SYSTEM_LINK_HBASE_TABLE_NAME);
            final MetaDataMutationResult result =
                childLinkMetaDataCoprocessorExec(rowKey,
                    new ChildLinkMetaDataServiceCallBack(controller, childLinkMutations));

            switch (result.getMutationCode()) {
                case UNABLE_TO_CREATE_CHILD_LINK:
                    throw new SQLExceptionInfo.Builder(SQLExceptionCode.UNABLE_TO_CREATE_CHILD_LINK)
                            .setSchemaName(Bytes.toString(schemaBytes))
                            .setTableName(Bytes.toString(physicalTableNameBytes)).build().buildException();
                default:
                    break;
            }
        }

        // Send the remaining metadata mutations to SYSTEM.CATALOG
        byte[] tableKey = SchemaUtil.getTableKey(tenantIdBytes, schemaBytes, tableBytes);
        return metaDataCoprocessorExec(SchemaUtil.getPhysicalHBaseTableName(schemaBytes, tableBytes,
                SchemaUtil.isNamespaceMappingEnabled(PTableType.SYSTEM, this.props)).toString(),
                tableKey,
                new Batch.Call<MetaDataService, MetaDataResponse>() {
            @Override
            public MetaDataResponse call(MetaDataService instance) throws IOException {
                RpcController controller = getController();
                BlockingRpcCallback<MetaDataResponse> rpcCallback =
                        new BlockingRpcCallback<>();
                CreateTableRequest.Builder builder = CreateTableRequest.newBuilder();
                for (Mutation m : tableMetaData) {
                    MutationProto mp = ProtobufUtil.toProto(m);
                    builder.addTableMetadataMutations(mp.toByteString());
                }
                builder.setClientVersion(VersionUtil.encodeVersion(PHOENIX_MAJOR_VERSION, PHOENIX_MINOR_VERSION, PHOENIX_PATCH_NUMBER));
                        if (allocateIndexId) {
                            builder.setAllocateIndexId(allocateIndexId);
                        }
                if (parentTable!=null) {
                    builder.setParentTable(PTableImpl.toProto(parentTable));
                }
                CreateTableRequest build = builder.build();
                instance.createTable(controller, build, rpcCallback);
                checkForRemoteExceptions(controller);
                return rpcCallback.get();
            }
        });
    }

    @Override
    public MetaDataMutationResult getTable(final PName tenantId, final byte[] schemaBytes,
            final byte[] tableBytes, final long tableTimestamp, final long clientTimestamp) throws SQLException {
        final byte[] tenantIdBytes = tenantId == null ? ByteUtil.EMPTY_BYTE_ARRAY : tenantId.getBytes();
        byte[] tableKey = SchemaUtil.getTableKey(tenantIdBytes, schemaBytes, tableBytes);
        return metaDataCoprocessorExec( SchemaUtil.getPhysicalHBaseTableName(schemaBytes, tableBytes,
                SchemaUtil.isNamespaceMappingEnabled(PTableType.SYSTEM, this.props)).toString(),
                tableKey,
                new Batch.Call<MetaDataService, MetaDataResponse>() {
            @Override
            public MetaDataResponse call(MetaDataService instance) throws IOException {
                RpcController controller = getController();
                BlockingRpcCallback<MetaDataResponse> rpcCallback =
                        new BlockingRpcCallback<MetaDataResponse>();
                GetTableRequest.Builder builder = GetTableRequest.newBuilder();
                builder.setTenantId(ByteStringer.wrap(tenantIdBytes));
                builder.setSchemaName(ByteStringer.wrap(schemaBytes));
                builder.setTableName(ByteStringer.wrap(tableBytes));
                builder.setTableTimestamp(tableTimestamp);
                builder.setClientTimestamp(clientTimestamp);
                builder.setClientVersion(VersionUtil.encodeVersion(PHOENIX_MAJOR_VERSION, PHOENIX_MINOR_VERSION, PHOENIX_PATCH_NUMBER));
                instance.getTable(controller, builder.build(), rpcCallback);
                checkForRemoteExceptions(controller);
                return rpcCallback.get();
            }
        });
    }

    @Override
    public MetaDataMutationResult dropTable(final List<Mutation> tableMetaData, final PTableType tableType,
            final boolean cascade) throws SQLException {
        byte[][] rowKeyMetadata = new byte[3][];
        SchemaUtil.getVarChars(tableMetaData.get(0).getRow(), rowKeyMetadata);
        byte[] tenantIdBytes = rowKeyMetadata[PhoenixDatabaseMetaData.TENANT_ID_INDEX];
        byte[] schemaBytes = rowKeyMetadata[PhoenixDatabaseMetaData.SCHEMA_NAME_INDEX];
        byte[] tableBytes = rowKeyMetadata[PhoenixDatabaseMetaData.TABLE_NAME_INDEX];
        byte[] tableKey = SchemaUtil.getTableKey(tenantIdBytes == null ? ByteUtil.EMPTY_BYTE_ARRAY : tenantIdBytes, schemaBytes, tableBytes);
        final MetaDataMutationResult result =  metaDataCoprocessorExec(
                SchemaUtil.getPhysicalHBaseTableName(schemaBytes, tableBytes,
                    SchemaUtil.isNamespaceMappingEnabled(PTableType.SYSTEM, this.props)).toString(),
                tableKey,
                new Batch.Call<MetaDataService, MetaDataResponse>() {
            @Override
            public MetaDataResponse call(MetaDataService instance) throws IOException {
                RpcController controller = getController();
                BlockingRpcCallback<MetaDataResponse> rpcCallback =
                        new BlockingRpcCallback<MetaDataResponse>();
                DropTableRequest.Builder builder = DropTableRequest.newBuilder();
                for (Mutation m : tableMetaData) {
                    MutationProto mp = ProtobufUtil.toProto(m);
                    builder.addTableMetadataMutations(mp.toByteString());
                }
                builder.setTableType(tableType.getSerializedValue());
                builder.setCascade(cascade);
                builder.setClientVersion(VersionUtil.encodeVersion(PHOENIX_MAJOR_VERSION, PHOENIX_MINOR_VERSION, PHOENIX_PATCH_NUMBER));
                instance.dropTable(controller, builder.build(), rpcCallback);
                checkForRemoteExceptions(controller);
                return rpcCallback.get();
            }
        });

        final MutationCode code = result.getMutationCode();
        switch(code) {
        case TABLE_ALREADY_EXISTS:
            ReadOnlyProps props = this.getProps();
            boolean dropMetadata = props.getBoolean(DROP_METADATA_ATTRIB, DEFAULT_DROP_METADATA);
            PTable table = result.getTable();
            if (dropMetadata) {
                flushParentPhysicalTable(table);
                dropTables(result.getTableNamesToDelete());
            } else {
                invalidateTableStats(result.getTableNamesToDelete());
            }
            long timestamp = MetaDataUtil.getClientTimeStamp(tableMetaData);
            if (tableType == PTableType.TABLE) {
                byte[] physicalName = table.getPhysicalName().getBytes();
                ensureViewIndexTableDropped(physicalName, timestamp);
                ensureLocalIndexTableDropped(physicalName, timestamp);
                tableStatsCache.invalidateAll(table);
            }
            break;
        default:
            break;
        }
        return result;
    }

    /*
     * PHOENIX-2915 while dropping index, flush data table to avoid stale WAL edits of indexes 1. Flush parent table if
     * dropping view has indexes 2. Dropping table indexes 3. Dropping view indexes
     */
    private void flushParentPhysicalTable(PTable table) throws SQLException {
        byte[] parentPhysicalTableName = null;
        if (PTableType.VIEW == table.getType()) {
            if (!table.getIndexes().isEmpty()) {
                parentPhysicalTableName = table.getPhysicalName().getBytes();
            }
        } else if (PTableType.INDEX == table.getType()) {
            PTable parentTable = getTable(table.getTenantId(), table.getParentName().getString(), HConstants.LATEST_TIMESTAMP);
            parentPhysicalTableName = parentTable.getPhysicalName().getBytes();
        }
        if (parentPhysicalTableName != null) {
            try {
                flushTable(parentPhysicalTableName);
            } catch (PhoenixIOException ex) {
                if (ex.getCause() instanceof org.apache.hadoop.hbase.TableNotFoundException) {
                    LOGGER.info("Flushing physical parent table " + Bytes.toString(parentPhysicalTableName) + " of " + table.getName()
                            .getString() + " failed with : " + ex + " with cause: " + ex.getCause()
                            + " since the table has already been dropped");
                } else {
                    throw ex;
                }
            }
        }
    }

    @Override
    public MetaDataMutationResult dropFunction(final List<Mutation> functionData, final boolean ifExists) throws SQLException {
        byte[][] rowKeyMetadata = new byte[2][];
        byte[] key = functionData.get(0).getRow();
        SchemaUtil.getVarChars(key, rowKeyMetadata);
        byte[] tenantIdBytes = rowKeyMetadata[PhoenixDatabaseMetaData.TENANT_ID_INDEX];
        byte[] functionBytes = rowKeyMetadata[PhoenixDatabaseMetaData.FUNTION_NAME_INDEX];
        byte[] functionKey = SchemaUtil.getFunctionKey(tenantIdBytes, functionBytes);

        final MetaDataMutationResult result =  metaDataCoprocessorExec(null, functionKey,
                new Batch.Call<MetaDataService, MetaDataResponse>() {
            @Override
            public MetaDataResponse call(MetaDataService instance) throws IOException {
                RpcController controller = getController(SYSTEM_FUNCTION_HBASE_TABLE_NAME);
                BlockingRpcCallback<MetaDataResponse> rpcCallback =
                        new BlockingRpcCallback<MetaDataResponse>();
                DropFunctionRequest.Builder builder = DropFunctionRequest.newBuilder();
                for (Mutation m : functionData) {
                    MutationProto mp = ProtobufUtil.toProto(m);
                    builder.addTableMetadataMutations(mp.toByteString());
                }
                builder.setIfExists(ifExists);
                builder.setClientVersion(VersionUtil.encodeVersion(PHOENIX_MAJOR_VERSION, PHOENIX_MINOR_VERSION, PHOENIX_PATCH_NUMBER));
                instance.dropFunction(controller, builder.build(), rpcCallback);
                checkForRemoteExceptions(controller);
                return rpcCallback.get();
            }
        }, SYSTEM_FUNCTION_NAME_BYTES);
        return result;
    }

    private void invalidateTableStats(final List<byte[]> tableNamesToDelete) throws SQLException {
        if (tableNamesToDelete != null) {
            for (byte[] tableName : tableNamesToDelete) {
                TableName tn = TableName.valueOf(tableName);
                TableDescriptor htableDesc = this.getTableDescriptor(tableName);
                tableStatsCache.invalidateAll(htableDesc);
            }
        }
    }

    private void dropTable(byte[] tableNameToDelete) throws SQLException {
        dropTables(Collections.<byte[]>singletonList(tableNameToDelete));
    }

    private void dropTables(final List<byte[]> tableNamesToDelete) throws SQLException {
        SQLException sqlE = null;
        try (Admin admin = getAdmin()) {
            if (tableNamesToDelete != null) {
                for ( byte[] tableName : tableNamesToDelete ) {
                    try {
                        TableName tn = TableName.valueOf(tableName);
                        TableDescriptor htableDesc = this.getTableDescriptor(tableName);
                        admin.disableTable(tn);
                        admin.deleteTable(tn);
                        tableStatsCache.invalidateAll(htableDesc);
                        clearTableRegionCache(TableName.valueOf(tableName));
                    } catch (TableNotFoundException ignore) {
                    }
                }
            }

        } catch (IOException e) {
            sqlE = ServerUtil.parseServerException(e);
        } finally {
            if (sqlE != null) {
                throw sqlE;
            }
        }
    }

    private static Map<String,Object> createPropertiesMap(Map<Bytes,Bytes> htableProps) {
        Map<String,Object> props = Maps.newHashMapWithExpectedSize(htableProps.size());
        for (Map.Entry<Bytes,Bytes> entry : htableProps.entrySet()) {
            Bytes key = entry.getKey();
            Bytes value = entry.getValue();
            props.put(Bytes.toString(key.get(), key.getOffset(), key.getLength()),
                    Bytes.toString(value.get(), value.getOffset(), value.getLength()));
        }
        return props;
    }

    private void ensureViewIndexTableCreated(PName tenantId, byte[] physicalIndexTableName, long timestamp,
            boolean isNamespaceMapped) throws SQLException {
        String name = Bytes
                .toString(SchemaUtil.getParentTableNameFromIndexTable(physicalIndexTableName,
                        MetaDataUtil.VIEW_INDEX_TABLE_PREFIX))
                        .replace(QueryConstants.NAMESPACE_SEPARATOR, QueryConstants.NAME_SEPARATOR);
        PTable table = getTable(tenantId, name, timestamp);
        ensureViewIndexTableCreated(table, timestamp, isNamespaceMapped);
    }

    private PTable getTable(PName tenantId, String fullTableName, long timestamp) throws SQLException {
        PTable table;
        try {
            PMetaData metadata = latestMetaData;
            throwConnectionClosedIfNullMetaData();
            table = metadata.getTableRef(new PTableKey(tenantId, fullTableName)).getTable();
            if (table.getTimeStamp() >= timestamp) { // Table in cache is newer than client timestamp which shouldn't be
                // the case
                throw new TableNotFoundException(table.getSchemaName().getString(), table.getTableName().getString());
            }
        } catch (TableNotFoundException e) {
            byte[] schemaName = Bytes.toBytes(SchemaUtil.getSchemaNameFromFullName(fullTableName));
            byte[] tableName = Bytes.toBytes(SchemaUtil.getTableNameFromFullName(fullTableName));
            MetaDataMutationResult result = this.getTable(tenantId, schemaName, tableName, HConstants.LATEST_TIMESTAMP,
                    timestamp);
            table = result.getTable();
            if (table == null) { throw e; }
        }
        return table;
    }

    private void ensureViewIndexTableCreated(PTable table, long timestamp, boolean isNamespaceMapped)
            throws SQLException {
        byte[] physicalTableName = table.getPhysicalName().getBytes();
        TableDescriptor htableDesc = this.getTableDescriptor(physicalTableName);
        List<Pair<byte[],Map<String,Object>>> families = Lists.newArrayListWithExpectedSize(Math.max(1, table.getColumnFamilies().size() + 1));

        // Create all column families that the parent table has
        for (PColumnFamily family : table.getColumnFamilies()) {
            byte[] familyName = family.getName().getBytes();
            Map<String,Object> familyProps = createPropertiesMap(htableDesc.getColumnFamily(familyName).getValues());
            families.add(new Pair<>(familyName, familyProps));
        }
        // Always create default column family, because we don't know in advance if we'll
        // need it for an index with no covered columns.
        byte[] defaultFamilyName = table.getDefaultFamilyName() == null ?
          QueryConstants.DEFAULT_COLUMN_FAMILY_BYTES : table.getDefaultFamilyName().getBytes();
        families.add(new Pair<>(defaultFamilyName, Collections.<String,Object>emptyMap()));

        byte[][] splits = null;
        if (table.getBucketNum() != null) {
            splits = SaltingUtil.getSalteByteSplitPoints(table.getBucketNum());
        }

        // Transfer over table values into tableProps
        // TODO: encapsulate better
        Map<String,Object> tableProps = createPropertiesMap(htableDesc.getValues());
        tableProps.put(PhoenixDatabaseMetaData.TRANSACTIONAL, table.isTransactional());
        tableProps.put(PhoenixDatabaseMetaData.IMMUTABLE_ROWS, table.isImmutableRows());

        // We got the properties of the physical base table but we need to create the view index table using logical name
        byte[] viewPhysicalTableName =
                MetaDataUtil.getNamespaceMappedName(table.getName(), isNamespaceMapped)
                .getBytes(StandardCharsets.UTF_8);
        ensureViewIndexTableCreated(viewPhysicalTableName, physicalTableName, tableProps, families, splits, timestamp, isNamespaceMapped);
    }

    @Override
    public MetaDataMutationResult addColumn(final List<Mutation> tableMetaData,
                                            PTable table,
                                            final PTable parentTable,
                                            final PTable transformingNewTable,
                                            Map<String, List<Pair<String, Object>>> stmtProperties,
                                            Set<String> colFamiliesForPColumnsToBeAdded,
                                            List<PColumn> columns) throws SQLException {
        List<Pair<byte[], Map<String, Object>>> families = new ArrayList<>(stmtProperties.size());
        Map<String, Object> tableProps = new HashMap<>();
        Set<TableDescriptor> tableDescriptors = Collections.emptySet();
        boolean nonTxToTx = false;

        Map<TableDescriptor, TableDescriptor> oldToNewTableDescriptors =
                separateAndValidateProperties(table, stmtProperties, colFamiliesForPColumnsToBeAdded, tableProps);
        Set<TableDescriptor> origTableDescriptors = new HashSet<>(oldToNewTableDescriptors.keySet());

        TableDescriptor baseTableOrigDesc = this.getTableDescriptor(table.getPhysicalName().getBytes());
        TableDescriptor tableDescriptor = oldToNewTableDescriptors.get(baseTableOrigDesc);

        if (tableDescriptor != null) {
            tableDescriptors = Sets.newHashSetWithExpectedSize(3 + table.getIndexes().size());
            nonTxToTx = Boolean.TRUE.equals(tableProps.get(PhoenixTransactionContext.READ_NON_TX_DATA));
            /*
             * If the table was transitioned from non transactional to transactional, we need
             * to also transition the index tables.
             */

            TableDescriptorBuilder tableDescriptorBuilder = TableDescriptorBuilder.newBuilder(tableDescriptor);
            if (nonTxToTx) {
                updateDescriptorForTx(table, tableProps, tableDescriptorBuilder, Boolean.TRUE.toString(),
                        tableDescriptors, origTableDescriptors, oldToNewTableDescriptors);
                tableDescriptor = tableDescriptorBuilder.build();
                tableDescriptors.add(tableDescriptor);
            } else {
                tableDescriptors = new HashSet<>(oldToNewTableDescriptors.values());
            }
        }

        boolean success = false;
        boolean metaDataUpdated = !tableDescriptors.isEmpty();
        boolean pollingNeeded = !(!tableProps.isEmpty() && families.isEmpty() && colFamiliesForPColumnsToBeAdded.isEmpty());
        MetaDataMutationResult result = null;
        try {
            boolean modifyHTable = true;
            if (table.getType() == PTableType.VIEW) {
                boolean canViewsAddNewCF = props.getBoolean(QueryServices.ALLOW_VIEWS_ADD_NEW_CF_BASE_TABLE,
                        QueryServicesOptions.DEFAULT_ALLOW_VIEWS_ADD_NEW_CF_BASE_TABLE);
                // When adding a column to a view, base physical table should only be modified when new column families are being added.
                modifyHTable = canViewsAddNewCF && !existingColumnFamiliesForBaseTable(table.getPhysicalName()).containsAll(colFamiliesForPColumnsToBeAdded);
            }

            // Special case for call during drop table to ensure that the empty column family exists.
            // In this, case we only include the table header row, as until we add schemaBytes and tableBytes
            // as args to this function, we have no way of getting them in this case.
            // TODO: change to  if (tableMetaData.isEmpty()) once we pass through schemaBytes and tableBytes
            // Also, could be used to update table descriptor property values on ALTER TABLE t SET prop=xxx
            if ((tableMetaData.isEmpty()) || (tableMetaData.size() == 1 && tableMetaData.get(0).isEmpty())) {
                if (modifyHTable) {
                    sendHBaseMetaData(tableDescriptors, pollingNeeded);
                }
                return new MetaDataMutationResult(MutationCode.NO_OP, EnvironmentEdgeManager.currentTimeMillis(), table);
            }
            byte[][] rowKeyMetaData = new byte[3][];
            PTableType tableType = table.getType();

            Mutation m = tableMetaData.get(0);
            byte[] rowKey = m.getRow();
            SchemaUtil.getVarChars(rowKey, rowKeyMetaData);
            byte[] tenantIdBytes = rowKeyMetaData[PhoenixDatabaseMetaData.TENANT_ID_INDEX];
            byte[] schemaBytes = rowKeyMetaData[PhoenixDatabaseMetaData.SCHEMA_NAME_INDEX];
            byte[] tableBytes = rowKeyMetaData[PhoenixDatabaseMetaData.TABLE_NAME_INDEX];
            byte[] tableKey = SchemaUtil.getTableKey(tenantIdBytes, schemaBytes, tableBytes);

            ImmutableBytesWritable ptr = new ImmutableBytesWritable();
            final boolean addingColumns = columns != null && columns.size() > 0;
            result =  metaDataCoprocessorExec(
                    SchemaUtil.getPhysicalHBaseTableName(schemaBytes, tableBytes,
                            SchemaUtil.isNamespaceMappingEnabled(PTableType.SYSTEM, this.props)).toString(),
                    tableKey,
                    new Batch.Call<MetaDataService, MetaDataResponse>() {
                @Override
                public MetaDataResponse call(MetaDataService instance) throws IOException {
                    RpcController controller = getController();
                    BlockingRpcCallback<MetaDataResponse> rpcCallback =
                            new BlockingRpcCallback<MetaDataResponse>();
                    AddColumnRequest.Builder builder = AddColumnRequest.newBuilder();
                    for (Mutation m : tableMetaData) {
                        MutationProto mp = ProtobufUtil.toProto(m);
                        builder.addTableMetadataMutations(mp.toByteString());
                    }
                    builder.setClientVersion(VersionUtil.encodeVersion(PHOENIX_MAJOR_VERSION, PHOENIX_MINOR_VERSION, PHOENIX_PATCH_NUMBER));
                    if (parentTable!=null)
                        builder.setParentTable(PTableImpl.toProto(parentTable));
                    if (transformingNewTable!=null) {
                        builder.setTransformingNewTable(PTableImpl.toProto(transformingNewTable));
                    }
                    builder.setAddingColumns(addingColumns);
                    instance.addColumn(controller, builder.build(), rpcCallback);
                    checkForRemoteExceptions(controller);
                    return rpcCallback.get();
                }
            });

            if (result.getMutationCode() == MutationCode.COLUMN_NOT_FOUND || result.getMutationCode() == MutationCode.TABLE_ALREADY_EXISTS) { // Success
                success = true;
                // Flush the table if transitioning DISABLE_WAL from TRUE to FALSE
                if (  MetaDataUtil.getMutationValue(m,PhoenixDatabaseMetaData.DISABLE_WAL_BYTES, kvBuilder, ptr)
                        && Boolean.FALSE.equals(PBoolean.INSTANCE.toObject(ptr))) {
                    flushTable(table.getPhysicalName().getBytes());
                }

                if (tableType == PTableType.TABLE) {
                    // If we're changing MULTI_TENANT to true or false, create or drop the view index table
                    if (MetaDataUtil.getMutationValue(m, PhoenixDatabaseMetaData.MULTI_TENANT_BYTES, kvBuilder, ptr)){
                        long timestamp = MetaDataUtil.getClientTimeStamp(m);
                        if (Boolean.TRUE.equals(PBoolean.INSTANCE.toObject(ptr.get(), ptr.getOffset(), ptr.getLength()))) {
                            this.ensureViewIndexTableCreated(table, timestamp,table.isNamespaceMapped());
                        } else {
                            this.ensureViewIndexTableDropped(table.getPhysicalName().getBytes(), timestamp);
                        }
                    }
                }
            }

            if (modifyHTable && result.getMutationCode() != MutationCode.UNALLOWED_TABLE_MUTATION) {
                sendHBaseMetaData(tableDescriptors, pollingNeeded);
            }
        } finally {
            // If we weren't successful with our metadata update
            // and we've already pushed the HBase metadata changes to the server
            // and we've tried to go from non transactional to transactional
            // then we must undo the metadata change otherwise the table will
            // no longer function correctly.
            // Note that if this fails, we're in a corrupt state.
            if (!success && metaDataUpdated && nonTxToTx) {
                sendHBaseMetaData(origTableDescriptors, pollingNeeded);
            }
        }
        return result;
    }

    private void updateDescriptorForTx(PTable table, Map<String, Object> tableProps, TableDescriptorBuilder tableDescriptorBuilder,
            String txValue, Set<TableDescriptor> descriptorsToUpdate, Set<TableDescriptor> origDescriptors,
            Map<TableDescriptor, TableDescriptor> oldToNewTableDescriptors) throws SQLException {
        byte[] physicalTableName = table.getPhysicalName().getBytes();
        try (Admin admin = getAdmin()) {
            TableDescriptor baseDesc = admin.getDescriptor(TableName.valueOf(physicalTableName));
            boolean hasOldIndexing = baseDesc.hasCoprocessor(org.apache.phoenix.hbase.index.Indexer.class.getName());
            setTransactional(physicalTableName, tableDescriptorBuilder, table.getType(), txValue, tableProps, hasOldIndexing);
            Map<String, Object> indexTableProps;
            if (txValue == null) {
                indexTableProps = Collections.emptyMap();
            } else {
                indexTableProps = Maps.newHashMapWithExpectedSize(1);
                indexTableProps.put(PhoenixTransactionContext.READ_NON_TX_DATA, Boolean.valueOf(txValue));
                indexTableProps.put(PhoenixDatabaseMetaData.TRANSACTION_PROVIDER, tableProps.get(PhoenixDatabaseMetaData.TRANSACTION_PROVIDER));
            }
            for (PTable index : table.getIndexes()) {
                TableDescriptor origIndexDesc = admin.getDescriptor(TableName.valueOf(index.getPhysicalName().getBytes()));
                TableDescriptor intermedIndexDesc = origIndexDesc;
                // If we already wished to make modifications to this index table descriptor previously, we use the updated
                // table descriptor to carry out further modifications
                // See {@link ConnectionQueryServicesImpl#separateAndValidateProperties(PTable, Map, Set, Map)}
                if (origDescriptors.contains(origIndexDesc)) {
                    intermedIndexDesc = oldToNewTableDescriptors.get(origIndexDesc);
                    // Remove any previous modification for this table descriptor because we will add
                    // the combined modification done in this method as well
                    descriptorsToUpdate.remove(intermedIndexDesc);
                } else {
                    origDescriptors.add(origIndexDesc);
                }
                TableDescriptorBuilder indexDescriptorBuilder = TableDescriptorBuilder.newBuilder(intermedIndexDesc);
                if (index.getColumnFamilies().isEmpty()) {
                    byte[] dataFamilyName = SchemaUtil.getEmptyColumnFamily(table);
                    byte[] indexFamilyName = SchemaUtil.getEmptyColumnFamily(index);
                    ColumnFamilyDescriptorBuilder indexColDescriptor = ColumnFamilyDescriptorBuilder.newBuilder(indexDescriptorBuilder.build().getColumnFamily(indexFamilyName));
                    ColumnFamilyDescriptor tableColDescriptor = tableDescriptorBuilder.build().getColumnFamily(dataFamilyName);
                    indexColDescriptor.setMaxVersions(tableColDescriptor.getMaxVersions());
                    indexColDescriptor.setValue(Bytes.toBytes(PhoenixTransactionContext.PROPERTY_TTL),
                            tableColDescriptor.getValue(Bytes.toBytes(PhoenixTransactionContext.PROPERTY_TTL)));
                    indexDescriptorBuilder.removeColumnFamily(indexFamilyName);
                    indexDescriptorBuilder.setColumnFamily(indexColDescriptor.build());
                } else {
                    for (PColumnFamily family : index.getColumnFamilies()) {
                        byte[] familyName = family.getName().getBytes();
                        ColumnFamilyDescriptorBuilder indexColDescriptor = ColumnFamilyDescriptorBuilder.newBuilder(indexDescriptorBuilder.build().getColumnFamily(familyName));
                        ColumnFamilyDescriptor tableColDescriptor = tableDescriptorBuilder.build().getColumnFamily(familyName);
                        indexColDescriptor.setMaxVersions(tableColDescriptor.getMaxVersions());
                        indexColDescriptor.setValue(Bytes.toBytes(PhoenixTransactionContext.PROPERTY_TTL),
                                tableColDescriptor.getValue(Bytes.toBytes(PhoenixTransactionContext.PROPERTY_TTL)));
                        indexDescriptorBuilder.removeColumnFamily(familyName);
                        indexDescriptorBuilder.setColumnFamily(indexColDescriptor.build());
                    }
                }
                setTransactional(index.getPhysicalName().getBytes(), indexDescriptorBuilder, index.getType(), txValue, indexTableProps, hasOldIndexing);
                descriptorsToUpdate.add(indexDescriptorBuilder.build());
            }
            try {
                TableDescriptor origIndexDesc = admin.getDescriptor(TableName.valueOf(MetaDataUtil.getViewIndexPhysicalName(physicalTableName)));
                TableDescriptor intermedIndexDesc = origIndexDesc;
                if (origDescriptors.contains(origIndexDesc)) {
                    intermedIndexDesc = oldToNewTableDescriptors.get(origIndexDesc);
                    descriptorsToUpdate.remove(intermedIndexDesc);
                } else {
                    origDescriptors.add(origIndexDesc);
                }
                TableDescriptorBuilder indexDescriptorBuilder = TableDescriptorBuilder.newBuilder(intermedIndexDesc);
                setSharedIndexMaxVersion(table, tableDescriptorBuilder.build(), indexDescriptorBuilder);
                setTransactional(MetaDataUtil.getViewIndexPhysicalName(physicalTableName), indexDescriptorBuilder, PTableType.INDEX, txValue, indexTableProps, hasOldIndexing);
                descriptorsToUpdate.add(indexDescriptorBuilder.build());
            } catch (org.apache.hadoop.hbase.TableNotFoundException ignore) {
                // Ignore, as we may never have created a view index table
            }
            try {
                TableDescriptor origIndexDesc = admin.getDescriptor(TableName.valueOf(MetaDataUtil.getLocalIndexPhysicalName(physicalTableName)));
                TableDescriptor intermedIndexDesc = origIndexDesc;
                if (origDescriptors.contains(origIndexDesc)) {
                    intermedIndexDesc = oldToNewTableDescriptors.get(origIndexDesc);
                    descriptorsToUpdate.remove(intermedIndexDesc);
                } else {
                    origDescriptors.add(origIndexDesc);
                }
                TableDescriptorBuilder indexDescriptorBuilder = TableDescriptorBuilder.newBuilder(intermedIndexDesc);
                setSharedIndexMaxVersion(table, tableDescriptorBuilder.build(), indexDescriptorBuilder);
                setTransactional(MetaDataUtil.getViewIndexPhysicalName(physicalTableName), indexDescriptorBuilder, PTableType.INDEX, txValue, indexTableProps, hasOldIndexing);
                descriptorsToUpdate.add(indexDescriptorBuilder.build());
            } catch (org.apache.hadoop.hbase.TableNotFoundException ignore) {
                // Ignore, as we may never have created a local index
            }
        } catch (IOException e) {
            throw ServerUtil.parseServerException(e);
        }
    }

    private void setSharedIndexMaxVersion(PTable table, TableDescriptor tableDescriptor,
            TableDescriptorBuilder indexDescriptorBuilder) {
        if (table.getColumnFamilies().isEmpty()) {
            byte[] familyName = SchemaUtil.getEmptyColumnFamily(table);
            ColumnFamilyDescriptorBuilder indexColDescriptorBuilder = ColumnFamilyDescriptorBuilder.newBuilder(indexDescriptorBuilder.build().getColumnFamily(familyName));
            ColumnFamilyDescriptor tableColDescriptor = tableDescriptor.getColumnFamily(familyName);
            indexColDescriptorBuilder.setMaxVersions(tableColDescriptor.getMaxVersions());
            indexColDescriptorBuilder.setValue( Bytes.toBytes(PhoenixTransactionContext.PROPERTY_TTL),tableColDescriptor.getValue(Bytes.toBytes(PhoenixTransactionContext.PROPERTY_TTL)));
            indexDescriptorBuilder.removeColumnFamily(familyName);
            indexDescriptorBuilder.setColumnFamily(indexColDescriptorBuilder.build());
        } else {
            for (PColumnFamily family : table.getColumnFamilies()) {
                byte[] familyName = family.getName().getBytes();
                ColumnFamilyDescriptor indexColDescriptor = indexDescriptorBuilder.build().getColumnFamily(familyName);
                if (indexColDescriptor != null) {
                    ColumnFamilyDescriptor tableColDescriptor = tableDescriptor.getColumnFamily(familyName);
                    ColumnFamilyDescriptorBuilder indexColDescriptorBuilder = ColumnFamilyDescriptorBuilder.newBuilder(indexColDescriptor);
                    indexColDescriptorBuilder.setMaxVersions(tableColDescriptor.getMaxVersions());
                    indexColDescriptorBuilder.setValue( Bytes.toBytes(PhoenixTransactionContext.PROPERTY_TTL),tableColDescriptor.getValue(Bytes.toBytes(PhoenixTransactionContext.PROPERTY_TTL)));
                    indexDescriptorBuilder.removeColumnFamily(familyName);
                    indexDescriptorBuilder.setColumnFamily(indexColDescriptorBuilder.build());
                }
            }
        }
    }

    private void sendHBaseMetaData(Set<TableDescriptor> tableDescriptors, boolean pollingNeeded) throws SQLException {
        SQLException sqlE = null;
        for (TableDescriptor descriptor : tableDescriptors) {
            try {
                modifyTable(descriptor.getTableName().getName(), descriptor, pollingNeeded);
            } catch (IOException e) {
                sqlE = ServerUtil.parseServerException(e);
            } catch (InterruptedException e) {
                // restore the interrupt status
                Thread.currentThread().interrupt();
                sqlE = new SQLExceptionInfo.Builder(SQLExceptionCode.INTERRUPTED_EXCEPTION).setRootCause(e).build().buildException();
            } catch (TimeoutException e) {
                sqlE = new SQLExceptionInfo.Builder(SQLExceptionCode.OPERATION_TIMED_OUT).setRootCause(e.getCause() != null ? e.getCause() : e).build().buildException();
            } finally {
                if (sqlE != null) {
                    throw sqlE;
                }
            }
        }
    }
    private void setTransactional(byte[] physicalTableName, TableDescriptorBuilder tableDescriptorBuilder, PTableType tableType, String txValue, Map<String, Object> tableProps, boolean hasOldIndexing) throws SQLException {
        if (txValue == null) {
            tableDescriptorBuilder.removeValue(Bytes.toBytes(PhoenixTransactionContext.READ_NON_TX_DATA));
        } else {
            tableDescriptorBuilder.setValue(PhoenixTransactionContext.READ_NON_TX_DATA, txValue);
        }
        this.addCoprocessors(physicalTableName, tableDescriptorBuilder, tableType, tableProps, null, hasOldIndexing);
    }

    private Map<TableDescriptor, TableDescriptor> separateAndValidateProperties(PTable table,
            Map<String, List<Pair<String, Object>>> properties, Set<String> colFamiliesForPColumnsToBeAdded,
             Map<String, Object> tableProps) throws SQLException {
        Map<String, Map<String, Object>> stmtFamiliesPropsMap = new HashMap<>(properties.size());
        Map<String,Object> commonFamilyProps = new HashMap<>();
        boolean addingColumns = colFamiliesForPColumnsToBeAdded != null && !colFamiliesForPColumnsToBeAdded.isEmpty();
        HashSet<String> existingColumnFamilies = existingColumnFamilies(table);
        Map<String, Map<String, Object>> allFamiliesProps = new HashMap<>(existingColumnFamilies.size());
        boolean isTransactional = table.isTransactional();
        boolean willBeTransactional = false;
        boolean isOrWillBeTransactional = isTransactional;
        Integer newTTL = null;
        Integer newReplicationScope = null;
        KeepDeletedCells newKeepDeletedCells = null;
        TransactionFactory.Provider txProvider = null;
        for (String family : properties.keySet()) {
            List<Pair<String, Object>> propsList = properties.get(family);
            if (propsList != null && propsList.size() > 0) {
                Map<String, Object> colFamilyPropsMap = new HashMap<>(propsList.size());
                for (Pair<String, Object> prop : propsList) {
                    String propName = prop.getFirst();
                    Object propValue = prop.getSecond();
                    if ((MetaDataUtil.isHTableProperty(propName) ||  TableProperty.isPhoenixTableProperty(propName)) && addingColumns) {
                        // setting HTable and PhoenixTable properties while adding a column is not allowed.
                        throw new SQLExceptionInfo.Builder(SQLExceptionCode.CANNOT_SET_TABLE_PROPERTY_ADD_COLUMN)
                        .setMessage("Property: " + propName)
                        .setSchemaName(table.getSchemaName().getString())
                        .setTableName(table.getTableName().getString())
                        .build()
                        .buildException();
                    }
                    if (MetaDataUtil.isHTableProperty(propName)) {
                        // Can't have a column family name for a property that's an HTableProperty
                        if (!family.equals(QueryConstants.ALL_FAMILY_PROPERTIES_KEY)) {
                            throw new SQLExceptionInfo.Builder(SQLExceptionCode.COLUMN_FAMILY_NOT_ALLOWED_TABLE_PROPERTY)
                            .setMessage("Column Family: " + family + ", Property: " + propName)
                            .setSchemaName(table.getSchemaName().getString())
                            .setTableName(table.getTableName().getString())
                            .build()
                            .buildException();
                        }
                        tableProps.put(propName, propValue);
                    } else {
                        if (TableProperty.isPhoenixTableProperty(propName)) {
                            TableProperty tableProp = TableProperty.valueOf(propName);
                            tableProp.validate(true, !family.equals(QueryConstants.ALL_FAMILY_PROPERTIES_KEY), table.getType());
                            if (propName.equals(TTL)) {
                                if (table.getType() == PTableType.INDEX) {
                                    throw new SQLExceptionInfo.Builder(SQLExceptionCode.CANNOT_SET_OR_ALTER_PROPERTY_FOR_INDEX)
                                            .setMessage("Property: " + propName).build()
                                            .buildException();
                                }
                                newTTL = ((Number)propValue).intValue();
                                // Even though TTL is really a HColumnProperty we treat it specially.
                                // We enforce that all column families have the same TTL.
                                commonFamilyProps.put(propName, propValue);
                            } else if (propName.equals(PhoenixDatabaseMetaData.TRANSACTIONAL) && Boolean.TRUE.equals(propValue)) {
                                willBeTransactional = isOrWillBeTransactional = true;
                                tableProps.put(PhoenixTransactionContext.READ_NON_TX_DATA, propValue);
                            } else if (propName.equals(PhoenixDatabaseMetaData.TRANSACTION_PROVIDER) && propValue != null) {
                                willBeTransactional = isOrWillBeTransactional = true;
                                tableProps.put(PhoenixTransactionContext.READ_NON_TX_DATA, Boolean.TRUE);
                                txProvider = (Provider)TableProperty.TRANSACTION_PROVIDER.getValue(propValue);
                                tableProps.put(PhoenixDatabaseMetaData.TRANSACTION_PROVIDER, txProvider);
                            }
                        } else {
                            if (MetaDataUtil.isHColumnProperty(propName)) {
                                if (table.getType() == PTableType.INDEX && MetaDataUtil.propertyNotAllowedToBeOutOfSync(propName)) {
                                    // We disallow index tables from overriding TTL, KEEP_DELETED_CELLS and REPLICATION_SCOPE,
                                    // in order to avoid situations where indexes are not in sync with their data table
                                    throw new SQLExceptionInfo.Builder(SQLExceptionCode.CANNOT_SET_OR_ALTER_PROPERTY_FOR_INDEX)
                                            .setMessage("Property: " + propName).build()
                                            .buildException();
                                }
                                if (family.equals(QueryConstants.ALL_FAMILY_PROPERTIES_KEY)) {
                                    if (propName.equals(KEEP_DELETED_CELLS)) {
                                        newKeepDeletedCells =
                                                Boolean.valueOf(propValue.toString()) ? KeepDeletedCells.TRUE : KeepDeletedCells.FALSE;
                                    }
                                    if (propName.equals(REPLICATION_SCOPE)) {
                                        newReplicationScope = ((Number)propValue).intValue();
                                    }
                                    commonFamilyProps.put(propName, propValue);
                                } else if (MetaDataUtil.propertyNotAllowedToBeOutOfSync(propName)) {
                                    // Don't allow specifying column families for TTL, KEEP_DELETED_CELLS and REPLICATION_SCOPE.
                                    // These properties can only be applied for all column families of a table and can't be column family specific.
                                    throw new SQLExceptionInfo.Builder(SQLExceptionCode.COLUMN_FAMILY_NOT_ALLOWED_FOR_PROPERTY)
                                            .setMessage("Property: " + propName).build()
                                            .buildException();
                                } else {
                                    colFamilyPropsMap.put(propName, propValue);
                                }
                            } else {
                                // invalid property - neither of HTableProp, HColumnProp or PhoenixTableProp
                                // FIXME: This isn't getting triggered as currently a property gets evaluated
                                // as HTableProp if its neither HColumnProp or PhoenixTableProp.
                                throw new SQLExceptionInfo.Builder(SQLExceptionCode.CANNOT_ALTER_PROPERTY)
                                .setMessage("Column Family: " + family + ", Property: " + propName)
                                .setSchemaName(table.getSchemaName().getString())
                                .setTableName(table.getTableName().getString())
                                .build()
                                .buildException();
                            }
                        }
                    }
                }
                if (isOrWillBeTransactional && newTTL != null) {
                    TransactionFactory.Provider isOrWillBeTransactionProvider = txProvider == null ? table.getTransactionProvider() : txProvider;
                    if (isOrWillBeTransactionProvider.getTransactionProvider().isUnsupported(PhoenixTransactionProvider.Feature.SET_TTL)) {
                        throw new SQLExceptionInfo.Builder(PhoenixTransactionProvider.Feature.SET_TTL.getCode())
                        .setMessage(isOrWillBeTransactionProvider.name())
                        .setSchemaName(table.getSchemaName().getString())
                        .setTableName(table.getTableName().getString())
                        .build()
                        .buildException();
                    }
                }
                if (!colFamilyPropsMap.isEmpty()) {
                    stmtFamiliesPropsMap.put(family, colFamilyPropsMap);
                }

            }
        }
        commonFamilyProps = Collections.unmodifiableMap(commonFamilyProps);
        boolean isAddingPkColOnly = colFamiliesForPColumnsToBeAdded.size() == 1 && colFamiliesForPColumnsToBeAdded.contains(null);
        if (!commonFamilyProps.isEmpty()) {
            if (!addingColumns) {
                // Add the common family props to all existing column families
                for (String existingColFamily : existingColumnFamilies) {
                    Map<String, Object> m = new HashMap<>(commonFamilyProps.size());
                    m.putAll(commonFamilyProps);
                    allFamiliesProps.put(existingColFamily, m);
                }
            } else {
                // Add the common family props to the column families of the columns being added
                for (String colFamily : colFamiliesForPColumnsToBeAdded) {
                    if (colFamily != null) {
                        // only set properties for key value columns
                        Map<String, Object> m = new HashMap<>(commonFamilyProps.size());
                        m.putAll(commonFamilyProps);
                        allFamiliesProps.put(colFamily, m);
                    } else if (isAddingPkColOnly) {
                        // Setting HColumnProperty for a pk column is invalid
                        // because it will be part of the row key and not a key value column family.
                        // However, if both pk cols as well as key value columns are getting added
                        // together, then its allowed. The above if block will make sure that we add properties
                        // only for the kv cols and not pk cols.
                        throw new SQLExceptionInfo.Builder(SQLExceptionCode.SET_UNSUPPORTED_PROP_ON_ALTER_TABLE)
                        .build().buildException();
                    }
                }
            }
        }

        // Now go through the column family properties specified in the statement
        // and merge them with the common family properties.
        for (String f : stmtFamiliesPropsMap.keySet()) {
            if (!addingColumns && !existingColumnFamilies.contains(f)) {
                String schemaNameStr = table.getSchemaName()==null?null:table.getSchemaName().getString();
                String tableNameStr = table.getTableName()==null?null:table.getTableName().getString();
                throw new ColumnFamilyNotFoundException(schemaNameStr, tableNameStr, f);
            }
            if (addingColumns && !colFamiliesForPColumnsToBeAdded.contains(f)) {
                throw new SQLExceptionInfo.Builder(SQLExceptionCode.CANNOT_SET_PROPERTY_FOR_COLUMN_NOT_ADDED).build().buildException();
            }
            Map<String, Object> commonProps = allFamiliesProps.get(f);
            Map<String, Object> stmtProps = stmtFamiliesPropsMap.get(f);
            if (commonProps != null) {
                if (stmtProps != null) {
                    // merge common props with statement props for the family
                    commonProps.putAll(stmtProps);
                }
            } else {
                // if no common props were specified, then assign family specific props
                if (stmtProps != null) {
                    allFamiliesProps.put(f, stmtProps);
                }
            }
        }

        // case when there is a column family being added but there are no props
        // For ex - in DROP COLUMN when a new empty CF needs to be added since all
        // the columns of the existing empty CF are getting dropped. Or the case
        // when one is just adding a column for a column family like this:
        // ALTER TABLE ADD CF.COL
        for (String cf : colFamiliesForPColumnsToBeAdded) {
            if (cf != null && allFamiliesProps.get(cf) == null) {
                allFamiliesProps.put(cf, new HashMap<String, Object>());
            }
        }

        if (table.getColumnFamilies().isEmpty() && !addingColumns && !commonFamilyProps.isEmpty()) {
            allFamiliesProps.put(Bytes.toString(table.getDefaultFamilyName() == null ? QueryConstants.DEFAULT_COLUMN_FAMILY_BYTES : table.getDefaultFamilyName().getBytes() ), commonFamilyProps);
        }

        // Views are not allowed to have any of these properties.
        if (table.getType() == PTableType.VIEW && (!stmtFamiliesPropsMap.isEmpty() || !commonFamilyProps.isEmpty() || !tableProps.isEmpty())) {
            throw new SQLExceptionInfo.Builder(SQLExceptionCode.VIEW_WITH_PROPERTIES).build()
            .buildException();
        }

        TableDescriptorBuilder newTableDescriptorBuilder = null;
        TableDescriptor origTableDescriptor = null;
        // Store all old to new table descriptor mappings for the table as well as its global indexes
        Map<TableDescriptor, TableDescriptor> tableAndIndexDescriptorMappings = Collections.emptyMap();
        if (!allFamiliesProps.isEmpty() || !tableProps.isEmpty()) {
            tableAndIndexDescriptorMappings = Maps.newHashMapWithExpectedSize(3 + table.getIndexes().size());
            TableDescriptor existingTableDescriptor = origTableDescriptor = this.getTableDescriptor(table.getPhysicalName().getBytes());
            newTableDescriptorBuilder = TableDescriptorBuilder.newBuilder(existingTableDescriptor);
            if (!tableProps.isEmpty()) {
                // add all the table properties to the new table descriptor
                for (Entry<String, Object> entry : tableProps.entrySet()) {
                    newTableDescriptorBuilder.setValue(entry.getKey(), entry.getValue() != null ? entry.getValue().toString() : null);
                }
            }
            if (addingColumns) {
                // Make sure that TTL, KEEP_DELETED_CELLS and REPLICATION_SCOPE for the new column family to be added stays in sync
                // with the table's existing column families. Note that we use the new values for these properties in case we are
                // altering their values. We also propagate these altered values to existing column families and indexes on the table below
                setSyncedPropsForNewColumnFamilies(allFamiliesProps, table, newTableDescriptorBuilder, newTTL, newKeepDeletedCells, newReplicationScope);
            }
            if (newTTL != null || newKeepDeletedCells != null || newReplicationScope != null) {
                // Set properties to be kept in sync on all table column families of this table, even if they are not referenced here
                setSyncedPropsForUnreferencedColumnFamilies(this.getTableDescriptor(table.getPhysicalName().getBytes()),
                        allFamiliesProps, newTTL, newKeepDeletedCells, newReplicationScope);
            }

            Integer defaultTxMaxVersions = null;
            if (isOrWillBeTransactional) {
                // Calculate default for max versions
                Map<String, Object> emptyFamilyProps = allFamiliesProps.get(SchemaUtil.getEmptyColumnFamilyAsString(table));
                if (emptyFamilyProps != null) {
                    defaultTxMaxVersions = (Integer)emptyFamilyProps.get(MAX_VERSIONS);
                }
                if (defaultTxMaxVersions == null) {
                    if (isTransactional) {
                        defaultTxMaxVersions = newTableDescriptorBuilder.build()
                                .getColumnFamily(SchemaUtil.getEmptyColumnFamily(table)).getMaxVersions();
                    } else {
                        defaultTxMaxVersions =
                                this.getProps().getInt(
                                        QueryServices.MAX_VERSIONS_TRANSACTIONAL_ATTRIB,
                                        QueryServicesOptions.DEFAULT_MAX_VERSIONS_TRANSACTIONAL);
                    }
                }
                if (willBeTransactional) {
                    // Set VERSIONS for all column families when transitioning to transactional
                    for (PColumnFamily family : table.getColumnFamilies()) {
                        if (!allFamiliesProps.containsKey(family.getName().getString())) {
                            Map<String,Object> familyProps = Maps.newHashMapWithExpectedSize(1);
                            familyProps.put(MAX_VERSIONS, defaultTxMaxVersions);
                            allFamiliesProps.put(family.getName().getString(), familyProps);
                        }
                    }
                }
                // Set transaction context TTL property based on HBase property if we're
                // transitioning to become transactional or setting TTL on
                // an already transactional table.
                int ttl = getTTL(table, newTableDescriptorBuilder.build(), newTTL);
                if (ttl != ColumnFamilyDescriptorBuilder.DEFAULT_TTL) {
                    for (Map.Entry<String, Map<String, Object>> entry : allFamiliesProps.entrySet()) {
                        Map<String, Object> props = entry.getValue();
                        if (props == null) {
                            allFamiliesProps.put(entry.getKey(), new HashMap<>());
                            props = allFamiliesProps.get(entry.getKey());
                        } else {
                            props = new HashMap<>(props);
                        }
                        // Note: After PHOENIX-6627, is PhoenixTransactionContext.PROPERTY_TTL still useful?
                        props.put(PhoenixTransactionContext.PROPERTY_TTL, ttl);
                        // Remove HBase TTL if we're not transitioning an existing table to become transactional
                        // or if the existing transactional table wasn't originally non transactional.
                        if (!willBeTransactional && !Boolean.valueOf(newTableDescriptorBuilder.build().getValue(PhoenixTransactionContext.READ_NON_TX_DATA))) {
                            props.remove(TTL);
                        }
                        entry.setValue(props);
                    }
                }
            }
            for (Entry<String, Map<String, Object>> entry : allFamiliesProps.entrySet()) {
                Map<String,Object> familyProps = entry.getValue();
                if (isOrWillBeTransactional) {
                    if (!familyProps.containsKey(MAX_VERSIONS)) {
                        familyProps.put(MAX_VERSIONS, defaultTxMaxVersions);
                    }
                }
                byte[] cf = Bytes.toBytes(entry.getKey());
                ColumnFamilyDescriptor colDescriptor = newTableDescriptorBuilder.build().getColumnFamily(cf);
                if (colDescriptor == null) {
                    // new column family
                    colDescriptor = generateColumnFamilyDescriptor(new Pair<>(cf, familyProps), table.getType());
                    newTableDescriptorBuilder.setColumnFamily(colDescriptor);
                } else {
                    ColumnFamilyDescriptorBuilder colDescriptorBuilder = ColumnFamilyDescriptorBuilder.newBuilder(colDescriptor);
                    modifyColumnFamilyDescriptor(colDescriptorBuilder, familyProps);
                    colDescriptor = colDescriptorBuilder.build();
                    newTableDescriptorBuilder.removeColumnFamily(cf);
                    newTableDescriptorBuilder.setColumnFamily(colDescriptor);
                }
                if (isOrWillBeTransactional) {
                    checkTransactionalVersionsValue(colDescriptor);
                }
            }
        }
        if (origTableDescriptor != null && newTableDescriptorBuilder != null) {
            // Add the table descriptor mapping for the base table
            tableAndIndexDescriptorMappings.put(origTableDescriptor, newTableDescriptorBuilder.build());
        }

        Map<String, Object> applyPropsToAllIndexColFams = getNewSyncedPropsMap(newTTL, newKeepDeletedCells, newReplicationScope);
        // Copy properties that need to be synced from the default column family of the base table to
        // the column families of each of its indexes (including indexes on this base table's views)
        // and store those table descriptor mappings as well
        setSyncedPropertiesForTableIndexes(table, tableAndIndexDescriptorMappings, applyPropsToAllIndexColFams);
        return tableAndIndexDescriptorMappings;
    }

    private void checkTransactionalVersionsValue(ColumnFamilyDescriptor colDescriptor) throws SQLException {
        int maxVersions = colDescriptor.getMaxVersions();
        if (maxVersions <= 1) {
            throw new SQLExceptionInfo.Builder(SQLExceptionCode.TX_MAX_VERSIONS_MUST_BE_GREATER_THAN_ONE)
            .setFamilyName(colDescriptor.getNameAsString())
            .build().buildException();
        }
    }

    private HashSet<String> existingColumnFamiliesForBaseTable(PName baseTableName) throws TableNotFoundException {
        throwConnectionClosedIfNullMetaData();
        PTable table = latestMetaData.getTableRef(new PTableKey(null, baseTableName.getString())).getTable();
        return existingColumnFamilies(table);
    }

    public HashSet<String> existingColumnFamilies(PTable table) {
        List<PColumnFamily> cfs = table.getColumnFamilies();
        HashSet<String> cfNames = new HashSet<>(cfs.size());
        for (PColumnFamily cf : table.getColumnFamilies()) {
            cfNames.add(cf.getName().getString());
        }
        return cfNames;
    }

    public static KeepDeletedCells getKeepDeletedCells(PTable table, TableDescriptor tableDesc,
            KeepDeletedCells newKeepDeletedCells) throws SQLException {
        // If we're setting KEEP_DELETED_CELLS now, then use that value. Otherwise, use the empty column family value
        return (newKeepDeletedCells != null) ?
                newKeepDeletedCells :
                tableDesc.getColumnFamily(SchemaUtil.getEmptyColumnFamily(table)).getKeepDeletedCells();
    }

    public static int getReplicationScope(PTable table, TableDescriptor tableDesc,
            Integer newReplicationScope) throws SQLException {
        // If we're setting replication scope now, then use that value. Otherwise, use the empty column family value
        return (newReplicationScope != null) ?
                newReplicationScope :
                tableDesc.getColumnFamily(SchemaUtil.getEmptyColumnFamily(table)).getScope();
    }

    public static int getTTL(PTable table, TableDescriptor tableDesc, Integer newTTL) throws SQLException {
        // If we're setting TTL now, then use that value. Otherwise, use empty column family value
        return (newTTL != null) ?
                newTTL :
                tableDesc.getColumnFamily(SchemaUtil.getEmptyColumnFamily(table)).getTimeToLive();
    }

    /**
     * Keep the TTL, KEEP_DELETED_CELLS and REPLICATION_SCOPE properties of new column families
     * in sync with the existing column families. Note that we use the new values for these properties in case they
     * are passed from our alter table command, if not, we use the default column family's value for each property
     * See {@link MetaDataUtil#SYNCED_DATA_TABLE_AND_INDEX_COL_FAM_PROPERTIES}
     * @param allFamiliesProps Map of all column family properties
     * @param table original table
     * @param tableDescBuilder new table descriptor builder
     * @param newTTL new value of TTL
     * @param newKeepDeletedCells new value of KEEP_DELETED_CELLS
     * @param newReplicationScope new value of REPLICATION_SCOPE
     * @throws SQLException
     */
    private void setSyncedPropsForNewColumnFamilies(Map<String, Map<String, Object>> allFamiliesProps, PTable table,
            TableDescriptorBuilder tableDescBuilder, Integer newTTL, KeepDeletedCells newKeepDeletedCells,
            Integer newReplicationScope) throws SQLException {
        if (!allFamiliesProps.isEmpty()) {
            int ttl = getTTL(table, tableDescBuilder.build(), newTTL);
            int replicationScope = getReplicationScope(table, tableDescBuilder.build(), newReplicationScope);
            KeepDeletedCells keepDeletedCells = getKeepDeletedCells(table, tableDescBuilder.build(), newKeepDeletedCells);
            for (Map.Entry<String, Map<String, Object>> entry : allFamiliesProps.entrySet()) {
                Map<String, Object> props = entry.getValue();
                if (props == null) {
                    allFamiliesProps.put(entry.getKey(), new HashMap<>());
                    props = allFamiliesProps.get(entry.getKey());
                }
                props.put(TTL, ttl);
                props.put(KEEP_DELETED_CELLS, keepDeletedCells);
                props.put(REPLICATION_SCOPE, replicationScope);
            }
        }
    }

    private void setPropIfNotNull(Map<String, Object> propMap, String propName, Object propVal) {
        if (propName!= null && propVal != null) {
            propMap.put(propName, propVal);
        }
    }

    private Map<String, Object> getNewSyncedPropsMap(Integer newTTL, KeepDeletedCells newKeepDeletedCells, Integer newReplicationScope) {
        Map<String,Object> newSyncedProps = Maps.newHashMapWithExpectedSize(3);
        setPropIfNotNull(newSyncedProps, TTL, newTTL);
        setPropIfNotNull(newSyncedProps,KEEP_DELETED_CELLS, newKeepDeletedCells);
        setPropIfNotNull(newSyncedProps, REPLICATION_SCOPE, newReplicationScope);
        return newSyncedProps;
    }

    /**
     * Set the new values for properties that are to be kept in sync amongst those column families of the table which are
     * not referenced in the context of our alter table command, including the local index column family if it exists
     * See {@link MetaDataUtil#SYNCED_DATA_TABLE_AND_INDEX_COL_FAM_PROPERTIES}
     * @param tableDesc original table descriptor
     * @param allFamiliesProps Map of all column family properties
     * @param newTTL new value of TTL
     * @param newKeepDeletedCells new value of KEEP_DELETED_CELLS
     * @param newReplicationScope new value of REPLICATION_SCOPE
     * @return
     */
    private void setSyncedPropsForUnreferencedColumnFamilies(TableDescriptor tableDesc, Map<String, Map<String, Object>> allFamiliesProps,
            Integer newTTL, KeepDeletedCells newKeepDeletedCells, Integer newReplicationScope) {
        for (ColumnFamilyDescriptor family: tableDesc.getColumnFamilies()) {
            if (!allFamiliesProps.containsKey(family.getNameAsString())) {
                allFamiliesProps.put(family.getNameAsString(),
                        getNewSyncedPropsMap(newTTL, newKeepDeletedCells, newReplicationScope));
            }
        }
    }

    /**
     * Set properties to be kept in sync for global indexes of a table, as well as
     * the physical table corresponding to indexes created on views of a table
     * See {@link MetaDataUtil#SYNCED_DATA_TABLE_AND_INDEX_COL_FAM_PROPERTIES} and
     * @param table base table
     * @param tableAndIndexDescriptorMappings old to new table descriptor mappings
     * @param applyPropsToAllIndexesDefaultCF new properties to apply to all index column families
     * @throws SQLException
     */
    private void setSyncedPropertiesForTableIndexes(PTable table,
            Map<TableDescriptor, TableDescriptor> tableAndIndexDescriptorMappings,
            Map<String, Object> applyPropsToAllIndexesDefaultCF) throws SQLException {
        if (applyPropsToAllIndexesDefaultCF == null || applyPropsToAllIndexesDefaultCF.isEmpty()) {
            return;
        }

        for (PTable indexTable: table.getIndexes()) {
            if (indexTable.getIndexType() == PTable.IndexType.LOCAL) {
                // local index tables are already handled when we sync all column families of a base table
                continue;
            }
            TableDescriptor origIndexDescriptor = this.getTableDescriptor(indexTable.getPhysicalName().getBytes());
            TableDescriptorBuilder newIndexDescriptorBuilder = TableDescriptorBuilder.newBuilder(origIndexDescriptor);

            byte[] defaultIndexColFam = SchemaUtil.getEmptyColumnFamily(indexTable);
            ColumnFamilyDescriptorBuilder indexDefaultColDescriptorBuilder =
                    ColumnFamilyDescriptorBuilder.newBuilder(origIndexDescriptor.getColumnFamily(defaultIndexColFam));
            modifyColumnFamilyDescriptor(indexDefaultColDescriptorBuilder, applyPropsToAllIndexesDefaultCF);
            newIndexDescriptorBuilder.removeColumnFamily(defaultIndexColFam);
            newIndexDescriptorBuilder.setColumnFamily(indexDefaultColDescriptorBuilder.build());
            tableAndIndexDescriptorMappings.put(origIndexDescriptor, newIndexDescriptorBuilder.build());
        }
        // Also keep properties for the physical view index table in sync
        String viewIndexName = MetaDataUtil.getViewIndexPhysicalName(table.getName(), table.isNamespaceMapped());
        if (!Strings.isNullOrEmpty(viewIndexName)) {
            try {
                TableDescriptor origViewIndexTableDescriptor = this.getTableDescriptor(Bytes.toBytes(viewIndexName));
                TableDescriptorBuilder newViewIndexDescriptorBuilder =
                        TableDescriptorBuilder.newBuilder(origViewIndexTableDescriptor);
                for (ColumnFamilyDescriptor cfd: origViewIndexTableDescriptor.getColumnFamilies()) {
                    ColumnFamilyDescriptorBuilder newCfd =
                            ColumnFamilyDescriptorBuilder.newBuilder(cfd);
                    modifyColumnFamilyDescriptor(newCfd, applyPropsToAllIndexesDefaultCF);
                    newViewIndexDescriptorBuilder.removeColumnFamily(cfd.getName());
                    newViewIndexDescriptorBuilder.setColumnFamily(newCfd.build());
                }
                tableAndIndexDescriptorMappings.put(origViewIndexTableDescriptor, newViewIndexDescriptorBuilder.build());
            } catch (TableNotFoundException ignore) {
                // Ignore since this means that a view index table does not exist for this table
            }
        }
    }

    @Override
    public MetaDataMutationResult dropColumn(final List<Mutation> tableMetaData,
                                             final PTableType tableType,
                                             final PTable parentTable) throws SQLException {
        byte[][] rowKeyMetadata = new byte[3][];
        SchemaUtil.getVarChars(tableMetaData.get(0).getRow(), rowKeyMetadata);
        byte[] tenantIdBytes = rowKeyMetadata[PhoenixDatabaseMetaData.TENANT_ID_INDEX];
        byte[] schemaBytes = rowKeyMetadata[PhoenixDatabaseMetaData.SCHEMA_NAME_INDEX];
        byte[] tableBytes = rowKeyMetadata[PhoenixDatabaseMetaData.TABLE_NAME_INDEX];
        byte[] tableKey = SchemaUtil.getTableKey(tenantIdBytes, schemaBytes, tableBytes);
        MetaDataMutationResult result = metaDataCoprocessorExec(
                SchemaUtil.getPhysicalHBaseTableName(schemaBytes, tableBytes,
                        SchemaUtil.isNamespaceMappingEnabled(PTableType.SYSTEM, this.props)).toString(),
                tableKey,
                new Batch.Call<MetaDataService, MetaDataResponse>() {
            @Override
            public MetaDataResponse call(MetaDataService instance) throws IOException {
                RpcController controller = getController();
                BlockingRpcCallback<MetaDataResponse> rpcCallback =
                        new BlockingRpcCallback<MetaDataResponse>();
                DropColumnRequest.Builder builder = DropColumnRequest.newBuilder();
                for (Mutation m : tableMetaData) {
                    MutationProto mp = ProtobufUtil.toProto(m);
                    builder.addTableMetadataMutations(mp.toByteString());
                }
                builder.setClientVersion(VersionUtil.encodeVersion(PHOENIX_MAJOR_VERSION, PHOENIX_MINOR_VERSION, PHOENIX_PATCH_NUMBER));
                if (parentTable!=null)
                    builder.setParentTable(PTableImpl.toProto(parentTable));
                instance.dropColumn(controller, builder.build(), rpcCallback);
                checkForRemoteExceptions(controller);
                return rpcCallback.get();
            }
        });
        final MutationCode code = result.getMutationCode();
        switch(code) {
        case TABLE_ALREADY_EXISTS:
            final ReadOnlyProps props = this.getProps();
            final boolean dropMetadata = props.getBoolean(DROP_METADATA_ATTRIB, DEFAULT_DROP_METADATA);
            if (dropMetadata) {
                dropTables(result.getTableNamesToDelete());
            } else {
                invalidateTableStats(result.getTableNamesToDelete());
            }
            break;
        default:
            break;
        }
        return result;

    }

    private PhoenixConnection removeNotNullConstraint(PhoenixConnection oldMetaConnection, String schemaName, String tableName, long timestamp, String columnName) throws SQLException {
        Properties props = PropertiesUtil.deepCopy(oldMetaConnection.getClientInfo());
        props.setProperty(PhoenixRuntime.CURRENT_SCN_ATTRIB, Long.toString(timestamp));
        // Cannot go through DriverManager or you end up in an infinite loop because it'll call init again
        PhoenixConnection metaConnection = new PhoenixConnection(oldMetaConnection, this, props);
        SQLException sqlE = null;
        try {
            String dml = "UPSERT INTO " + SYSTEM_CATALOG_NAME + " (" + PhoenixDatabaseMetaData.TENANT_ID + ","
                    + PhoenixDatabaseMetaData.TABLE_SCHEM + "," + PhoenixDatabaseMetaData.TABLE_NAME + ","
                    + PhoenixDatabaseMetaData.COLUMN_NAME + ","
                    + PhoenixDatabaseMetaData.NULLABLE + ") VALUES (null, ?, ?, ?, ?)";
            PreparedStatement stmt = metaConnection.prepareStatement(dml);
            stmt.setString(1, schemaName);
            stmt.setString(2, tableName);
            stmt.setString(3, columnName);
            stmt.setInt(4, ResultSetMetaData.columnNullable);
            stmt.executeUpdate();
            metaConnection.commit();
        } catch (NewerTableAlreadyExistsException e) {
            LOGGER.warn("Table already modified at this timestamp," +
                    " so assuming column already nullable: " + columnName);
        } catch (SQLException e) {
            LOGGER.warn("Add column failed due to:" + e);
            sqlE = e;
        } finally {
            try {
                oldMetaConnection.close();
            } catch (SQLException e) {
                if (sqlE != null) {
                    sqlE.setNextException(e);
                } else {
                    sqlE = e;
                }
            }
            if (sqlE != null) {
                throw sqlE;
            }
        }
        return metaConnection;
    }
    /**
     * This closes the passed connection.
     */
    private PhoenixConnection addColumn(PhoenixConnection oldMetaConnection, String tableName, long timestamp, String columns, boolean addIfNotExists) throws SQLException {
        Properties props = PropertiesUtil.deepCopy(oldMetaConnection.getClientInfo());
        props.setProperty(PhoenixRuntime.CURRENT_SCN_ATTRIB, Long.toString(timestamp));
        // Cannot go through DriverManager or you end up in an infinite loop because it'll call init again
        PhoenixConnection metaConnection = new PhoenixConnection(oldMetaConnection, this, props);
        SQLException sqlE = null;
        try {
            metaConnection.createStatement().executeUpdate("ALTER TABLE " + tableName + " ADD " + (addIfNotExists ? " IF NOT EXISTS " : "") + columns );
        } catch (NewerTableAlreadyExistsException e) {
            LOGGER.warn("Table already modified at this timestamp," +
                    " so assuming add of these columns already done: " + columns);
        } catch (SQLException e) {
            LOGGER.warn("Add column failed due to:" + e);
            sqlE = e;
        } finally {
            try {
                oldMetaConnection.close();
            } catch (SQLException e) {
                if (sqlE != null) {
                    sqlE.setNextException(e);
                } else {
                    sqlE = e;
                }
            }
            if (sqlE != null) {
                throw sqlE;
            }
        }
        return metaConnection;
    }

    /**
     * Keeping this to use for further upgrades. This method closes the oldMetaConnection.
     */
    private PhoenixConnection addColumnsIfNotExists(PhoenixConnection oldMetaConnection,
            String tableName, long timestamp, String columns) throws SQLException {
        return addColumn(oldMetaConnection, tableName, timestamp, columns, true);
    }

    // Available for testing
    protected long getSystemTableVersion() {
        return MetaDataProtocol.MIN_SYSTEM_TABLE_TIMESTAMP;
    }
    

    // Available for testing
    protected void setUpgradeRequired() {
        this.upgradeRequired.set(true);
    }
    
    // Available for testing
    protected boolean isInitialized() {
        return initialized;
    }
    
    // Available for testing
    protected void setInitialized(boolean isInitialized) {
        initialized = isInitialized;
    }

    // Available for testing
    protected String getSystemCatalogTableDDL() {
        return setSystemDDLProperties(QueryConstants.CREATE_TABLE_METADATA);
    }

    protected String getSystemSequenceTableDDL(int nSaltBuckets) {
        String schema = String.format(setSystemDDLProperties(QueryConstants.CREATE_SEQUENCE_METADATA));
        return Sequence.getCreateTableStatement(schema, nSaltBuckets);
    }

    // Available for testing
    protected String getFunctionTableDDL() {
        return setSystemDDLProperties(QueryConstants.CREATE_FUNCTION_METADATA);
    }

    // Available for testing
    protected String getLogTableDDL() {
        return setSystemLogDDLProperties(QueryConstants.CREATE_LOG_METADATA);
    }

    private String setSystemLogDDLProperties(String ddl) {
        return String.format(ddl, props.getInt(LOG_SALT_BUCKETS_ATTRIB, QueryServicesOptions.DEFAULT_LOG_SALT_BUCKETS));

    }

    // Available for testing
    protected String getChildLinkDDL() {
        return setSystemDDLProperties(QueryConstants.CREATE_CHILD_LINK_METADATA);
    }

    protected String getMutexDDL() {
        return setSystemDDLProperties(QueryConstants.CREATE_MUTEX_METADATA);
    }

    protected String getTaskDDL() {
        return setSystemDDLProperties(QueryConstants.CREATE_TASK_METADATA);
    }

    protected String getTransformDDL() {
        return setSystemDDLProperties(QueryConstants.CREATE_TRANSFORM_METADATA);
    }

    private String setSystemDDLProperties(String ddl) {
        return String.format(ddl,
          props.getInt(DEFAULT_SYSTEM_MAX_VERSIONS_ATTRIB, QueryServicesOptions.DEFAULT_SYSTEM_MAX_VERSIONS),
          props.getBoolean(DEFAULT_SYSTEM_KEEP_DELETED_CELLS_ATTRIB, QueryServicesOptions.DEFAULT_SYSTEM_KEEP_DELETED_CELLS));
    }

    @Override
    public void init(final String url, final Properties props) throws SQLException {
        try {
            PhoenixContextExecutor.call(new Callable<Void>() {
                @Override
                public Void call() throws Exception {
                    if (isInitialized()) {
                        if (initializationException != null) {
                            // Throw previous initialization exception, as we won't resuse this instance
                            throw initializationException;
                        }
                        return null;
                    }
                    synchronized (ConnectionQueryServicesImpl.this) {
                        if (isInitialized()) {
                            if (initializationException != null) {
                                // Throw previous initialization exception, as we won't resuse this instance
                                throw initializationException;
                            }
                            return null;
                        }

                        checkClosed();
                        boolean hConnectionEstablished = false;
                        boolean success = false;
                        try {
                            GLOBAL_QUERY_SERVICES_COUNTER.increment();
                            LOGGER.info("An instance of ConnectionQueryServices was created.");
                            openConnection();
                            hConnectionEstablished = true;
                            String skipSystemExistenceCheck =
                                props.getProperty(SKIP_SYSTEM_TABLES_EXISTENCE_CHECK);
                            if (skipSystemExistenceCheck != null &&
                                Boolean.valueOf(skipSystemExistenceCheck)) {
                                initialized = true;
                                success = true;
                                return null;
                            }
                            nSequenceSaltBuckets = ConnectionQueryServicesImpl.this.props.getInt(
                                    QueryServices.SEQUENCE_SALT_BUCKETS_ATTRIB,
                                    QueryServicesOptions.DEFAULT_SEQUENCE_TABLE_SALT_BUCKETS);
                            boolean isDoNotUpgradePropSet = UpgradeUtil.isNoUpgradeSet(props);
                            Properties scnProps = PropertiesUtil.deepCopy(props);
                            scnProps.setProperty(PhoenixRuntime.CURRENT_SCN_ATTRIB,
                                    Long.toString(getSystemTableVersion()));
                            scnProps.remove(PhoenixRuntime.TENANT_ID_ATTRIB);
                            String globalUrl = JDBCUtil.removeProperty(url, PhoenixRuntime.TENANT_ID_ATTRIB);
                            try (PhoenixConnection metaConnection = new PhoenixConnection(ConnectionQueryServicesImpl.this, globalUrl,
                                         scnProps)) {
                                try (Statement statement =
                                        metaConnection.createStatement()) {
                                    metaConnection.setRunningUpgrade(true);
                                    statement.executeUpdate(
                                        getSystemCatalogTableDDL());
                                } catch (NewerTableAlreadyExistsException ignore) {
                                    // Ignore, as this will happen if the SYSTEM.CATALOG already exists at this fixed
                                    // timestamp. A TableAlreadyExistsException is not thrown, since the table only exists
                                    // *after* this fixed timestamp.
                                } catch (TableAlreadyExistsException e) {
                                    long currentServerSideTableTimeStamp = e.getTable().getTimeStamp();
                                    if (currentServerSideTableTimeStamp < MIN_SYSTEM_TABLE_TIMESTAMP) {
                                        setUpgradeRequired();
                                    }
                                } catch (PhoenixIOException e) {
                                    boolean foundAccessDeniedException = false;
                                    // when running spark/map reduce jobs the ADE might be wrapped
                                    // in a RemoteException
                                    if (inspectIfAnyExceptionInChain(e, Collections
                                            .<Class<? extends Exception>> singletonList(AccessDeniedException.class))) {
                                        // Pass
                                        LOGGER.warn("Could not check for Phoenix SYSTEM tables," +
                                                " assuming they exist and are properly configured");
                                        checkClientServerCompatibility(SchemaUtil.getPhysicalName(SYSTEM_CATALOG_NAME_BYTES, getProps()).getName());
                                        success = true;
                                    } else if (inspectIfAnyExceptionInChain(e,
                                            Collections.<Class<? extends Exception>> singletonList(
                                                    NamespaceNotFoundException.class))) {
                                        // This exception is only possible if SYSTEM namespace mapping is enabled and SYSTEM namespace is missing
                                        // It implies that SYSTEM tables are not created and hence we shouldn't provide a connection
                                        AccessDeniedException ade = new AccessDeniedException("Insufficient permissions to create SYSTEM namespace and SYSTEM Tables");
                                        initializationException = ServerUtil.parseServerException(ade);
                                    } else {
                                        initializationException = e;
                                    }
                                    return null;
                                } catch (UpgradeRequiredException e) {
                                    // This will occur in 2 cases:
                                    // 1. when SYSTEM.CATALOG doesn't exists
                                    // 2. when SYSTEM.CATALOG exists, but client and
                                    // server-side namespace mapping is enabled so
                                    // we need to migrate SYSTEM tables to the SYSTEM namespace
                                    setUpgradeRequired();
                                }

                                if (!ConnectionQueryServicesImpl.this.upgradeRequired.get()) {
                                    if (!isDoNotUpgradePropSet) {
                                        createOtherSystemTables(metaConnection);
                                        // In case namespace mapping is enabled and system table to
                                        // system namespace mapping is also enabled, create an entry
                                        // for the SYSTEM namespace in the SYSCAT table, so that
                                        // GRANT/REVOKE commands can work with SYSTEM Namespace
                                        createSchemaIfNotExistsSystemNSMappingEnabled(metaConnection);
                                    }
                                } else if (isAutoUpgradeEnabled && !isDoNotUpgradePropSet) {
                                    // Upgrade is required and we are allowed to automatically upgrade
                                    upgradeSystemTables(url, props);
                                } else {
                                    // We expect the user to manually run the "EXECUTE UPGRADE" command first.
                                    LOGGER.error("Upgrade is required. Must run 'EXECUTE UPGRADE' "
                                            + "before any other command");
                                }
                            }
                            success = true;
                        } catch (RetriableUpgradeException e) {
                            // Set success to true and don't set the exception as an initializationException,
                            // because otherwise the client won't be able to retry establishing the connection.
                            success = true;
                            throw e;
                        } catch (Exception e) {
                            if (e instanceof SQLException) {
                                initializationException = (SQLException) e;
                            } else {
                                // wrap every other exception into a SQLException
                                initializationException = new SQLException(e);
                            }
                        } finally {
                            if (success) {
                                scheduleRenewLeaseTasks();
                            }
                            try {
                                if (!success && hConnectionEstablished) {
                                    closeConnection();
                                }
                            } catch (IOException e) {
                                SQLException ex = new SQLException(e);
                                if (initializationException != null) {
                                    initializationException.setNextException(ex);
                                } else {
                                    initializationException = ex;
                                }
                            } finally {
                                try {
                                    if (initializationException != null) {
                                        throw initializationException;
                                    }
                                } finally {
                                    setInitialized(true);
                                }
                            }
                        }
                    }
                    return null;
                }
            });
        } catch (Exception e) {
            Throwables.propagateIfInstanceOf(e, SQLException.class);
            Throwables.propagate(e);
        }
    }

    void createSysMutexTableIfNotExists(Admin admin) throws IOException {
        try {
            if (checkIfSysMutexExistsAndModifyTTLIfRequired(admin)) {
                return;
            }
            final TableName mutexTableName = SchemaUtil.getPhysicalTableName(
                    SYSTEM_MUTEX_NAME, props);
            TableDescriptor tableDesc = TableDescriptorBuilder.newBuilder(mutexTableName)
                    .setColumnFamily(ColumnFamilyDescriptorBuilder
                            .newBuilder(PhoenixDatabaseMetaData.SYSTEM_MUTEX_FAMILY_NAME_BYTES)
                            .setTimeToLive(TTL_FOR_MUTEX).build())
                    .build();
            admin.createTable(tableDesc);
        }
        catch (IOException e) {
            if (inspectIfAnyExceptionInChain(e, Arrays.<Class<? extends Exception>> asList(
                    AccessDeniedException.class, org.apache.hadoop.hbase.TableExistsException.class))) {
                // Ignore TableExistsException as another client might beat us during upgrade.
                // Ignore AccessDeniedException, as it may be possible underpriviliged user trying to use the connection
                // which doesn't required upgrade.
                LOGGER.debug("Ignoring exception while creating mutex table" +
                        " during connection initialization: "
                        + Throwables.getStackTraceAsString(e));
            } else {
                throw e;
            }
        }
    }

    /**
     * Check if the SYSTEM MUTEX table exists. If it does, ensure that its TTL is correct and if
     * not, modify its table descriptor
     * @param admin HBase admin
     * @return true if SYSTEM MUTEX exists already and false if it needs to be created
     * @throws IOException thrown if there is an error getting the table descriptor
     */
    @VisibleForTesting
    boolean checkIfSysMutexExistsAndModifyTTLIfRequired(Admin admin) throws IOException {
        TableDescriptor htd;
        try {
            htd = admin.getDescriptor(TableName.valueOf(SYSTEM_MUTEX_NAME));
        } catch (org.apache.hadoop.hbase.TableNotFoundException ignored) {
            try {
                // Try with the namespace mapping name
                htd = admin.getDescriptor(TableName.valueOf(SYSTEM_SCHEMA_NAME,
                        SYSTEM_MUTEX_TABLE_NAME));
            } catch (org.apache.hadoop.hbase.TableNotFoundException ignored2) {
                return false;
            }
        }

        // The SYSTEM MUTEX table already exists so check its TTL
        if (htd.getColumnFamily(SYSTEM_MUTEX_FAMILY_NAME_BYTES).getTimeToLive() != TTL_FOR_MUTEX) {
            LOGGER.debug("SYSTEM MUTEX already appears to exist, but has the wrong TTL. " +
                    "Will modify the TTL");
            ColumnFamilyDescriptor hColFamDesc = ColumnFamilyDescriptorBuilder
                    .newBuilder(htd.getColumnFamily(SYSTEM_MUTEX_FAMILY_NAME_BYTES))
                    .setTimeToLive(TTL_FOR_MUTEX)
                    .build();
            htd = TableDescriptorBuilder
                    .newBuilder(htd)
                    .modifyColumnFamily(hColFamDesc)
                    .build();
            admin.modifyTable(htd);
        } else {
            LOGGER.debug("SYSTEM MUTEX already appears to exist with the correct TTL, " +
                    "not creating it");
        }
        return true;
    }

    private boolean inspectIfAnyExceptionInChain(Throwable io, List<Class<? extends Exception>> ioList) {
        boolean exceptionToIgnore = false;
        for (Throwable t : Throwables.getCausalChain(io)) {
            for (Class<? extends Exception> exception : ioList) {
                exceptionToIgnore |= isExceptionInstanceOf(t, exception);
            }
            if (exceptionToIgnore) {
                break;
            }

        }
        return exceptionToIgnore;
    }

    private boolean isExceptionInstanceOf(Throwable io, Class<? extends Exception> exception) {
        return exception.isInstance(io) || (io instanceof RemoteException
                && (((RemoteException)io).getClassName().equals(exception.getName())));
    }

    List<TableName> getSystemTableNamesInDefaultNamespace(Admin admin) throws IOException {
        return Lists.newArrayList(admin.listTableNames(Pattern.compile(QueryConstants.SYSTEM_SCHEMA_NAME + "\\..*"))); // TODO: replace to pattern
    }

    private void createOtherSystemTables(PhoenixConnection metaConnection) throws SQLException, IOException {
        try {
            metaConnection.createStatement().execute(getSystemSequenceTableDDL(nSequenceSaltBuckets));
            // When creating the table above, DDL statements are
            // used. However, the CFD level properties are not set
            // via DDL commands, hence we are explicitly setting
            // few properties using the Admin API below.
            updateSystemSequenceWithCacheOnWriteProps(metaConnection);
        } catch (TableAlreadyExistsException e) {
            nSequenceSaltBuckets = getSaltBuckets(e);
        }
        try {
            metaConnection.createStatement().execute(QueryConstants.CREATE_STATS_TABLE_METADATA);
        } catch (TableAlreadyExistsException ignore) {}
        try {
            metaConnection.createStatement().execute(getFunctionTableDDL());
        } catch (TableAlreadyExistsException ignore) {}
        try {
            metaConnection.createStatement().execute(getLogTableDDL());
        } catch (TableAlreadyExistsException ignore) {}
        try {
            metaConnection.createStatement().executeUpdate(getChildLinkDDL());
        } catch (TableAlreadyExistsException ignore) {}
        try {
            metaConnection.createStatement().executeUpdate(getMutexDDL());
        } catch (TableAlreadyExistsException ignore) {}
        try {
            metaConnection.createStatement().executeUpdate(getTaskDDL());
        } catch (TableAlreadyExistsException ignore) {}
        try {
            metaConnection.createStatement().executeUpdate(getTransformDDL());
        } catch (TableAlreadyExistsException ignore) {}
    }

    /**
     * Create an entry for the SYSTEM namespace in the SYSCAT table in case namespace mapping is enabled and system table
     * to system namespace mapping is also enabled. If not enabled, this method returns immediately without doing anything
     * @param metaConnection
     * @throws SQLException
     */
    private void createSchemaIfNotExistsSystemNSMappingEnabled(PhoenixConnection metaConnection) throws SQLException {
        // HBase Namespace SYSTEM is assumed to be already created inside {@link ensureTableCreated(byte[], PTableType,
        // Map<String, Object>, List<Pair<byte[], Map<String, Object>>>, byte[][], boolean, boolean, boolean)}.
        // This statement will create an entry for the SYSTEM namespace in the SYSCAT table, so that GRANT/REVOKE
        // commands can work with SYSTEM Namespace. (See PHOENIX-4227 https://issues.apache.org/jira/browse/PHOENIX-4227)
        if (SchemaUtil.isNamespaceMappingEnabled(PTableType.SYSTEM,
          ConnectionQueryServicesImpl.this.getProps())) {
            try {
                metaConnection.createStatement().execute("CREATE SCHEMA IF NOT EXISTS "
                  + PhoenixDatabaseMetaData.SYSTEM_CATALOG_SCHEMA);
            } catch (NewerSchemaAlreadyExistsException e) {
                // Older clients with appropriate perms may try getting a new connection
                // This results in NewerSchemaAlreadyExistsException, so we can safely ignore it here
            } catch (PhoenixIOException e) {
                if (!Iterables.isEmpty(Iterables.filter(Throwables.getCausalChain(e), AccessDeniedException.class))) {
                    // Ignore ADE
                } else {
                    throw e;
                }
            }
        }
    }

    /**
     * Upgrade the SYSCAT schema if required
     * @param metaConnection
     * @param currentServerSideTableTimeStamp
     * @return Phoenix connection object
     * @throws SQLException
     * @throws IOException
     * @throws TimeoutException
     * @throws InterruptedException
     */
    // Available for testing
    protected PhoenixConnection upgradeSystemCatalogIfRequired(PhoenixConnection metaConnection,
      long currentServerSideTableTimeStamp) throws SQLException, IOException, TimeoutException, InterruptedException {
        String columnsToAdd = "";
        // This will occur if we have an older SYSTEM.CATALOG and we need to update it to
        // include any new columns we've added.
        if (currentServerSideTableTimeStamp < MetaDataProtocol.MIN_SYSTEM_TABLE_TIMESTAMP_4_3_0) {
            // We know that we always need to add the STORE_NULLS column for 4.3 release
            columnsToAdd = addColumn(columnsToAdd, PhoenixDatabaseMetaData.STORE_NULLS
              + " " + PBoolean.INSTANCE.getSqlTypeName());
            try (Admin admin = getAdmin()) {
                List<TableDescriptor> localIndexTables =
                        admin.listTableDescriptors(Pattern
                                .compile(MetaDataUtil.LOCAL_INDEX_TABLE_PREFIX + ".*"));
                for (TableDescriptor table : localIndexTables) {
                    if (table.getValue(MetaDataUtil.PARENT_TABLE_KEY) == null
                            && table.getValue(MetaDataUtil.IS_LOCAL_INDEX_TABLE_PROP_NAME) != null) {

                        table=TableDescriptorBuilder.newBuilder(table).setValue(Bytes.toBytes(MetaDataUtil.PARENT_TABLE_KEY),
                                Bytes.toBytes(MetaDataUtil.getLocalIndexUserTableName(table.getTableName().getNameAsString()))).build();
                        // Explicitly disable, modify and enable the table to ensure
                        // co-location of data and index regions. If we just modify the
                        // table descriptor when online schema change enabled may reopen
                        // the region in same region server instead of following data region.
                        admin.disableTable(table.getTableName());
                        admin.modifyTable(table);
                        admin.enableTable(table.getTableName());
                    }
                }
            }
        }

        // If the server side schema is before MIN_SYSTEM_TABLE_TIMESTAMP_4_1_0 then
        // we need to add INDEX_TYPE and INDEX_DISABLE_TIMESTAMP columns too.
        // TODO: Once https://issues.apache.org/jira/browse/PHOENIX-1614 is fixed,
        // we should just have a ALTER TABLE ADD IF NOT EXISTS statement with all
        // the column names that have been added to SYSTEM.CATALOG since 4.0.
        if (currentServerSideTableTimeStamp < MetaDataProtocol.MIN_SYSTEM_TABLE_TIMESTAMP_4_1_0) {
            columnsToAdd = addColumn(columnsToAdd, PhoenixDatabaseMetaData.INDEX_TYPE + " "
              + PUnsignedTinyint.INSTANCE.getSqlTypeName() + ", "
              + PhoenixDatabaseMetaData.INDEX_DISABLE_TIMESTAMP + " "
              + PLong.INSTANCE.getSqlTypeName());
        }

        // If we have some new columns from 4.1-4.3 to add, add them now.
        if (!columnsToAdd.isEmpty()) {
            // Ugh..need to assign to another local variable to keep eclipse happy.
            PhoenixConnection newMetaConnection = addColumnsIfNotExists(metaConnection,
              PhoenixDatabaseMetaData.SYSTEM_CATALOG,
              MetaDataProtocol.MIN_SYSTEM_TABLE_TIMESTAMP_4_3_0, columnsToAdd);
            metaConnection = newMetaConnection;
        }

        if (currentServerSideTableTimeStamp < MetaDataProtocol.MIN_SYSTEM_TABLE_TIMESTAMP_4_5_0) {
            columnsToAdd = PhoenixDatabaseMetaData.BASE_COLUMN_COUNT + " "
              + PInteger.INSTANCE.getSqlTypeName();
            try {
                metaConnection = addColumn(metaConnection,
                  PhoenixDatabaseMetaData.SYSTEM_CATALOG,
                  MetaDataProtocol.MIN_SYSTEM_TABLE_TIMESTAMP_4_5_0, columnsToAdd,
                  false);
                upgradeTo4_5_0(metaConnection);
            } catch (ColumnAlreadyExistsException ignored) {
                /*
                 * Upgrade to 4.5 is a slightly special case. We use the fact that the
                 * column BASE_COLUMN_COUNT is already part of the meta-data schema as the
                 * signal that the server side upgrade has finished or is in progress.
                 */
                LOGGER.debug("No need to run 4.5 upgrade");
            }
            Properties p = PropertiesUtil.deepCopy(metaConnection.getClientInfo());
            p.remove(PhoenixRuntime.CURRENT_SCN_ATTRIB);
            p.remove(PhoenixRuntime.TENANT_ID_ATTRIB);
            PhoenixConnection conn = new PhoenixConnection(
              ConnectionQueryServicesImpl.this, metaConnection.getURL(), p);
            try {
                List<String> tablesNeedingUpgrade = UpgradeUtil
                  .getPhysicalTablesWithDescRowKey(conn);
                if (!tablesNeedingUpgrade.isEmpty()) {
                    LOGGER.warn("The following tables require upgrade due to a bug " +
                            "causing the row key to be incorrect for descending columns " +
                            "and ascending BINARY columns (PHOENIX-2067 and PHOENIX-2120):\n"
                      + Joiner.on(' ').join(tablesNeedingUpgrade)
                      + "\nTo upgrade issue the \"bin/psql.py -u\" command.");
                }
                List<String> unsupportedTables = UpgradeUtil
                  .getPhysicalTablesWithDescVarbinaryRowKey(conn);
                if (!unsupportedTables.isEmpty()) {
                    LOGGER.warn("The following tables use an unsupported " +
                            "VARBINARY DESC construct and need to be changed:\n"
                      + Joiner.on(' ').join(unsupportedTables));
                }
            } catch (Exception ex) {
                LOGGER.error(
                  "Unable to determine tables requiring upgrade due to PHOENIX-2067",
                  ex);
            } finally {
                conn.close();
            }
        }
        // Add these columns one at a time so that if folks have run the upgrade code
        // already for a snapshot, we'll still enter this block (and do the parts we
        // haven't yet done).
        // Add each column with different timestamp else the code assumes that the
        // table is already modified at that timestamp resulting in not updating the
        // second column with same timestamp
        if (currentServerSideTableTimeStamp < MetaDataProtocol.MIN_SYSTEM_TABLE_TIMESTAMP_4_6_0) {
            columnsToAdd = PhoenixDatabaseMetaData.IS_ROW_TIMESTAMP + " "
              + PBoolean.INSTANCE.getSqlTypeName();
            metaConnection = addColumnsIfNotExists(metaConnection,
              PhoenixDatabaseMetaData.SYSTEM_CATALOG,
              MetaDataProtocol.MIN_SYSTEM_TABLE_TIMESTAMP_4_6_0, columnsToAdd);
        }
        if (currentServerSideTableTimeStamp < MetaDataProtocol.MIN_SYSTEM_TABLE_TIMESTAMP_4_7_0) {
            // Drop old stats table so that new stats table is created
            metaConnection = dropStatsTable(metaConnection,
              MetaDataProtocol.MIN_SYSTEM_TABLE_TIMESTAMP_4_7_0 - 4);
            metaConnection = addColumnsIfNotExists(
              metaConnection,
              PhoenixDatabaseMetaData.SYSTEM_CATALOG,
              MetaDataProtocol.MIN_SYSTEM_TABLE_TIMESTAMP_4_7_0 - 3,
              PhoenixDatabaseMetaData.TRANSACTIONAL + " "
                + PBoolean.INSTANCE.getSqlTypeName());
            metaConnection = addColumnsIfNotExists(
              metaConnection,
              PhoenixDatabaseMetaData.SYSTEM_CATALOG,
              MetaDataProtocol.MIN_SYSTEM_TABLE_TIMESTAMP_4_7_0 - 2,
              PhoenixDatabaseMetaData.UPDATE_CACHE_FREQUENCY + " "
                + PLong.INSTANCE.getSqlTypeName());
            metaConnection = setImmutableTableIndexesImmutable(metaConnection,
              MetaDataProtocol.MIN_SYSTEM_TABLE_TIMESTAMP_4_7_0 - 1);
            metaConnection = updateSystemCatalogTimestamp(metaConnection,
              MetaDataProtocol.MIN_SYSTEM_TABLE_TIMESTAMP_4_7_0);
            ConnectionQueryServicesImpl.this.removeTable(null,
              PhoenixDatabaseMetaData.SYSTEM_CATALOG_NAME, null,
              MetaDataProtocol.MIN_SYSTEM_TABLE_TIMESTAMP_4_7_0);
            clearCache();
        }

        if (currentServerSideTableTimeStamp < MetaDataProtocol.MIN_SYSTEM_TABLE_TIMESTAMP_4_8_0) {
            metaConnection = addColumnsIfNotExists(
              metaConnection,
              PhoenixDatabaseMetaData.SYSTEM_CATALOG,
              MetaDataProtocol.MIN_SYSTEM_TABLE_TIMESTAMP_4_8_0 - 2,
              PhoenixDatabaseMetaData.IS_NAMESPACE_MAPPED + " "
                + PBoolean.INSTANCE.getSqlTypeName());
            metaConnection = addColumnsIfNotExists(
              metaConnection,
              PhoenixDatabaseMetaData.SYSTEM_CATALOG,
              MetaDataProtocol.MIN_SYSTEM_TABLE_TIMESTAMP_4_8_0 - 1,
              PhoenixDatabaseMetaData.AUTO_PARTITION_SEQ + " "
                + PVarchar.INSTANCE.getSqlTypeName());
            metaConnection = addColumnsIfNotExists(
              metaConnection,
              PhoenixDatabaseMetaData.SYSTEM_CATALOG,
              MetaDataProtocol.MIN_SYSTEM_TABLE_TIMESTAMP_4_8_0,
              PhoenixDatabaseMetaData.APPEND_ONLY_SCHEMA + " "
                + PBoolean.INSTANCE.getSqlTypeName());
            metaConnection = UpgradeUtil.disableViewIndexes(metaConnection);
            if (getProps().getBoolean(QueryServices.LOCAL_INDEX_CLIENT_UPGRADE_ATTRIB,
              QueryServicesOptions.DEFAULT_LOCAL_INDEX_CLIENT_UPGRADE)) {
                localIndexUpgradeRequired = true;
            }
            ConnectionQueryServicesImpl.this.removeTable(null,
              PhoenixDatabaseMetaData.SYSTEM_CATALOG_NAME, null,
              MetaDataProtocol.MIN_SYSTEM_TABLE_TIMESTAMP_4_8_0);
            clearCache();
        }
        if (currentServerSideTableTimeStamp < MetaDataProtocol.MIN_SYSTEM_TABLE_TIMESTAMP_4_9_0) {
            metaConnection = addColumnsIfNotExists(
              metaConnection,
              PhoenixDatabaseMetaData.SYSTEM_CATALOG,
              MetaDataProtocol.MIN_SYSTEM_TABLE_TIMESTAMP_4_9_0,
              PhoenixDatabaseMetaData.GUIDE_POSTS_WIDTH + " "
                + PLong.INSTANCE.getSqlTypeName());
            ConnectionQueryServicesImpl.this.removeTable(null,
              PhoenixDatabaseMetaData.SYSTEM_CATALOG_NAME, null,
              MetaDataProtocol.MIN_SYSTEM_TABLE_TIMESTAMP_4_9_0);
            clearCache();
        }
        if (currentServerSideTableTimeStamp < MetaDataProtocol.MIN_SYSTEM_TABLE_TIMESTAMP_4_10_0) {
            metaConnection = addColumnQualifierColumn(metaConnection, MetaDataProtocol.MIN_SYSTEM_TABLE_TIMESTAMP_4_10_0 - 3);
            metaConnection = addColumnsIfNotExists(
              metaConnection,
              PhoenixDatabaseMetaData.SYSTEM_CATALOG,
              MetaDataProtocol.MIN_SYSTEM_TABLE_TIMESTAMP_4_10_0 - 2,
              PhoenixDatabaseMetaData.IMMUTABLE_STORAGE_SCHEME + " "
                + PTinyint.INSTANCE.getSqlTypeName());
            metaConnection = addColumnsIfNotExists(
              metaConnection,
              PhoenixDatabaseMetaData.SYSTEM_CATALOG,
              MetaDataProtocol.MIN_SYSTEM_TABLE_TIMESTAMP_4_10_0 - 1,
              PhoenixDatabaseMetaData.ENCODING_SCHEME + " "
                + PTinyint.INSTANCE.getSqlTypeName());
            metaConnection = addColumnsIfNotExists(
              metaConnection,
              PhoenixDatabaseMetaData.SYSTEM_CATALOG,
              MetaDataProtocol.MIN_SYSTEM_TABLE_TIMESTAMP_4_10_0,
              PhoenixDatabaseMetaData.COLUMN_QUALIFIER_COUNTER + " "
                + PInteger.INSTANCE.getSqlTypeName());
            ConnectionQueryServicesImpl.this.removeTable(null,
              PhoenixDatabaseMetaData.SYSTEM_CATALOG_NAME, null,
              MetaDataProtocol.MIN_SYSTEM_TABLE_TIMESTAMP_4_10_0);
            clearCache();
        }
        if (currentServerSideTableTimeStamp < MetaDataProtocol.MIN_SYSTEM_TABLE_TIMESTAMP_4_11_0) {
            metaConnection = addColumnsIfNotExists(
              metaConnection,
              PhoenixDatabaseMetaData.SYSTEM_CATALOG,
              MetaDataProtocol.MIN_SYSTEM_TABLE_TIMESTAMP_4_11_0,
              PhoenixDatabaseMetaData.USE_STATS_FOR_PARALLELIZATION + " "
                + PBoolean.INSTANCE.getSqlTypeName());
            addParentToChildLinks(metaConnection);
        }
        if (currentServerSideTableTimeStamp < MetaDataProtocol.MIN_SYSTEM_TABLE_TIMESTAMP_4_14_0) {
            metaConnection = addColumnsIfNotExists(
              metaConnection,
              PhoenixDatabaseMetaData.SYSTEM_CATALOG,
              MetaDataProtocol.MIN_SYSTEM_TABLE_TIMESTAMP_4_14_0,
              PhoenixDatabaseMetaData.TRANSACTION_PROVIDER + " "
                + PTinyint.INSTANCE.getSqlTypeName());
            try (Statement altQry = metaConnection.createStatement()) {
                altQry.executeUpdate("ALTER TABLE "
                    + PhoenixDatabaseMetaData.SYSTEM_CATALOG + " SET "
                    + HConstants.VERSIONS + "= "
                    + props.getInt(DEFAULT_SYSTEM_MAX_VERSIONS_ATTRIB, QueryServicesOptions
                    .DEFAULT_SYSTEM_MAX_VERSIONS) + ",\n"
                    + ColumnFamilyDescriptorBuilder.KEEP_DELETED_CELLS + "="
                    + props.getBoolean(DEFAULT_SYSTEM_KEEP_DELETED_CELLS_ATTRIB,
                    QueryServicesOptions.DEFAULT_SYSTEM_KEEP_DELETED_CELLS));

                altQry.executeUpdate("ALTER TABLE "
                        + PhoenixDatabaseMetaData.SYSTEM_FUNCTION + " SET "
                        + TableDescriptorBuilder.SPLIT_POLICY + "='"
                        + SystemFunctionSplitPolicy.class.getName() + "',\n"
                        + HConstants.VERSIONS + "= "
                        + props.getInt(DEFAULT_SYSTEM_MAX_VERSIONS_ATTRIB, QueryServicesOptions
                        .DEFAULT_SYSTEM_MAX_VERSIONS) + ",\n"
                        + ColumnFamilyDescriptorBuilder.KEEP_DELETED_CELLS + "="
                        + props.getBoolean(DEFAULT_SYSTEM_KEEP_DELETED_CELLS_ATTRIB,
                        QueryServicesOptions.DEFAULT_SYSTEM_KEEP_DELETED_CELLS));

                altQry.executeUpdate("ALTER TABLE "
                        + PhoenixDatabaseMetaData.SYSTEM_STATS_NAME + " SET "
                        + TableDescriptorBuilder.SPLIT_POLICY + "='"
                        + SystemStatsSplitPolicy.class.getName() + "'");
            }
        }
        if (currentServerSideTableTimeStamp < MIN_SYSTEM_TABLE_TIMESTAMP_4_15_0) {
            addViewIndexToParentLinks(metaConnection);
            metaConnection = addColumnsIfNotExists(
                    metaConnection,
                    PhoenixDatabaseMetaData.SYSTEM_CATALOG,
                    MIN_SYSTEM_TABLE_TIMESTAMP_4_15_0,
                    PhoenixDatabaseMetaData.VIEW_INDEX_ID_DATA_TYPE + " "
                            + PInteger.INSTANCE.getSqlTypeName());
        }
        if (currentServerSideTableTimeStamp < MIN_SYSTEM_TABLE_TIMESTAMP_4_16_0) {
            metaConnection = addColumnsIfNotExists(
                metaConnection,
                PhoenixDatabaseMetaData.SYSTEM_CATALOG,
                MIN_SYSTEM_TABLE_TIMESTAMP_4_16_0 - 3,
                PhoenixDatabaseMetaData.PHOENIX_TTL + " "
                        + PInteger.INSTANCE.getSqlTypeName());
            metaConnection = addColumnsIfNotExists(
                metaConnection,
                PhoenixDatabaseMetaData.SYSTEM_CATALOG,
                MIN_SYSTEM_TABLE_TIMESTAMP_4_16_0 - 2,
                PhoenixDatabaseMetaData.PHOENIX_TTL_HWM + " "
                        + PInteger.INSTANCE.getSqlTypeName());
            metaConnection = addColumnsIfNotExists(metaConnection,
                PhoenixDatabaseMetaData.SYSTEM_CATALOG, MIN_SYSTEM_TABLE_TIMESTAMP_4_16_0 -1,
                PhoenixDatabaseMetaData.LAST_DDL_TIMESTAMP + " "
                    + PLong.INSTANCE.getSqlTypeName());
            metaConnection = addColumnsIfNotExists(metaConnection,
                PhoenixDatabaseMetaData.SYSTEM_CATALOG, MIN_SYSTEM_TABLE_TIMESTAMP_4_16_0,
                PhoenixDatabaseMetaData.CHANGE_DETECTION_ENABLED
                    + " " + PBoolean.INSTANCE.getSqlTypeName());
            UpgradeUtil.bootstrapLastDDLTimestampForTablesAndViews(metaConnection);

            boolean isNamespaceMapping =
                    SchemaUtil.isNamespaceMappingEnabled(null,  getConfiguration());
            String tableName = PhoenixDatabaseMetaData.SYSTEM_CATALOG_NAME;
            if (isNamespaceMapping) {
                tableName = tableName.replace(
                        QueryConstants.NAME_SEPARATOR,
                        QueryConstants.NAMESPACE_SEPARATOR);
            }
            byte[] tableBytes = StringUtil.toBytes(tableName);
            byte[] rowKey = SchemaUtil.getColumnKey(null,
                    QueryConstants.SYSTEM_SCHEMA_NAME,
                    SYSTEM_CATALOG_TABLE, VIEW_INDEX_ID,
                    PhoenixDatabaseMetaData.TABLE_FAMILY);
            if (UpgradeUtil.isUpdateViewIndexIdColumnDataTypeFromShortToLongNeeded
                    (metaConnection, rowKey, tableBytes)) {
                LOGGER.info("Updating VIEW_INDEX_ID data type to BIGINT.");
                UpgradeUtil.updateViewIndexIdColumnDataTypeFromShortToLong(
                        metaConnection, rowKey, tableBytes);
            } else {
                LOGGER.info("Updating VIEW_INDEX_ID data type is not needed.");
            }
            try (Admin admin = metaConnection.getQueryServices().getAdmin()) {
                TableDescriptorBuilder tdBuilder;
                TableName sysCatPhysicalTableName = SchemaUtil.getPhysicalTableName(
                    PhoenixDatabaseMetaData.SYSTEM_CATALOG_NAME, props);
                tdBuilder = TableDescriptorBuilder.newBuilder(
                    admin.getDescriptor(sysCatPhysicalTableName));
                if (!tdBuilder.build().hasCoprocessor(
                        SystemCatalogRegionObserver.class.getName())) {
                    int priority = props.getInt(
                        QueryServices.COPROCESSOR_PRIORITY_ATTRIB,
                        QueryServicesOptions.DEFAULT_COPROCESSOR_PRIORITY);
                    tdBuilder.setCoprocessor(
                        CoprocessorDescriptorBuilder
                            .newBuilder(SystemCatalogRegionObserver.class.getName())
                            .setPriority(priority)
                            .setProperties(Collections.emptyMap())
                            .build());
                    admin.modifyTable(tdBuilder.build());
                    pollForUpdatedTableDescriptor(admin, tdBuilder.build(),
                        sysCatPhysicalTableName.getName());
                }
            }
        }
        if (currentServerSideTableTimeStamp < MIN_SYSTEM_TABLE_TIMESTAMP_5_2_0) {
            metaConnection = addColumnsIfNotExists(metaConnection,
                    PhoenixDatabaseMetaData.SYSTEM_CATALOG, MIN_SYSTEM_TABLE_TIMESTAMP_5_2_0 - 4,
                    PhoenixDatabaseMetaData.PHYSICAL_TABLE_NAME
                            + " " + PVarchar.INSTANCE.getSqlTypeName());

            metaConnection = addColumnsIfNotExists(metaConnection, PhoenixDatabaseMetaData.SYSTEM_CATALOG,
                MIN_SYSTEM_TABLE_TIMESTAMP_5_2_0 - 3,
                    PhoenixDatabaseMetaData.SCHEMA_VERSION + " " + PVarchar.INSTANCE.getSqlTypeName());
            metaConnection = addColumnsIfNotExists(metaConnection, PhoenixDatabaseMetaData.SYSTEM_CATALOG,
                MIN_SYSTEM_TABLE_TIMESTAMP_5_2_0 - 2,
                PhoenixDatabaseMetaData.EXTERNAL_SCHEMA_ID + " " + PVarchar.INSTANCE.getSqlTypeName());
            metaConnection = addColumnsIfNotExists(metaConnection, PhoenixDatabaseMetaData.SYSTEM_CATALOG,
                MIN_SYSTEM_TABLE_TIMESTAMP_5_2_0 - 1,
                PhoenixDatabaseMetaData.STREAMING_TOPIC_NAME + " " + PVarchar.INSTANCE.getSqlTypeName());
<<<<<<< HEAD
            metaConnection = addColumnsIfNotExists(metaConnection,
                    PhoenixDatabaseMetaData.SYSTEM_CATALOG, MIN_SYSTEM_TABLE_TIMESTAMP_5_2_0,
                    PhoenixDatabaseMetaData.CDC_INCLUDE_TABLE + " " + PVarchar.INSTANCE.getSqlTypeName());
=======
            metaConnection = addColumnsIfNotExists(metaConnection, PhoenixDatabaseMetaData.SYSTEM_CATALOG,
                    MIN_SYSTEM_TABLE_TIMESTAMP_5_2_0,
                    PhoenixDatabaseMetaData.INDEX_WHERE + " " + PVarchar.INSTANCE.getSqlTypeName());
>>>>>>> 5128ad0e
            UpgradeUtil.bootstrapLastDDLTimestampForIndexes(metaConnection);
        }
        return metaConnection;
    }

    /**
     * There is no other locking needed here since only one connection (on the same or different JVM) will be able to
     * acquire the upgrade mutex via {@link #acquireUpgradeMutex(long)} .
     */
    @Override
    public void upgradeSystemTables(final String url, final Properties props) throws SQLException {
        PhoenixConnection metaConnection = null;
        boolean success = false;
        final Map<String, String> systemTableToSnapshotMap = new HashMap<>();
        String sysCatalogTableName = null;
        SQLException toThrow = null;
        boolean acquiredMutexLock = false;
        boolean moveChildLinks = false;
        boolean syncAllTableAndIndexProps = false;
        try {
            if (!isUpgradeRequired()) {
                throw new UpgradeNotRequiredException();
            }
            Properties scnProps = PropertiesUtil.deepCopy(props);
            scnProps.setProperty(PhoenixRuntime.CURRENT_SCN_ATTRIB,
                    Long.toString(MetaDataProtocol.MIN_SYSTEM_TABLE_TIMESTAMP));
            scnProps.remove(PhoenixRuntime.TENANT_ID_ATTRIB);
            String globalUrl = JDBCUtil.removeProperty(url, PhoenixRuntime.TENANT_ID_ATTRIB);
            metaConnection = new PhoenixConnection(ConnectionQueryServicesImpl.this, globalUrl,
                    scnProps);
            metaConnection.setRunningUpgrade(true);
            // Always try to create SYSTEM.MUTEX table first since we need it to acquire the
            // upgrade mutex. Upgrade or migration is not possible without the upgrade mutex
            try (Admin admin = getAdmin()) {
                createSysMutexTableIfNotExists(admin);
            }
            UpgradeRequiredException caughtUpgradeRequiredException = null;
            TableAlreadyExistsException caughtTableAlreadyExistsException = null;
            try {
                metaConnection.createStatement().executeUpdate(getSystemCatalogTableDDL());
            } catch (NewerTableAlreadyExistsException ignore) {
                // Ignore, as this will happen if the SYSTEM.CATALOG already exists at this fixed
                // timestamp. A TableAlreadyExistsException is not thrown, since the table only exists
                // *after* this fixed timestamp.
            } catch (UpgradeRequiredException e) {
                // This is thrown while trying to create SYSTEM:CATALOG to indicate that we must
                // migrate SYSTEM tables to the SYSTEM namespace and/or upgrade SYSCAT if required
                caughtUpgradeRequiredException = e;
            } catch (TableAlreadyExistsException e) {
                caughtTableAlreadyExistsException = e;
            }

            if (caughtUpgradeRequiredException != null
                    || caughtTableAlreadyExistsException != null) {
                long currentServerSideTableTimeStamp;
                if (caughtUpgradeRequiredException != null) {
                    currentServerSideTableTimeStamp =
                            caughtUpgradeRequiredException.getSystemCatalogTimeStamp();
                } else {
                    currentServerSideTableTimeStamp =
                            caughtTableAlreadyExistsException.getTable().getTimeStamp();
                }
                acquiredMutexLock = acquireUpgradeMutex(
                    MetaDataProtocol.MIN_SYSTEM_TABLE_MIGRATION_TIMESTAMP);
                LOGGER.debug(
                    "Acquired lock in SYSMUTEX table for migrating SYSTEM tables to SYSTEM "
                    + "namespace and/or upgrading " + sysCatalogTableName);
                String snapshotName = getSysTableSnapshotName(currentServerSideTableTimeStamp,
                    SYSTEM_CATALOG_NAME);
                createSnapshot(snapshotName, SYSTEM_CATALOG_NAME);
                systemTableToSnapshotMap.put(SYSTEM_CATALOG_NAME, snapshotName);
                LOGGER.info("Created snapshot {} for {}", snapshotName, SYSTEM_CATALOG_NAME);

                if (caughtUpgradeRequiredException != null) {
                    if (SchemaUtil.isNamespaceMappingEnabled(
                            PTableType.SYSTEM, ConnectionQueryServicesImpl.this.getProps())) {
                        // If SYSTEM tables exist, they are migrated to HBase SYSTEM namespace
                        // If they don't exist or they're already migrated, this method will return
                        //immediately
                        ensureSystemTablesMigratedToSystemNamespace();
                        LOGGER.debug("Migrated SYSTEM tables to SYSTEM namespace");
                    }
                }

                metaConnection = upgradeSystemCatalogIfRequired(metaConnection, currentServerSideTableTimeStamp);
                if (currentServerSideTableTimeStamp < MIN_SYSTEM_TABLE_TIMESTAMP_4_15_0) {
                    moveChildLinks = true;
                    syncAllTableAndIndexProps = true;
                }
                if (currentServerSideTableTimeStamp < MIN_SYSTEM_TABLE_TIMESTAMP_4_16_0) {
                    //Combine view index id sequences for the same physical view index table
                    //to avoid collisions. See PHOENIX-5132 and PHOENIX-5138
                    try (PhoenixConnection conn = new PhoenixConnection(
                            ConnectionQueryServicesImpl.this, globalUrl,
                            props)) {
                        UpgradeUtil.mergeViewIndexIdSequences(metaConnection);
                    } catch (Exception mergeViewIndeIdException) {
                        LOGGER.warn("Merge view index id sequence failed! If possible, " +
                                "please run MergeViewIndexIdSequencesTool to avoid view index" +
                                "id collision. Error: " + mergeViewIndeIdException.getMessage());
                    }
                }
            }

            // pass systemTableToSnapshotMap to capture more system table to
            // snapshot entries
            metaConnection = upgradeOtherSystemTablesIfRequired(metaConnection,
                moveChildLinks, systemTableToSnapshotMap);

            // Once the system tables are upgraded the local index upgrade can be done
            if (localIndexUpgradeRequired) {
                LOGGER.info("Upgrading local indexes");
                metaConnection = UpgradeUtil.upgradeLocalIndexes(metaConnection);
            }

            // Synchronize necessary properties amongst all column families of a base table
            // and its indexes. See PHOENIX-3955
            if (syncAllTableAndIndexProps) {
                syncTableAndIndexProperties(metaConnection);
            }

            // In case namespace mapping is enabled and system table to system namespace mapping is also enabled,
            // create an entry for the SYSTEM namespace in the SYSCAT table, so that GRANT/REVOKE commands can work
            // with SYSTEM Namespace
            createSchemaIfNotExistsSystemNSMappingEnabled(metaConnection);

            clearUpgradeRequired();
            success = true;
        } catch (UpgradeInProgressException | UpgradeNotRequiredException e) {
            // don't set it as initializationException because otherwise client won't be able to retry
            throw e;
        } catch (Exception e) {
            if (e instanceof SQLException) {
                toThrow = (SQLException)e;
            } else {
                // wrap every other exception into a SQLException
                toThrow = new SQLException(e);
            }
        } finally {
            try {
                if (metaConnection != null) {
                    metaConnection.close();
                }
            } catch (SQLException e) {
                if (toThrow != null) {
                    toThrow.setNextException(e);
                } else {
                    toThrow = e;
                }
            } finally {
                if (!success) {
                    LOGGER.warn("Failed upgrading System tables. " +
                        "Snapshots for system tables created so far: {}",
                        systemTableToSnapshotMap);
                }
                if (acquiredMutexLock) {
                    try {
                        releaseUpgradeMutex();
                    } catch (IOException e) {
                        LOGGER.warn("Release of upgrade mutex failed ", e);
                    }
                }
                if (toThrow != null) {
                    throw toThrow;
                }
            }
        }
    }

    /**
     * Create or upgrade SYSTEM tables other than SYSTEM.CATALOG
     * @param metaConnection Phoenix connection
     * @param moveChildLinks true if we need to move child links from SYSTEM.CATALOG to
     *                       SYSTEM.CHILD_LINK
     * @param systemTableToSnapshotMap table to snapshot map which can be
     *     where new entries of system table to it's corresponding  created
     *     snapshot is added
     * @return Phoenix connection
     * @throws SQLException thrown by underlying upgrade system methods
     * @throws IOException thrown by underlying upgrade system methods
     */
    private PhoenixConnection upgradeOtherSystemTablesIfRequired(
            PhoenixConnection metaConnection, boolean moveChildLinks,
            Map<String, String> systemTableToSnapshotMap)
            throws SQLException, IOException {
        // if we are really going to perform upgrades of other system tables,
        // by this point we would have already taken mutex lock, hence
        // we can proceed with creation of snapshots and add table to
        // snapshot entries in systemTableToSnapshotMap
        metaConnection = upgradeSystemSequence(metaConnection,
            systemTableToSnapshotMap);
        metaConnection = upgradeSystemStats(metaConnection,
            systemTableToSnapshotMap);
        metaConnection = upgradeSystemTask(metaConnection,
            systemTableToSnapshotMap);
        metaConnection = upgradeSystemFunction(metaConnection);
        metaConnection = upgradeSystemTransform(metaConnection, systemTableToSnapshotMap);
        metaConnection = upgradeSystemLog(metaConnection, systemTableToSnapshotMap);
        metaConnection = upgradeSystemMutex(metaConnection);

        // As this is where the most time will be spent during an upgrade,
        // especially when there are large number of views.
        // Upgrade the SYSTEM.CHILD_LINK towards the end,
        // so that any failures here can be handled/continued out of band.
        metaConnection = upgradeSystemChildLink(metaConnection, moveChildLinks,
                systemTableToSnapshotMap);
        return metaConnection;
    }

    private PhoenixConnection upgradeSystemChildLink(
            PhoenixConnection metaConnection, boolean moveChildLinks,
            Map<String, String> systemTableToSnapshotMap) throws SQLException, IOException {
        try (Statement statement = metaConnection.createStatement()) {
            statement.executeUpdate(getChildLinkDDL());
        } catch (TableAlreadyExistsException e) {
            takeSnapshotOfSysTable(systemTableToSnapshotMap, e);
        }
        if (moveChildLinks) {
            // Increase the timeouts so that the scan queries during moveOrCopyChildLinks do not timeout on large syscat's
            Map<String, String> options = new HashMap<>();
            options.put(HConstants.HBASE_RPC_TIMEOUT_KEY, Integer.toString(DEFAULT_TIMEOUT_DURING_UPGRADE_MS));
            options.put(HConstants.HBASE_CLIENT_SCANNER_TIMEOUT_PERIOD, Integer.toString(DEFAULT_TIMEOUT_DURING_UPGRADE_MS));
            moveOrCopyChildLinks(metaConnection, options);
        }
        return metaConnection;
    }

    @VisibleForTesting
    public PhoenixConnection upgradeSystemSequence(
            PhoenixConnection metaConnection,
            Map<String, String> systemTableToSnapshotMap) throws SQLException, IOException {
        try (Statement statement = metaConnection.createStatement()) {
            String createSequenceTable = getSystemSequenceTableDDL(nSequenceSaltBuckets);
            statement.executeUpdate(createSequenceTable);
        } catch (NewerTableAlreadyExistsException e) {
            // Ignore, as this will happen if the SYSTEM.SEQUENCE already exists at this fixed
            // timestamp.
            // A TableAlreadyExistsException is not thrown, since the table only exists *after* this
            // fixed timestamp.
            nSequenceSaltBuckets = getSaltBuckets(e);
        } catch (TableAlreadyExistsException e) {
            // take snapshot first
            takeSnapshotOfSysTable(systemTableToSnapshotMap, e);

            // This will occur if we have an older SYSTEM.SEQUENCE and we need to update it to
            // include
            // any new columns we've added.
            long currentServerSideTableTimeStamp = e.getTable().getTimeStamp();
            if (currentServerSideTableTimeStamp <
                    MetaDataProtocol.MIN_SYSTEM_TABLE_TIMESTAMP_4_1_0) {
                // If the table time stamp is before 4.1.0 then we need to add below columns
                // to the SYSTEM.SEQUENCE table.
                String columnsToAdd = PhoenixDatabaseMetaData.MIN_VALUE + " "
                        + PLong.INSTANCE.getSqlTypeName() + ", "
                        + PhoenixDatabaseMetaData.MAX_VALUE + " "
                        + PLong.INSTANCE.getSqlTypeName() + ", "
                        + PhoenixDatabaseMetaData.CYCLE_FLAG + " "
                        + PBoolean.INSTANCE.getSqlTypeName() + ", "
                        + PhoenixDatabaseMetaData.LIMIT_REACHED_FLAG + " "
                        + PBoolean.INSTANCE.getSqlTypeName();
                addColumnsIfNotExists(metaConnection, PhoenixDatabaseMetaData.SYSTEM_CATALOG,
                        MetaDataProtocol.MIN_SYSTEM_TABLE_TIMESTAMP, columnsToAdd);
            }
            // If the table timestamp is before 4.2.1 then run the upgrade script
            if (currentServerSideTableTimeStamp <
                    MetaDataProtocol.MIN_SYSTEM_TABLE_TIMESTAMP_4_2_1) {
                if (UpgradeUtil.upgradeSequenceTable(metaConnection, nSequenceSaltBuckets,
                        e.getTable())) {
                    metaConnection.removeTable(null,
                            PhoenixDatabaseMetaData.SYSTEM_SEQUENCE_SCHEMA,
                            PhoenixDatabaseMetaData.SYSTEM_SEQUENCE_TABLE,
                            MetaDataProtocol.MIN_SYSTEM_TABLE_TIMESTAMP);
                    clearTableFromCache(ByteUtil.EMPTY_BYTE_ARRAY,
                            PhoenixDatabaseMetaData.SYSTEM_SEQUENCE_SCHEMA_BYTES,
                            PhoenixDatabaseMetaData.SYSTEM_SEQUENCE_TABLE_BYTES,
                            MetaDataProtocol.MIN_SYSTEM_TABLE_TIMESTAMP);
                    clearTableRegionCache(TableName.valueOf(
                            PhoenixDatabaseMetaData.SYSTEM_SEQUENCE_NAME_BYTES));
                }
            } else {
                nSequenceSaltBuckets = getSaltBuckets(e);
            }

            updateSystemSequenceWithCacheOnWriteProps(metaConnection);
        }
        return metaConnection;
    }

    private void updateSystemSequenceWithCacheOnWriteProps(PhoenixConnection metaConnection) throws
        IOException, SQLException {

        try (Admin admin = getAdmin()) {
            TableDescriptor oldTD = admin.getDescriptor(
                SchemaUtil.getPhysicalTableName(PhoenixDatabaseMetaData.SYSTEM_SEQUENCE_NAME,
                    metaConnection.getQueryServices().getProps()));
            ColumnFamilyDescriptor oldCf = oldTD.getColumnFamily(
                QueryConstants.DEFAULT_COLUMN_FAMILY_BYTES);

            // If the CacheOnWrite related properties are not set, lets set them.
            if (!oldCf.isCacheBloomsOnWrite() || !oldCf.isCacheDataOnWrite()
                || !oldCf.isCacheIndexesOnWrite()) {
                ColumnFamilyDescriptorBuilder newCFBuilder =
                    ColumnFamilyDescriptorBuilder.newBuilder(oldCf);
                newCFBuilder.setCacheBloomsOnWrite(true);
                newCFBuilder.setCacheDataOnWrite(true);
                newCFBuilder.setCacheIndexesOnWrite(true);

                TableDescriptorBuilder newTD = TableDescriptorBuilder.newBuilder(oldTD);
                newTD.modifyColumnFamily(newCFBuilder.build());
                admin.modifyTable(newTD.build());
            }
        }
    }

    private void takeSnapshotOfSysTable(
            Map<String, String> systemTableToSnapshotMap,
            TableAlreadyExistsException e) throws SQLException {
        long currentServerSideTableTimeStamp = e.getTable().getTimeStamp();
        String tableName = e.getTable().getPhysicalName().getString();
        String snapshotName = getSysTableSnapshotName(
            currentServerSideTableTimeStamp, tableName);
        // Snapshot qualifiers may only contain 'alphanumeric characters' and
        // digits, hence : cannot be part of snapshot name
        if (snapshotName.contains(QueryConstants.NAMESPACE_SEPARATOR)) {
            snapshotName = snapshotName.replace(
                QueryConstants.NAMESPACE_SEPARATOR,
                QueryConstants.NAME_SEPARATOR);
        }
        createSnapshot(snapshotName, tableName);
        systemTableToSnapshotMap.put(tableName, snapshotName);
        LOGGER.info("Snapshot {} created for table {}", snapshotName,
            tableName);
    }

    @VisibleForTesting
    public PhoenixConnection upgradeSystemStats(
            PhoenixConnection metaConnection,
            Map<String, String> systemTableToSnapshotMap) throws
        SQLException, org.apache.hadoop.hbase.TableNotFoundException, IOException {
        try (Statement statement = metaConnection.createStatement()) {
            statement.executeUpdate(QueryConstants.CREATE_STATS_TABLE_METADATA);
        } catch (NewerTableAlreadyExistsException ignored) {

        } catch (TableAlreadyExistsException e) {
            // take snapshot first
            takeSnapshotOfSysTable(systemTableToSnapshotMap, e);
            long currentServerSideTableTimeStamp = e.getTable().getTimeStamp();
            if (currentServerSideTableTimeStamp <
                    MetaDataProtocol.MIN_SYSTEM_TABLE_TIMESTAMP_4_3_0) {
                metaConnection = addColumnsIfNotExists(
                        metaConnection,
                        SYSTEM_STATS_NAME,
                        MetaDataProtocol.MIN_SYSTEM_TABLE_TIMESTAMP,
                        PhoenixDatabaseMetaData.GUIDE_POSTS_ROW_COUNT + " "
                                + PLong.INSTANCE.getSqlTypeName());
            }
            if (currentServerSideTableTimeStamp <
                    MetaDataProtocol.MIN_SYSTEM_TABLE_TIMESTAMP_4_9_0) {
                // The COLUMN_FAMILY column should be nullable as we create a row in it without
                // any column family to mark when guideposts were last collected.
                metaConnection = removeNotNullConstraint(metaConnection,
                        SYSTEM_SCHEMA_NAME,
                        PhoenixDatabaseMetaData.SYSTEM_STATS_TABLE,
                        MetaDataProtocol.MIN_SYSTEM_TABLE_TIMESTAMP_4_9_0,
                        PhoenixDatabaseMetaData.COLUMN_FAMILY);
                ConnectionQueryServicesImpl.this.removeTable(null,
                        PhoenixDatabaseMetaData.SYSTEM_STATS_NAME, null,
                        MetaDataProtocol.MIN_SYSTEM_TABLE_TIMESTAMP_4_9_0);
                clearCache();
            }
            if (UpgradeUtil.tableHasKeepDeleted(
                metaConnection, PhoenixDatabaseMetaData.SYSTEM_STATS_NAME)) {
                try (Statement altStmt = metaConnection.createStatement()) {
                    altStmt.executeUpdate("ALTER TABLE "
                        + PhoenixDatabaseMetaData.SYSTEM_STATS_NAME + " SET "
                        + KEEP_DELETED_CELLS + "='" + KeepDeletedCells.FALSE + "'");
                }
            }
            if (UpgradeUtil.tableHasMaxVersions(
                metaConnection, PhoenixDatabaseMetaData.SYSTEM_STATS_NAME)) {
                try (Statement altStats = metaConnection.createStatement()) {
                    altStats.executeUpdate("ALTER TABLE "
                        + PhoenixDatabaseMetaData.SYSTEM_STATS_NAME + " SET "
                        + HConstants.VERSIONS + " = '1' ");
                }
            }
        }
        return metaConnection;
    }

    private PhoenixConnection upgradeSystemTask(
            PhoenixConnection metaConnection,
            Map<String, String> systemTableToSnapshotMap)
            throws SQLException, IOException {
        try (Statement statement = metaConnection.createStatement()) {
            statement.executeUpdate(getTaskDDL());
        } catch (NewerTableAlreadyExistsException ignored) {

        } catch (TableAlreadyExistsException e) {
            // take snapshot first
            takeSnapshotOfSysTable(systemTableToSnapshotMap, e);
            long currentServerSideTableTimeStamp = e.getTable().getTimeStamp();
            if (currentServerSideTableTimeStamp <=
                    MIN_SYSTEM_TABLE_TIMESTAMP_4_15_0) {
                String columnsToAdd =
                        PhoenixDatabaseMetaData.TASK_STATUS + " " +
                                PVarchar.INSTANCE.getSqlTypeName() + ", "
                                + PhoenixDatabaseMetaData.TASK_END_TS + " " +
                                PTimestamp.INSTANCE.getSqlTypeName() + ", "
                                + PhoenixDatabaseMetaData.TASK_PRIORITY + " " +
                                PUnsignedTinyint.INSTANCE.getSqlTypeName() + ", "
                                + PhoenixDatabaseMetaData.TASK_DATA + " " +
                                PVarchar.INSTANCE.getSqlTypeName();
                String taskTableFullName = SchemaUtil.getTableName(SYSTEM_CATALOG_SCHEMA,
                        SYSTEM_TASK_TABLE);
                metaConnection =
                        addColumnsIfNotExists(metaConnection, taskTableFullName,
                                MetaDataProtocol.MIN_SYSTEM_TABLE_TIMESTAMP, columnsToAdd);
                String altQuery = String.format(ALTER_TABLE_SET_PROPS,
                    taskTableFullName, TTL, TASK_TABLE_TTL);
                try (PreparedStatement altQueryStmt = metaConnection.prepareStatement(altQuery)) {
                    altQueryStmt.executeUpdate();
                }
                clearCache();
            }
            // If SYSTEM.TASK does not have disabled regions split policy,
            // set it up here while upgrading it
            try (Admin admin = metaConnection.getQueryServices().getAdmin()) {
                TableDescriptor td;
                TableName tableName = SchemaUtil.getPhysicalTableName(
                    PhoenixDatabaseMetaData.SYSTEM_TASK_NAME, props);
                td = admin.getDescriptor(tableName);
                TableDescriptorBuilder tableDescriptorBuilder =
                    TableDescriptorBuilder.newBuilder(td);
                boolean isTableDescUpdated = false;
                if (updateAndConfirmSplitPolicyForTask(
                        tableDescriptorBuilder)) {
                    isTableDescUpdated = true;
                }
                if (!tableDescriptorBuilder.build().hasCoprocessor(
                    TaskMetaDataEndpoint.class.getName())) {
                    int priority = props.getInt(
                        QueryServices.COPROCESSOR_PRIORITY_ATTRIB,
                        QueryServicesOptions.DEFAULT_COPROCESSOR_PRIORITY);
                    tableDescriptorBuilder.setCoprocessor(
                            CoprocessorDescriptorBuilder
                                    .newBuilder(TaskMetaDataEndpoint.class.getName())
                                    .setPriority(priority)
                                    .setProperties(Collections.emptyMap())
                                    .build());
                    isTableDescUpdated=true;
                }
                if (isTableDescUpdated) {
                    admin.modifyTable(tableDescriptorBuilder.build());
                    pollForUpdatedTableDescriptor(admin,
                        tableDescriptorBuilder.build(), tableName.getName());
                }
            } catch (InterruptedException | TimeoutException ite) {
                throw new SQLException(PhoenixDatabaseMetaData.SYSTEM_TASK_NAME
                    + " Upgrade is not confirmed");
            }
        }
        return metaConnection;
    }

    private PhoenixConnection upgradeSystemTransform(
            PhoenixConnection metaConnection,
            Map<String, String> systemTableToSnapshotMap)
            throws SQLException {
        try (Statement statement = metaConnection.createStatement()) {
            statement.executeUpdate(getTransformDDL());
        } catch (TableAlreadyExistsException ignored) {

        }
        return metaConnection;
    }

    private PhoenixConnection upgradeSystemFunction(PhoenixConnection metaConnection)
    throws SQLException {
        try {
            metaConnection.createStatement().executeUpdate(getFunctionTableDDL());
        } catch (TableAlreadyExistsException ignored) {
            // Since we are not performing any action as part of upgrading
            // SYSTEM.FUNCTION, we don't need to take snapshot as of this
            // writing. However, if need arises to perform significant
            // update, we should take snapshot just like other system tables.
            // e.g usages of takeSnapshotOfSysTable()
        }
        return metaConnection;
    }

    @VisibleForTesting
    public PhoenixConnection upgradeSystemLog(PhoenixConnection metaConnection,
            Map<String, String> systemTableToSnapshotMap)
    throws SQLException, org.apache.hadoop.hbase.TableNotFoundException, IOException {
        try (Statement statement = metaConnection.createStatement()) {
            statement.executeUpdate(getLogTableDDL());
        } catch (NewerTableAlreadyExistsException ignored) {
        } catch (TableAlreadyExistsException e) {
            // take snapshot first
            takeSnapshotOfSysTable(systemTableToSnapshotMap, e);
            if (UpgradeUtil.tableHasKeepDeleted(
                metaConnection, PhoenixDatabaseMetaData.SYSTEM_LOG_NAME) ) {
                try (Statement altLogStmt = metaConnection.createStatement()) {
                    altLogStmt.executeUpdate("ALTER TABLE "
                        + PhoenixDatabaseMetaData.SYSTEM_LOG_NAME + " SET "
                        + KEEP_DELETED_CELLS + "='" + KeepDeletedCells.FALSE + "'");
                }
            }
            if (UpgradeUtil.tableHasMaxVersions(
                metaConnection, PhoenixDatabaseMetaData.SYSTEM_LOG_NAME)) {
                try (Statement altLogVer = metaConnection.createStatement()) {
                    altLogVer.executeUpdate("ALTER TABLE "
                        + PhoenixDatabaseMetaData.SYSTEM_LOG_NAME + " SET "
                        + HConstants.VERSIONS + "='1'");
                }
            }
        }
        return metaConnection;
    }

    private PhoenixConnection upgradeSystemMutex(PhoenixConnection metaConnection)
    throws SQLException {
        try {
            metaConnection.createStatement().executeUpdate(getMutexDDL());
        } catch (TableAlreadyExistsException ignored) {
            // Since we are not performing any action as part of upgrading
            // SYSTEM.MUTEX, we don't need to take snapshot as of this
            // writing. However, if need arises to perform significant
            // update, we should take snapshot just like other system tables.
            // e.g usages of takeSnapshotOfSysTable()
        }
        return metaConnection;
    }


    // Special method for adding the column qualifier column for 4.10. 
    private PhoenixConnection addColumnQualifierColumn(PhoenixConnection oldMetaConnection, Long timestamp) throws SQLException {
        Properties props = PropertiesUtil.deepCopy(oldMetaConnection.getClientInfo());
        props.setProperty(PhoenixRuntime.CURRENT_SCN_ATTRIB, Long.toString(timestamp));
        // Cannot go through DriverManager or you end up in an infinite loop because it'll call init again
        PhoenixConnection metaConnection = new PhoenixConnection(oldMetaConnection, this, props);
        metaConnection.setAutoCommit(false);
        PTable sysCatalogPTable = PhoenixRuntime.getTable(metaConnection, SYSTEM_CATALOG_NAME);
        int numColumns = sysCatalogPTable.getColumns().size();
        try (PreparedStatement mutateTable = metaConnection.prepareStatement(MetaDataClient.MUTATE_TABLE)) {
            mutateTable.setString(1, null);
            mutateTable.setString(2, SYSTEM_CATALOG_SCHEMA);
            mutateTable.setString(3, SYSTEM_CATALOG_TABLE);
            mutateTable.setString(4, PTableType.SYSTEM.getSerializedValue());
            mutateTable.setLong(5, sysCatalogPTable.getSequenceNumber() + 1);
            mutateTable.setInt(6, numColumns + 1);
            mutateTable.execute();
        }
        List<Mutation> tableMetadata = new ArrayList<>(
                metaConnection.getMutationState().toMutations(metaConnection.getSCN()).next()
                        .getSecond());
        metaConnection.rollback();
        PColumn column = new PColumnImpl(PNameFactory.newName("COLUMN_QUALIFIER"),
                PNameFactory.newName(DEFAULT_COLUMN_FAMILY_NAME), PVarbinary.INSTANCE, null, null, true, numColumns,
                SortOrder.ASC, null, null, false, null, false, false,
                Bytes.toBytes("COLUMN_QUALIFIER"), timestamp);
        String upsertColumnMetadata = "UPSERT INTO " + SYSTEM_CATALOG_SCHEMA + ".\"" + SYSTEM_CATALOG_TABLE + "\"( " +
                TENANT_ID + "," +
                TABLE_SCHEM + "," +
                TABLE_NAME + "," +
                COLUMN_NAME + "," +
                COLUMN_FAMILY + "," +
                DATA_TYPE + "," +
                NULLABLE + "," +
                COLUMN_SIZE + "," +
                DECIMAL_DIGITS + "," +
                ORDINAL_POSITION + "," +
                SORT_ORDER + "," +
                DATA_TABLE_NAME + "," +
                ARRAY_SIZE + "," +
                VIEW_CONSTANT + "," +
                IS_VIEW_REFERENCED + "," +
                PK_NAME + "," +
                KEY_SEQ + "," +
                COLUMN_DEF + "," +
                IS_ROW_TIMESTAMP +
                ") VALUES (?, ?, ?, ?, ?, ?, ?, ?, ?, ?, ?, ?, ?, ?, ?, ?, ?, ?, ?)";
        try (PreparedStatement colUpsert = metaConnection.prepareStatement(upsertColumnMetadata)) {
            colUpsert.setString(1, null);
            colUpsert.setString(2, SYSTEM_CATALOG_SCHEMA);
            colUpsert.setString(3, SYSTEM_CATALOG_TABLE);
            colUpsert.setString(4, "COLUMN_QUALIFIER");
            colUpsert.setString(5, DEFAULT_COLUMN_FAMILY);
            colUpsert.setInt(6, column.getDataType().getSqlType());
            colUpsert.setInt(7, ResultSetMetaData.columnNullable);
            colUpsert.setNull(8, Types.INTEGER);
            colUpsert.setNull(9, Types.INTEGER);
            colUpsert.setInt(10, sysCatalogPTable.getBucketNum() != null ? numColumns : (numColumns + 1));
            colUpsert.setInt(11, SortOrder.ASC.getSystemValue());
            colUpsert.setString(12, null);
            colUpsert.setNull(13, Types.INTEGER);
            colUpsert.setBytes(14, null);
            colUpsert.setBoolean(15, false);
            colUpsert.setString(16, sysCatalogPTable.getPKName() == null ? null : sysCatalogPTable.getPKName().getString());
            colUpsert.setNull(17, Types.SMALLINT);
            colUpsert.setNull(18, Types.VARCHAR);
            colUpsert.setBoolean(19, false);
            colUpsert.execute();
        }
        tableMetadata.addAll(metaConnection.getMutationState().toMutations(metaConnection.getSCN()).next().getSecond());
        metaConnection.rollback();
        metaConnection.getQueryServices().addColumn(tableMetadata, sysCatalogPTable, null,null, Collections.<String,List<Pair<String,Object>>>emptyMap(), Collections.<String>emptySet(), Lists.newArrayList(column));
        metaConnection.removeTable(null, SYSTEM_CATALOG_NAME, null, timestamp);
        ConnectionQueryServicesImpl.this.removeTable(null,
                SYSTEM_CATALOG_NAME, null,
                timestamp);
        clearCache();
        return metaConnection;
    }

    private void deleteSnapshot(String snapshotName)
            throws SQLException, IOException {
        try (Admin admin = getAdmin()) {
            admin.deleteSnapshot(snapshotName);
            LOGGER.info("Snapshot {} is deleted", snapshotName);
        }
    }

    private void createSnapshot(String snapshotName, String tableName)
            throws SQLException {
        Admin admin = null;
        SQLException sqlE = null;
        try {
            admin = getAdmin();
            admin.snapshot(snapshotName, TableName.valueOf(tableName));
            LOGGER.info("Successfully created snapshot " + snapshotName + " for "
                    + tableName);
        } catch (SnapshotCreationException e) {
            if (e.getMessage().contains("doesn't exist")) {
                LOGGER.warn("Could not create snapshot {}, table is missing." + snapshotName, e);
            } else {
                sqlE = new SQLException(e);
            }
        } catch (Exception e) {
            sqlE = new SQLException(e);
        } finally {
            try {
                if (admin != null) {
                    admin.close();
                }
            } catch (Exception e) {
                SQLException adminCloseEx = new SQLException(e);
                if (sqlE == null) {
                    sqlE = adminCloseEx;
                } else {
                    sqlE.setNextException(adminCloseEx);
                }
            } finally {
                if (sqlE != null) {
                    throw sqlE;
                }
            }
        }
    }

    void ensureSystemTablesMigratedToSystemNamespace()
            throws SQLException, IOException, IllegalArgumentException, InterruptedException {
        if (!SchemaUtil.isNamespaceMappingEnabled(PTableType.SYSTEM, this.getProps())) { return; }

        Table metatable = null;
        try (Admin admin = getAdmin()) {
            List<TableName> tableNames = getSystemTableNamesInDefaultNamespace(admin);
            // No tables exist matching "SYSTEM\..*", they are all already in "SYSTEM:.*"
            if (tableNames.size() == 0) { return; }
            // Try to move any remaining tables matching "SYSTEM\..*" into "SYSTEM:"
            if (tableNames.size() > 9) {
                LOGGER.warn("Expected 9 system tables but found " + tableNames.size() + ":" + tableNames);
            }

            byte[] mappedSystemTable = SchemaUtil
                    .getPhysicalName(PhoenixDatabaseMetaData.SYSTEM_CATALOG_NAME_BYTES, this.getProps()).getName();
            metatable = getTable(mappedSystemTable);
            if (tableNames.contains(PhoenixDatabaseMetaData.SYSTEM_CATALOG_HBASE_TABLE_NAME)) {
                if (!AdminUtilWithFallback.tableExists(admin,
                    TableName.valueOf(mappedSystemTable))) {
                    LOGGER.info("Migrating SYSTEM.CATALOG table to SYSTEM namespace.");
                    // Actual migration of SYSCAT table
                    UpgradeUtil.mapTableToNamespace(admin, metatable,
                            PhoenixDatabaseMetaData.SYSTEM_CATALOG_NAME, this.getProps(), null, PTableType.SYSTEM,
                            null);
                    // Invalidate the client-side metadataCache
                    ConnectionQueryServicesImpl.this.removeTable(null,
                            PhoenixDatabaseMetaData.SYSTEM_CATALOG_NAME, null,
                            MetaDataProtocol.MIN_SYSTEM_TABLE_TIMESTAMP_4_1_0);
                }
                tableNames.remove(PhoenixDatabaseMetaData.SYSTEM_CATALOG_HBASE_TABLE_NAME);
            }
            for (TableName table : tableNames) {
                LOGGER.info(String.format("Migrating %s table to SYSTEM namespace.", table.getNameAsString()));
                UpgradeUtil.mapTableToNamespace(admin, metatable, table.getNameAsString(), this.getProps(), null, PTableType.SYSTEM,
                        null);
                ConnectionQueryServicesImpl.this.removeTable(null, table.getNameAsString(), null,
                        MetaDataProtocol.MIN_SYSTEM_TABLE_TIMESTAMP_4_1_0);
            }

            // Clear the server-side metadataCache when all tables are migrated so that the new PTable can be loaded with NS mapping
            clearCache();
        } finally {
            if (metatable != null) {
                metatable.close();
            }
        }
    }

    /**
     * Acquire distributed mutex of sorts to make sure only one JVM is able to run the upgrade code by
     * making use of HBase's checkAndPut api.
     *
     * @return true if client won the race, false otherwise
     * @throws SQLException
     */
    @VisibleForTesting
    public boolean acquireUpgradeMutex(long currentServerSideTableTimestamp)
            throws SQLException {
        Preconditions.checkArgument(currentServerSideTableTimestamp < MIN_SYSTEM_TABLE_TIMESTAMP);
        if (!writeMutexCell(null, PhoenixDatabaseMetaData.SYSTEM_CATALOG_SCHEMA,
            PhoenixDatabaseMetaData.SYSTEM_CATALOG_TABLE, null, null)) {
            throw new UpgradeInProgressException(getVersion(currentServerSideTableTimestamp),
                    getVersion(MIN_SYSTEM_TABLE_TIMESTAMP));
        }
        return true;
    }

    @Override
    public boolean writeMutexCell(String tenantId, String schemaName, String tableName,
            String columnName, String familyName) throws SQLException {
        try {
            byte[] rowKey = columnName != null
                ? SchemaUtil.getColumnKey(tenantId, schemaName, tableName,
                    columnName, familyName)
                : SchemaUtil.getTableKey(tenantId, schemaName, tableName);
            // at this point the system mutex table should have been created or
            // an exception thrown
            try (Table sysMutexTable = getSysMutexTable()) {
                byte[] family = PhoenixDatabaseMetaData.SYSTEM_MUTEX_FAMILY_NAME_BYTES;
                byte[] qualifier = PhoenixDatabaseMetaData.SYSTEM_MUTEX_COLUMN_NAME_BYTES;
                byte[] value = MUTEX_LOCKED;
                Put put = new Put(rowKey);
                put.addColumn(family, qualifier, value);
                CheckAndMutate checkAndMutate = CheckAndMutate.newBuilder(rowKey)
                        .ifNotExists(family, qualifier)
                        .build(put);
                boolean checkAndPut =
                        sysMutexTable.checkAndMutate(checkAndMutate).isSuccess();
                String processName = ManagementFactory.getRuntimeMXBean().getName();
                String msg =
                        " tenantId : " + tenantId + " schemaName : " + schemaName + " tableName : "
                                + tableName + " columnName : " + columnName + " familyName : "
                                + familyName;
                if (!checkAndPut) {
                    LOGGER.error(processName + " failed to acquire mutex for "+ msg);
                }
                else {
                    LOGGER.debug(processName + " acquired mutex for "+ msg);
                }
                return checkAndPut;
            }
        } catch (IOException e) {
            throw ServerUtil.parseServerException(e);
        }
    }

    @VisibleForTesting
    public void releaseUpgradeMutex() throws IOException, SQLException {
        deleteMutexCell(null, PhoenixDatabaseMetaData.SYSTEM_CATALOG_SCHEMA,
            PhoenixDatabaseMetaData.SYSTEM_CATALOG_TABLE, null, null);
    }

    @Override
    public void deleteMutexCell(String tenantId, String schemaName, String tableName,
            String columnName, String familyName) throws SQLException {
        try {
            byte[] rowKey = columnName != null
                ? SchemaUtil.getColumnKey(tenantId, schemaName, tableName,
                    columnName, familyName)
                : SchemaUtil.getTableKey(tenantId, schemaName, tableName);
            // at this point the system mutex table should have been created or
            // an exception thrown
            try (Table sysMutexTable = getSysMutexTable()) {
                byte[] family = PhoenixDatabaseMetaData.SYSTEM_MUTEX_FAMILY_NAME_BYTES;
                byte[] qualifier = PhoenixDatabaseMetaData.SYSTEM_MUTEX_COLUMN_NAME_BYTES;
                Delete delete = new Delete(rowKey);
                delete.addColumn(family, qualifier);
                sysMutexTable.delete(delete);
                String processName = ManagementFactory.getRuntimeMXBean().getName();
                String msg =
                        " tenantId : " + tenantId + " schemaName : " + schemaName + " tableName : "
                                + tableName + " columnName : " + columnName + " familyName : "
                                + familyName;
                LOGGER.debug(processName + " released mutex for "+ msg);
            }
        } catch (IOException e) {
            throw ServerUtil.parseServerException(e);
        }
    }

    @VisibleForTesting
    public Table getSysMutexTable() throws SQLException {
        String tableNameAsString = SYSTEM_MUTEX_NAME;
        Table table;
        try {
            table = getTableIfExists(Bytes.toBytes(tableNameAsString));
        } catch (TableNotFoundException e) {
            tableNameAsString = tableNameAsString.replace(
                QueryConstants.NAME_SEPARATOR,
                QueryConstants.NAMESPACE_SEPARATOR);
            // if SYSTEM.MUTEX does not exist, we don't need to check
            // for the existence of SYSTEM:MUTEX as it must exist, hence
            // we can call getTable() here instead of getTableIfExists()
            table = getTable(Bytes.toBytes(tableNameAsString));
        }
        return table;
    }

    private String addColumn(String columnsToAddSoFar, String columns) {
        if (columnsToAddSoFar == null || columnsToAddSoFar.isEmpty()) {
            return columns;
        } else {
            return columnsToAddSoFar + ", " + columns;
        }
    }

    /**
     * Set IMMUTABLE_ROWS to true for all index tables over immutable tables.
     * @param oldMetaConnection connection over which to run the upgrade
     * @param timestamp SCN at which to run the update
     * @throws SQLException
     */
    private PhoenixConnection setImmutableTableIndexesImmutable(PhoenixConnection oldMetaConnection, long timestamp) throws SQLException {
        SQLException sqlE = null;
        Properties props = PropertiesUtil.deepCopy(oldMetaConnection.getClientInfo());
        props.setProperty(PhoenixRuntime.CURRENT_SCN_ATTRIB, Long.toString(timestamp));
        PhoenixConnection metaConnection = new PhoenixConnection(oldMetaConnection, this, props);
        boolean autoCommit = metaConnection.getAutoCommit();
        try {
            metaConnection.setAutoCommit(true);
            metaConnection.createStatement().execute(
                    "UPSERT INTO SYSTEM.CATALOG(TENANT_ID, TABLE_SCHEM, TABLE_NAME, COLUMN_NAME, COLUMN_FAMILY, IMMUTABLE_ROWS)\n" +
                            "SELECT A.TENANT_ID, A.TABLE_SCHEM,B.COLUMN_FAMILY,null,null,true\n" +
                            "FROM SYSTEM.CATALOG A JOIN SYSTEM.CATALOG B ON (\n" +
                            " A.TENANT_ID = B.TENANT_ID AND \n" +
                            " A.TABLE_SCHEM = B.TABLE_SCHEM AND\n" +
                            " A.TABLE_NAME = B.TABLE_NAME AND\n" +
                            " A.COLUMN_NAME = B.COLUMN_NAME AND\n" +
                            " B.LINK_TYPE = 1\n" +
                            ")\n" +
                            "WHERE A.COLUMN_FAMILY IS NULL AND\n" +
                            " B.COLUMN_FAMILY IS NOT NULL AND\n" +
                            " A.IMMUTABLE_ROWS = TRUE");
        } catch (SQLException e) {
            LOGGER.warn("exception during upgrading stats table:" + e);
            sqlE = e;
        } finally {
            try {
                metaConnection.setAutoCommit(autoCommit);
                oldMetaConnection.close();
            } catch (SQLException e) {
                if (sqlE != null) {
                    sqlE.setNextException(e);
                } else {
                    sqlE = e;
                }
            }
            if (sqlE != null) {
                throw sqlE;
            }
        }
        return metaConnection;
    }



    /**
     * Forces update of SYSTEM.CATALOG by setting column to existing value
     * @param oldMetaConnection
     * @param timestamp
     * @return
     * @throws SQLException
     */
    private PhoenixConnection updateSystemCatalogTimestamp(PhoenixConnection oldMetaConnection, long timestamp) throws SQLException {
        SQLException sqlE = null;
        Properties props = PropertiesUtil.deepCopy(oldMetaConnection.getClientInfo());
        props.setProperty(PhoenixRuntime.CURRENT_SCN_ATTRIB, Long.toString(timestamp));
        PhoenixConnection metaConnection = new PhoenixConnection(oldMetaConnection, this, props);
        boolean autoCommit = metaConnection.getAutoCommit();
        try {
            metaConnection.setAutoCommit(true);
            metaConnection.createStatement().execute(
                    "UPSERT INTO SYSTEM.CATALOG(TENANT_ID, TABLE_SCHEM, TABLE_NAME, COLUMN_NAME, COLUMN_FAMILY, DISABLE_WAL)\n" +
                            "VALUES (NULL, '" + QueryConstants.SYSTEM_SCHEMA_NAME + "','" + PhoenixDatabaseMetaData.SYSTEM_CATALOG_TABLE + "', NULL, NULL, FALSE)");
        } catch (SQLException e) {
            LOGGER.warn("exception during upgrading stats table:" + e);
            sqlE = e;
        } finally {
            try {
                metaConnection.setAutoCommit(autoCommit);
                oldMetaConnection.close();
            } catch (SQLException e) {
                if (sqlE != null) {
                    sqlE.setNextException(e);
                } else {
                    sqlE = e;
                }
            }
            if (sqlE != null) {
                throw sqlE;
            }
        }
        return metaConnection;
    }

    private PhoenixConnection dropStatsTable(PhoenixConnection oldMetaConnection, long timestamp)
            throws SQLException, IOException {
        Properties props = PropertiesUtil.deepCopy(oldMetaConnection.getClientInfo());
        props.setProperty(PhoenixRuntime.CURRENT_SCN_ATTRIB, Long.toString(timestamp));
        PhoenixConnection metaConnection = new PhoenixConnection(oldMetaConnection, this, props);
        SQLException sqlE = null;
        boolean wasCommit = metaConnection.getAutoCommit();
        try {
            metaConnection.setAutoCommit(true);
            metaConnection.createStatement()
            .executeUpdate("DELETE FROM " + PhoenixDatabaseMetaData.SYSTEM_CATALOG_NAME + " WHERE "
                    + PhoenixDatabaseMetaData.TABLE_NAME + "='" + PhoenixDatabaseMetaData.SYSTEM_STATS_TABLE
                    + "' AND " + PhoenixDatabaseMetaData.TABLE_SCHEM + "='"
                    + SYSTEM_SCHEMA_NAME + "'");
        } catch (SQLException e) {
            LOGGER.warn("exception during upgrading stats table:" + e);
            sqlE = e;
        } finally {
            try {
                metaConnection.setAutoCommit(wasCommit);
                oldMetaConnection.close();
            } catch (SQLException e) {
                if (sqlE != null) {
                    sqlE.setNextException(e);
                } else {
                    sqlE = e;
                }
            }
            if (sqlE != null) {
                throw sqlE;
            }
        }
        return metaConnection;
    }

    private void scheduleRenewLeaseTasks() {
        if (isRenewingLeasesEnabled()) {
            renewLeaseExecutor =
                    Executors.newScheduledThreadPool(renewLeasePoolSize, renewLeaseThreadFactory);
            for (LinkedBlockingQueue<WeakReference<PhoenixConnection>> q : connectionQueues) {
                renewLeaseExecutor.scheduleAtFixedRate(new RenewLeaseTask(q), 0,
                    renewLeaseTaskFrequency, TimeUnit.MILLISECONDS);
            }
        }
    }

    private static class RenewLeaseThreadFactory implements ThreadFactory {
        private static final AtomicInteger threadNumber = new AtomicInteger(1);
        private static final String NAME_PREFIX = "PHOENIX-SCANNER-RENEW-LEASE-thread-";

        @Override
        public Thread newThread(Runnable r) {
            Thread t = new Thread(r, NAME_PREFIX + threadNumber.getAndIncrement());
            t.setDaemon(true);
            return t;
        }
    }

    private static int getSaltBuckets(TableAlreadyExistsException e) {
        PTable table = e.getTable();
        Integer sequenceSaltBuckets = table == null ? null : table.getBucketNum();
        return sequenceSaltBuckets == null ? 0 : sequenceSaltBuckets;
    }

    @Override
    public MutationState updateData(MutationPlan plan) throws SQLException {
        MutationState state = plan.execute();
        plan.getContext().getConnection().commit();
        return state;
    }

    @Override
    public int getLowestClusterHBaseVersion() {
        return lowestClusterHBaseVersion;
    }

    @Override
    public boolean hasIndexWALCodec() {
        return hasIndexWALCodec;
    }

    /**
     * Clears the Phoenix meta data cache on each region server
     * @throws SQLException
     */
    @Override
    public long clearCache() throws SQLException {
        synchronized (latestMetaDataLock) {
            latestMetaData = newEmptyMetaData();
        }
        tableStatsCache.invalidateAll();
        long startTime = 0L;
        long systemCatalogRpcTime;
        Map<byte[], Long> results;
        try (Table htable =
                this.getTable(
                    SchemaUtil.getPhysicalName(PhoenixDatabaseMetaData.SYSTEM_CATALOG_NAME_BYTES,
                        this.getProps()).getName())) {
            try {
                startTime = EnvironmentEdgeManager.currentTimeMillis();
                results = htable.coprocessorService(MetaDataService.class, HConstants.EMPTY_START_ROW,
                                HConstants.EMPTY_END_ROW, new Batch.Call<MetaDataService, Long>() {
                                    @Override
                                    public Long call(MetaDataService instance) throws IOException {
                                        RpcController controller = getController();
                                        BlockingRpcCallback<ClearCacheResponse> rpcCallback =
                                                new BlockingRpcCallback<ClearCacheResponse>();
                                        ClearCacheRequest.Builder builder = ClearCacheRequest.newBuilder();
                                        builder.setClientVersion(
                                                VersionUtil.encodeVersion(PHOENIX_MAJOR_VERSION,
                                                        PHOENIX_MINOR_VERSION, PHOENIX_PATCH_NUMBER));
                                        instance.clearCache(controller, builder.build(), rpcCallback);
                                        checkForRemoteExceptions(controller);
                                        return rpcCallback.get().getUnfreedBytes();
                                    }
                                });
                TableMetricsManager.updateMetricsForSystemCatalogTableMethod(null,NUM_SYSTEM_TABLE_RPC_SUCCESS, 1);
            } catch(Throwable e) {
                TableMetricsManager.updateMetricsForSystemCatalogTableMethod(null, NUM_SYSTEM_TABLE_RPC_FAILURES, 1);
                throw ServerUtil.parseServerException(e);
            } finally {
                systemCatalogRpcTime = EnvironmentEdgeManager.currentTimeMillis() - startTime;
                TableMetricsManager.updateMetricsForSystemCatalogTableMethod(null,
                        TIME_SPENT_IN_SYSTEM_TABLE_RPC_CALLS, systemCatalogRpcTime);
            }

            long unfreedBytes = 0;
            for (Map.Entry<byte[], Long> result : results.entrySet()) {
                if (result.getValue() != null) {
                    unfreedBytes += result.getValue();
                }
            }
            return unfreedBytes;
        } catch (IOException e) {
            throw ServerUtil.parseServerException(e);
        } catch (Throwable e) {
            // wrap all other exceptions in a SQLException
            throw new SQLException(e);
        }
    }

    private void flushTable(byte[] tableName) throws SQLException {
        Admin admin = getAdmin();
        try {
            admin.flush(TableName.valueOf(tableName));
        } catch (IOException e) {
            throw new PhoenixIOException(e);
//        } catch (InterruptedException e) {
//            // restore the interrupt status
//            Thread.currentThread().interrupt();
//            throw new SQLExceptionInfo.Builder(SQLExceptionCode.INTERRUPTED_EXCEPTION).setRootCause(e).build()
//            .buildException();
        } finally {
            Closeables.closeQuietly(admin);
        }
    }

    @Override
    public Admin getAdmin() throws SQLException {
        try {
            return connection.getAdmin();
        } catch (IOException e) {
            throw new PhoenixIOException(e);
        }
    }

    @Override
    public MetaDataMutationResult updateIndexState(final List<Mutation> tableMetaData, String parentTableName) throws SQLException {
        byte[][] rowKeyMetadata = new byte[3][];
        SchemaUtil.getVarChars(tableMetaData.get(0).getRow(), rowKeyMetadata);
        byte[] tableKey =
                SchemaUtil.getTableKey(rowKeyMetadata[PhoenixDatabaseMetaData.TENANT_ID_INDEX],
                    rowKeyMetadata[PhoenixDatabaseMetaData.SCHEMA_NAME_INDEX],
                    rowKeyMetadata[PhoenixDatabaseMetaData.TABLE_NAME_INDEX]);
        byte[] schemaBytes = rowKeyMetadata[PhoenixDatabaseMetaData.SCHEMA_NAME_INDEX];
        byte[] tableBytes = rowKeyMetadata[PhoenixDatabaseMetaData.TABLE_NAME_INDEX];
        return metaDataCoprocessorExec(
                SchemaUtil.getPhysicalHBaseTableName(schemaBytes, tableBytes,
                        SchemaUtil.isNamespaceMappingEnabled(PTableType.SYSTEM, this.props)).toString(),
                tableKey,
                new Batch.Call<MetaDataService, MetaDataResponse>() {
            @Override
            public MetaDataResponse call(MetaDataService instance) throws IOException {
                RpcController controller = getController();
                BlockingRpcCallback<MetaDataResponse> rpcCallback =
                        new BlockingRpcCallback<MetaDataResponse>();
                UpdateIndexStateRequest.Builder builder = UpdateIndexStateRequest.newBuilder();
                for (Mutation m : tableMetaData) {
                    MutationProto mp = ProtobufUtil.toProto(m);
                    builder.addTableMetadataMutations(mp.toByteString());
                }
                builder.setClientVersion(VersionUtil.encodeVersion(PHOENIX_MAJOR_VERSION, PHOENIX_MINOR_VERSION, PHOENIX_PATCH_NUMBER));
                instance.updateIndexState(controller, builder.build(), rpcCallback);
                checkForRemoteExceptions(controller);
                return rpcCallback.get();
            }
        });
    }

    @Override
    public MetaDataMutationResult updateIndexState(final List<Mutation> tableMetaData, String parentTableName, Map<String, List<Pair<String,Object>>> stmtProperties,  PTable table) throws SQLException {
        if (stmtProperties == null) {
            return updateIndexState(tableMetaData,parentTableName);
        }

        Map<TableDescriptor, TableDescriptor> oldToNewTableDescriptors =
                separateAndValidateProperties(table, stmtProperties, new HashSet<>(), new HashMap<>());
        TableDescriptor origTableDescriptor = this.getTableDescriptor(table.getPhysicalName().getBytes());
        TableDescriptor newTableDescriptor = oldToNewTableDescriptors.remove(origTableDescriptor);
        Set<TableDescriptor> modifiedTableDescriptors = Collections.emptySet();
        if (newTableDescriptor != null) {
            modifiedTableDescriptors = Sets.newHashSetWithExpectedSize(3 + table.getIndexes().size());
            modifiedTableDescriptors.add(newTableDescriptor);
        }
        sendHBaseMetaData(modifiedTableDescriptors, true);
        return updateIndexState(tableMetaData, parentTableName);
    }

    @Override
    public long createSequence(String tenantId, String schemaName, String sequenceName,
            long startWith, long incrementBy, long cacheSize, long minValue, long maxValue,
            boolean cycle, long timestamp) throws SQLException {
        SequenceKey sequenceKey = new SequenceKey(tenantId, schemaName, sequenceName, nSequenceSaltBuckets);
        Sequence newSequences = new Sequence(sequenceKey);
        Sequence sequence = sequenceMap.putIfAbsent(sequenceKey, newSequences);
        if (sequence == null) {
            sequence = newSequences;
        }
        try {
            sequence.getLock().lock();
            // Now that we have the lock we need, create the sequence
            Append append = sequence.createSequence(startWith, incrementBy, cacheSize, timestamp, minValue, maxValue, cycle);
            Table htable = this.getTable(SchemaUtil
                    .getPhysicalName(PhoenixDatabaseMetaData.SYSTEM_SEQUENCE_NAME_BYTES, this.getProps()).getName());
            try {
                Result result = htable.append(append);
                return sequence.createSequence(result, minValue, maxValue, cycle);
            } catch (IOException e) {
                throw ServerUtil.parseServerException(e);
            } finally {
                Closeables.closeQuietly(htable);
            }
        } finally {
            sequence.getLock().unlock();
        }
    }

    @Override
    public long dropSequence(String tenantId, String schemaName, String sequenceName, long timestamp) throws SQLException {
        SequenceKey sequenceKey = new SequenceKey(tenantId, schemaName, sequenceName, nSequenceSaltBuckets);
        Sequence newSequences = new Sequence(sequenceKey);
        Sequence sequence = sequenceMap.putIfAbsent(sequenceKey, newSequences);
        if (sequence == null) {
            sequence = newSequences;
        }
        try {
            sequence.getLock().lock();
            // Now that we have the lock we need, create the sequence
            Append append = sequence.dropSequence(timestamp);
            Table htable = this.getTable(SchemaUtil
                    .getPhysicalName(PhoenixDatabaseMetaData.SYSTEM_SEQUENCE_NAME_BYTES, this.getProps()).getName());
            try {
                Result result = htable.append(append);
                return sequence.dropSequence(result);
            } catch (IOException e) {
                throw ServerUtil.parseServerException(e);
            } finally {
                Closeables.closeQuietly(htable);
            }
        } finally {
            sequence.getLock().unlock();
        }
    }

    /**
     * Gets the current sequence value
     * @throws SQLException if cached sequence cannot be found
     */
    @Override
    public long currentSequenceValue(SequenceKey sequenceKey, long timestamp) throws SQLException {
        Sequence sequence = sequenceMap.get(sequenceKey);
        if (sequence == null) {
            throw new SQLExceptionInfo.Builder(SQLExceptionCode.CANNOT_CALL_CURRENT_BEFORE_NEXT_VALUE)
            .setSchemaName(sequenceKey.getSchemaName()).setTableName(sequenceKey.getSequenceName())
            .build().buildException();
        }
        sequence.getLock().lock();
        try {
            return sequence.currentValue(timestamp);
        } catch (EmptySequenceCacheException e) {
            throw new SQLExceptionInfo.Builder(SQLExceptionCode.CANNOT_CALL_CURRENT_BEFORE_NEXT_VALUE)
            .setSchemaName(sequenceKey.getSchemaName()).setTableName(sequenceKey.getSequenceName())
            .build().buildException();
        } finally {
            sequence.getLock().unlock();
        }
    }

    /**
     * Verifies that sequences exist and reserves values for them if reserveValues is true
     */
    @Override
    public void validateSequences(List<SequenceAllocation> sequenceAllocations, long timestamp, long[] values, SQLException[] exceptions, Sequence.ValueOp action) throws SQLException {
        incrementSequenceValues(sequenceAllocations, timestamp, values, exceptions, action);
    }

    /**
     * Increment any of the set of sequences that need more values. These are the sequences
     * that are asking for the next value within a given statement. The returned sequences
     * are the ones that were not found because they were deleted by another client.
     * @param sequenceAllocations sorted list of sequence kyes
     * @param timestamp
     * @throws SQLException if any of the sequences cannot be found
     *
     */
    @Override
    public void incrementSequences(List<SequenceAllocation> sequenceAllocations, long timestamp, long[] values, SQLException[] exceptions) throws SQLException {
        incrementSequenceValues(sequenceAllocations, timestamp, values, exceptions, Sequence.ValueOp.INCREMENT_SEQUENCE);
    }

    private void incrementSequenceValues(List<SequenceAllocation> sequenceAllocations, long timestamp, long[] values, SQLException[] exceptions, Sequence.ValueOp op) throws SQLException {
        List<Sequence> sequences = Lists.newArrayListWithExpectedSize(sequenceAllocations.size());
        for (SequenceAllocation sequenceAllocation : sequenceAllocations) {
            SequenceKey key = sequenceAllocation.getSequenceKey();
            Sequence newSequences = new Sequence(key);
            Sequence sequence = getSequence(sequenceAllocation);
            if (sequence == null) {
                sequence = newSequences;
            }
            sequences.add(sequence);
        }
        try {
            for (Sequence sequence : sequences) {
                sequence.getLock().lock();
            }
            // Now that we have all the locks we need, increment the sequences
            List<Increment> incrementBatch = Lists.newArrayListWithExpectedSize(sequences.size());
            List<Sequence> toIncrementList = Lists.newArrayListWithExpectedSize(sequences.size());
            int[] indexes = new int[sequences.size()];
            for (int i = 0; i < sequences.size(); i++) {
                Sequence sequence = sequences.get(i);
                try {
                    values[i] = sequence.incrementValue(timestamp, op, sequenceAllocations.get(i).getNumAllocations());
                } catch (EmptySequenceCacheException e) {
                    indexes[toIncrementList.size()] = i;
                    toIncrementList.add(sequence);
                    Increment inc = sequence.newIncrement(timestamp, op, sequenceAllocations.get(i).getNumAllocations());
                    incrementBatch.add(inc);
                } catch (SQLException e) {
                    exceptions[i] = e;
                }
            }
            if (toIncrementList.isEmpty()) {
                return;
            }
            Table hTable = this.getTable(SchemaUtil.getPhysicalName(PhoenixDatabaseMetaData.SYSTEM_SEQUENCE_NAME_BYTES,this.getProps()).getName());
            Object[] resultObjects = new Object[incrementBatch.size()];
            SQLException sqlE = null;
            try {
                hTable.batch(incrementBatch, resultObjects);
            } catch (IOException e) {
                sqlE = ServerUtil.parseServerException(e);
            } catch (InterruptedException e) {
                // restore the interrupt status
                Thread.currentThread().interrupt();
                sqlE = new SQLExceptionInfo.Builder(SQLExceptionCode.INTERRUPTED_EXCEPTION)
                .setRootCause(e).build().buildException(); // FIXME ?
            } finally {
                try {
                    hTable.close();
                } catch (IOException e) {
                    if (sqlE == null) {
                        sqlE = ServerUtil.parseServerException(e);
                    } else {
                        sqlE.setNextException(ServerUtil.parseServerException(e));
                    }
                }
                if (sqlE != null) {
                    throw sqlE;
                }
            }
            for (int i=0;i<resultObjects.length;i++){
                Sequence sequence = toIncrementList.get(i);
                Result result = (Result)resultObjects[i];
                try {
                    long numToAllocate = Bytes.toLong(incrementBatch.get(i).getAttribute(SequenceRegionObserver.NUM_TO_ALLOCATE));
                    values[indexes[i]] = sequence.incrementValue(result, op, numToAllocate);
                } catch (SQLException e) {
                    exceptions[indexes[i]] = e;
                }
            }
        } finally {
            for (Sequence sequence : sequences) {
                sequence.getLock().unlock();
            }
        }
    }

    /**
     * checks if sequenceAllocation's sequence there in sequenceMap, also returns Global Sequences
     * from Tenant sequenceAllocations
     * @param sequenceAllocation
     * @return
     */

    private Sequence getSequence(SequenceAllocation sequenceAllocation) {
        SequenceKey key = sequenceAllocation.getSequenceKey();
        if (key.getTenantId() == null) {
            return sequenceMap.putIfAbsent(key, new Sequence(key));
        } else {
            Sequence sequence = sequenceMap.get(key);
            if (sequence == null) {
                return sequenceMap.entrySet().stream()
                        .filter(entry -> compareSequenceKeysWithoutTenant(key, entry.getKey()))
                        .findFirst()
                        .map(Entry::getValue)
                        .orElse(null);
            } else {
                return sequence;
            }
        }
    }

    private boolean compareSequenceKeysWithoutTenant(SequenceKey keyToCompare, SequenceKey availableKey) {
        if (availableKey.getTenantId() != null) {
            return false;
        }
        boolean sameSchema = keyToCompare.getSchemaName() == null ? availableKey.getSchemaName() == null :
                keyToCompare.getSchemaName().equals(availableKey.getSchemaName());
        if (!sameSchema) {
            return false;
        }
        return keyToCompare.getSequenceName().equals(availableKey.getSequenceName());
    }

    @Override
    public void clearTableFromCache(final byte[] tenantId, final byte[] schemaName, final byte[] tableName,
            final long clientTS) throws SQLException {
        // clear the meta data cache for the table here
        boolean success = false;
        try {
            SQLException sqlE = null;
            long startTime = 0L;
            long systemCatalogRpcTime;
            Table htable = this.getTable(SchemaUtil
                    .getPhysicalName(PhoenixDatabaseMetaData.SYSTEM_CATALOG_NAME_BYTES, this.getProps()).getName());

            try {
                startTime = EnvironmentEdgeManager.currentTimeMillis();
                htable.coprocessorService(MetaDataService.class, HConstants.EMPTY_START_ROW, HConstants.EMPTY_END_ROW,
                        new Batch.Call<MetaDataService, ClearTableFromCacheResponse>() {
                    @Override
                    public ClearTableFromCacheResponse call(MetaDataService instance) throws IOException {
                        RpcController controller = getController();
                        BlockingRpcCallback<ClearTableFromCacheResponse> rpcCallback = new BlockingRpcCallback<ClearTableFromCacheResponse>();
                        ClearTableFromCacheRequest.Builder builder = ClearTableFromCacheRequest.newBuilder();
                        builder.setTenantId(ByteStringer.wrap(tenantId));
                        builder.setTableName(ByteStringer.wrap(tableName));
                        builder.setSchemaName(ByteStringer.wrap(schemaName));
                        builder.setClientTimestamp(clientTS);
                        builder.setClientVersion(VersionUtil.encodeVersion(PHOENIX_MAJOR_VERSION, PHOENIX_MINOR_VERSION, PHOENIX_PATCH_NUMBER));
                        instance.clearTableFromCache(controller, builder.build(), rpcCallback);
                        checkForRemoteExceptions(controller);
                        return rpcCallback.get();
                    }
                });
                success = true;
            } catch (IOException e) {
                throw ServerUtil.parseServerException(e);
            } catch (Throwable e) {
                sqlE = new SQLException(e);
            } finally {
                try {
                    htable.close();
                    systemCatalogRpcTime = EnvironmentEdgeManager.currentTimeMillis() - startTime;
                    TableMetricsManager.updateMetricsForSystemCatalogTableMethod(Bytes.toString(tableName),
                            TIME_SPENT_IN_SYSTEM_TABLE_RPC_CALLS, systemCatalogRpcTime);
                    if (success) {
                        TableMetricsManager.updateMetricsForSystemCatalogTableMethod(Bytes.toString(tableName),
                                NUM_SYSTEM_TABLE_RPC_SUCCESS, 1);
                    } else {
                        TableMetricsManager.updateMetricsForSystemCatalogTableMethod(Bytes.toString(tableName),
                                NUM_SYSTEM_TABLE_RPC_FAILURES, 1);
                    }
                } catch (IOException e) {
                    if (sqlE == null) {
                        sqlE = ServerUtil.parseServerException(e);
                    } else {
                        sqlE.setNextException(ServerUtil.parseServerException(e));
                    }
                } finally {
                    if (sqlE != null) { throw sqlE; }
                }
            }
        } catch (Exception e) {
            throw new SQLException(ServerUtil.parseServerException(e));
        }
    }

    @Override
    public void returnSequences(List<SequenceKey> keys, long timestamp, SQLException[] exceptions) throws SQLException {
        List<Sequence> sequences = Lists.newArrayListWithExpectedSize(keys.size());
        for (SequenceKey key : keys) {
            Sequence newSequences = new Sequence(key);
            Sequence sequence = sequenceMap.putIfAbsent(key, newSequences);
            if (sequence == null) {
                sequence = newSequences;
            }
            sequences.add(sequence);
        }
        try {
            for (Sequence sequence : sequences) {
                sequence.getLock().lock();
            }
            // Now that we have all the locks we need, attempt to return the unused sequence values
            List<Append> mutations = Lists.newArrayListWithExpectedSize(sequences.size());
            List<Sequence> toReturnList = Lists.newArrayListWithExpectedSize(sequences.size());
            int[] indexes = new int[sequences.size()];
            for (int i = 0; i < sequences.size(); i++) {
                Sequence sequence = sequences.get(i);
                try {
                    Append append = sequence.newReturn(timestamp);
                    toReturnList.add(sequence);
                    mutations.add(append);
                } catch (EmptySequenceCacheException ignore) { // Nothing to return, so ignore
                }
            }
            if (toReturnList.isEmpty()) {
                return;
            }
            Table hTable = this.getTable(SchemaUtil
                    .getPhysicalName(PhoenixDatabaseMetaData.SYSTEM_SEQUENCE_NAME_BYTES, this.getProps()).getName());
            Object[] resultObjects = null;
            SQLException sqlE = null;
            try {
                hTable.batch(mutations, resultObjects);
            } catch (IOException e){
                sqlE = ServerUtil.parseServerException(e);
            } catch (InterruptedException e){
                // restore the interrupt status
                Thread.currentThread().interrupt();
                sqlE = new SQLExceptionInfo.Builder(SQLExceptionCode.INTERRUPTED_EXCEPTION)
                .setRootCause(e).build().buildException(); // FIXME ?
            } finally {
                try {
                    hTable.close();
                } catch (IOException e) {
                    if (sqlE == null) {
                        sqlE = ServerUtil.parseServerException(e);
                    } else {
                        sqlE.setNextException(ServerUtil.parseServerException(e));
                    }
                }
                if (sqlE != null) {
                    throw sqlE;
                }
            }
            for (int i=0;i<resultObjects.length;i++){
                Sequence sequence = toReturnList.get(i);
                Result result = (Result)resultObjects[i];
                try {
                    sequence.returnValue(result);
                } catch (SQLException e) {
                    exceptions[indexes[i]] = e;
                }
            }
        } finally {
            for (Sequence sequence : sequences) {
                sequence.getLock().unlock();
            }
        }
    }

    // Take no locks, as this only gets run when there are no open connections
    // so there's no danger of contention.
    private void returnAllSequences(ConcurrentMap<SequenceKey,Sequence> sequenceMap) throws SQLException {
        List<Append> mutations = Lists.newArrayListWithExpectedSize(sequenceMap.size());
        for (Sequence sequence : sequenceMap.values()) {
            mutations.addAll(sequence.newReturns());
        }
        if (mutations.isEmpty()) {
            return;
        }
        Table hTable = this.getTable(
                SchemaUtil.getPhysicalName(PhoenixDatabaseMetaData.SYSTEM_SEQUENCE_NAME_BYTES, this.getProps()).getName());
        SQLException sqlE = null;
        try {
            hTable.batch(mutations, null);
        } catch (IOException e) {
            sqlE = ServerUtil.parseServerException(e);
        } catch (InterruptedException e) {
            // restore the interrupt status
            Thread.currentThread().interrupt();
            sqlE = new SQLExceptionInfo.Builder(SQLExceptionCode.INTERRUPTED_EXCEPTION)
            .setRootCause(e).build().buildException(); // FIXME ?
        } finally {
            try {
                hTable.close();
            } catch (IOException e) {
                if (sqlE == null) {
                    sqlE = ServerUtil.parseServerException(e);
                } else {
                    sqlE.setNextException(ServerUtil.parseServerException(e));
                }
            }
            if (sqlE != null) {
                throw sqlE;
            }
        }
    }

    @Override
    public void addConnection(PhoenixConnection connection) throws SQLException {
        if (returnSequenceValues || shouldThrottleNumConnections) {
            synchronized (connectionCountLock) {
                connectionLimiter.acquireConnection(connection);
            }
        }
        // If lease renewal isn't enabled, these are never cleaned up. Tracking when renewals
        // aren't enabled also (presently) has no purpose.
        if (isRenewingLeasesEnabled()) {
          connectionQueues.get(getQueueIndex(connection)).add(new WeakReference<PhoenixConnection>(connection));
        }
    }

    @Override
    public void removeConnection(PhoenixConnection connection) throws SQLException {
        if (returnSequenceValues) {
            ConcurrentMap<SequenceKey,Sequence> formerSequenceMap = null;
            synchronized (connectionCountLock) {
                if (!connection.isInternalConnection()) {
                    if (connectionLimiter.isLastConnection()) {
                        if (!this.sequenceMap.isEmpty()) {
                            formerSequenceMap = this.sequenceMap;
                            this.sequenceMap = Maps.newConcurrentMap();
                        }
                    }
                }
            }
            // Since we're using the former sequenceMap, we can do this outside
            // the lock.
            if (formerSequenceMap != null) {
                // When there are no more connections, attempt to return any sequences
                returnAllSequences(formerSequenceMap);
            }
        }
        if (returnSequenceValues || connectionLimiter.isShouldThrottleNumConnections()) { //still need to decrement connection count
            synchronized (connectionCountLock) {
                connectionLimiter.returnConnection(connection);
            }
        }
    }

    private int getQueueIndex(PhoenixConnection conn) {
        return ThreadLocalRandom.current().nextInt(renewLeasePoolSize);
    }

    @Override
    public KeyValueBuilder getKeyValueBuilder() {
        return this.kvBuilder;
    }

    @Override
    public boolean supportsFeature(Feature feature) {
        FeatureSupported supported = featureMap.get(feature);
        if (supported == null) {
            return false;
        }
        return supported.isSupported(this);
    }

    @Override
    public String getUserName() {
        return userName;
    }
    
    @Override
    public User getUser() {
        return user;
    }

    @VisibleForTesting
    public void checkClosed() {
        if (closed) {
            throwConnectionClosedException();
        }
    }

    private void throwConnectionClosedIfNullMetaData() {
        if (latestMetaData == null) {
            throwConnectionClosedException();
        }
    }

    private void throwConnectionClosedException() {
        throw new IllegalStateException("Connection to the cluster is closed");
    }

    @Override
    public GuidePostsInfo getTableStats(GuidePostsKey key) throws SQLException {
        try {
            return tableStatsCache.get(key);
        } catch (ExecutionException e) {
            throw ServerUtil.parseServerException(e);
        }
    }

    @Override
    public int getSequenceSaltBuckets() {
        return nSequenceSaltBuckets;
    }

    @Override
    public void addFunction(PFunction function) throws SQLException {
        synchronized (latestMetaDataLock) {
            try {
                throwConnectionClosedIfNullMetaData();
                // If existing table isn't older than new table, don't replace
                // If a client opens a connection at an earlier timestamp, this can happen
                PFunction existingFunction = latestMetaData.getFunction(new PTableKey(function.getTenantId(), function.getFunctionName()));
                if (existingFunction.getTimeStamp() >= function.getTimeStamp()) {
                    return;
                }
            } catch (FunctionNotFoundException e) {}
            latestMetaData.addFunction(function);
            latestMetaDataLock.notifyAll();
        }
    }

    @Override
    public void removeFunction(PName tenantId, String function, long functionTimeStamp)
            throws SQLException {
        synchronized (latestMetaDataLock) {
            throwConnectionClosedIfNullMetaData();
            latestMetaData.removeFunction(tenantId, function, functionTimeStamp);
            latestMetaDataLock.notifyAll();
        }
    }

    @Override
    public MetaDataMutationResult getFunctions(PName tenantId, final List<Pair<byte[], Long>> functions,
            final long clientTimestamp) throws SQLException {
        final byte[] tenantIdBytes = tenantId == null ? ByteUtil.EMPTY_BYTE_ARRAY : tenantId.getBytes();
        return metaDataCoprocessorExec(null, tenantIdBytes,
                new Batch.Call<MetaDataService, MetaDataResponse>() {
            @Override
            public MetaDataResponse call(MetaDataService instance) throws IOException {
                RpcController controller = getController(SYSTEM_FUNCTION_HBASE_TABLE_NAME);
                BlockingRpcCallback<MetaDataResponse> rpcCallback =
                        new BlockingRpcCallback<MetaDataResponse>();
                GetFunctionsRequest.Builder builder = GetFunctionsRequest.newBuilder();
                builder.setTenantId(ByteStringer.wrap(tenantIdBytes));
                for (Pair<byte[], Long> function: functions) {
                    builder.addFunctionNames(ByteStringer.wrap(function.getFirst()));
                    builder.addFunctionTimestamps(function.getSecond().longValue());
                }
                builder.setClientTimestamp(clientTimestamp);
                builder.setClientVersion(VersionUtil.encodeVersion(PHOENIX_MAJOR_VERSION, PHOENIX_MINOR_VERSION, PHOENIX_PATCH_NUMBER));
                instance.getFunctions(controller, builder.build(), rpcCallback);
                checkForRemoteExceptions(controller);
                return rpcCallback.get();
            }
        }, SYSTEM_FUNCTION_NAME_BYTES);

    }

    @Override
    public MetaDataMutationResult getSchema(final String schemaName, final long clientTimestamp) throws SQLException {
        return metaDataCoprocessorExec(null, SchemaUtil.getSchemaKey(schemaName),
                new Batch.Call<MetaDataService, MetaDataResponse>() {
            @Override
            public MetaDataResponse call(MetaDataService instance) throws IOException {
                RpcController controller = getController();
                BlockingRpcCallback<MetaDataResponse> rpcCallback = new BlockingRpcCallback<MetaDataResponse>();
                GetSchemaRequest.Builder builder = GetSchemaRequest.newBuilder();
                builder.setSchemaName(schemaName);
                builder.setClientTimestamp(clientTimestamp);
                builder.setClientVersion(VersionUtil.encodeVersion(PHOENIX_MAJOR_VERSION, PHOENIX_MINOR_VERSION,
                        PHOENIX_PATCH_NUMBER));
                instance.getSchema(controller, builder.build(), rpcCallback);
                checkForRemoteExceptions(controller);
                return rpcCallback.get();
            }
        });

    }

    // TODO the mutations should be added to System functions table.
    @Override
    public MetaDataMutationResult createFunction(final List<Mutation> functionData,
            final PFunction function, final boolean temporary) throws SQLException {
        byte[][] rowKeyMetadata = new byte[2][];
        Mutation m = MetaDataUtil.getPutOnlyTableHeaderRow(functionData);
        byte[] key = m.getRow();
        SchemaUtil.getVarChars(key, rowKeyMetadata);
        byte[] tenantIdBytes = rowKeyMetadata[PhoenixDatabaseMetaData.TENANT_ID_INDEX];
        byte[] functionBytes = rowKeyMetadata[PhoenixDatabaseMetaData.FUNTION_NAME_INDEX];
        byte[] functionKey = SchemaUtil.getFunctionKey(tenantIdBytes, functionBytes);
        MetaDataMutationResult result = metaDataCoprocessorExec(null, functionKey,
                new Batch.Call<MetaDataService, MetaDataResponse>() {
            @Override
            public MetaDataResponse call(MetaDataService instance) throws IOException {
                RpcController controller = getController(SYSTEM_FUNCTION_HBASE_TABLE_NAME);
                BlockingRpcCallback<MetaDataResponse> rpcCallback =
                        new BlockingRpcCallback<MetaDataResponse>();
                CreateFunctionRequest.Builder builder = CreateFunctionRequest.newBuilder();
                for (Mutation m : functionData) {
                    MutationProto mp = ProtobufUtil.toProto(m);
                    builder.addTableMetadataMutations(mp.toByteString());
                }
                builder.setTemporary(temporary);
                builder.setReplace(function.isReplace());
                builder.setClientVersion(VersionUtil.encodeVersion(PHOENIX_MAJOR_VERSION, PHOENIX_MINOR_VERSION, PHOENIX_PATCH_NUMBER));
                instance.createFunction(controller, builder.build(), rpcCallback);
                checkForRemoteExceptions(controller);
                return rpcCallback.get();
            }
        }, SYSTEM_FUNCTION_NAME_BYTES);
        return result;
    }

    @VisibleForTesting
    static class RenewLeaseTask implements Runnable {

        private final LinkedBlockingQueue<WeakReference<PhoenixConnection>> connectionsQueue;
        private final Random random = new Random();
        private static final int MAX_WAIT_TIME = 1000;

        RenewLeaseTask(LinkedBlockingQueue<WeakReference<PhoenixConnection>> queue) {
            this.connectionsQueue = queue;
        }

        private void waitForRandomDuration() throws InterruptedException {
            new CountDownLatch(1).await(random.nextInt(MAX_WAIT_TIME), MILLISECONDS);
        }

        private static class InternalRenewLeaseTaskException extends Exception {
            public InternalRenewLeaseTaskException(String msg) {
                super(msg);
            }
        }

        @Override
        public void run() {
            try {
                int numConnections = connectionsQueue.size();
                boolean wait = true;
                // We keep adding items to the end of the queue. So to stop the loop, iterate only up to
                // whatever the current count is.
                while (numConnections > 0) {
                    if (wait) {
                        // wait for some random duration to prevent all threads from renewing lease at
                        // the same time.
                        waitForRandomDuration();
                        wait = false;
                    }
                    // It is guaranteed that this poll won't hang indefinitely because this is the
                    // only thread that removes items from the queue. Still adding a 1 ms timeout
                    // for sanity check.
                    WeakReference<PhoenixConnection> connRef =
                            connectionsQueue.poll(1, TimeUnit.MILLISECONDS);
                    if (connRef == null) {
                        throw new InternalRenewLeaseTaskException(
                                "Connection ref found to be null. This is a bug. Some other thread removed items from the connection queue.");
                    }
                    PhoenixConnection conn = connRef.get();
                    if (conn != null && !conn.isClosed()) {
                        LinkedBlockingQueue<WeakReference<TableResultIterator>> scannerQueue =
                                conn.getScanners();
                        // We keep adding items to the end of the queue. So to stop the loop,
                        // iterate only up to whatever the current count is.
                        int numScanners = scannerQueue.size();
                        int renewed = 0;
                        long start = EnvironmentEdgeManager.currentTimeMillis();
                        while (numScanners > 0) {
                            // It is guaranteed that this poll won't hang indefinitely because this is the
                            // only thread that removes items from the queue. Still adding a 1 ms timeout
                            // for sanity check.
                            WeakReference<TableResultIterator> ref =
                                    scannerQueue.poll(1, TimeUnit.MILLISECONDS);
                            if (ref == null) {
                                throw new InternalRenewLeaseTaskException(
                                        "TableResulIterator ref found to be null. This is a bug. Some other thread removed items from the scanner queue.");
                            }
                            TableResultIterator scanningItr = ref.get();
                            if (scanningItr != null) {
                                RenewLeaseStatus status = scanningItr.renewLease();
                                switch (status) {
                                case RENEWED:
                                    renewed++;
                                    // add it back at the tail
                                    scannerQueue.offer(new WeakReference<TableResultIterator>(
                                            scanningItr));
                                    LOGGER.info("Lease renewed for scanner: " + scanningItr);
                                    break;
                                // Scanner not initialized probably because next() hasn't been called on it yet. Enqueue it back to attempt lease renewal later.
                                case UNINITIALIZED:
                                // Threshold not yet reached. Re-enqueue to renew lease later.
                                case THRESHOLD_NOT_REACHED:
                                // Another scanner operation in progress. Re-enqueue to attempt renewing lease later.
                                case LOCK_NOT_ACQUIRED:
                                    // add it back at the tail
                                    scannerQueue.offer(new WeakReference<TableResultIterator>(
                                            scanningItr));
                                    break;
                                    // if lease wasn't renewed or scanner was closed, don't add the
                                    // scanner back to the queue.
                                case CLOSED:
                                case NOT_SUPPORTED:
                                    break;
                                }
                            }
                            numScanners--;
                        }
                        if (renewed > 0) {
                            LOGGER.info("Renewed leases for " + renewed + " scanner/s in "
                                    + (EnvironmentEdgeManager.currentTimeMillis() - start) + " ms ");
                        }
                        connectionsQueue.offer(connRef);
                    }
                    numConnections--;
                }
            } catch (InternalRenewLeaseTaskException e) {
                LOGGER.error("Exception thrown when renewing lease. Draining the queue of scanners ", e);
                // clear up the queue since the task is about to be unscheduled.
                connectionsQueue.clear();
                // throw an exception since we want the task execution to be suppressed because we just encountered an
                // exception that happened because of a bug.
                throw new RuntimeException(e);
            } catch (InterruptedException e) {
                Thread.currentThread().interrupt(); // restore the interrupt status
                LOGGER.error("Thread interrupted when renewing lease.", e);
            } catch (Exception e) {
                LOGGER.error("Exception thrown when renewing lease ", e);
                // don't drain the queue and swallow the exception in this case since we don't want the task
                // execution to be suppressed because renewing lease of a scanner failed.
            } catch (Throwable e) {
                LOGGER.error("Exception thrown when renewing lease. Draining the queue of scanners ", e);
                connectionsQueue.clear(); // clear up the queue since the task is about to be unscheduled.
                throw new RuntimeException(e);
            }
        }
    }

    @Override
    public long getRenewLeaseThresholdMilliSeconds() {
        return renewLeaseThreshold;
    }

    @Override
    public boolean isRenewingLeasesEnabled() {
        return supportsFeature(ConnectionQueryServices.Feature.RENEW_LEASE) && renewLeaseEnabled;
    }

    @Override
    public HRegionLocation getTableRegionLocation(byte[] tableName, byte[] row) throws SQLException {
        /*
         * Use HConnection.getRegionLocation as it uses the cache in HConnection, to get the region
         * to which specified row belongs to.
         */
        int retryCount = 0, maxRetryCount = 1;
        while (true) {
            TableName table = TableName.valueOf(tableName);
            try {
                return connection.getRegionLocator(table).getRegionLocation(row, false);
            } catch (org.apache.hadoop.hbase.TableNotFoundException e) {
                String fullName = Bytes.toString(tableName);
                throw new TableNotFoundException(SchemaUtil.getSchemaNameFromFullName(fullName), SchemaUtil.getTableNameFromFullName(fullName));
            } catch (IOException e) {
                LOGGER.error("Exception encountered in getTableRegionLocation for "
                        + "table: {}, retryCount: {}", table.getNameAsString(), retryCount, e);
                if (retryCount++ < maxRetryCount) { // One retry, in case split occurs while navigating
                    continue;
                }
                throw new SQLExceptionInfo.Builder(SQLExceptionCode.GET_TABLE_REGIONS_FAIL)
                .setRootCause(e).build().buildException();
            }
        }
    }

    @Override
    public MetaDataMutationResult createSchema(final List<Mutation> schemaMutations, final String schemaName)
            throws SQLException {
        ensureNamespaceCreated(schemaName);
        Mutation m = MetaDataUtil.getPutOnlyTableHeaderRow(schemaMutations);
        byte[] key = m.getRow();
        MetaDataMutationResult result = metaDataCoprocessorExec(null, key,
                new Batch.Call<MetaDataService, MetaDataResponse>() {
            @Override
            public MetaDataResponse call(MetaDataService instance) throws IOException {
                RpcController controller = getController();
                BlockingRpcCallback<MetaDataResponse> rpcCallback = new BlockingRpcCallback<MetaDataResponse>();
                CreateSchemaRequest.Builder builder = CreateSchemaRequest.newBuilder();
                for (Mutation m : schemaMutations) {
                    MutationProto mp = ProtobufUtil.toProto(m);
                    builder.addTableMetadataMutations(mp.toByteString());
                }
                builder.setSchemaName(schemaName);
                builder.setClientVersion(VersionUtil.encodeVersion(PHOENIX_MAJOR_VERSION, PHOENIX_MINOR_VERSION,
                        PHOENIX_PATCH_NUMBER));
                instance.createSchema(controller, builder.build(), rpcCallback);
                checkForRemoteExceptions(controller);
                return rpcCallback.get();
            }
        });
        return result;
    }

    @Override
    public void addSchema(PSchema schema) throws SQLException {
        latestMetaData.addSchema(schema);
    }

    @Override
    public void removeSchema(PSchema schema, long schemaTimeStamp) {
        latestMetaData.removeSchema(schema, schemaTimeStamp);
    }

    @Override
    public MetaDataMutationResult dropSchema(final List<Mutation> schemaMetaData, final String schemaName)
            throws SQLException {
        final MetaDataMutationResult result = metaDataCoprocessorExec(null, SchemaUtil.getSchemaKey(schemaName),
                new Batch.Call<MetaDataService, MetaDataResponse>() {
            @Override
            public MetaDataResponse call(MetaDataService instance) throws IOException {
                RpcController controller = getController();
                BlockingRpcCallback<MetaDataResponse> rpcCallback = new BlockingRpcCallback<MetaDataResponse>();
                DropSchemaRequest.Builder builder = DropSchemaRequest.newBuilder();
                for (Mutation m : schemaMetaData) {
                    MutationProto mp = ProtobufUtil.toProto(m);
                    builder.addSchemaMetadataMutations(mp.toByteString());
                }
                builder.setSchemaName(schemaName);
                builder.setClientVersion(VersionUtil.encodeVersion(PHOENIX_MAJOR_VERSION, PHOENIX_MINOR_VERSION,
                        PHOENIX_PATCH_NUMBER));
                instance.dropSchema(controller, builder.build(), rpcCallback);
                checkForRemoteExceptions(controller);
                return rpcCallback.get();
            }
        });

        final MutationCode code = result.getMutationCode();
        switch (code) {
        case SCHEMA_ALREADY_EXISTS:
            ReadOnlyProps props = this.getProps();
            boolean dropMetadata = props.getBoolean(DROP_METADATA_ATTRIB, DEFAULT_DROP_METADATA);
            if (dropMetadata) {
                ensureNamespaceDropped(schemaName);
            }
            break;
        default:
            break;
        }
        return result;
    }

    private void ensureNamespaceDropped(String schemaName) throws SQLException {
        SQLException sqlE = null;
        try (Admin admin = getAdmin()) {
            final String quorum = ZKConfig.getZKQuorumServersString(config);
            final String znode = this.props.get(HConstants.ZOOKEEPER_ZNODE_PARENT);
            LOGGER.debug("Found quorum: " + quorum + ":" + znode);
            if (ServerUtil.isHBaseNamespaceAvailable(admin, schemaName)) {
                admin.deleteNamespace(schemaName);
            }
        } catch (IOException e) {
            sqlE = ServerUtil.parseServerException(e);
        } finally {
            if (sqlE != null) { throw sqlE; }
        }
    }

    /**
     * Manually adds {@link GuidePostsInfo} for a table to the client-side cache. Not a
     * {@link ConnectionQueryServices} method. Exposed for testing purposes.
     *
     * @param key Table name
     * @param info Stats instance
     */
    public void addTableStats(GuidePostsKey key, GuidePostsInfo info) {
        this.tableStatsCache.put(Objects.requireNonNull(key), Objects.requireNonNull(info));
    }

    @Override
    public void invalidateStats(GuidePostsKey key) {
        this.tableStatsCache.invalidate(Objects.requireNonNull(key));
    }

    @Override
    public boolean isUpgradeRequired() {
        return upgradeRequired.get();
    }

    @Override
    public void clearUpgradeRequired() {
        upgradeRequired.set(false);
    }

    @Override
    public Configuration getConfiguration() {
        return config;
    }

    @Override
    public QueryLoggerDisruptor getQueryDisruptor() {
        return this.queryDisruptor;
    }

    @Override
    public synchronized PhoenixTransactionClient initTransactionClient(Provider provider) throws SQLException {
        PhoenixTransactionClient client = txClients[provider.ordinal()];
        if (client == null) {
            client = txClients[provider.ordinal()] = provider.getTransactionProvider().getTransactionClient(config, connectionInfo);
        }
        return client;
    }

    @VisibleForTesting
    public List<LinkedBlockingQueue<WeakReference<PhoenixConnection>>> getCachedConnections() {
      return connectionQueues;
    }
}<|MERGE_RESOLUTION|>--- conflicted
+++ resolved
@@ -4151,28 +4151,25 @@
         }
         if (currentServerSideTableTimeStamp < MIN_SYSTEM_TABLE_TIMESTAMP_5_2_0) {
             metaConnection = addColumnsIfNotExists(metaConnection,
-                    PhoenixDatabaseMetaData.SYSTEM_CATALOG, MIN_SYSTEM_TABLE_TIMESTAMP_5_2_0 - 4,
+                    PhoenixDatabaseMetaData.SYSTEM_CATALOG, MIN_SYSTEM_TABLE_TIMESTAMP_5_2_0 - 5,
                     PhoenixDatabaseMetaData.PHYSICAL_TABLE_NAME
                             + " " + PVarchar.INSTANCE.getSqlTypeName());
 
             metaConnection = addColumnsIfNotExists(metaConnection, PhoenixDatabaseMetaData.SYSTEM_CATALOG,
-                MIN_SYSTEM_TABLE_TIMESTAMP_5_2_0 - 3,
+                MIN_SYSTEM_TABLE_TIMESTAMP_5_2_0 - 4,
                     PhoenixDatabaseMetaData.SCHEMA_VERSION + " " + PVarchar.INSTANCE.getSqlTypeName());
             metaConnection = addColumnsIfNotExists(metaConnection, PhoenixDatabaseMetaData.SYSTEM_CATALOG,
-                MIN_SYSTEM_TABLE_TIMESTAMP_5_2_0 - 2,
+                MIN_SYSTEM_TABLE_TIMESTAMP_5_2_0 - 3,
                 PhoenixDatabaseMetaData.EXTERNAL_SCHEMA_ID + " " + PVarchar.INSTANCE.getSqlTypeName());
             metaConnection = addColumnsIfNotExists(metaConnection, PhoenixDatabaseMetaData.SYSTEM_CATALOG,
-                MIN_SYSTEM_TABLE_TIMESTAMP_5_2_0 - 1,
+                MIN_SYSTEM_TABLE_TIMESTAMP_5_2_0 - 2,
                 PhoenixDatabaseMetaData.STREAMING_TOPIC_NAME + " " + PVarchar.INSTANCE.getSqlTypeName());
-<<<<<<< HEAD
+            metaConnection = addColumnsIfNotExists(metaConnection, PhoenixDatabaseMetaData.SYSTEM_CATALOG,
+                    MIN_SYSTEM_TABLE_TIMESTAMP_5_2_0 - 1,
+                    PhoenixDatabaseMetaData.INDEX_WHERE + " " + PVarchar.INSTANCE.getSqlTypeName());
             metaConnection = addColumnsIfNotExists(metaConnection,
                     PhoenixDatabaseMetaData.SYSTEM_CATALOG, MIN_SYSTEM_TABLE_TIMESTAMP_5_2_0,
                     PhoenixDatabaseMetaData.CDC_INCLUDE_TABLE + " " + PVarchar.INSTANCE.getSqlTypeName());
-=======
-            metaConnection = addColumnsIfNotExists(metaConnection, PhoenixDatabaseMetaData.SYSTEM_CATALOG,
-                    MIN_SYSTEM_TABLE_TIMESTAMP_5_2_0,
-                    PhoenixDatabaseMetaData.INDEX_WHERE + " " + PVarchar.INSTANCE.getSqlTypeName());
->>>>>>> 5128ad0e
             UpgradeUtil.bootstrapLastDDLTimestampForIndexes(metaConnection);
         }
         return metaConnection;
