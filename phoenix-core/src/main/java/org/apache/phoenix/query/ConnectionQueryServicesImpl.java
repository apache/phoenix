/*
 * Licensed to the Apache Software Foundation (ASF) under one
 * or more contributor license agreements.  See the NOTICE file
 * distributed with this work for additional information
 * regarding copyright ownership.  The ASF licenses this file
 * to you under the Apache License, Version 2.0 (the
 * "License"); you may not use this file except in compliance
 * with the License.  You may obtain a copy of the License at
 *
 * http://www.apache.org/licenses/LICENSE-2.0
 *
 * Unless required by applicable law or agreed to in writing, software
 * distributed under the License is distributed on an "AS IS" BASIS,
 * WITHOUT WARRANTIES OR CONDITIONS OF ANY KIND, either express or implied.
 * See the License for the specific language governing permissions and
 * limitations under the License.
 */
package org.apache.phoenix.query;
import static java.util.concurrent.TimeUnit.MILLISECONDS;
import static org.apache.hadoop.hbase.client.ColumnFamilyDescriptorBuilder.KEEP_DELETED_CELLS;
import static org.apache.hadoop.hbase.client.ColumnFamilyDescriptorBuilder.MAX_VERSIONS;
import static org.apache.hadoop.hbase.client.ColumnFamilyDescriptorBuilder.REPLICATION_SCOPE;
import static org.apache.hadoop.hbase.client.ColumnFamilyDescriptorBuilder.TTL;
import static org.apache.phoenix.coprocessor.MetaDataProtocol.MIN_SYSTEM_TABLE_TIMESTAMP;
import static org.apache.phoenix.coprocessor.MetaDataProtocol.MIN_SYSTEM_TABLE_TIMESTAMP_4_15_0;
import static org.apache.phoenix.coprocessor.MetaDataProtocol.MIN_SYSTEM_TABLE_TIMESTAMP_4_16_0;
import static org.apache.phoenix.coprocessor.MetaDataProtocol.MIN_SYSTEM_TABLE_TIMESTAMP_5_2_0;
import static org.apache.phoenix.coprocessor.MetaDataProtocol.PHOENIX_MAJOR_VERSION;
import static org.apache.phoenix.coprocessor.MetaDataProtocol.PHOENIX_MINOR_VERSION;
import static org.apache.phoenix.coprocessor.MetaDataProtocol.PHOENIX_PATCH_NUMBER;
import static org.apache.phoenix.coprocessor.MetaDataProtocol.getVersion;
import static org.apache.phoenix.jdbc.PhoenixDatabaseMetaData.ARRAY_SIZE;
import static org.apache.phoenix.jdbc.PhoenixDatabaseMetaData.COLUMN_DEF;
import static org.apache.phoenix.jdbc.PhoenixDatabaseMetaData.COLUMN_FAMILY;
import static org.apache.phoenix.jdbc.PhoenixDatabaseMetaData.COLUMN_NAME;
import static org.apache.phoenix.jdbc.PhoenixDatabaseMetaData.COLUMN_SIZE;
import static org.apache.phoenix.jdbc.PhoenixDatabaseMetaData.DATA_TABLE_NAME;
import static org.apache.phoenix.jdbc.PhoenixDatabaseMetaData.DATA_TYPE;
import static org.apache.phoenix.jdbc.PhoenixDatabaseMetaData.DECIMAL_DIGITS;
import static org.apache.phoenix.jdbc.PhoenixDatabaseMetaData.DEFAULT_COLUMN_FAMILY_NAME;
import static org.apache.phoenix.jdbc.PhoenixDatabaseMetaData.IS_ROW_TIMESTAMP;
import static org.apache.phoenix.jdbc.PhoenixDatabaseMetaData.IS_VIEW_REFERENCED;
import static org.apache.phoenix.jdbc.PhoenixDatabaseMetaData.KEY_SEQ;
import static org.apache.phoenix.jdbc.PhoenixDatabaseMetaData.NULLABLE;
import static org.apache.phoenix.jdbc.PhoenixDatabaseMetaData.ORDINAL_POSITION;
import static org.apache.phoenix.jdbc.PhoenixDatabaseMetaData.PK_NAME;
import static org.apache.phoenix.jdbc.PhoenixDatabaseMetaData.SORT_ORDER;
import static org.apache.phoenix.jdbc.PhoenixDatabaseMetaData.SYSTEM_CATALOG_NAME;
import static org.apache.phoenix.jdbc.PhoenixDatabaseMetaData.SYSTEM_CATALOG_NAME_BYTES;
import static org.apache.phoenix.jdbc.PhoenixDatabaseMetaData.SYSTEM_CATALOG_SCHEMA;
import static org.apache.phoenix.jdbc.PhoenixDatabaseMetaData.SYSTEM_CATALOG_TABLE;
import static org.apache.phoenix.jdbc.PhoenixDatabaseMetaData.SYSTEM_FUNCTION_NAME_BYTES;
import static org.apache.phoenix.jdbc.PhoenixDatabaseMetaData.SYSTEM_FUNCTION_HBASE_TABLE_NAME;
import static org.apache.phoenix.jdbc.PhoenixDatabaseMetaData.SYSTEM_MUTEX_FAMILY_NAME_BYTES;
import static org.apache.phoenix.jdbc.PhoenixDatabaseMetaData.SYSTEM_MUTEX_NAME;
import static org.apache.phoenix.jdbc.PhoenixDatabaseMetaData.SYSTEM_MUTEX_TABLE_NAME;
import static org.apache.phoenix.jdbc.PhoenixDatabaseMetaData.SYSTEM_SCHEMA_NAME;
import static org.apache.phoenix.jdbc.PhoenixDatabaseMetaData.SYSTEM_STATS_NAME;
import static org.apache.phoenix.jdbc.PhoenixDatabaseMetaData.SYSTEM_TASK_TABLE;
import static org.apache.phoenix.jdbc.PhoenixDatabaseMetaData.TABLE_NAME;
import static org.apache.phoenix.jdbc.PhoenixDatabaseMetaData.TABLE_SCHEM;
import static org.apache.phoenix.jdbc.PhoenixDatabaseMetaData.TASK_TABLE_TTL;
import static org.apache.phoenix.jdbc.PhoenixDatabaseMetaData.TENANT_ID;
import static org.apache.phoenix.jdbc.PhoenixDatabaseMetaData.TRANSACTIONAL;
import static org.apache.phoenix.jdbc.PhoenixDatabaseMetaData.TTL_FOR_MUTEX;
import static org.apache.phoenix.jdbc.PhoenixDatabaseMetaData.VIEW_CONSTANT;
import static org.apache.phoenix.jdbc.PhoenixDatabaseMetaData.VIEW_INDEX_ID;
import static org.apache.phoenix.jdbc.PhoenixDatabaseMetaData.SYSTEM_CATALOG_HBASE_TABLE_NAME;
import static org.apache.phoenix.monitoring.GlobalClientMetrics.GLOBAL_HCONNECTIONS_COUNTER;
import static org.apache.phoenix.monitoring.GlobalClientMetrics.GLOBAL_PHOENIX_CONNECTIONS_THROTTLED_COUNTER;
import static org.apache.phoenix.monitoring.GlobalClientMetrics.GLOBAL_QUERY_SERVICES_COUNTER;
import static org.apache.phoenix.monitoring.GlobalClientMetrics.GLOBAL_HBASE_COUNTER_METADATA_INCONSISTENCY;
import static org.apache.phoenix.monitoring.MetricType.NUM_SYSTEM_TABLE_RPC_FAILURES;
import static org.apache.phoenix.monitoring.MetricType.NUM_SYSTEM_TABLE_RPC_SUCCESS;
import static org.apache.phoenix.monitoring.MetricType.TIME_SPENT_IN_SYSTEM_TABLE_RPC_CALLS;
import static org.apache.phoenix.query.QueryConstants.DEFAULT_COLUMN_FAMILY;
import static org.apache.phoenix.query.QueryServicesOptions.DEFAULT_DROP_METADATA;
import static org.apache.phoenix.query.QueryServicesOptions.DEFAULT_RENEW_LEASE_ENABLED;
import static org.apache.phoenix.query.QueryServicesOptions.DEFAULT_RENEW_LEASE_THREAD_POOL_SIZE;
import static org.apache.phoenix.query.QueryServicesOptions.DEFAULT_RENEW_LEASE_THRESHOLD_MILLISECONDS;
import static org.apache.phoenix.query.QueryServicesOptions.DEFAULT_RUN_RENEW_LEASE_FREQUENCY_INTERVAL_MILLISECONDS;
import static org.apache.phoenix.query.QueryServicesOptions.DEFAULT_TIMEOUT_DURING_UPGRADE_MS;
import static org.apache.phoenix.util.UpgradeUtil.addParentToChildLinks;
import static org.apache.phoenix.util.UpgradeUtil.addViewIndexToParentLinks;
import static org.apache.phoenix.util.UpgradeUtil.getSysTableSnapshotName;
import static org.apache.phoenix.util.UpgradeUtil.moveOrCopyChildLinks;
import static org.apache.phoenix.util.UpgradeUtil.syncTableAndIndexProperties;
import static org.apache.phoenix.util.UpgradeUtil.upgradeTo4_5_0;

import java.io.IOException;
import java.lang.management.ManagementFactory;
import java.lang.ref.WeakReference;
import java.nio.charset.StandardCharsets;
import java.sql.PreparedStatement;
import java.sql.ResultSetMetaData;
import java.sql.SQLException;
import java.sql.Statement;
import java.sql.Types;
import java.util.ArrayList;
import java.util.Arrays;
import java.util.Collection;
import java.util.Collections;
import java.util.HashMap;
import java.util.HashSet;
import java.util.List;
import java.util.Map;
import java.util.Map.Entry;
import java.util.Objects;
import java.util.Properties;
import java.util.Random;
import java.util.Set;
import java.util.concurrent.Callable;
import java.util.concurrent.ConcurrentHashMap;
import java.util.concurrent.ConcurrentMap;
import java.util.concurrent.CountDownLatch;
import java.util.concurrent.ExecutionException;
import java.util.concurrent.Executors;
import java.util.concurrent.LinkedBlockingQueue;
import java.util.concurrent.ScheduledExecutorService;
import java.util.concurrent.ThreadFactory;
import java.util.concurrent.ThreadLocalRandom;
import java.util.concurrent.TimeUnit;
import java.util.concurrent.TimeoutException;
import java.util.concurrent.atomic.AtomicBoolean;
import java.util.concurrent.atomic.AtomicInteger;
import java.util.regex.Pattern;

import javax.annotation.concurrent.GuardedBy;

import com.google.protobuf.RpcController;
import org.apache.commons.lang3.StringUtils;
import org.apache.hadoop.conf.Configuration;
import org.apache.hadoop.hbase.HConstants;
import org.apache.hadoop.hbase.HRegionLocation;
import org.apache.hadoop.hbase.KeepDeletedCells;
import org.apache.hadoop.hbase.NamespaceDescriptor;
import org.apache.hadoop.hbase.NamespaceNotFoundException;
import org.apache.hadoop.hbase.ServerName;
import org.apache.hadoop.hbase.TableExistsException;
import org.apache.hadoop.hbase.TableName;
import org.apache.hadoop.hbase.client.Admin;
import org.apache.hadoop.hbase.client.Append;
import org.apache.hadoop.hbase.client.CheckAndMutate;
import org.apache.hadoop.hbase.client.ClusterConnection;
import org.apache.hadoop.hbase.client.ColumnFamilyDescriptor;
import org.apache.hadoop.hbase.client.ColumnFamilyDescriptorBuilder;
import org.apache.hadoop.hbase.client.Connection;
import org.apache.hadoop.hbase.client.CoprocessorDescriptorBuilder;
import org.apache.hadoop.hbase.client.Delete;
import org.apache.hadoop.hbase.client.Increment;
import org.apache.hadoop.hbase.client.Mutation;
import org.apache.hadoop.hbase.client.Put;
import org.apache.hadoop.hbase.client.Result;
import org.apache.hadoop.hbase.client.Table;
import org.apache.hadoop.hbase.client.TableDescriptor;
import org.apache.hadoop.hbase.client.TableDescriptorBuilder;
import org.apache.hadoop.hbase.client.coprocessor.Batch;
import org.apache.hadoop.hbase.coprocessor.MultiRowMutationEndpoint;
import org.apache.hadoop.hbase.io.ImmutableBytesWritable;
import org.apache.hadoop.hbase.ipc.CoprocessorRpcUtils.BlockingRpcCallback;
import org.apache.hadoop.hbase.ipc.HBaseRpcController;
import org.apache.hadoop.hbase.ipc.PhoenixRpcSchedulerFactory;
import org.apache.hadoop.hbase.ipc.ServerRpcController;
import org.apache.hadoop.hbase.ipc.controller.ServerToServerRpcController;
import org.apache.hadoop.hbase.ipc.controller.ServerSideRPCControllerFactory;
import org.apache.hadoop.hbase.protobuf.generated.ClientProtos.MutationProto;
import org.apache.hadoop.hbase.regionserver.IndexHalfStoreFileReaderGenerator;
import org.apache.hadoop.hbase.security.AccessDeniedException;
import org.apache.hadoop.hbase.security.User;
import org.apache.hadoop.hbase.snapshot.SnapshotCreationException;
import org.apache.hadoop.hbase.util.ByteStringer;
import org.apache.hadoop.hbase.util.Bytes;
import org.apache.hadoop.hbase.util.Pair;
import org.apache.hadoop.hbase.util.VersionInfo;
import org.apache.hadoop.hbase.zookeeper.ZKConfig;
import org.apache.hadoop.ipc.RemoteException;
import org.apache.phoenix.compile.MutationPlan;
import org.apache.phoenix.coprocessor.ChildLinkMetaDataEndpoint;
import org.apache.phoenix.coprocessor.GroupedAggregateRegionObserver;
import org.apache.phoenix.coprocessor.MetaDataEndpointImpl;
import org.apache.phoenix.coprocessor.MetaDataProtocol;
import org.apache.phoenix.coprocessor.MetaDataProtocol.MetaDataMutationResult;
import org.apache.phoenix.coprocessor.MetaDataProtocol.MutationCode;
import org.apache.phoenix.coprocessor.MetaDataRegionObserver;
import org.apache.phoenix.coprocessor.ScanRegionObserver;
import org.apache.phoenix.coprocessor.SequenceRegionObserver;
import org.apache.phoenix.coprocessor.ServerCachingEndpointImpl;
import org.apache.phoenix.coprocessor.PhoenixTTLRegionObserver;
import org.apache.phoenix.coprocessor.SystemCatalogRegionObserver;
import org.apache.phoenix.coprocessor.TaskMetaDataEndpoint;
import org.apache.phoenix.coprocessor.TaskRegionObserver;
import org.apache.phoenix.coprocessor.UngroupedAggregateRegionObserver;
import org.apache.phoenix.coprocessor.generated.ChildLinkMetaDataProtos.ChildLinkMetaDataService;
import org.apache.phoenix.coprocessor.generated.MetaDataProtos;
import org.apache.phoenix.coprocessor.generated.MetaDataProtos.AddColumnRequest;
import org.apache.phoenix.coprocessor.generated.MetaDataProtos.ClearCacheRequest;
import org.apache.phoenix.coprocessor.generated.MetaDataProtos.ClearCacheResponse;
import org.apache.phoenix.coprocessor.generated.MetaDataProtos.ClearTableFromCacheRequest;
import org.apache.phoenix.coprocessor.generated.MetaDataProtos.ClearTableFromCacheResponse;
import org.apache.phoenix.coprocessor.generated.MetaDataProtos.CreateFunctionRequest;
import org.apache.phoenix.coprocessor.generated.MetaDataProtos.CreateSchemaRequest;
import org.apache.phoenix.coprocessor.generated.MetaDataProtos.CreateTableRequest;
import org.apache.phoenix.coprocessor.generated.MetaDataProtos.DropColumnRequest;
import org.apache.phoenix.coprocessor.generated.MetaDataProtos.DropFunctionRequest;
import org.apache.phoenix.coprocessor.generated.MetaDataProtos.DropSchemaRequest;
import org.apache.phoenix.coprocessor.generated.MetaDataProtos.DropTableRequest;
import org.apache.phoenix.coprocessor.generated.MetaDataProtos.GetFunctionsRequest;
import org.apache.phoenix.coprocessor.generated.MetaDataProtos.GetSchemaRequest;
import org.apache.phoenix.coprocessor.generated.MetaDataProtos.GetTableRequest;
import org.apache.phoenix.coprocessor.generated.MetaDataProtos.GetVersionRequest;
import org.apache.phoenix.coprocessor.generated.MetaDataProtos.GetVersionResponse;
import org.apache.phoenix.coprocessor.generated.MetaDataProtos.MetaDataResponse;
import org.apache.phoenix.coprocessor.generated.MetaDataProtos.MetaDataService;
import org.apache.phoenix.coprocessor.generated.MetaDataProtos.UpdateIndexStateRequest;
import org.apache.phoenix.exception.InvalidRegionSplitPolicyException;
import org.apache.phoenix.exception.PhoenixIOException;
import org.apache.phoenix.exception.RetriableUpgradeException;
import org.apache.phoenix.exception.SQLExceptionCode;
import org.apache.phoenix.exception.SQLExceptionInfo;
import org.apache.phoenix.exception.UpgradeInProgressException;
import org.apache.phoenix.exception.UpgradeNotRequiredException;
import org.apache.phoenix.exception.UpgradeRequiredException;
import org.apache.phoenix.execute.MutationState;
import org.apache.phoenix.hbase.index.IndexRegionObserver;
import org.apache.phoenix.hbase.index.IndexRegionSplitPolicy;
import org.apache.phoenix.hbase.index.Indexer;
import org.apache.phoenix.hbase.index.covered.NonTxIndexBuilder;
import org.apache.phoenix.hbase.index.util.KeyValueBuilder;
import org.apache.phoenix.hbase.index.util.VersionUtil;
import org.apache.phoenix.index.GlobalIndexChecker;
import org.apache.phoenix.index.PhoenixIndexBuilder;
import org.apache.phoenix.index.PhoenixIndexCodec;
import org.apache.phoenix.index.PhoenixTransactionalIndexer;
import org.apache.phoenix.iterate.TableResultIterator;
import org.apache.phoenix.iterate.TableResultIterator.RenewLeaseStatus;
import org.apache.phoenix.jdbc.PhoenixConnection;
import org.apache.phoenix.jdbc.PhoenixDatabaseMetaData;
import org.apache.phoenix.jdbc.PhoenixEmbeddedDriver.ConnectionInfo;
import org.apache.phoenix.log.QueryLoggerDisruptor;
import org.apache.phoenix.monitoring.TableMetricsManager;
import org.apache.phoenix.parse.PFunction;
import org.apache.phoenix.parse.PSchema;
import org.apache.phoenix.protobuf.ProtobufUtil;
import org.apache.phoenix.schema.ColumnAlreadyExistsException;
import org.apache.phoenix.schema.ColumnFamilyNotFoundException;
import org.apache.phoenix.schema.ConnectionProperty;
import org.apache.phoenix.schema.EmptySequenceCacheException;
import org.apache.phoenix.schema.FunctionNotFoundException;
import org.apache.phoenix.schema.MetaDataClient;
import org.apache.phoenix.schema.NewerSchemaAlreadyExistsException;
import org.apache.phoenix.schema.NewerTableAlreadyExistsException;
import org.apache.phoenix.schema.PColumn;
import org.apache.phoenix.schema.PColumnFamily;
import org.apache.phoenix.schema.PColumnImpl;
import org.apache.phoenix.schema.PMetaData;
import org.apache.phoenix.schema.PMetaDataImpl;
import org.apache.phoenix.schema.PName;
import org.apache.phoenix.schema.PNameFactory;
import org.apache.phoenix.schema.PTable;
import org.apache.phoenix.schema.PTableImpl;
import org.apache.phoenix.schema.PTableKey;
import org.apache.phoenix.schema.PTableRef;
import org.apache.phoenix.schema.PTableType;
import org.apache.phoenix.schema.ReadOnlyTableException;
import org.apache.phoenix.schema.SaltingUtil;
import org.apache.phoenix.schema.Sequence;
import org.apache.phoenix.schema.SequenceAllocation;
import org.apache.phoenix.schema.SequenceKey;
import org.apache.phoenix.schema.SortOrder;
import org.apache.phoenix.schema.SystemFunctionSplitPolicy;
import org.apache.phoenix.schema.SystemStatsSplitPolicy;
import org.apache.phoenix.schema.SystemTaskSplitPolicy;
import org.apache.phoenix.schema.TableAlreadyExistsException;
import org.apache.phoenix.schema.TableNotFoundException;
import org.apache.phoenix.schema.TableProperty;
import org.apache.phoenix.schema.stats.GuidePostsInfo;
import org.apache.phoenix.schema.stats.GuidePostsKey;
import org.apache.phoenix.schema.types.PBoolean;
import org.apache.phoenix.schema.types.PDataType;
import org.apache.phoenix.schema.types.PInteger;
import org.apache.phoenix.schema.types.PLong;
import org.apache.phoenix.schema.types.PTimestamp;
import org.apache.phoenix.schema.types.PTinyint;
import org.apache.phoenix.schema.types.PUnsignedTinyint;
import org.apache.phoenix.schema.types.PVarbinary;
import org.apache.phoenix.schema.types.PVarchar;
import org.apache.phoenix.transaction.PhoenixTransactionClient;
import org.apache.phoenix.transaction.PhoenixTransactionContext;
import org.apache.phoenix.transaction.PhoenixTransactionProvider;
import org.apache.phoenix.transaction.TransactionFactory;
import org.apache.phoenix.transaction.TransactionFactory.Provider;
import org.apache.phoenix.util.ByteUtil;
import org.apache.phoenix.util.Closeables;
import org.apache.phoenix.util.ConfigUtil;
import org.apache.phoenix.util.EnvironmentEdgeManager;
import org.apache.phoenix.util.JDBCUtil;
import org.apache.phoenix.util.LogUtil;
import org.apache.phoenix.util.MetaDataUtil;
import org.apache.phoenix.util.PhoenixContextExecutor;
import org.apache.phoenix.util.PhoenixRuntime;
import org.apache.phoenix.util.PhoenixStopWatch;
import org.apache.phoenix.util.PropertiesUtil;
import org.apache.phoenix.util.QueryUtil;
import org.apache.phoenix.util.ReadOnlyProps;
import org.apache.phoenix.util.SchemaUtil;
import org.apache.phoenix.util.ServerUtil;
import org.apache.phoenix.util.StringUtil;
import org.apache.phoenix.util.TimeKeeper;
import org.apache.phoenix.util.UpgradeUtil;
import org.slf4j.Logger;
import org.slf4j.LoggerFactory;

import org.apache.phoenix.thirdparty.com.google.common.annotations.VisibleForTesting;
import org.apache.phoenix.thirdparty.com.google.common.base.Joiner;
import org.apache.phoenix.thirdparty.com.google.common.base.Preconditions;
import org.apache.phoenix.thirdparty.com.google.common.base.Strings;
import org.apache.phoenix.thirdparty.com.google.common.base.Throwables;
import org.apache.phoenix.thirdparty.com.google.common.collect.ImmutableList;
import org.apache.phoenix.thirdparty.com.google.common.collect.ImmutableMap;
import org.apache.phoenix.thirdparty.com.google.common.collect.Iterables;
import org.apache.phoenix.thirdparty.com.google.common.collect.Lists;
import org.apache.phoenix.thirdparty.com.google.common.collect.Maps;
import org.apache.phoenix.thirdparty.com.google.common.collect.Sets;

public class ConnectionQueryServicesImpl extends DelegateQueryServices implements ConnectionQueryServices {
    private static final Logger LOGGER =
            LoggerFactory.getLogger(ConnectionQueryServicesImpl.class);
    private static final int INITIAL_CHILD_SERVICES_CAPACITY = 100;
    private static final int DEFAULT_OUT_OF_ORDER_MUTATIONS_WAIT_TIME_MS = 1000;
    private static final String ALTER_TABLE_SET_PROPS =
        "ALTER TABLE %s SET %s=%s";
    private final GuidePostsCacheProvider
            GUIDE_POSTS_CACHE_PROVIDER = new GuidePostsCacheProvider();
    protected final Configuration config;
    protected final ConnectionInfo connectionInfo;
    // Copy of config.getProps(), but read-only to prevent synchronization that we
    // don't need.
    private final ReadOnlyProps props;
    private final String userName;
    private final User user;
    private final ConcurrentHashMap<ImmutableBytesWritable,ConnectionQueryServices> childServices;
    private final GuidePostsCacheWrapper tableStatsCache;

    // Cache the latest meta data here for future connections
    // writes guarded by "latestMetaDataLock"
    private volatile PMetaData latestMetaData;
    private final Object latestMetaDataLock = new Object();

    // Lowest HBase version on the cluster.
    private int lowestClusterHBaseVersion = Integer.MAX_VALUE;
    private boolean hasIndexWALCodec = true;

    @GuardedBy("connectionCountLock")
    private int connectionCount = 0;

    @GuardedBy("connectionCountLock")
    private int internalConnectionCount = 0;

    private final Object connectionCountLock = new Object();
    private final boolean returnSequenceValues ;

    private Connection connection;
    private volatile boolean initialized;
    private volatile int nSequenceSaltBuckets;

    // writes guarded by "this"
    private volatile boolean closed;

    private volatile SQLException initializationException;
    // setting this member variable guarded by "connectionCountLock"
    private volatile ConcurrentMap<SequenceKey,Sequence> sequenceMap = Maps.newConcurrentMap();
    private KeyValueBuilder kvBuilder;

    private final int renewLeaseTaskFrequency;
    private final int renewLeasePoolSize;
    private final int renewLeaseThreshold;
    // List of queues instead of a single queue to provide reduced contention via lock striping
    private final List<LinkedBlockingQueue<WeakReference<PhoenixConnection>>> connectionQueues;
    private ScheduledExecutorService renewLeaseExecutor;
    // Use TransactionFactory.Provider.values() here not TransactionFactory.Provider.available()
    // because the array will be indexed by ordinal.
    private PhoenixTransactionClient[] txClients = new PhoenixTransactionClient[TransactionFactory.Provider.values().length];
    /*
     * We can have multiple instances of ConnectionQueryServices. By making the thread factory
     * static, renew lease thread names will be unique across them.
     */
    private static final ThreadFactory renewLeaseThreadFactory = new RenewLeaseThreadFactory();
    private final boolean renewLeaseEnabled;
    private final boolean isAutoUpgradeEnabled;
    private final AtomicBoolean upgradeRequired = new AtomicBoolean(false);
    private final int maxConnectionsAllowed;
    private final int maxInternalConnectionsAllowed;
    private final boolean shouldThrottleNumConnections;
    public static final byte[] MUTEX_LOCKED = "MUTEX_LOCKED".getBytes(StandardCharsets.UTF_8);
    private ServerSideRPCControllerFactory serverSideRPCControllerFactory;
    private boolean localIndexUpgradeRequired;

<<<<<<< HEAD
    // writes guarded by "liveRegionServersLock"
    private volatile List<ServerName> liveRegionServers;
    private final Object liveRegionServersLock = new Object();


=======
>>>>>>> b6cb4425
    private static interface FeatureSupported {
        boolean isSupported(ConnectionQueryServices services);
    }

    private final Map<Feature, FeatureSupported> featureMap = ImmutableMap.<Feature, FeatureSupported>of(
            Feature.LOCAL_INDEX, new FeatureSupported() {
                @Override
                public boolean isSupported(ConnectionQueryServices services) {
                    int hbaseVersion = services.getLowestClusterHBaseVersion();
                    return hbaseVersion < MetaDataProtocol.MIN_LOCAL_SI_VERSION_DISALLOW || hbaseVersion > MetaDataProtocol.MAX_LOCAL_SI_VERSION_DISALLOW;
                }
            },
            Feature.RENEW_LEASE, new FeatureSupported() {
                @Override
                public boolean isSupported(ConnectionQueryServices services) {
                    int hbaseVersion = services.getLowestClusterHBaseVersion();
                    return hbaseVersion >= MetaDataProtocol.MIN_RENEW_LEASE_VERSION;
                }
            });
    private QueryLoggerDisruptor queryDisruptor;

    private PMetaData newEmptyMetaData() {
        return new PMetaDataImpl(INITIAL_META_DATA_TABLE_CAPACITY,
                (Long) ConnectionProperty.UPDATE_CACHE_FREQUENCY.getValue(
                getProps().get(QueryServices.DEFAULT_UPDATE_CACHE_FREQUENCY_ATRRIB)),
                        getProps());
    }

    /**
     * Construct a ConnectionQueryServicesImpl that represents a connection to an HBase
     * cluster.
     * @param services base services from where we derive our default configuration
     * @param connectionInfo to provide connection information
     * @param info hbase configuration properties
     */
    public ConnectionQueryServicesImpl(QueryServices services, ConnectionInfo connectionInfo, Properties info) {
        super(services);
        Configuration config = HBaseFactoryProvider.getConfigurationFactory().getConfiguration();
        for (Entry<String,String> entry : services.getProps()) {
            config.set(entry.getKey(), entry.getValue());
        }
        if (info != null) {
            for (Object key : info.keySet()) {
                config.set((String) key, info.getProperty((String) key));
            }
        }
        for (Entry<String,String> entry : connectionInfo.asProps()) {
            config.set(entry.getKey(), entry.getValue());
        }
        this.connectionInfo = connectionInfo;

        // Without making a copy of the configuration we cons up, we lose some of our properties
        // on the server side during testing.
        this.config = HBaseFactoryProvider.getConfigurationFactory().getConfiguration(config);
        //Set the rpcControllerFactory if it is a server side connnection.
        boolean isServerSideConnection = config.getBoolean(QueryUtil.IS_SERVER_CONNECTION, false);
        if (isServerSideConnection) {
            this.serverSideRPCControllerFactory = new ServerSideRPCControllerFactory(config);
        }
        // set replication required parameter
        ConfigUtil.setReplicationConfigIfAbsent(this.config);
        this.props = new ReadOnlyProps(this.config.iterator());
        this.userName = connectionInfo.getPrincipal();
        this.user = connectionInfo.getUser();
        this.latestMetaData = newEmptyMetaData();
        // TODO: should we track connection wide memory usage or just org-wide usage?
        // If connection-wide, create a MemoryManager here, otherwise just use the one from the delegate
        this.childServices = new ConcurrentHashMap<ImmutableBytesWritable,ConnectionQueryServices>(INITIAL_CHILD_SERVICES_CAPACITY);
        // find the HBase version and use that to determine the KeyValueBuilder that should be used
        String hbaseVersion = VersionInfo.getVersion();
        this.kvBuilder = KeyValueBuilder.get(hbaseVersion);
        this.returnSequenceValues = props.getBoolean(QueryServices.RETURN_SEQUENCE_VALUES_ATTRIB, QueryServicesOptions.DEFAULT_RETURN_SEQUENCE_VALUES);
        this.renewLeaseEnabled = config.getBoolean(RENEW_LEASE_ENABLED, DEFAULT_RENEW_LEASE_ENABLED);
        this.renewLeasePoolSize = config.getInt(RENEW_LEASE_THREAD_POOL_SIZE, DEFAULT_RENEW_LEASE_THREAD_POOL_SIZE);
        this.renewLeaseThreshold = config.getInt(RENEW_LEASE_THRESHOLD_MILLISECONDS, DEFAULT_RENEW_LEASE_THRESHOLD_MILLISECONDS);
        this.renewLeaseTaskFrequency = config.getInt(RUN_RENEW_LEASE_FREQUENCY_INTERVAL_MILLISECONDS, DEFAULT_RUN_RENEW_LEASE_FREQUENCY_INTERVAL_MILLISECONDS);
        List<LinkedBlockingQueue<WeakReference<PhoenixConnection>>> list = Lists.newArrayListWithCapacity(renewLeasePoolSize);
        for (int i = 0; i < renewLeasePoolSize; i++) {
            LinkedBlockingQueue<WeakReference<PhoenixConnection>> queue = new LinkedBlockingQueue<WeakReference<PhoenixConnection>>();
            list.add(queue);
        }
        connectionQueues = ImmutableList.copyOf(list);

        // A little bit of a smell to leak `this` here, but should not be a problem
        this.tableStatsCache = GUIDE_POSTS_CACHE_PROVIDER.getGuidePostsCache(props.get(GUIDE_POSTS_CACHE_FACTORY_CLASS,
                QueryServicesOptions.DEFAULT_GUIDE_POSTS_CACHE_FACTORY_CLASS), this, config);

        this.isAutoUpgradeEnabled = config.getBoolean(AUTO_UPGRADE_ENABLED, QueryServicesOptions.DEFAULT_AUTO_UPGRADE_ENABLED);
        this.maxConnectionsAllowed = config.getInt(QueryServices.CLIENT_CONNECTION_MAX_ALLOWED_CONNECTIONS,
            QueryServicesOptions.DEFAULT_CLIENT_CONNECTION_MAX_ALLOWED_CONNECTIONS);
        this.maxInternalConnectionsAllowed = config.getInt(QueryServices.INTERNAL_CONNECTION_MAX_ALLOWED_CONNECTIONS,
                QueryServicesOptions.DEFAULT_INTERNAL_CONNECTION_MAX_ALLOWED_CONNECTIONS);
        this.shouldThrottleNumConnections = (maxConnectionsAllowed > 0) || (maxInternalConnectionsAllowed > 0);
        if (!QueryUtil.isServerConnection(props)) {
            //Start queryDistruptor everytime as log level can be change at connection level as well, but we can avoid starting for server connections.
            try {
                this.queryDisruptor = new QueryLoggerDisruptor(this.config);
            } catch (SQLException e) {
                LOGGER.warn("Unable to initiate query logging service !!");
                e.printStackTrace();
            }
        }

    }

    private void openConnection() throws SQLException {
        try {
            this.connection = HBaseFactoryProvider.getHConnectionFactory().createConnection(this.config);
            GLOBAL_HCONNECTIONS_COUNTER.increment();
            LOGGER.info("HConnection established. Stacktrace for informational purposes: "
                    + connection + " " +  LogUtil.getCallerStackTrace());
        } catch (IOException e) {
            throw new SQLExceptionInfo.Builder(SQLExceptionCode.CANNOT_ESTABLISH_CONNECTION)
            .setRootCause(e).build().buildException();
        }
        if (this.connection.isClosed()) { // TODO: why the heck doesn't this throw above?
            throw new SQLExceptionInfo.Builder(SQLExceptionCode.CANNOT_ESTABLISH_CONNECTION).build().buildException();
        }
    }

    /**
     * Close the HBase connection and decrement the counter.
     * @throws IOException throws IOException
     */
    private void closeConnection() throws IOException {
        if (connection != null) {
            connection.close();
            LOGGER.info("{} HConnection closed. Stacktrace for informational"
                + " purposes: {}", connection, LogUtil.getCallerStackTrace());
        }
        GLOBAL_HCONNECTIONS_COUNTER.decrement();
    }

    @Override
    public Table getTable(byte[] tableName) throws SQLException {
        try {
            return HBaseFactoryProvider.getHTableFactory().getTable(tableName,
                connection, null);
        } catch (IOException e) {
            throw new SQLException(e);
        }
    }

    @Override
    public Table getTableIfExists(byte[] tableName) throws SQLException {
        try (Admin admin = getAdmin()) {
            if (!AdminUtilWithFallback.tableExists(admin, TableName.valueOf(tableName))) {
                throw new TableNotFoundException(
                    SchemaUtil.getSchemaNameFromFullName(tableName),
                    SchemaUtil.getTableNameFromFullName(tableName));
            }
        } catch (IOException | InterruptedException e) {
            throw new SQLException(e);
        }
        return getTable(tableName);
    }

    @Override
    public TableDescriptor getTableDescriptor(byte[] tableName) throws SQLException {
        Table htable = getTable(tableName);
        try {
            return htable.getDescriptor();
        } catch (IOException e) {
            if (e instanceof org.apache.hadoop.hbase.TableNotFoundException
                    || e.getCause() instanceof org.apache.hadoop.hbase.TableNotFoundException) {
                byte[][] schemaAndTableName = new byte[2][];
                SchemaUtil.getVarChars(tableName, schemaAndTableName);
                throw new TableNotFoundException(Bytes.toString(schemaAndTableName[0]), Bytes.toString(schemaAndTableName[1]));
            }
            throw new RuntimeException(e);
        } finally {
            Closeables.closeQuietly(htable);
        }
    }

    @Override
    public ReadOnlyProps getProps() {
        return props;
    }

    /**
     * Closes all the connections it has in its connectionQueues.
     */
    @Override
    public void closeAllConnections(SQLExceptionInfo.Builder reasonBuilder) {
        for (LinkedBlockingQueue<WeakReference<PhoenixConnection>> queue : connectionQueues) {
            for (WeakReference<PhoenixConnection> connectionReference : queue) {
                PhoenixConnection connection = connectionReference.get();
                try {
                    if (connection != null && !connection.isClosed()) {
                        connection.close(reasonBuilder.build().buildException());
                    }
                } catch (SQLException e) {
                    LOGGER.warn("Exception while closing phoenix connection {}", connection, e);
                }
            }
        }
    }


    /**
     * Closes the underlying connection to zookeeper. The QueryServices
     * may not be used after that point. When a Connection is closed,
     * this is not called, since these instances are pooled by the
     * Driver. Instead, the Driver should call this if the QueryServices
     * is ever removed from the pool
     */
    @Override
    public void close() throws SQLException {
        if (closed) {
            return;
        }
        synchronized (this) {
            if (closed) {
                return;
            }
            closed = true;
            GLOBAL_QUERY_SERVICES_COUNTER.decrement();
            try {
                if (this.queryDisruptor != null) {
                    this.queryDisruptor.close();
                }
            } catch (Exception e) {
                // Ignore
            }
            SQLException sqlE = null;
            try {
                // Attempt to return any unused sequences.
                if (connection != null) returnAllSequences(this.sequenceMap);
            } catch (SQLException e) {
                sqlE = e;
            } finally {
                try {
                    childServices.clear();
                    synchronized (latestMetaDataLock) {
                        latestMetaData = null;
                        latestMetaDataLock.notifyAll();
                    }
                    try {
                        // close the HBase connection
                        closeConnection();
                    } finally {
                        if (renewLeaseExecutor != null) {
                            renewLeaseExecutor.shutdownNow();
                        }
                        // shut down the tx client service if we created one to support transactions
                        for (PhoenixTransactionClient client : txClients) {
                            if (client != null) {
                                client.close();
                            }
                        }
                    }
                } catch (IOException e) {
                    if (sqlE == null) {
                        sqlE = ServerUtil.parseServerException(e);
                    } else {
                        sqlE.setNextException(ServerUtil.parseServerException(e));
                    }
                } finally {
                    try {
                        tableStatsCache.invalidateAll();
                        super.close();
                    } catch (SQLException e) {
                        if (sqlE == null) {
                            sqlE = e;
                        } else {
                            sqlE.setNextException(e);
                        }
                    } finally {
                        if (sqlE != null) { throw sqlE; }
                    }
                }
            }
        }
    }

    protected ConnectionQueryServices newChildQueryService() {
        return new ChildQueryServices(this);
    }

    /**
     * Get (and create if necessary) a child QueryService for a given tenantId.
     * The QueryService will be cached for the lifetime of the parent QueryService
     * @param tenantId the tenant ID
     * @return the child QueryService
     */
    @Override
    public ConnectionQueryServices getChildQueryServices(ImmutableBytesWritable tenantId) {
        ConnectionQueryServices childQueryService = childServices.get(tenantId);
        if (childQueryService == null) {
            childQueryService = newChildQueryService();
            ConnectionQueryServices prevQueryService = childServices.putIfAbsent(tenantId, childQueryService);
            return prevQueryService == null ? childQueryService : prevQueryService;
        }
        return childQueryService;
    }

    @Override
    public void clearTableRegionCache(TableName tableName) throws SQLException {
        ((ClusterConnection)connection).clearRegionCache(tableName);
    }

    public byte[] getNextRegionStartKey(HRegionLocation regionLocation, byte[] currentKey) throws IOException {
        // in order to check the overlap/inconsistencies bad region info, we have to make sure
        // the current endKey always increasing(compare the previous endKey)
        if (Bytes.compareTo(regionLocation.getRegion().getEndKey(), currentKey) <= 0
                && !Bytes.equals(currentKey, HConstants.EMPTY_START_ROW)
                && !Bytes.equals(regionLocation.getRegion().getEndKey(), HConstants.EMPTY_END_ROW)) {
            GLOBAL_HBASE_COUNTER_METADATA_INCONSISTENCY.increment();
            String regionNameString =
                    new String(regionLocation.getRegion().getRegionName(), StandardCharsets.UTF_8);
            throw new IOException(String.format(
                    "HBase region information overlap/inconsistencies on region %s", regionNameString));
        }
        return regionLocation.getRegion().getEndKey();
    }

    @Override
    public List<HRegionLocation> getAllTableRegions(byte[] tableName) throws SQLException {
        /*
         * Use HConnection.getRegionLocation as it uses the cache in HConnection, while getting
         * all region locations from the HTable doesn't.
         */
        int retryCount = 0, maxRetryCount = 1;
        TableName table = TableName.valueOf(tableName);
        while (true) {
            try {
                // We could surface the package projected HConnectionImplementation.getNumberOfCachedRegionLocations
                // to get the sizing info we need, but this would require a new class in the same package and a cast
                // to this implementation class, so it's probably not worth it.
                List<HRegionLocation> locations = Lists.newArrayList();
                byte[] currentKey = HConstants.EMPTY_START_ROW;
                do {
                    HRegionLocation regionLocation = ((ClusterConnection)connection).getRegionLocation(
                            table, currentKey, false);
                    currentKey = getNextRegionStartKey(regionLocation, currentKey);
                    locations.add(regionLocation);
                } while (!Bytes.equals(currentKey, HConstants.EMPTY_END_ROW));
                return locations;
            } catch (org.apache.hadoop.hbase.TableNotFoundException e) {
                throw new TableNotFoundException(table.getNameAsString());
            } catch (IOException e) {
                LOGGER.error("Exception encountered in getAllTableRegions for "
                        + "table: {}, retryCount: {}", table.getNameAsString(), retryCount, e);
                if (retryCount++ < maxRetryCount) { // One retry, in case split occurs while navigating
                    continue;
                }
                throw new SQLExceptionInfo.Builder(SQLExceptionCode.GET_TABLE_REGIONS_FAIL)
                .setRootCause(e).build().buildException();
            }
        }
    }

    public PMetaData getMetaDataCache() {
        return latestMetaData;
    }

    @Override
    public void addTable(PTable table, long resolvedTime) throws SQLException {
        synchronized (latestMetaDataLock) {
            try {
                throwConnectionClosedIfNullMetaData();
                // If existing table isn't older than new table, don't replace
                // If a client opens a connection at an earlier timestamp, this can happen
                PTableRef existingTableRef = latestMetaData.getTableRef(new PTableKey(
                        table.getTenantId(), table.getName().getString()));
                PTable existingTable = existingTableRef.getTable();
                if (existingTable.getTimeStamp() > table.getTimeStamp()) {
                    return;
                }
            } catch (TableNotFoundException e) {}
            latestMetaData.addTable(table, resolvedTime);
            latestMetaDataLock.notifyAll();
        }
    }
    @Override
    public void updateResolvedTimestamp(PTable table, long resolvedTime) throws SQLException {
        synchronized (latestMetaDataLock) {
            throwConnectionClosedIfNullMetaData();
            latestMetaData.updateResolvedTimestamp(table, resolvedTime);
            latestMetaDataLock.notifyAll();
        }
    }

    private static interface Mutator {
        void mutate(PMetaData metaData) throws SQLException;
    }

    /**
     * Ensures that metaData mutations are handled in the correct order
     */
    private PMetaData metaDataMutated(PName tenantId, String tableName, long tableSeqNum, Mutator mutator) throws SQLException {
        synchronized (latestMetaDataLock) {
            throwConnectionClosedIfNullMetaData();
            PMetaData metaData = latestMetaData;
            PTable table;
            long endTime = EnvironmentEdgeManager.currentTimeMillis() +
                DEFAULT_OUT_OF_ORDER_MUTATIONS_WAIT_TIME_MS;
            while (true) {
                try {
                    try {
                        table = metaData.getTableRef(new PTableKey(tenantId, tableName)).getTable();
                        /* If the table is at the prior sequence number, then we're good to go.
                         * We know if we've got this far, that the server validated the mutations,
                         * so we'd just need to wait until the other connection that mutated the same
                         * table is processed.
                         */
                        if (table.getSequenceNumber() + 1 == tableSeqNum) {
                            // TODO: assert that timeStamp is bigger that table timeStamp?
                            mutator.mutate(metaData);
                            break;
                        } else if (table.getSequenceNumber() >= tableSeqNum) {
                            LOGGER.warn("Attempt to cache older version of " + tableName +
                                    ": current= " + table.getSequenceNumber() +
                                    ", new=" + tableSeqNum);
                            break;
                        }
                    } catch (TableNotFoundException e) {
                    }
                    long waitTime = endTime - EnvironmentEdgeManager.currentTimeMillis();
                    // We waited long enough - just remove the table from the cache
                    // and the next time it's used it'll be pulled over from the server.
                    if (waitTime <= 0) {
                        LOGGER.warn("Unable to update meta data repo within " +
                                (DEFAULT_OUT_OF_ORDER_MUTATIONS_WAIT_TIME_MS/1000) +
                                " seconds for " + tableName);
                        // There will never be a parentTableName here, as that would only
                        // be non null for an index an we never add/remove columns from an index.
                        metaData.removeTable(tenantId, tableName, null, HConstants.LATEST_TIMESTAMP);
                        break;
                    }
                    latestMetaDataLock.wait(waitTime);
                } catch (InterruptedException e) {
                    // restore the interrupt status
                    Thread.currentThread().interrupt();
                    throw new SQLExceptionInfo.Builder(SQLExceptionCode.INTERRUPTED_EXCEPTION)
                    .setRootCause(e).build().buildException(); // FIXME
                }
            }
            latestMetaData = metaData;
            latestMetaDataLock.notifyAll();
            return metaData;
        }
    }

    @Override
    public void removeTable(PName tenantId, final String tableName, String parentTableName, long tableTimeStamp) throws SQLException {
        synchronized (latestMetaDataLock) {
            throwConnectionClosedIfNullMetaData();
            latestMetaData.removeTable(tenantId, tableName, parentTableName, tableTimeStamp);
            latestMetaDataLock.notifyAll();
        }
    }

    @Override
    public void removeColumn(final PName tenantId, final String tableName, final List<PColumn> columnsToRemove, final long tableTimeStamp, final long tableSeqNum, final long resolvedTime) throws SQLException {
        metaDataMutated(tenantId, tableName, tableSeqNum, new Mutator() {
            @Override
            public void mutate(PMetaData metaData) throws SQLException {
                try {
                    metaData.removeColumn(tenantId, tableName, columnsToRemove, tableTimeStamp, tableSeqNum, resolvedTime);
                } catch (TableNotFoundException e) {
                    // The DROP TABLE may have been processed first, so just ignore.
                }
            }
        });
    }

    /**
     * Check that the supplied connection properties are set to valid values.
     * @param info The properties to be validated.
     * @throws IllegalArgumentException when a property is not set to a valid value.
     */
    private void validateConnectionProperties(Properties info) {
        if (info.get(DEFAULT_UPDATE_CACHE_FREQUENCY_ATRRIB) != null) {
            if (LOGGER.isInfoEnabled()) {
                LOGGER.info("Connection's " + DEFAULT_UPDATE_CACHE_FREQUENCY_ATRRIB + " set to " +
                        info.get(DEFAULT_UPDATE_CACHE_FREQUENCY_ATRRIB));
            }
            ConnectionProperty.UPDATE_CACHE_FREQUENCY.getValue(
                    info.getProperty(DEFAULT_UPDATE_CACHE_FREQUENCY_ATRRIB));
        }
    }

    @Override
    public PhoenixConnection connect(String url, Properties info) throws SQLException {
        checkClosed();
        throwConnectionClosedIfNullMetaData();
        validateConnectionProperties(info);

        return new PhoenixConnection(this, url, info);
    }

    private ColumnFamilyDescriptor generateColumnFamilyDescriptor(Pair<byte[],Map<String,Object>> family, PTableType tableType) throws SQLException {
        ColumnFamilyDescriptorBuilder columnDescBuilder = ColumnFamilyDescriptorBuilder.newBuilder(family.getFirst());
        if (tableType != PTableType.VIEW) {
            columnDescBuilder.setDataBlockEncoding(SchemaUtil.DEFAULT_DATA_BLOCK_ENCODING);
            for (Entry<String,Object> entry : family.getSecond().entrySet()) {
                String key = entry.getKey();
                Object value = entry.getValue();
                setHColumnDescriptorValue(columnDescBuilder, key, value);
            }
        }
        return columnDescBuilder.build();
    }

    // Workaround HBASE-14737
    private static void setHColumnDescriptorValue(ColumnFamilyDescriptorBuilder columnDescBuilder, String key, Object value) {
        if (HConstants.VERSIONS.equals(key)) {
            columnDescBuilder.setMaxVersions(getMaxVersion(value));
        } else {
            columnDescBuilder.setValue(key, value == null ? null : value.toString());
        }
    }

    private static int getMaxVersion(Object value) {
        if (value == null) {
            return -1;  // HColumnDescriptor.UNINITIALIZED is private
        }
        if (value instanceof Number) {
            return ((Number)value).intValue();
        }
        String stringValue = value.toString();
        if (stringValue.isEmpty()) {
            return -1;
        }
        return Integer.parseInt(stringValue);
    }

    private void modifyColumnFamilyDescriptor(ColumnFamilyDescriptorBuilder hcd, Map<String,Object> props) throws SQLException {
        for (Entry<String, Object> entry : props.entrySet()) {
            String propName = entry.getKey();
            Object value = entry.getValue();
            setHColumnDescriptorValue(hcd, propName, value);
        }
    }

    private TableDescriptorBuilder generateTableDescriptor(byte[] physicalTableName,  byte[] parentPhysicalTableName, TableDescriptor existingDesc,
            PTableType tableType, Map<String, Object> tableProps, List<Pair<byte[], Map<String, Object>>> families,
            byte[][] splits, boolean isNamespaceMapped) throws SQLException {
        String defaultFamilyName = (String)tableProps.remove(PhoenixDatabaseMetaData.DEFAULT_COLUMN_FAMILY_NAME);
        TableDescriptorBuilder tableDescriptorBuilder = (existingDesc != null) ?TableDescriptorBuilder.newBuilder(existingDesc)
        : TableDescriptorBuilder.newBuilder(TableName.valueOf(physicalTableName));

        ColumnFamilyDescriptor dataTableColDescForIndexTablePropSyncing = null;
        boolean doNotAddGlobalIndexChecker = false;
        if (tableType == PTableType.INDEX || MetaDataUtil.isViewIndex(Bytes.toString(physicalTableName))) {
            byte[] defaultFamilyBytes =
                    defaultFamilyName == null ? QueryConstants.DEFAULT_COLUMN_FAMILY_BYTES : Bytes.toBytes(defaultFamilyName);

            final TableDescriptor baseTableDesc;
            if (MetaDataUtil.isViewIndex(Bytes.toString(physicalTableName))) {
                // Handles indexes created on views for single-tenant tables and
                // global indexes created on views of multi-tenant tables
                baseTableDesc = this.getTableDescriptor(parentPhysicalTableName);
            } else if (existingDesc == null) {
                // Global/local index creation on top of a physical base table
                baseTableDesc = this.getTableDescriptor(SchemaUtil.getPhysicalTableName(
                        Bytes.toBytes((String) tableProps.get(PhoenixDatabaseMetaData.DATA_TABLE_NAME)), isNamespaceMapped)
                        .getName());
            } else {
                // In case this a local index created on a view of a multi-tenant table, the
                // PHYSICAL_DATA_TABLE_NAME points to the name of the view instead of the physical base table
                baseTableDesc = existingDesc;
            }
            dataTableColDescForIndexTablePropSyncing = baseTableDesc.getColumnFamily(defaultFamilyBytes);
            // It's possible that the table has specific column families and none of them are declared
            // to be the DEFAULT_COLUMN_FAMILY, so we choose the first column family for syncing properties
            if (dataTableColDescForIndexTablePropSyncing == null) {
                dataTableColDescForIndexTablePropSyncing = baseTableDesc.getColumnFamilies()[0];
            }
            if (baseTableDesc.hasCoprocessor(org.apache.phoenix.hbase.index.Indexer.class.getName())) {
                // The base table still uses the old indexing
                doNotAddGlobalIndexChecker = true;
            }
        }
        // By default, do not automatically rebuild/catch up an index on a write failure
        // Add table-specific properties to the table descriptor
        for (Entry<String,Object> entry : tableProps.entrySet()) {
            String key = entry.getKey();
            if (!TableProperty.isPhoenixTableProperty(key)) {
                Object value = entry.getValue();
                tableDescriptorBuilder.setValue(key, value == null ? null : value.toString());
            }
        }

        Map<String, Object> syncedProps = MetaDataUtil.getSyncedProps(dataTableColDescForIndexTablePropSyncing);
        // Add column family-specific properties to the table descriptor
        for (Pair<byte[],Map<String,Object>> family : families) {
            // If family is only in phoenix description, add it. otherwise, modify its property accordingly.
            byte[] familyByte = family.getFirst();
            if (tableDescriptorBuilder.build().getColumnFamily(familyByte) == null) {
                if (tableType == PTableType.VIEW) {
                    String fullTableName = Bytes.toString(physicalTableName);
                    throw new ReadOnlyTableException(
                            "The HBase column families for a read-only table must already exist",
                            SchemaUtil.getSchemaNameFromFullName(fullTableName),
                            SchemaUtil.getTableNameFromFullName(fullTableName),
                            Bytes.toString(familyByte));
                }

                ColumnFamilyDescriptor columnDescriptor = generateColumnFamilyDescriptor(family, tableType);
                // Keep certain index column family properties in sync with the base table
                if ((tableType == PTableType.INDEX || MetaDataUtil.isViewIndex(Bytes.toString(physicalTableName))) &&
                        (syncedProps != null && !syncedProps.isEmpty())) {
                    ColumnFamilyDescriptorBuilder colFamDescBuilder = ColumnFamilyDescriptorBuilder.newBuilder(columnDescriptor);
                    modifyColumnFamilyDescriptor(colFamDescBuilder, syncedProps);
                    columnDescriptor = colFamDescBuilder.build();
                }
                tableDescriptorBuilder.setColumnFamily(columnDescriptor);
            } else {
                if (tableType != PTableType.VIEW) {
                    ColumnFamilyDescriptor columnDescriptor = tableDescriptorBuilder.build().getColumnFamily(familyByte);
                    if (columnDescriptor == null) {
                        throw new IllegalArgumentException("Unable to find column descriptor with family name " + Bytes.toString(family.getFirst()));
                    }
                    ColumnFamilyDescriptorBuilder columnDescriptorBuilder = ColumnFamilyDescriptorBuilder.newBuilder(columnDescriptor);
                    modifyColumnFamilyDescriptor(columnDescriptorBuilder, family.getSecond());
                    tableDescriptorBuilder.modifyColumnFamily(columnDescriptorBuilder.build());
                }
            }
        }
        addCoprocessors(physicalTableName, tableDescriptorBuilder,
            tableType, tableProps, existingDesc, doNotAddGlobalIndexChecker);

        // PHOENIX-3072: Set index priority if this is a system table or index table
        if (tableType == PTableType.SYSTEM) {
            tableDescriptorBuilder.setValue(QueryConstants.PRIORITY,
                    String.valueOf(PhoenixRpcSchedulerFactory.getMetadataPriority(config)));
        } else if (tableType == PTableType.INDEX // Global, mutable index
                && !isLocalIndexTable(tableDescriptorBuilder.build().getColumnFamilyNames())
                && !Boolean.TRUE.equals(tableProps.get(PhoenixDatabaseMetaData.IMMUTABLE_ROWS))) {
            tableDescriptorBuilder.setValue(QueryConstants.PRIORITY,
                    String.valueOf(PhoenixRpcSchedulerFactory.getIndexPriority(config)));
        }
        return tableDescriptorBuilder;
    }

    private boolean isLocalIndexTable(Collection<byte[]> families) {
        // no easier way to know local index table?
        for (byte[] family: families) {
            if (Bytes.toString(family).startsWith(QueryConstants.LOCAL_INDEX_COLUMN_FAMILY_PREFIX)) {
                return true;
            }
        }
        return false;
    }


    private void addCoprocessors(byte[] tableName, TableDescriptorBuilder builder,
            PTableType tableType, Map<String, Object> tableProps, TableDescriptor existingDesc,
            boolean doNotAddGlobalIndexChecker) throws SQLException {
        // The phoenix jar must be available on HBase classpath
        int priority = props.getInt(QueryServices.COPROCESSOR_PRIORITY_ATTRIB, QueryServicesOptions.DEFAULT_COPROCESSOR_PRIORITY);
        try {
            TableDescriptor newDesc = builder.build();
            TransactionFactory.Provider provider = getTransactionProvider(tableProps);
            boolean isTransactional = (provider != null);

            boolean indexRegionObserverEnabled = config.getBoolean(
                    QueryServices.INDEX_REGION_OBSERVER_ENABLED_ATTRIB,
                    QueryServicesOptions.DEFAULT_INDEX_REGION_OBSERVER_ENABLED);
            boolean isViewIndex = TRUE_BYTES_AS_STRING
                    .equals(tableProps.get(MetaDataUtil.IS_VIEW_INDEX_TABLE_PROP_NAME));
            boolean isServerSideMaskingEnabled = config.getBoolean(
                    QueryServices.PHOENIX_TTL_SERVER_SIDE_MASKING_ENABLED,
                    QueryServicesOptions.DEFAULT_SERVER_SIDE_MASKING_ENABLED);

            boolean isViewBaseTransactional = false;
            if (!isTransactional && isViewIndex) {
                if (tableProps.containsKey(TRANSACTIONAL) &&
                        Boolean.TRUE.equals(tableProps.get(TRANSACTIONAL))) {
                    isViewBaseTransactional = true;
                }
            }

            if (!isTransactional && !isViewBaseTransactional
                    && (tableType == PTableType.INDEX || isViewIndex)) {
                if (!indexRegionObserverEnabled && newDesc.hasCoprocessor(GlobalIndexChecker.class.getName())) {
                    builder.removeCoprocessor(GlobalIndexChecker.class.getName());
                } else if (indexRegionObserverEnabled && !newDesc.hasCoprocessor(GlobalIndexChecker.class.getName()) &&
                        !isLocalIndexTable(newDesc.getColumnFamilyNames())) {
                    if (newDesc.hasCoprocessor(IndexRegionObserver.class.getName())) {
                        builder.removeCoprocessor(IndexRegionObserver.class.getName());
                    }
                    if (!doNotAddGlobalIndexChecker) {
                        builder.setCoprocessor(CoprocessorDescriptorBuilder
                                .newBuilder(GlobalIndexChecker.class.getName())
                                .setPriority(priority - 1).build());
                    }
                }
            }

            if (!newDesc.hasCoprocessor(ScanRegionObserver.class.getName())) {
                builder.setCoprocessor(CoprocessorDescriptorBuilder.newBuilder(ScanRegionObserver.class.getName())
                        .setPriority(priority).build());
            }
            if (!newDesc.hasCoprocessor(UngroupedAggregateRegionObserver.class.getName())) {
                builder.setCoprocessor(
                        CoprocessorDescriptorBuilder.newBuilder(UngroupedAggregateRegionObserver.class.getName())
                                .setPriority(priority).build());
            }
            if (!newDesc.hasCoprocessor(GroupedAggregateRegionObserver.class.getName())) {
                builder.setCoprocessor(
                        CoprocessorDescriptorBuilder.newBuilder(GroupedAggregateRegionObserver.class.getName())
                                .setPriority(priority).build());
            }
            if (!newDesc.hasCoprocessor(ServerCachingEndpointImpl.class.getName())) {
                builder.setCoprocessor(
                        CoprocessorDescriptorBuilder.newBuilder(ServerCachingEndpointImpl.class.getName())
                                .setPriority(priority).build());
            }

            // TODO: better encapsulation for this
            // Since indexes can't have indexes, don't install our indexing coprocessor for indexes.
            // Also don't install on the SYSTEM.CATALOG and SYSTEM.STATS table because we use
            // all-or-none mutate class which break when this coprocessor is installed (PHOENIX-1318).
            if ((tableType != PTableType.INDEX && tableType != PTableType.VIEW && !isViewIndex)
                    && !SchemaUtil.isMetaTable(tableName)
                    && !SchemaUtil.isStatsTable(tableName)) {
                if (isTransactional) {
                    if (!newDesc.hasCoprocessor(PhoenixTransactionalIndexer.class.getName())) {
                        builder.setCoprocessor(
                                CoprocessorDescriptorBuilder.newBuilder(PhoenixTransactionalIndexer.class.getName())
                                        .setPriority(priority).build());
                    }
                    // For alter table, remove non transactional index coprocessor
                    if (newDesc.hasCoprocessor(Indexer.class.getName())) {
                        builder.removeCoprocessor(Indexer.class.getName());
                    }
                    if (newDesc.hasCoprocessor(IndexRegionObserver.class.getName())) {
                        builder.removeCoprocessor(IndexRegionObserver.class.getName());
                    }
                } else {
                    // If exception on alter table to transition back to non transactional
                    if (newDesc.hasCoprocessor(PhoenixTransactionalIndexer.class.getName())) {
                        builder.removeCoprocessor(PhoenixTransactionalIndexer.class.getName());
                    }
                    // we only want to mess with the indexing coprocs if we're on the original
                    // CREATE statement. Otherwise, if we're on an ALTER or CREATE TABLE
                    // IF NOT EXISTS of an existing table, we should leave them unaltered,
                    // because they should be upgraded or downgraded using the IndexUpgradeTool
                    if (!doesPhoenixTableAlreadyExist(existingDesc)) {
                        if (indexRegionObserverEnabled) {
                            if (newDesc.hasCoprocessor(Indexer.class.getName())) {
                                builder.removeCoprocessor(Indexer.class.getName());
                            }
                            if (!newDesc.hasCoprocessor(IndexRegionObserver.class.getName())) {
                                Map<String, String> opts = Maps.newHashMapWithExpectedSize(1);
                                opts.put(NonTxIndexBuilder.CODEC_CLASS_NAME_KEY, PhoenixIndexCodec.class.getName());
                                IndexRegionObserver.enableIndexing(builder, PhoenixIndexBuilder.class, opts, priority);
                            }
                        } else {
                            if (newDesc.hasCoprocessor(IndexRegionObserver.class.getName())) {
                                builder.removeCoprocessor(IndexRegionObserver.class.getName());
                            }
                            if (!newDesc.hasCoprocessor(Indexer.class.getName())) {
                                Map<String, String> opts = Maps.newHashMapWithExpectedSize(1);
                                opts.put(NonTxIndexBuilder.CODEC_CLASS_NAME_KEY, PhoenixIndexCodec.class.getName());
                                Indexer.enableIndexing(builder, PhoenixIndexBuilder.class, opts, priority);
                            }
                        }
                    }
                }
            }

            if ((SchemaUtil.isStatsTable(tableName) || SchemaUtil.isMetaTable(tableName))
                    && !newDesc.hasCoprocessor(MultiRowMutationEndpoint.class.getName())) {
                builder.setCoprocessor(
                        CoprocessorDescriptorBuilder
                                .newBuilder(MultiRowMutationEndpoint.class.getName())
                                .setPriority(priority)
                                .setProperties(Collections.emptyMap())
                                .build());
            }

            Set<byte[]> familiesKeys = builder.build().getColumnFamilyNames();
            for (byte[] family: familiesKeys) {
                if (Bytes.toString(family).startsWith(QueryConstants.LOCAL_INDEX_COLUMN_FAMILY_PREFIX)) {
                    if (!newDesc.hasCoprocessor(IndexHalfStoreFileReaderGenerator.class.getName())) {
                        builder.setCoprocessor(
                                CoprocessorDescriptorBuilder
                                        .newBuilder(IndexHalfStoreFileReaderGenerator.class.getName())
                                        .setPriority(priority)
                                        .setProperties(Collections.emptyMap())
                                        .build());
                        break;
                    }
                }
            }

            // Setup split policy on Phoenix metadata table to ensure that the key values of a Phoenix table
            // stay on the same region.
            if (SchemaUtil.isMetaTable(tableName) || SchemaUtil.isFunctionTable(tableName)) {
                if (!newDesc.hasCoprocessor(MetaDataEndpointImpl.class.getName())) {
                    builder.setCoprocessor(
                            CoprocessorDescriptorBuilder
                                    .newBuilder(MetaDataEndpointImpl.class.getName())
                                    .setPriority(priority)
                                    .setProperties(Collections.emptyMap())
                                    .build());
                }
                if (SchemaUtil.isMetaTable(tableName) ) {
                    if (!newDesc.hasCoprocessor(MetaDataRegionObserver.class.getName())) {
                        builder.setCoprocessor(
                                CoprocessorDescriptorBuilder
                                        .newBuilder(MetaDataRegionObserver.class.getName())
                                        .setPriority(priority + 1)
                                        .setProperties(Collections.emptyMap())
                                        .build());
                    }
                }
            } else if (SchemaUtil.isSequenceTable(tableName)) {
                if (!newDesc.hasCoprocessor(SequenceRegionObserver.class.getName())) {
                    builder.setCoprocessor(
                            CoprocessorDescriptorBuilder
                                    .newBuilder(SequenceRegionObserver.class.getName())
                                    .setPriority(priority)
                                    .setProperties(Collections.emptyMap())
                                    .build());
                }
            } else if (SchemaUtil.isTaskTable(tableName)) {
                if (!newDesc.hasCoprocessor(TaskRegionObserver.class.getName())) {
                    builder.setCoprocessor(
                            CoprocessorDescriptorBuilder
                                    .newBuilder(TaskRegionObserver.class.getName())
                                    .setPriority(priority)
                                    .setProperties(Collections.emptyMap())
                                    .build());
                }
                if (!newDesc.hasCoprocessor(
                        TaskMetaDataEndpoint.class.getName())) {
                    builder.setCoprocessor(
                            CoprocessorDescriptorBuilder
                                    .newBuilder(TaskMetaDataEndpoint.class.getName())
                                    .setPriority(priority)
                                    .setProperties(Collections.emptyMap())
                                    .build());
                }
            } else if (SchemaUtil.isChildLinkTable(tableName)) {
                if (!newDesc.hasCoprocessor(ChildLinkMetaDataEndpoint.class.getName())) {
                    builder.setCoprocessor(
                            CoprocessorDescriptorBuilder
                                    .newBuilder(ChildLinkMetaDataEndpoint.class.getName())
                                    .setPriority(priority)
                                    .setProperties(Collections.emptyMap())
                                    .build());
                }
            }

            if (isTransactional) {
                String coprocessorClassName = provider.getTransactionProvider().getCoprocessorClassName();
                if (!newDesc.hasCoprocessor(coprocessorClassName)) {
                    builder.setCoprocessor(
                            CoprocessorDescriptorBuilder
                                    .newBuilder(coprocessorClassName)
                                    .setPriority(priority - 10)
                                    .setProperties(Collections.emptyMap())
                                    .build());
                }
                String coprocessorGCClassName = provider.getTransactionProvider().getGCCoprocessorClassName();
                if (coprocessorGCClassName != null) {
                    if (!newDesc.hasCoprocessor(coprocessorGCClassName)) {
                        builder.setCoprocessor(
                                CoprocessorDescriptorBuilder
                                        .newBuilder(coprocessorGCClassName)
                                        .setPriority(priority - 10)
                                        .setProperties(Collections.emptyMap())
                                        .build());
                    }
                }
            } else {
                // Remove all potential transactional coprocessors
                for (TransactionFactory.Provider aprovider : TransactionFactory.Provider.available()) {
                    String coprocessorClassName = aprovider.getTransactionProvider().getCoprocessorClassName();
                    String coprocessorGCClassName = aprovider.getTransactionProvider().getGCCoprocessorClassName();
                    if (coprocessorClassName != null && newDesc.hasCoprocessor(coprocessorClassName)) {
                        builder.removeCoprocessor(coprocessorClassName);
                    }
                    if (coprocessorGCClassName != null && newDesc.hasCoprocessor(coprocessorGCClassName)) {
                        builder.removeCoprocessor(coprocessorGCClassName);
                    }
                }
            }

            // The priority for this co-processor should be set higher than the GlobalIndexChecker so that the read repair scans
            // are intercepted by the TTLAwareRegionObserver and only the rows that are not ttl-expired are returned.
            if (!SchemaUtil.isSystemTable(tableName)) {
                if (!newDesc.hasCoprocessor(PhoenixTTLRegionObserver.class.getName()) &&
                        isServerSideMaskingEnabled) {
                        builder.setCoprocessor(
                            CoprocessorDescriptorBuilder
                                    .newBuilder(PhoenixTTLRegionObserver.class.getName())
                                    .setPriority(priority - 2)
                                    .setProperties(Collections.emptyMap())
                                    .build());
                }
            }
            if (Arrays.equals(tableName, SchemaUtil.getPhysicalName(SYSTEM_CATALOG_NAME_BYTES, props).getName())) {
                if (!newDesc.hasCoprocessor(SystemCatalogRegionObserver.class.getName())) {
                    builder.setCoprocessor(
                            CoprocessorDescriptorBuilder
                                    .newBuilder(SystemCatalogRegionObserver.class.getName())
                                    .setPriority(priority)
                                    .setProperties(Collections.emptyMap())
                                    .build());
                }
            }

        } catch (IOException e) {
            throw ServerUtil.parseServerException(e);
        }
    }

    private TransactionFactory.Provider getTransactionProvider(Map<String,Object> tableProps) {
        TransactionFactory.Provider provider = (TransactionFactory.Provider)TableProperty.TRANSACTION_PROVIDER.getValue(tableProps);
        return provider;
    }

    private boolean doesPhoenixTableAlreadyExist(TableDescriptor existingDesc) {
        //if the table descriptor already has Phoenix coprocs, we assume it's
        //already gone through a Phoenix create statement once
        if (existingDesc == null){
            return false;
        }
        boolean hasScanObserver = existingDesc.hasCoprocessor(ScanRegionObserver.class.getName());
        boolean hasUnAggObserver = existingDesc.hasCoprocessor(
            UngroupedAggregateRegionObserver.class.getName());
        boolean hasGroupedObserver = existingDesc.hasCoprocessor(
            GroupedAggregateRegionObserver.class.getName());
        boolean hasIndexObserver = existingDesc.hasCoprocessor(Indexer.class.getName())
            || existingDesc.hasCoprocessor(IndexRegionObserver.class.getName())
            || existingDesc.hasCoprocessor(GlobalIndexChecker.class.getName());
        return hasScanObserver && hasUnAggObserver && hasGroupedObserver && hasIndexObserver;
    }

    private static interface RetriableOperation {
        boolean checkForCompletion() throws TimeoutException, IOException;
        String getOperationName();
    }

    private void pollForUpdatedTableDescriptor(final Admin admin, final TableDescriptor newTableDescriptor,
            final byte[] tableName) throws InterruptedException, TimeoutException {
        checkAndRetry(new RetriableOperation() {

            @Override
            public String getOperationName() {
                return "UpdateOrNewTableDescriptor";
            }

            @Override
            public boolean checkForCompletion() throws TimeoutException, IOException {
                TableDescriptor tableDesc = admin.getDescriptor(TableName.valueOf(tableName));
                return newTableDescriptor.equals(tableDesc);
            }
        });
    }

    private void checkAndRetry(RetriableOperation op) throws InterruptedException, TimeoutException {
        int maxRetries = ConnectionQueryServicesImpl.this.props.getInt(
                QueryServices.NUM_RETRIES_FOR_SCHEMA_UPDATE_CHECK,
                QueryServicesOptions.DEFAULT_RETRIES_FOR_SCHEMA_UPDATE_CHECK);
        long sleepInterval = ConnectionQueryServicesImpl.this.props
                .getLong(QueryServices.DELAY_FOR_SCHEMA_UPDATE_CHECK,
                        QueryServicesOptions.DEFAULT_DELAY_FOR_SCHEMA_UPDATE_CHECK);
        boolean success = false;
        int numTries = 1;
        PhoenixStopWatch watch = new PhoenixStopWatch();
        watch.start();
        do {
            try {
                success = op.checkForCompletion();
            } catch (Exception ex) {
                // If we encounter any exception on the first or last try, propagate the exception and fail.
                // Else, we swallow the exception and retry till we reach maxRetries.
                if (numTries == 1 || numTries == maxRetries) {
                    watch.stop();
                    TimeoutException toThrow = new TimeoutException("Operation " + op.getOperationName()
                            + " didn't complete because of exception. Time elapsed: " + watch.elapsedMillis());
                    toThrow.initCause(ex);
                    throw toThrow;
                }
            }
            numTries++;
            Thread.sleep(sleepInterval);
        } while (numTries < maxRetries && !success);

        watch.stop();

        if (!success) {
            throw new TimeoutException("Operation  " + op.getOperationName() + " didn't complete within "
                    + watch.elapsedMillis() + " ms "
                    + "after trying " + numTries + "times.");
        } else {
            if (LOGGER.isDebugEnabled()) {
                LOGGER.debug("Operation "
                        + op.getOperationName()
                        + " completed within "
                        + watch.elapsedMillis()
                        + "ms "
                        + "after trying " + numTries +  " times." );
            }
        }
    }

    private boolean allowOnlineTableSchemaUpdate() {
        return props.getBoolean(
                QueryServices.ALLOW_ONLINE_TABLE_SCHEMA_UPDATE,
                QueryServicesOptions.DEFAULT_ALLOW_ONLINE_TABLE_SCHEMA_UPDATE);
    }

    /**
     * Ensure that the HBase namespace is created/exists already
     * @param schemaName Phoenix schema name for which we ensure existence of the HBase namespace
     * @return true if we created the HBase namespace because it didn't already exist
     * @throws SQLException If there is an exception creating the HBase namespace
     */
    boolean ensureNamespaceCreated(String schemaName) throws SQLException {
        SQLException sqlE = null;
        boolean createdNamespace = false;
        try (Admin admin = getAdmin()) {
            if (!ServerUtil.isHBaseNamespaceAvailable(admin, schemaName)) {
                NamespaceDescriptor namespaceDescriptor =
                    NamespaceDescriptor.create(schemaName).build();
                admin.createNamespace(namespaceDescriptor);
                createdNamespace = true;
            }
        } catch (IOException e) {
            sqlE = ServerUtil.parseServerException(e);
        } finally {
            if (sqlE != null) { throw sqlE; }
        }
        return createdNamespace;
    }

    /**
     *
     * @param physicalTableName
     * @param tableType
     * @param props
     * @param families
     * @param splits
     * @param modifyExistingMetaData
     * @param isNamespaceMapped
     * @param isDoNotUpgradePropSet
     * @return true if table was created and false if it already exists
     * @throws SQLException
     */

    private TableDescriptor ensureTableCreated(byte[] physicalTableName, byte[] parentPhysicalTableName, PTableType tableType, Map<String, Object> props,
            List<Pair<byte[], Map<String, Object>>> families, byte[][] splits, boolean modifyExistingMetaData,
            boolean isNamespaceMapped, boolean isDoNotUpgradePropSet) throws SQLException {
        SQLException sqlE = null;
        TableDescriptor existingDesc = null;
        boolean isMetaTable = SchemaUtil.isMetaTable(physicalTableName);
        boolean tableExist = true;
        try (Admin admin = getAdmin()) {
            final String quorum = ZKConfig.getZKQuorumServersString(config);
            final String znode = this.getProps().get(HConstants.ZOOKEEPER_ZNODE_PARENT);
            boolean createdNamespace = false;
            LOGGER.debug("Found quorum: " + quorum + ":" + znode);

            if (isMetaTable) {
                if (SchemaUtil.isNamespaceMappingEnabled(PTableType.SYSTEM, this.getProps())) {
                    try {
                        // SYSTEM namespace needs to be created via HBase APIs because "CREATE SCHEMA" statement tries to write
                        // its metadata in SYSTEM:CATALOG table. Without SYSTEM namespace, SYSTEM:CATALOG table cannot be created
                        createdNamespace = ensureNamespaceCreated(QueryConstants.SYSTEM_SCHEMA_NAME);
                    } catch (PhoenixIOException e) {
                        // We could either:
                        // 1) Not access the NS descriptor. The NS may or may not exist at this point
                        // 2) We could not create the NS
                        // Regardless of the case 1 or 2, if we eventually try to migrate SYSTEM tables to the SYSTEM
                        // namespace using the {@link ensureSystemTablesMigratedToSystemNamespace(ReadOnlyProps)} method,
                        // if the NS does not exist, we will error as expected, or
                        // if the NS does exist and tables are already mapped, the check will exit gracefully
                    }
                    if (AdminUtilWithFallback.tableExists(admin,
                        SchemaUtil.getPhysicalTableName(SYSTEM_CATALOG_NAME_BYTES, false))) {
                        // SYSTEM.CATALOG exists, so at this point, we have 3 cases:
                        // 1) If server-side namespace mapping is disabled, drop the SYSTEM namespace if it was created
                        //    above and throw Inconsistent namespace mapping exception
                        // 2) If server-side namespace mapping is enabled and SYSTEM.CATALOG needs to be upgraded,
                        //    upgrade SYSTEM.CATALOG and also migrate SYSTEM tables to the SYSTEM namespace
                        // 3. If server-side namespace mapping is enabled and SYSTEM.CATALOG doesn't need to be
                        //    upgraded, we still need to migrate SYSTEM tables to the SYSTEM namespace using the
                        //    {@link ensureSystemTablesMigratedToSystemNamespace(ReadOnlyProps)} method (as part of
                        //    {@link upgradeSystemTables(String, Properties)})
                        try {
                            checkClientServerCompatibility(SYSTEM_CATALOG_NAME_BYTES);
                        } catch (SQLException possibleCompatException) {
                            // Handles Case 1: Drop the SYSTEM namespace in case it was created above
                            if (createdNamespace && possibleCompatException.getErrorCode() ==
                                    SQLExceptionCode.INCONSISTENT_NAMESPACE_MAPPING_PROPERTIES.getErrorCode()) {
                                ensureNamespaceDropped(QueryConstants.SYSTEM_SCHEMA_NAME);
                            }
                            // rethrow the SQLException
                            throw possibleCompatException;
                        }
                        // Thrown so we can force an upgrade which will just migrate SYSTEM tables to the SYSTEM namespace
                        throw new UpgradeRequiredException(MIN_SYSTEM_TABLE_TIMESTAMP);
                    }
                } else if (AdminUtilWithFallback.tableExists(admin,
                    SchemaUtil.getPhysicalTableName(SYSTEM_CATALOG_NAME_BYTES, true))) {
                    // If SYSTEM:CATALOG exists, but client-side namespace mapping for SYSTEM tables is disabled, throw an exception
                    throw new SQLExceptionInfo.Builder(
                      SQLExceptionCode.INCONSISTENT_NAMESPACE_MAPPING_PROPERTIES)
                      .setMessage("Cannot initiate connection as "
                        + SchemaUtil.getPhysicalTableName(SYSTEM_CATALOG_NAME_BYTES, true)
                        + " is found but client does not have "
                        + IS_NAMESPACE_MAPPING_ENABLED + " enabled")
                      .build().buildException();
                }
                // If DoNotUpgrade config is set only check namespace mapping and
                // Client-server compatibility for system tables.
                if (isDoNotUpgradePropSet) {
                    try {
                        checkClientServerCompatibility(SchemaUtil.getPhysicalName(
                                SYSTEM_CATALOG_NAME_BYTES, this.getProps()).getName());
                    } catch (SQLException possibleCompatException) {
                        if (possibleCompatException.getCause()
                                instanceof org.apache.hadoop.hbase.TableNotFoundException) {
                            throw new UpgradeRequiredException(MIN_SYSTEM_TABLE_TIMESTAMP);
                        }
                        throw possibleCompatException;
                    }
                    return null;
                }
            }

            try {
                existingDesc = admin.getDescriptor(TableName.valueOf(physicalTableName));
            } catch (org.apache.hadoop.hbase.TableNotFoundException e) {
                tableExist = false;
                if (tableType == PTableType.VIEW) {
                    String fullTableName = Bytes.toString(physicalTableName);
                    throw new ReadOnlyTableException(
                            "An HBase table for a VIEW must already exist",
                            SchemaUtil.getSchemaNameFromFullName(fullTableName),
                            SchemaUtil.getTableNameFromFullName(fullTableName));
                }
            }

            TableDescriptorBuilder newDesc = generateTableDescriptor(physicalTableName, parentPhysicalTableName, existingDesc, tableType, props, families,
                    splits, isNamespaceMapped);

            if (!tableExist) {
                if (SchemaUtil.isSystemTable(physicalTableName) && !isUpgradeRequired() && (!isAutoUpgradeEnabled || isDoNotUpgradePropSet)) {
                    // Disallow creating the SYSTEM.CATALOG or SYSTEM:CATALOG HBase table
                    throw new UpgradeRequiredException();
                }
                if (newDesc.build().getValue(MetaDataUtil.IS_LOCAL_INDEX_TABLE_PROP_BYTES) != null && Boolean.TRUE.equals(
                        PBoolean.INSTANCE.toObject(newDesc.build().getValue(MetaDataUtil.IS_LOCAL_INDEX_TABLE_PROP_BYTES)))) {
                    newDesc.setRegionSplitPolicyClassName(IndexRegionSplitPolicy.class.getName());
                }
                try {
                    if (splits == null) {
                        admin.createTable(newDesc.build());
                    } else {
                        admin.createTable(newDesc.build(), splits);
                    }
                } catch (TableExistsException e) {
                    // We can ignore this, as it just means that another client beat us
                    // to creating the HBase metadata.
                    if (isMetaTable && !isUpgradeRequired()) {
                        checkClientServerCompatibility(SchemaUtil.getPhysicalName(SYSTEM_CATALOG_NAME_BYTES, this.getProps()).getName());
                    }
                    return null;
                }
                if (isMetaTable && !isUpgradeRequired()) {
                    try {
                        checkClientServerCompatibility(SchemaUtil.getPhysicalName(SYSTEM_CATALOG_NAME_BYTES,
                                this.getProps()).getName());
                    } catch (SQLException possibleCompatException) {
                        if (possibleCompatException.getErrorCode() ==
                                SQLExceptionCode.INCONSISTENT_NAMESPACE_MAPPING_PROPERTIES.getErrorCode()) {
                            try {
                                // In case we wrongly created SYSTEM.CATALOG or SYSTEM:CATALOG, we should drop it
                                admin.disableTable(TableName.valueOf(physicalTableName));
                                admin.deleteTable(TableName.valueOf(physicalTableName));
                            } catch (org.apache.hadoop.hbase.TableNotFoundException ignored) {
                                // Ignore this since it just means that another client with a similar set of
                                // incompatible configs and conditions beat us to dropping the SYSCAT HBase table
                            }
                            if (createdNamespace &&
                                    SchemaUtil.isNamespaceMappingEnabled(PTableType.SYSTEM, this.getProps())) {
                                // We should drop the SYSTEM namespace which we just created, since
                                // server-side namespace mapping is disabled
                                ensureNamespaceDropped(QueryConstants.SYSTEM_SCHEMA_NAME);
                            }
                        }
                        // rethrow the SQLException
                        throw possibleCompatException;
                    }

                }
                return null;
            } else {
                if (isMetaTable && !isUpgradeRequired()) {
                    checkClientServerCompatibility(SchemaUtil.getPhysicalName(SYSTEM_CATALOG_NAME_BYTES, this.getProps()).getName());
                } else {
                    for (Pair<byte[],Map<String,Object>> family: families) {
                        if ((Bytes.toString(family.getFirst())
                                .startsWith(QueryConstants.LOCAL_INDEX_COLUMN_FAMILY_PREFIX))) {
                            newDesc.setRegionSplitPolicyClassName(IndexRegionSplitPolicy.class.getName());
                            break;
                        }
                    }
                }

                if (!modifyExistingMetaData) {
                    return existingDesc; // Caller already knows that no metadata was changed
                }
                TransactionFactory.Provider provider = getTransactionProvider(props);
                boolean willBeTx = provider != null;
                // If mapping an existing table as transactional, set property so that existing
                // data is correctly read.
                if (willBeTx) {
                    if (!equalTxCoprocessor(provider, existingDesc, newDesc.build())) {
                        // Cannot switch between different providers
                        if (hasTxCoprocessor(existingDesc)) {
                            throw new SQLExceptionInfo.Builder(SQLExceptionCode.CANNOT_SWITCH_TXN_PROVIDERS)
                            .setSchemaName(SchemaUtil.getSchemaNameFromFullName(physicalTableName))
                            .setTableName(SchemaUtil.getTableNameFromFullName(physicalTableName)).build().buildException();
                        }
                        if (provider.getTransactionProvider().isUnsupported(PhoenixTransactionProvider.Feature.ALTER_NONTX_TO_TX)) {
                            throw new SQLExceptionInfo.Builder(SQLExceptionCode.CANNOT_ALTER_TABLE_FROM_NON_TXN_TO_TXNL)
                            .setMessage(provider.name())
                            .setSchemaName(SchemaUtil.getSchemaNameFromFullName(physicalTableName))
                            .setTableName(SchemaUtil.getTableNameFromFullName(physicalTableName)).build().buildException();
                        }
                        newDesc.setValue(PhoenixTransactionContext.READ_NON_TX_DATA, Boolean.TRUE.toString());
                    }
                } else {
                    // If we think we're creating a non transactional table when it's already
                    // transactional, don't allow.
                    if (hasTxCoprocessor(existingDesc)) {
                        throw new SQLExceptionInfo.Builder(SQLExceptionCode.TX_MAY_NOT_SWITCH_TO_NON_TX)
                        .setSchemaName(SchemaUtil.getSchemaNameFromFullName(physicalTableName))
                        .setTableName(SchemaUtil.getTableNameFromFullName(physicalTableName)).build().buildException();
                    }
                    newDesc.removeValue(Bytes.toBytes(PhoenixTransactionContext.READ_NON_TX_DATA));
                }
                TableDescriptor result = newDesc.build();
                if (existingDesc.equals(result)) {
                    return null; // Indicate that no metadata was changed
                }

                // Do not call modifyTable for SYSTEM tables
                if (tableType != PTableType.SYSTEM) {
                    modifyTable(physicalTableName, newDesc.build(), true);
                }
                return result;
            }

        } catch (IOException e) {
            sqlE = ServerUtil.parseServerException(e);
        } catch (InterruptedException e) {
            // restore the interrupt status
            Thread.currentThread().interrupt();
            sqlE = new SQLExceptionInfo.Builder(SQLExceptionCode.INTERRUPTED_EXCEPTION).setRootCause(e).build().buildException();
        } catch (TimeoutException e) {
            sqlE = new SQLExceptionInfo.Builder(SQLExceptionCode.OPERATION_TIMED_OUT).setRootCause(e.getCause() != null ? e.getCause() : e).build().buildException();
        } finally {
            if (sqlE != null) {
                throw sqlE;
            }
        }
        return null; // will never make it here
    }

    /**
     * If given TableDescriptorBuilder belongs to SYSTEM.TASK and if the table
     * still does not have split policy setup as SystemTaskSplitPolicy, set
     * it up and return true, else return false. This method is expected
     * to return true only if it updated split policy (which should happen
     * once during initial upgrade).
     *
     * @param tdBuilder table descriptor builder
     * @return return true if split policy of SYSTEM.TASK is updated to
     *     SystemTaskSplitPolicy.
     * @throws SQLException If SYSTEM.TASK already has custom split policy
     *     set up other than SystemTaskSplitPolicy
     */
    @VisibleForTesting
    public boolean updateAndConfirmSplitPolicyForTask(
            final TableDescriptorBuilder tdBuilder) throws SQLException {
        boolean isTaskTable = false;
        TableName sysTaskTable = SchemaUtil
            .getPhysicalTableName(PhoenixDatabaseMetaData.SYSTEM_TASK_NAME,
                props);
        if (tdBuilder.build().getTableName().equals(sysTaskTable)) {
            isTaskTable = true;
        }
        if (isTaskTable) {
            final String actualSplitPolicy = tdBuilder.build()
                .getRegionSplitPolicyClassName();
            final String targetSplitPolicy =
                SystemTaskSplitPolicy.class.getName();
            if (!targetSplitPolicy.equals(actualSplitPolicy)) {
                if (StringUtils.isNotEmpty(actualSplitPolicy)) {
                    // Rare possibility. pre-4.16 create DDL query
                    // doesn't have any split policy setup for SYSTEM.TASK
                    throw new InvalidRegionSplitPolicyException(
                        QueryConstants.SYSTEM_SCHEMA_NAME, SYSTEM_TASK_TABLE,
                        ImmutableList.of("null", targetSplitPolicy),
                        actualSplitPolicy);
                }
                tdBuilder.setRegionSplitPolicyClassName(targetSplitPolicy);
                return true;
            }
        }
        return false;
    }

    private static boolean hasTxCoprocessor(TableDescriptor descriptor) {
        for (TransactionFactory.Provider provider : TransactionFactory.Provider.available()) {
            String coprocessorClassName = provider.getTransactionProvider().getCoprocessorClassName();
            if (coprocessorClassName != null && descriptor.hasCoprocessor(coprocessorClassName)) {
                return true;
            }
        }
        return false;
    }

    private static boolean equalTxCoprocessor(TransactionFactory.Provider provider, TableDescriptor existingDesc, TableDescriptor newDesc) {
        String coprocessorClassName = provider.getTransactionProvider().getCoprocessorClassName();
        return (coprocessorClassName != null && existingDesc.hasCoprocessor(coprocessorClassName) && newDesc.hasCoprocessor(coprocessorClassName));
}

    private void modifyTable(byte[] tableName, TableDescriptor newDesc, boolean shouldPoll) throws IOException,
    InterruptedException, TimeoutException, SQLException {
        TableName tn = TableName.valueOf(tableName);
        try (Admin admin = getAdmin()) {
            if (!allowOnlineTableSchemaUpdate()) {
                admin.disableTable(tn);
                admin.modifyTable(newDesc); // TODO: Update to TableDescriptor
                admin.enableTable(tn);
            } else {
                admin.modifyTable(newDesc); // TODO: Update to TableDescriptor
                if (shouldPoll) {
                    pollForUpdatedTableDescriptor(admin, newDesc, tableName);
                }
            }
        }
    }

    private static boolean hasIndexWALCodec(Long serverVersion) {
        if (serverVersion == null) {
            return true;
        }
        return MetaDataUtil.decodeHasIndexWALCodec(serverVersion);
    }


    private void checkClientServerCompatibility(byte[] metaTable) throws SQLException,
            AccessDeniedException {
        StringBuilder errorMessage = new StringBuilder();
        int minHBaseVersion = Integer.MAX_VALUE;
        boolean isTableNamespaceMappingEnabled = false;
        long systemCatalogTimestamp = Long.MAX_VALUE;
        long startTime = 0L;
        long systemCatalogRpcTime;
        Map<byte[], GetVersionResponse> results;
        Table ht = null;

        try {
            try {
                startTime = EnvironmentEdgeManager.currentTimeMillis();
                ht = this.getTable(metaTable);
                final byte[] tableKey = PhoenixDatabaseMetaData.SYSTEM_CATALOG_NAME_BYTES;
                results =
                        ht.coprocessorService(MetaDataService.class, tableKey, tableKey,
                                new Batch.Call<MetaDataService, GetVersionResponse>() {
                                    @Override
                                    public GetVersionResponse call(MetaDataService instance)
                                            throws IOException {
                                        RpcController controller = getController();
                                        BlockingRpcCallback<GetVersionResponse> rpcCallback =
                                                new BlockingRpcCallback<>();
                                        GetVersionRequest.Builder builder =
                                                GetVersionRequest.newBuilder();
                                        builder.setClientVersion(
                                                VersionUtil.encodeVersion(PHOENIX_MAJOR_VERSION,
                                                        PHOENIX_MINOR_VERSION, PHOENIX_PATCH_NUMBER));
                                        instance.getVersion(controller, builder.build(), rpcCallback);
                                        checkForRemoteExceptions(controller);
                                        return rpcCallback.get();
                                    }
                                });
                TableMetricsManager.updateMetricsForSystemCatalogTableMethod(null, NUM_SYSTEM_TABLE_RPC_SUCCESS, 1);
            } catch (Throwable e) {
                TableMetricsManager.updateMetricsForSystemCatalogTableMethod(null, NUM_SYSTEM_TABLE_RPC_FAILURES, 1);
                throw ServerUtil.parseServerException(e);
            } finally {
                systemCatalogRpcTime = EnvironmentEdgeManager.currentTimeMillis() - startTime;
                TableMetricsManager.updateMetricsForSystemCatalogTableMethod(null,
                        TIME_SPENT_IN_SYSTEM_TABLE_RPC_CALLS, systemCatalogRpcTime);
            }
            for (Map.Entry<byte[],GetVersionResponse> result : results.entrySet()) {
                // This is the "phoenix.jar" is in-place, but server is out-of-sync with client case.
                GetVersionResponse versionResponse = result.getValue();
                long serverJarVersion = versionResponse.getVersion();
                isTableNamespaceMappingEnabled |= MetaDataUtil.decodeTableNamespaceMappingEnabled(serverJarVersion);

                MetaDataUtil.ClientServerCompatibility compatibility = MetaDataUtil.areClientAndServerCompatible(serverJarVersion);
                if (!compatibility.getIsCompatible()) {
                    if (compatibility.getErrorCode() == SQLExceptionCode.OUTDATED_JARS.getErrorCode()) {
                        errorMessage.append("Newer Phoenix clients can't communicate with older "
                                + "Phoenix servers. Client version: "
                                + MetaDataProtocol.CURRENT_CLIENT_VERSION
                                + "; Server version: "
                                + getServerVersion(serverJarVersion)
                                + " The following servers require an updated "
                                + QueryConstants.DEFAULT_COPROCESS_JAR_NAME
                                + " to be put in the classpath of HBase.");
                    } else if (compatibility.getErrorCode() == SQLExceptionCode.INCOMPATIBLE_CLIENT_SERVER_JAR.getErrorCode()) {
                        errorMessage.append("Major version of client is less than that of the server. Client version: "
                                + MetaDataProtocol.CURRENT_CLIENT_VERSION
                                + "; Server version: "
                                + getServerVersion(serverJarVersion));
                    }
                }
                hasIndexWALCodec = hasIndexWALCodec && hasIndexWALCodec(serverJarVersion);
                if (minHBaseVersion > MetaDataUtil.decodeHBaseVersion(serverJarVersion)) {
                    minHBaseVersion = MetaDataUtil.decodeHBaseVersion(serverJarVersion);
                }
                // In case this is the first time connecting to this cluster, the system catalog table does not have an
                // entry for itself yet, so we cannot get the timestamp and this will not be returned from the
                // GetVersionResponse message object
                if (versionResponse.hasSystemCatalogTimestamp()) {
                    systemCatalogTimestamp = systemCatalogTimestamp < versionResponse.getSystemCatalogTimestamp() ?
                      systemCatalogTimestamp: versionResponse.getSystemCatalogTimestamp();
                }

                if (compatibility.getErrorCode() != 0) {
                    if (compatibility.getErrorCode() == SQLExceptionCode.OUTDATED_JARS.getErrorCode()) {
                        errorMessage.setLength(errorMessage.length()-1);
                        throw new SQLExceptionInfo.Builder(SQLExceptionCode.OUTDATED_JARS).setMessage(errorMessage.toString()).build().buildException();
                    } else if (compatibility.getErrorCode() == SQLExceptionCode.INCOMPATIBLE_CLIENT_SERVER_JAR.getErrorCode()) {
                        throw new SQLExceptionInfo.Builder(SQLExceptionCode.INCOMPATIBLE_CLIENT_SERVER_JAR).setMessage(errorMessage.toString()).build().buildException();
                    }
                }
            }
            if (isTableNamespaceMappingEnabled != SchemaUtil.isNamespaceMappingEnabled(PTableType.TABLE,
                    getProps())) { throw new SQLExceptionInfo.Builder(
                            SQLExceptionCode.INCONSISTENT_NAMESPACE_MAPPING_PROPERTIES)
                    .setMessage(
                            "Ensure that config " + QueryServices.IS_NAMESPACE_MAPPING_ENABLED
                            + " is consistent on client and server.")
                            .build().buildException(); }
            lowestClusterHBaseVersion = minHBaseVersion;
        } finally {
            if (ht != null) {
                try {
                    ht.close();
                } catch (IOException e) {
                    LOGGER.warn("Could not close HTable", e);
                }
            }
        }

        if (systemCatalogTimestamp < MIN_SYSTEM_TABLE_TIMESTAMP) {
            throw new UpgradeRequiredException(systemCatalogTimestamp);
        }
    }

    private String getServerVersion(long serverJarVersion) {
        return (VersionUtil.decodeMajorVersion(MetaDataUtil.decodePhoenixVersion(serverJarVersion)) + "."
                + VersionUtil.decodeMinorVersion(MetaDataUtil.decodePhoenixVersion(serverJarVersion)) + "."
                + VersionUtil.decodePatchVersion(MetaDataUtil.decodePhoenixVersion(serverJarVersion)));
    }

    /**
     * Invoke the SYSTEM.CHILD_LINK metadata coprocessor endpoint
     * @param parentTableKey key corresponding to the parent of the view
     * @param callable used to invoke the coprocessor endpoint to write links from a parent to its child view
     * @return result of invoking the coprocessor endpoint
     * @throws SQLException
     */
    private MetaDataMutationResult childLinkMetaDataCoprocessorExec(byte[] parentTableKey,
            Batch.Call<ChildLinkMetaDataService, MetaDataResponse> callable) throws SQLException {
        try (Table htable = this.getTable(SchemaUtil.getPhysicalName(
                PhoenixDatabaseMetaData.SYSTEM_CHILD_LINK_NAME_BYTES, this.getProps()).getName()))
        {
            final Map<byte[], MetaDataResponse> results =
                    htable.coprocessorService(ChildLinkMetaDataService.class, parentTableKey, parentTableKey, callable);
            assert(results.size() == 1);
            MetaDataResponse result = results.values().iterator().next();
            return MetaDataMutationResult.constructFromProto(result);
        } catch (IOException e) {
            throw ServerUtil.parseServerException(e);
        } catch (Throwable t) {
            throw new SQLException(t);
        }
    }

    @VisibleForTesting
    protected RpcController getController() {
        return getController(SYSTEM_CATALOG_HBASE_TABLE_NAME);
    }

        /**
         * If configured to use the server-server metadata handler pool for server side connections,
         * use the {@link org.apache.hadoop.hbase.ipc.controller.ServerToServerRpcController}
         * else use the ordinary handler pool {@link ServerRpcController}
         *
         * return the rpcController to use
         * @return
         */
    @VisibleForTesting
    protected RpcController getController(TableName systemTableName) {
        if (serverSideRPCControllerFactory != null) {
            ServerToServerRpcController controller = serverSideRPCControllerFactory.newController();
            controller.setPriority(systemTableName);
            return controller;
        } else {
            return new ServerRpcController();
        }
    }

    /**
     * helper function to return the exception from the RPC
     * @param controller
     * @throws IOException
     */

    private void checkForRemoteExceptions(RpcController controller) throws IOException {
        if (controller != null) {
            if (controller instanceof ServerRpcController) {
                if (((ServerRpcController)controller).getFailedOn() != null) {
                    throw ((ServerRpcController)controller).getFailedOn();
                }
            } else {
                if (((HBaseRpcController)controller).getFailed() != null) {
                    throw ((HBaseRpcController)controller).getFailed();
                }
            }
        }
    }

    /**
     * Invoke meta data coprocessor with one retry if the key was found to not be in the regions
     * (due to a table split)
     */
    private MetaDataMutationResult metaDataCoprocessorExec(String tableName, byte[] tableKey,
            Batch.Call<MetaDataService, MetaDataResponse> callable) throws SQLException {
        return metaDataCoprocessorExec(tableName, tableKey, callable, PhoenixDatabaseMetaData.SYSTEM_CATALOG_NAME_BYTES);
    }

    /**
     * Invoke meta data coprocessor with one retry if the key was found to not be in the regions
     * (due to a table split)
     */
    private MetaDataMutationResult metaDataCoprocessorExec(String tableName, byte[] tableKey,
            Batch.Call<MetaDataService, MetaDataResponse> callable, byte[] systemTableName) throws SQLException {
        Map<byte[], MetaDataResponse> results;
        try {
            boolean success = false;
            boolean retried = false;
            long startTime = EnvironmentEdgeManager.currentTimeMillis();
            while (true) {
                if (retried) {
                    ((ClusterConnection) connection).relocateRegion(
                        SchemaUtil.getPhysicalName(systemTableName, this.getProps()), tableKey);
                }

                Table ht = this.getTable(SchemaUtil.getPhysicalName(systemTableName, this.getProps()).getName());
                try {
                    results = ht.coprocessorService(MetaDataService.class, tableKey, tableKey, callable);

                    assert(results.size() == 1);
                    MetaDataResponse result = results.values().iterator().next();
                    if (result.getReturnCode() == MetaDataProtos.MutationCode.TABLE_NOT_IN_REGION
                            || result.getReturnCode() == MetaDataProtos.MutationCode.FUNCTION_NOT_IN_REGION) {
                        if (retried) return MetaDataMutationResult.constructFromProto(result);
                        retried = true;
                        continue;
                    }
                    success = true;
                    return MetaDataMutationResult.constructFromProto(result);
                } finally {
                    long systemCatalogRpcTime = EnvironmentEdgeManager.currentTimeMillis() - startTime;
                    TableMetricsManager.updateMetricsForSystemCatalogTableMethod(tableName,
                            TIME_SPENT_IN_SYSTEM_TABLE_RPC_CALLS, systemCatalogRpcTime);
                    if (success) {
                        TableMetricsManager.updateMetricsForSystemCatalogTableMethod(tableName,
                                NUM_SYSTEM_TABLE_RPC_SUCCESS, 1);
                    } else {
                        TableMetricsManager.updateMetricsForSystemCatalogTableMethod(tableName,
                                NUM_SYSTEM_TABLE_RPC_FAILURES, 1);
                    }
                    Closeables.closeQuietly(ht);
                }
            }
        } catch (IOException e) {
            throw ServerUtil.parseServerException(e);
        } catch (Throwable t) {
            throw new SQLException(t);
        }
    }

    // Our property values are translated using toString, so we need to "string-ify" this.
    private static final String TRUE_BYTES_AS_STRING = Bytes.toString(PDataType.TRUE_BYTES);

    private void ensureViewIndexTableCreated(byte[] physicalTableName, byte[] parentPhysicalTableName, Map<String, Object> tableProps,
            List<Pair<byte[], Map<String, Object>>> families, byte[][] splits, long timestamp,
            boolean isNamespaceMapped) throws SQLException {
        byte[] physicalIndexName = MetaDataUtil.getViewIndexPhysicalName(physicalTableName);

        tableProps.put(MetaDataUtil.IS_VIEW_INDEX_TABLE_PROP_NAME, TRUE_BYTES_AS_STRING);
        TableDescriptor desc = ensureTableCreated(physicalIndexName, parentPhysicalTableName, PTableType.TABLE, tableProps, families, splits,
                true, isNamespaceMapped, false);
        if (desc != null) {
            if (!Boolean.TRUE.equals(PBoolean.INSTANCE.toObject(desc.getValue(MetaDataUtil.IS_VIEW_INDEX_TABLE_PROP_BYTES)))) {
                String fullTableName = Bytes.toString(physicalIndexName);
                throw new TableAlreadyExistsException(
                  SchemaUtil.getSchemaNameFromFullName(fullTableName),
                  SchemaUtil.getTableNameFromFullName(fullTableName),
                  "Unable to create shared physical table for indexes on views.");
            }
        }
    }

    private boolean ensureViewIndexTableDropped(byte[] physicalTableName, long timestamp) throws SQLException {
        byte[] physicalIndexName = MetaDataUtil.getViewIndexPhysicalName(physicalTableName);
        boolean wasDeleted = false;
        try (Admin admin = getAdmin()) {
            try {
                TableName physicalIndexTableName = TableName.valueOf(physicalIndexName);
                TableDescriptor desc = admin.getDescriptor(physicalIndexTableName);
                if (Boolean.TRUE.equals(PBoolean.INSTANCE.toObject(desc.getValue(MetaDataUtil.IS_VIEW_INDEX_TABLE_PROP_BYTES)))) {
                    final ReadOnlyProps props = this.getProps();
                    final boolean dropMetadata = props.getBoolean(DROP_METADATA_ATTRIB, DEFAULT_DROP_METADATA);
                    if (dropMetadata) {
                        admin.disableTable(physicalIndexTableName);
                        admin.deleteTable(physicalIndexTableName);
                        clearTableRegionCache(physicalIndexTableName);
                        wasDeleted = true;
                    } else {
                        this.tableStatsCache.invalidateAll(desc);
                    }
                }
            } catch (org.apache.hadoop.hbase.TableNotFoundException ignore) {
                // Ignore, as we may never have created a view index table
            }
        } catch (IOException e) {
            throw ServerUtil.parseServerException(e);
        }
        return wasDeleted;
    }

    private boolean ensureLocalIndexTableDropped(byte[] physicalTableName, long timestamp) throws SQLException {
        TableDescriptor desc = null;
        boolean wasDeleted = false;
        try (Admin admin = getAdmin()) {
            try {
                desc = admin.getDescriptor(TableName.valueOf(physicalTableName));
                for (byte[] fam : desc.getColumnFamilyNames()) {
                    this.tableStatsCache.invalidate(new GuidePostsKey(physicalTableName, fam));
                }
                final ReadOnlyProps props = this.getProps();
                final boolean dropMetadata = props.getBoolean(DROP_METADATA_ATTRIB, DEFAULT_DROP_METADATA);
                if (dropMetadata) {
                    List<String> columnFamiles = new ArrayList<>();
                    for (ColumnFamilyDescriptor cf : desc.getColumnFamilies()) {
                        if (cf.getNameAsString().startsWith(
                            QueryConstants.LOCAL_INDEX_COLUMN_FAMILY_PREFIX)) {
                            columnFamiles.add(cf.getNameAsString());
                        }
                    }
                    for (String cf: columnFamiles) {
                        admin.deleteColumnFamily(TableName.valueOf(physicalTableName), Bytes.toBytes(cf));
                    }
                    clearTableRegionCache(TableName.valueOf(physicalTableName));
                    wasDeleted = true;
                }
            } catch (org.apache.hadoop.hbase.TableNotFoundException ignore) {
                // Ignore, as we may never have created a view index table
            }
        } catch (IOException e) {
            throw ServerUtil.parseServerException(e);
        }
        return wasDeleted;
    }

    @Override
    public MetaDataMutationResult createTable(final List<Mutation> tableMetaData, final byte[] physicalTableName,
                                              PTableType tableType, Map<String, Object> tableProps,
                                              final List<Pair<byte[], Map<String, Object>>> families,
                                              byte[][] splits, boolean isNamespaceMapped,
                                              final boolean allocateIndexId, final boolean isDoNotUpgradePropSet,
                                              final PTable parentTable) throws SQLException {
        List<Mutation> childLinkMutations = MetaDataUtil.removeChildLinkMutations(tableMetaData);
        byte[][] rowKeyMetadata = new byte[3][];
        Mutation m = MetaDataUtil.getPutOnlyTableHeaderRow(tableMetaData);
        byte[] key = m.getRow();
        SchemaUtil.getVarChars(key, rowKeyMetadata);
        byte[] tenantIdBytes = rowKeyMetadata[PhoenixDatabaseMetaData.TENANT_ID_INDEX];
        byte[] schemaBytes = rowKeyMetadata[PhoenixDatabaseMetaData.SCHEMA_NAME_INDEX];
        byte[] tableBytes = rowKeyMetadata[PhoenixDatabaseMetaData.TABLE_NAME_INDEX];
        byte[] physicalTableNameBytes = physicalTableName != null ? physicalTableName :
            SchemaUtil.getPhysicalHBaseTableName(schemaBytes, tableBytes, isNamespaceMapped).getBytes();
        boolean localIndexTable = false;
        for (Pair<byte[], Map<String, Object>> family: families) {
            if (Bytes.toString(family.getFirst()).startsWith(QueryConstants.LOCAL_INDEX_COLUMN_FAMILY_PREFIX)) {
                localIndexTable = true;
                break;
            }
        }
        if ((tableType == PTableType.VIEW && physicalTableName != null) ||
                (tableType != PTableType.VIEW && (physicalTableName == null || localIndexTable))) {
            // For views this will ensure that metadata already exists
            // For tables and indexes, this will create the metadata if it doesn't already exist
            ensureTableCreated(physicalTableNameBytes, null, tableType, tableProps, families, splits, true,
                    isNamespaceMapped, isDoNotUpgradePropSet);
        }
        ImmutableBytesWritable ptr = new ImmutableBytesWritable();
        if (tableType == PTableType.INDEX) { // Index on view
            // Physical index table created up front for multi tenant
            // TODO: if viewIndexId is Short.MIN_VALUE, then we don't need to attempt to create it
            if (physicalTableName != null) {
                if (!localIndexTable && !MetaDataUtil.isMultiTenant(m, kvBuilder, ptr)) {
                    // For view index, the physical table name is _IDX_+ logical table name format
                    ensureViewIndexTableCreated(tenantIdBytes.length == 0 ? null : PNameFactory.newName(tenantIdBytes),
                            physicalTableName, MetaDataUtil.getClientTimeStamp(m), isNamespaceMapped);
                }
            }
        } else if (tableType == PTableType.TABLE && MetaDataUtil.isMultiTenant(m, kvBuilder, ptr)) { // Create view index table up front for multi tenant tables
            ptr.set(QueryConstants.DEFAULT_COLUMN_FAMILY_BYTES);
            MetaDataUtil.getMutationValue(m, PhoenixDatabaseMetaData.DEFAULT_COLUMN_FAMILY_NAME_BYTES, kvBuilder, ptr);
            List<Pair<byte[],Map<String,Object>>> familiesPlusDefault = null;
            for (Pair<byte[],Map<String,Object>> family : families) {
                byte[] cf = family.getFirst();
                if (Bytes.compareTo(cf, 0, cf.length, ptr.get(), ptr.getOffset(),ptr.getLength()) == 0) {
                    familiesPlusDefault = families;
                    break;
                }
            }
            // Don't override if default family already present
            if (familiesPlusDefault == null) {
                byte[] defaultCF = ByteUtil.copyKeyBytesIfNecessary(ptr);
                // Only use splits if table is salted, otherwise it may not be applicable
                // Always add default column family, as we don't know in advance if we'll need it
                familiesPlusDefault = Lists.newArrayList(families);
                familiesPlusDefault.add(new Pair<byte[],Map<String,Object>>(defaultCF,Collections.<String,Object>emptyMap()));
            }
            ensureViewIndexTableCreated(
                physicalTableNameBytes, physicalTableNameBytes, tableProps, familiesPlusDefault,
                    MetaDataUtil.isSalted(m, kvBuilder, ptr) ? splits : null,
                MetaDataUtil.getClientTimeStamp(m), isNamespaceMapped);
        }

        // Avoid the client-server RPC if this is not a view creation
        if (!childLinkMutations.isEmpty()) {
            // Send mutations for parent-child links to SYSTEM.CHILD_LINK
            // We invoke this using rowKey available in the first element
            // of childLinkMutations.
            final byte[] rowKey = childLinkMutations.get(0).getRow();
            final RpcController controller = getController(PhoenixDatabaseMetaData.SYSTEM_LINK_HBASE_TABLE_NAME);
            final MetaDataMutationResult result =
                childLinkMetaDataCoprocessorExec(rowKey,
                    new ChildLinkMetaDataServiceCallBack(controller, childLinkMutations));

            switch (result.getMutationCode()) {
                case UNABLE_TO_CREATE_CHILD_LINK:
                    throw new SQLExceptionInfo.Builder(SQLExceptionCode.UNABLE_TO_CREATE_CHILD_LINK)
                            .setSchemaName(Bytes.toString(schemaBytes))
                            .setTableName(Bytes.toString(physicalTableNameBytes)).build().buildException();
                default:
                    break;
            }
        }

        // Send the remaining metadata mutations to SYSTEM.CATALOG
        byte[] tableKey = SchemaUtil.getTableKey(tenantIdBytes, schemaBytes, tableBytes);
        return metaDataCoprocessorExec(SchemaUtil.getPhysicalHBaseTableName(schemaBytes, tableBytes,
                SchemaUtil.isNamespaceMappingEnabled(PTableType.SYSTEM, this.props)).toString(),
                tableKey,
                new Batch.Call<MetaDataService, MetaDataResponse>() {
            @Override
            public MetaDataResponse call(MetaDataService instance) throws IOException {
                RpcController controller = getController();
                BlockingRpcCallback<MetaDataResponse> rpcCallback =
                        new BlockingRpcCallback<>();
                CreateTableRequest.Builder builder = CreateTableRequest.newBuilder();
                for (Mutation m : tableMetaData) {
                    MutationProto mp = ProtobufUtil.toProto(m);
                    builder.addTableMetadataMutations(mp.toByteString());
                }
                builder.setClientVersion(VersionUtil.encodeVersion(PHOENIX_MAJOR_VERSION, PHOENIX_MINOR_VERSION, PHOENIX_PATCH_NUMBER));
                        if (allocateIndexId) {
                            builder.setAllocateIndexId(allocateIndexId);
                        }
                if (parentTable!=null) {
                    builder.setParentTable(PTableImpl.toProto(parentTable));
                }
                CreateTableRequest build = builder.build();
                instance.createTable(controller, build, rpcCallback);
                checkForRemoteExceptions(controller);
                return rpcCallback.get();
            }
        });
    }

    @Override
    public MetaDataMutationResult getTable(final PName tenantId, final byte[] schemaBytes,
            final byte[] tableBytes, final long tableTimestamp, final long clientTimestamp) throws SQLException {
        final byte[] tenantIdBytes = tenantId == null ? ByteUtil.EMPTY_BYTE_ARRAY : tenantId.getBytes();
        byte[] tableKey = SchemaUtil.getTableKey(tenantIdBytes, schemaBytes, tableBytes);
        return metaDataCoprocessorExec( SchemaUtil.getPhysicalHBaseTableName(schemaBytes, tableBytes,
                SchemaUtil.isNamespaceMappingEnabled(PTableType.SYSTEM, this.props)).toString(),
                tableKey,
                new Batch.Call<MetaDataService, MetaDataResponse>() {
            @Override
            public MetaDataResponse call(MetaDataService instance) throws IOException {
                RpcController controller = getController();
                BlockingRpcCallback<MetaDataResponse> rpcCallback =
                        new BlockingRpcCallback<MetaDataResponse>();
                GetTableRequest.Builder builder = GetTableRequest.newBuilder();
                builder.setTenantId(ByteStringer.wrap(tenantIdBytes));
                builder.setSchemaName(ByteStringer.wrap(schemaBytes));
                builder.setTableName(ByteStringer.wrap(tableBytes));
                builder.setTableTimestamp(tableTimestamp);
                builder.setClientTimestamp(clientTimestamp);
                builder.setClientVersion(VersionUtil.encodeVersion(PHOENIX_MAJOR_VERSION, PHOENIX_MINOR_VERSION, PHOENIX_PATCH_NUMBER));
                instance.getTable(controller, builder.build(), rpcCallback);
                checkForRemoteExceptions(controller);
                return rpcCallback.get();
            }
        });
    }

    @Override
    public MetaDataMutationResult dropTable(final List<Mutation> tableMetaData, final PTableType tableType,
            final boolean cascade) throws SQLException {
        byte[][] rowKeyMetadata = new byte[3][];
        SchemaUtil.getVarChars(tableMetaData.get(0).getRow(), rowKeyMetadata);
        byte[] tenantIdBytes = rowKeyMetadata[PhoenixDatabaseMetaData.TENANT_ID_INDEX];
        byte[] schemaBytes = rowKeyMetadata[PhoenixDatabaseMetaData.SCHEMA_NAME_INDEX];
        byte[] tableBytes = rowKeyMetadata[PhoenixDatabaseMetaData.TABLE_NAME_INDEX];
        byte[] tableKey = SchemaUtil.getTableKey(tenantIdBytes == null ? ByteUtil.EMPTY_BYTE_ARRAY : tenantIdBytes, schemaBytes, tableBytes);
        final MetaDataMutationResult result =  metaDataCoprocessorExec(
                SchemaUtil.getPhysicalHBaseTableName(schemaBytes, tableBytes,
                    SchemaUtil.isNamespaceMappingEnabled(PTableType.SYSTEM, this.props)).toString(),
                tableKey,
                new Batch.Call<MetaDataService, MetaDataResponse>() {
            @Override
            public MetaDataResponse call(MetaDataService instance) throws IOException {
                RpcController controller = getController();
                BlockingRpcCallback<MetaDataResponse> rpcCallback =
                        new BlockingRpcCallback<MetaDataResponse>();
                DropTableRequest.Builder builder = DropTableRequest.newBuilder();
                for (Mutation m : tableMetaData) {
                    MutationProto mp = ProtobufUtil.toProto(m);
                    builder.addTableMetadataMutations(mp.toByteString());
                }
                builder.setTableType(tableType.getSerializedValue());
                builder.setCascade(cascade);
                builder.setClientVersion(VersionUtil.encodeVersion(PHOENIX_MAJOR_VERSION, PHOENIX_MINOR_VERSION, PHOENIX_PATCH_NUMBER));
                instance.dropTable(controller, builder.build(), rpcCallback);
                checkForRemoteExceptions(controller);
                return rpcCallback.get();
            }
        });

        final MutationCode code = result.getMutationCode();
        switch(code) {
        case TABLE_ALREADY_EXISTS:
            ReadOnlyProps props = this.getProps();
            boolean dropMetadata = props.getBoolean(DROP_METADATA_ATTRIB, DEFAULT_DROP_METADATA);
            PTable table = result.getTable();
            if (dropMetadata) {
                flushParentPhysicalTable(table);
                dropTables(result.getTableNamesToDelete());
            } else {
                invalidateTableStats(result.getTableNamesToDelete());
            }
            long timestamp = MetaDataUtil.getClientTimeStamp(tableMetaData);
            if (tableType == PTableType.TABLE) {
                byte[] physicalName = table.getPhysicalName().getBytes();
                ensureViewIndexTableDropped(physicalName, timestamp);
                ensureLocalIndexTableDropped(physicalName, timestamp);
                tableStatsCache.invalidateAll(table);
            }
            break;
        default:
            break;
        }
        return result;
    }

    /*
     * PHOENIX-2915 while dropping index, flush data table to avoid stale WAL edits of indexes 1. Flush parent table if
     * dropping view has indexes 2. Dropping table indexes 3. Dropping view indexes
     */
    private void flushParentPhysicalTable(PTable table) throws SQLException {
        byte[] parentPhysicalTableName = null;
        if (PTableType.VIEW == table.getType()) {
            if (!table.getIndexes().isEmpty()) {
                parentPhysicalTableName = table.getPhysicalName().getBytes();
            }
        } else if (PTableType.INDEX == table.getType()) {
            PTable parentTable = getTable(table.getTenantId(), table.getParentName().getString(), HConstants.LATEST_TIMESTAMP);
            parentPhysicalTableName = parentTable.getPhysicalName().getBytes();
        }
        if (parentPhysicalTableName != null) {
            try {
                flushTable(parentPhysicalTableName);
            } catch (PhoenixIOException ex) {
                if (ex.getCause() instanceof org.apache.hadoop.hbase.TableNotFoundException) {
                    LOGGER.info("Flushing physical parent table " + Bytes.toString(parentPhysicalTableName) + " of " + table.getName()
                            .getString() + " failed with : " + ex + " with cause: " + ex.getCause()
                            + " since the table has already been dropped");
                } else {
                    throw ex;
                }
            }
        }
    }

    @Override
    public MetaDataMutationResult dropFunction(final List<Mutation> functionData, final boolean ifExists) throws SQLException {
        byte[][] rowKeyMetadata = new byte[2][];
        byte[] key = functionData.get(0).getRow();
        SchemaUtil.getVarChars(key, rowKeyMetadata);
        byte[] tenantIdBytes = rowKeyMetadata[PhoenixDatabaseMetaData.TENANT_ID_INDEX];
        byte[] functionBytes = rowKeyMetadata[PhoenixDatabaseMetaData.FUNTION_NAME_INDEX];
        byte[] functionKey = SchemaUtil.getFunctionKey(tenantIdBytes, functionBytes);

        final MetaDataMutationResult result =  metaDataCoprocessorExec(null, functionKey,
                new Batch.Call<MetaDataService, MetaDataResponse>() {
            @Override
            public MetaDataResponse call(MetaDataService instance) throws IOException {
                RpcController controller = getController(SYSTEM_FUNCTION_HBASE_TABLE_NAME);
                BlockingRpcCallback<MetaDataResponse> rpcCallback =
                        new BlockingRpcCallback<MetaDataResponse>();
                DropFunctionRequest.Builder builder = DropFunctionRequest.newBuilder();
                for (Mutation m : functionData) {
                    MutationProto mp = ProtobufUtil.toProto(m);
                    builder.addTableMetadataMutations(mp.toByteString());
                }
                builder.setIfExists(ifExists);
                builder.setClientVersion(VersionUtil.encodeVersion(PHOENIX_MAJOR_VERSION, PHOENIX_MINOR_VERSION, PHOENIX_PATCH_NUMBER));
                instance.dropFunction(controller, builder.build(), rpcCallback);
                checkForRemoteExceptions(controller);
                return rpcCallback.get();
            }
        }, SYSTEM_FUNCTION_NAME_BYTES);
        return result;
    }

    private void invalidateTableStats(final List<byte[]> tableNamesToDelete) throws SQLException {
        if (tableNamesToDelete != null) {
            for (byte[] tableName : tableNamesToDelete) {
                TableName tn = TableName.valueOf(tableName);
                TableDescriptor htableDesc = this.getTableDescriptor(tableName);
                tableStatsCache.invalidateAll(htableDesc);
            }
        }
    }

    private void dropTable(byte[] tableNameToDelete) throws SQLException {
        dropTables(Collections.<byte[]>singletonList(tableNameToDelete));
    }

    private void dropTables(final List<byte[]> tableNamesToDelete) throws SQLException {
        SQLException sqlE = null;
        try (Admin admin = getAdmin()) {
            if (tableNamesToDelete != null) {
                for ( byte[] tableName : tableNamesToDelete ) {
                    try {
                        TableName tn = TableName.valueOf(tableName);
                        TableDescriptor htableDesc = this.getTableDescriptor(tableName);
                        admin.disableTable(tn);
                        admin.deleteTable(tn);
                        tableStatsCache.invalidateAll(htableDesc);
                        clearTableRegionCache(TableName.valueOf(tableName));
                    } catch (TableNotFoundException ignore) {
                    }
                }
            }

        } catch (IOException e) {
            sqlE = ServerUtil.parseServerException(e);
        } finally {
            if (sqlE != null) {
                throw sqlE;
            }
        }
    }

    private static Map<String,Object> createPropertiesMap(Map<Bytes,Bytes> htableProps) {
        Map<String,Object> props = Maps.newHashMapWithExpectedSize(htableProps.size());
        for (Map.Entry<Bytes,Bytes> entry : htableProps.entrySet()) {
            Bytes key = entry.getKey();
            Bytes value = entry.getValue();
            props.put(Bytes.toString(key.get(), key.getOffset(), key.getLength()),
                    Bytes.toString(value.get(), value.getOffset(), value.getLength()));
        }
        return props;
    }

    private void ensureViewIndexTableCreated(PName tenantId, byte[] physicalIndexTableName, long timestamp,
            boolean isNamespaceMapped) throws SQLException {
        String name = Bytes
                .toString(SchemaUtil.getParentTableNameFromIndexTable(physicalIndexTableName,
                        MetaDataUtil.VIEW_INDEX_TABLE_PREFIX))
                        .replace(QueryConstants.NAMESPACE_SEPARATOR, QueryConstants.NAME_SEPARATOR);
        PTable table = getTable(tenantId, name, timestamp);
        ensureViewIndexTableCreated(table, timestamp, isNamespaceMapped);
    }

    private PTable getTable(PName tenantId, String fullTableName, long timestamp) throws SQLException {
        PTable table;
        try {
            PMetaData metadata = latestMetaData;
            throwConnectionClosedIfNullMetaData();
            table = metadata.getTableRef(new PTableKey(tenantId, fullTableName)).getTable();
            if (table.getTimeStamp() >= timestamp) { // Table in cache is newer than client timestamp which shouldn't be
                // the case
                throw new TableNotFoundException(table.getSchemaName().getString(), table.getTableName().getString());
            }
        } catch (TableNotFoundException e) {
            byte[] schemaName = Bytes.toBytes(SchemaUtil.getSchemaNameFromFullName(fullTableName));
            byte[] tableName = Bytes.toBytes(SchemaUtil.getTableNameFromFullName(fullTableName));
            MetaDataMutationResult result = this.getTable(tenantId, schemaName, tableName, HConstants.LATEST_TIMESTAMP,
                    timestamp);
            table = result.getTable();
            if (table == null) { throw e; }
        }
        return table;
    }

    private void ensureViewIndexTableCreated(PTable table, long timestamp, boolean isNamespaceMapped)
            throws SQLException {
        byte[] physicalTableName = table.getPhysicalName().getBytes();
        TableDescriptor htableDesc = this.getTableDescriptor(physicalTableName);
        List<Pair<byte[],Map<String,Object>>> families = Lists.newArrayListWithExpectedSize(Math.max(1, table.getColumnFamilies().size() + 1));

        // Create all column families that the parent table has
        for (PColumnFamily family : table.getColumnFamilies()) {
            byte[] familyName = family.getName().getBytes();
            Map<String,Object> familyProps = createPropertiesMap(htableDesc.getColumnFamily(familyName).getValues());
            families.add(new Pair<>(familyName, familyProps));
        }
        // Always create default column family, because we don't know in advance if we'll
        // need it for an index with no covered columns.
        byte[] defaultFamilyName = table.getDefaultFamilyName() == null ?
          QueryConstants.DEFAULT_COLUMN_FAMILY_BYTES : table.getDefaultFamilyName().getBytes();
        families.add(new Pair<>(defaultFamilyName, Collections.<String,Object>emptyMap()));

        byte[][] splits = null;
        if (table.getBucketNum() != null) {
            splits = SaltingUtil.getSalteByteSplitPoints(table.getBucketNum());
        }

        // Transfer over table values into tableProps
        // TODO: encapsulate better
        Map<String,Object> tableProps = createPropertiesMap(htableDesc.getValues());
        tableProps.put(PhoenixDatabaseMetaData.TRANSACTIONAL, table.isTransactional());
        tableProps.put(PhoenixDatabaseMetaData.IMMUTABLE_ROWS, table.isImmutableRows());

        // We got the properties of the physical base table but we need to create the view index table using logical name
        byte[] viewPhysicalTableName =
                MetaDataUtil.getNamespaceMappedName(table.getName(), isNamespaceMapped)
                .getBytes(StandardCharsets.UTF_8);
        ensureViewIndexTableCreated(viewPhysicalTableName, physicalTableName, tableProps, families, splits, timestamp, isNamespaceMapped);
    }

    @Override
    public MetaDataMutationResult addColumn(final List<Mutation> tableMetaData,
                                            PTable table,
                                            final PTable parentTable,
                                            final PTable transformingNewTable,
                                            Map<String, List<Pair<String, Object>>> stmtProperties,
                                            Set<String> colFamiliesForPColumnsToBeAdded,
                                            List<PColumn> columns) throws SQLException {
        List<Pair<byte[], Map<String, Object>>> families = new ArrayList<>(stmtProperties.size());
        Map<String, Object> tableProps = new HashMap<>();
        Set<TableDescriptor> tableDescriptors = Collections.emptySet();
        boolean nonTxToTx = false;

        Map<TableDescriptor, TableDescriptor> oldToNewTableDescriptors =
                separateAndValidateProperties(table, stmtProperties, colFamiliesForPColumnsToBeAdded, tableProps);
        Set<TableDescriptor> origTableDescriptors = new HashSet<>(oldToNewTableDescriptors.keySet());

        TableDescriptor baseTableOrigDesc = this.getTableDescriptor(table.getPhysicalName().getBytes());
        TableDescriptor tableDescriptor = oldToNewTableDescriptors.get(baseTableOrigDesc);

        if (tableDescriptor != null) {
            tableDescriptors = Sets.newHashSetWithExpectedSize(3 + table.getIndexes().size());
            nonTxToTx = Boolean.TRUE.equals(tableProps.get(PhoenixTransactionContext.READ_NON_TX_DATA));
            /*
             * If the table was transitioned from non transactional to transactional, we need
             * to also transition the index tables.
             */

            TableDescriptorBuilder tableDescriptorBuilder = TableDescriptorBuilder.newBuilder(tableDescriptor);
            if (nonTxToTx) {
                updateDescriptorForTx(table, tableProps, tableDescriptorBuilder, Boolean.TRUE.toString(),
                        tableDescriptors, origTableDescriptors, oldToNewTableDescriptors);
                tableDescriptor = tableDescriptorBuilder.build();
                tableDescriptors.add(tableDescriptor);
            } else {
                tableDescriptors = new HashSet<>(oldToNewTableDescriptors.values());
            }
        }

        boolean success = false;
        boolean metaDataUpdated = !tableDescriptors.isEmpty();
        boolean pollingNeeded = !(!tableProps.isEmpty() && families.isEmpty() && colFamiliesForPColumnsToBeAdded.isEmpty());
        MetaDataMutationResult result = null;
        try {
            boolean modifyHTable = true;
            if (table.getType() == PTableType.VIEW) {
                boolean canViewsAddNewCF = props.getBoolean(QueryServices.ALLOW_VIEWS_ADD_NEW_CF_BASE_TABLE,
                        QueryServicesOptions.DEFAULT_ALLOW_VIEWS_ADD_NEW_CF_BASE_TABLE);
                // When adding a column to a view, base physical table should only be modified when new column families are being added.
                modifyHTable = canViewsAddNewCF && !existingColumnFamiliesForBaseTable(table.getPhysicalName()).containsAll(colFamiliesForPColumnsToBeAdded);
            }

            // Special case for call during drop table to ensure that the empty column family exists.
            // In this, case we only include the table header row, as until we add schemaBytes and tableBytes
            // as args to this function, we have no way of getting them in this case.
            // TODO: change to  if (tableMetaData.isEmpty()) once we pass through schemaBytes and tableBytes
            // Also, could be used to update table descriptor property values on ALTER TABLE t SET prop=xxx
            if ((tableMetaData.isEmpty()) || (tableMetaData.size() == 1 && tableMetaData.get(0).isEmpty())) {
                if (modifyHTable) {
                    sendHBaseMetaData(tableDescriptors, pollingNeeded);
                }
                return new MetaDataMutationResult(MutationCode.NO_OP, EnvironmentEdgeManager.currentTimeMillis(), table);
            }
            byte[][] rowKeyMetaData = new byte[3][];
            PTableType tableType = table.getType();

            Mutation m = tableMetaData.get(0);
            byte[] rowKey = m.getRow();
            SchemaUtil.getVarChars(rowKey, rowKeyMetaData);
            byte[] tenantIdBytes = rowKeyMetaData[PhoenixDatabaseMetaData.TENANT_ID_INDEX];
            byte[] schemaBytes = rowKeyMetaData[PhoenixDatabaseMetaData.SCHEMA_NAME_INDEX];
            byte[] tableBytes = rowKeyMetaData[PhoenixDatabaseMetaData.TABLE_NAME_INDEX];
            byte[] tableKey = SchemaUtil.getTableKey(tenantIdBytes, schemaBytes, tableBytes);

            ImmutableBytesWritable ptr = new ImmutableBytesWritable();
            final boolean addingColumns = columns != null && columns.size() > 0;
            result =  metaDataCoprocessorExec(
                    SchemaUtil.getPhysicalHBaseTableName(schemaBytes, tableBytes,
                            SchemaUtil.isNamespaceMappingEnabled(PTableType.SYSTEM, this.props)).toString(),
                    tableKey,
                    new Batch.Call<MetaDataService, MetaDataResponse>() {
                @Override
                public MetaDataResponse call(MetaDataService instance) throws IOException {
                    RpcController controller = getController();
                    BlockingRpcCallback<MetaDataResponse> rpcCallback =
                            new BlockingRpcCallback<MetaDataResponse>();
                    AddColumnRequest.Builder builder = AddColumnRequest.newBuilder();
                    for (Mutation m : tableMetaData) {
                        MutationProto mp = ProtobufUtil.toProto(m);
                        builder.addTableMetadataMutations(mp.toByteString());
                    }
                    builder.setClientVersion(VersionUtil.encodeVersion(PHOENIX_MAJOR_VERSION, PHOENIX_MINOR_VERSION, PHOENIX_PATCH_NUMBER));
                    if (parentTable!=null)
                        builder.setParentTable(PTableImpl.toProto(parentTable));
                    if (transformingNewTable!=null) {
                        builder.setTransformingNewTable(PTableImpl.toProto(transformingNewTable));
                    }
                    builder.setAddingColumns(addingColumns);
                    instance.addColumn(controller, builder.build(), rpcCallback);
                    checkForRemoteExceptions(controller);
                    return rpcCallback.get();
                }
            });

            if (result.getMutationCode() == MutationCode.COLUMN_NOT_FOUND || result.getMutationCode() == MutationCode.TABLE_ALREADY_EXISTS) { // Success
                success = true;
                // Flush the table if transitioning DISABLE_WAL from TRUE to FALSE
                if (  MetaDataUtil.getMutationValue(m,PhoenixDatabaseMetaData.DISABLE_WAL_BYTES, kvBuilder, ptr)
                        && Boolean.FALSE.equals(PBoolean.INSTANCE.toObject(ptr))) {
                    flushTable(table.getPhysicalName().getBytes());
                }

                if (tableType == PTableType.TABLE) {
                    // If we're changing MULTI_TENANT to true or false, create or drop the view index table
                    if (MetaDataUtil.getMutationValue(m, PhoenixDatabaseMetaData.MULTI_TENANT_BYTES, kvBuilder, ptr)){
                        long timestamp = MetaDataUtil.getClientTimeStamp(m);
                        if (Boolean.TRUE.equals(PBoolean.INSTANCE.toObject(ptr.get(), ptr.getOffset(), ptr.getLength()))) {
                            this.ensureViewIndexTableCreated(table, timestamp,table.isNamespaceMapped());
                        } else {
                            this.ensureViewIndexTableDropped(table.getPhysicalName().getBytes(), timestamp);
                        }
                    }
                }
            }

            if (modifyHTable && result.getMutationCode() != MutationCode.UNALLOWED_TABLE_MUTATION) {
                sendHBaseMetaData(tableDescriptors, pollingNeeded);
            }
        } finally {
            // If we weren't successful with our metadata update
            // and we've already pushed the HBase metadata changes to the server
            // and we've tried to go from non transactional to transactional
            // then we must undo the metadata change otherwise the table will
            // no longer function correctly.
            // Note that if this fails, we're in a corrupt state.
            if (!success && metaDataUpdated && nonTxToTx) {
                sendHBaseMetaData(origTableDescriptors, pollingNeeded);
            }
        }
        return result;
    }

    private void updateDescriptorForTx(PTable table, Map<String, Object> tableProps, TableDescriptorBuilder tableDescriptorBuilder,
            String txValue, Set<TableDescriptor> descriptorsToUpdate, Set<TableDescriptor> origDescriptors,
            Map<TableDescriptor, TableDescriptor> oldToNewTableDescriptors) throws SQLException {
        byte[] physicalTableName = table.getPhysicalName().getBytes();
        try (Admin admin = getAdmin()) {
            TableDescriptor baseDesc = admin.getDescriptor(TableName.valueOf(physicalTableName));
            boolean hasOldIndexing = baseDesc.hasCoprocessor(org.apache.phoenix.hbase.index.Indexer.class.getName());
            setTransactional(physicalTableName, tableDescriptorBuilder, table.getType(), txValue, tableProps, hasOldIndexing);
            Map<String, Object> indexTableProps;
            if (txValue == null) {
                indexTableProps = Collections.emptyMap();
            } else {
                indexTableProps = Maps.newHashMapWithExpectedSize(1);
                indexTableProps.put(PhoenixTransactionContext.READ_NON_TX_DATA, Boolean.valueOf(txValue));
                indexTableProps.put(PhoenixDatabaseMetaData.TRANSACTION_PROVIDER, tableProps.get(PhoenixDatabaseMetaData.TRANSACTION_PROVIDER));
            }
            for (PTable index : table.getIndexes()) {
                TableDescriptor origIndexDesc = admin.getDescriptor(TableName.valueOf(index.getPhysicalName().getBytes()));
                TableDescriptor intermedIndexDesc = origIndexDesc;
                // If we already wished to make modifications to this index table descriptor previously, we use the updated
                // table descriptor to carry out further modifications
                // See {@link ConnectionQueryServicesImpl#separateAndValidateProperties(PTable, Map, Set, Map)}
                if (origDescriptors.contains(origIndexDesc)) {
                    intermedIndexDesc = oldToNewTableDescriptors.get(origIndexDesc);
                    // Remove any previous modification for this table descriptor because we will add
                    // the combined modification done in this method as well
                    descriptorsToUpdate.remove(intermedIndexDesc);
                } else {
                    origDescriptors.add(origIndexDesc);
                }
                TableDescriptorBuilder indexDescriptorBuilder = TableDescriptorBuilder.newBuilder(intermedIndexDesc);
                if (index.getColumnFamilies().isEmpty()) {
                    byte[] dataFamilyName = SchemaUtil.getEmptyColumnFamily(table);
                    byte[] indexFamilyName = SchemaUtil.getEmptyColumnFamily(index);
                    ColumnFamilyDescriptorBuilder indexColDescriptor = ColumnFamilyDescriptorBuilder.newBuilder(indexDescriptorBuilder.build().getColumnFamily(indexFamilyName));
                    ColumnFamilyDescriptor tableColDescriptor = tableDescriptorBuilder.build().getColumnFamily(dataFamilyName);
                    indexColDescriptor.setMaxVersions(tableColDescriptor.getMaxVersions());
                    indexColDescriptor.setValue(Bytes.toBytes(PhoenixTransactionContext.PROPERTY_TTL),
                            tableColDescriptor.getValue(Bytes.toBytes(PhoenixTransactionContext.PROPERTY_TTL)));
                    indexDescriptorBuilder.removeColumnFamily(indexFamilyName);
                    indexDescriptorBuilder.setColumnFamily(indexColDescriptor.build());
                } else {
                    for (PColumnFamily family : index.getColumnFamilies()) {
                        byte[] familyName = family.getName().getBytes();
                        ColumnFamilyDescriptorBuilder indexColDescriptor = ColumnFamilyDescriptorBuilder.newBuilder(indexDescriptorBuilder.build().getColumnFamily(familyName));
                        ColumnFamilyDescriptor tableColDescriptor = tableDescriptorBuilder.build().getColumnFamily(familyName);
                        indexColDescriptor.setMaxVersions(tableColDescriptor.getMaxVersions());
                        indexColDescriptor.setValue(Bytes.toBytes(PhoenixTransactionContext.PROPERTY_TTL),
                                tableColDescriptor.getValue(Bytes.toBytes(PhoenixTransactionContext.PROPERTY_TTL)));
                        indexDescriptorBuilder.removeColumnFamily(familyName);
                        indexDescriptorBuilder.setColumnFamily(indexColDescriptor.build());
                    }
                }
                setTransactional(index.getPhysicalName().getBytes(), indexDescriptorBuilder, index.getType(), txValue, indexTableProps, hasOldIndexing);
                descriptorsToUpdate.add(indexDescriptorBuilder.build());
            }
            try {
                TableDescriptor origIndexDesc = admin.getDescriptor(TableName.valueOf(MetaDataUtil.getViewIndexPhysicalName(physicalTableName)));
                TableDescriptor intermedIndexDesc = origIndexDesc;
                if (origDescriptors.contains(origIndexDesc)) {
                    intermedIndexDesc = oldToNewTableDescriptors.get(origIndexDesc);
                    descriptorsToUpdate.remove(intermedIndexDesc);
                } else {
                    origDescriptors.add(origIndexDesc);
                }
                TableDescriptorBuilder indexDescriptorBuilder = TableDescriptorBuilder.newBuilder(intermedIndexDesc);
                setSharedIndexMaxVersion(table, tableDescriptorBuilder.build(), indexDescriptorBuilder);
                setTransactional(MetaDataUtil.getViewIndexPhysicalName(physicalTableName), indexDescriptorBuilder, PTableType.INDEX, txValue, indexTableProps, hasOldIndexing);
                descriptorsToUpdate.add(indexDescriptorBuilder.build());
            } catch (org.apache.hadoop.hbase.TableNotFoundException ignore) {
                // Ignore, as we may never have created a view index table
            }
            try {
                TableDescriptor origIndexDesc = admin.getDescriptor(TableName.valueOf(MetaDataUtil.getLocalIndexPhysicalName(physicalTableName)));
                TableDescriptor intermedIndexDesc = origIndexDesc;
                if (origDescriptors.contains(origIndexDesc)) {
                    intermedIndexDesc = oldToNewTableDescriptors.get(origIndexDesc);
                    descriptorsToUpdate.remove(intermedIndexDesc);
                } else {
                    origDescriptors.add(origIndexDesc);
                }
                TableDescriptorBuilder indexDescriptorBuilder = TableDescriptorBuilder.newBuilder(intermedIndexDesc);
                setSharedIndexMaxVersion(table, tableDescriptorBuilder.build(), indexDescriptorBuilder);
                setTransactional(MetaDataUtil.getViewIndexPhysicalName(physicalTableName), indexDescriptorBuilder, PTableType.INDEX, txValue, indexTableProps, hasOldIndexing);
                descriptorsToUpdate.add(indexDescriptorBuilder.build());
            } catch (org.apache.hadoop.hbase.TableNotFoundException ignore) {
                // Ignore, as we may never have created a local index
            }
        } catch (IOException e) {
            throw ServerUtil.parseServerException(e);
        }
    }

    private void setSharedIndexMaxVersion(PTable table, TableDescriptor tableDescriptor,
            TableDescriptorBuilder indexDescriptorBuilder) {
        if (table.getColumnFamilies().isEmpty()) {
            byte[] familyName = SchemaUtil.getEmptyColumnFamily(table);
            ColumnFamilyDescriptorBuilder indexColDescriptorBuilder = ColumnFamilyDescriptorBuilder.newBuilder(indexDescriptorBuilder.build().getColumnFamily(familyName));
            ColumnFamilyDescriptor tableColDescriptor = tableDescriptor.getColumnFamily(familyName);
            indexColDescriptorBuilder.setMaxVersions(tableColDescriptor.getMaxVersions());
            indexColDescriptorBuilder.setValue( Bytes.toBytes(PhoenixTransactionContext.PROPERTY_TTL),tableColDescriptor.getValue(Bytes.toBytes(PhoenixTransactionContext.PROPERTY_TTL)));
            indexDescriptorBuilder.removeColumnFamily(familyName);
            indexDescriptorBuilder.setColumnFamily(indexColDescriptorBuilder.build());
        } else {
            for (PColumnFamily family : table.getColumnFamilies()) {
                byte[] familyName = family.getName().getBytes();
                ColumnFamilyDescriptor indexColDescriptor = indexDescriptorBuilder.build().getColumnFamily(familyName);
                if (indexColDescriptor != null) {
                    ColumnFamilyDescriptor tableColDescriptor = tableDescriptor.getColumnFamily(familyName);
                    ColumnFamilyDescriptorBuilder indexColDescriptorBuilder = ColumnFamilyDescriptorBuilder.newBuilder(indexColDescriptor);
                    indexColDescriptorBuilder.setMaxVersions(tableColDescriptor.getMaxVersions());
                    indexColDescriptorBuilder.setValue( Bytes.toBytes(PhoenixTransactionContext.PROPERTY_TTL),tableColDescriptor.getValue(Bytes.toBytes(PhoenixTransactionContext.PROPERTY_TTL)));
                    indexDescriptorBuilder.removeColumnFamily(familyName);
                    indexDescriptorBuilder.setColumnFamily(indexColDescriptorBuilder.build());
                }
            }
        }
    }

    private void sendHBaseMetaData(Set<TableDescriptor> tableDescriptors, boolean pollingNeeded) throws SQLException {
        SQLException sqlE = null;
        for (TableDescriptor descriptor : tableDescriptors) {
            try {
                modifyTable(descriptor.getTableName().getName(), descriptor, pollingNeeded);
            } catch (IOException e) {
                sqlE = ServerUtil.parseServerException(e);
            } catch (InterruptedException e) {
                // restore the interrupt status
                Thread.currentThread().interrupt();
                sqlE = new SQLExceptionInfo.Builder(SQLExceptionCode.INTERRUPTED_EXCEPTION).setRootCause(e).build().buildException();
            } catch (TimeoutException e) {
                sqlE = new SQLExceptionInfo.Builder(SQLExceptionCode.OPERATION_TIMED_OUT).setRootCause(e.getCause() != null ? e.getCause() : e).build().buildException();
            } finally {
                if (sqlE != null) {
                    throw sqlE;
                }
            }
        }
    }
    private void setTransactional(byte[] physicalTableName, TableDescriptorBuilder tableDescriptorBuilder, PTableType tableType, String txValue, Map<String, Object> tableProps, boolean hasOldIndexing) throws SQLException {
        if (txValue == null) {
            tableDescriptorBuilder.removeValue(Bytes.toBytes(PhoenixTransactionContext.READ_NON_TX_DATA));
        } else {
            tableDescriptorBuilder.setValue(PhoenixTransactionContext.READ_NON_TX_DATA, txValue);
        }
        this.addCoprocessors(physicalTableName, tableDescriptorBuilder, tableType, tableProps, null, hasOldIndexing);
    }

    private Map<TableDescriptor, TableDescriptor> separateAndValidateProperties(PTable table,
            Map<String, List<Pair<String, Object>>> properties, Set<String> colFamiliesForPColumnsToBeAdded,
             Map<String, Object> tableProps) throws SQLException {
        Map<String, Map<String, Object>> stmtFamiliesPropsMap = new HashMap<>(properties.size());
        Map<String,Object> commonFamilyProps = new HashMap<>();
        boolean addingColumns = colFamiliesForPColumnsToBeAdded != null && !colFamiliesForPColumnsToBeAdded.isEmpty();
        HashSet<String> existingColumnFamilies = existingColumnFamilies(table);
        Map<String, Map<String, Object>> allFamiliesProps = new HashMap<>(existingColumnFamilies.size());
        boolean isTransactional = table.isTransactional();
        boolean willBeTransactional = false;
        boolean isOrWillBeTransactional = isTransactional;
        Integer newTTL = null;
        Integer newReplicationScope = null;
        KeepDeletedCells newKeepDeletedCells = null;
        TransactionFactory.Provider txProvider = null;
        for (String family : properties.keySet()) {
            List<Pair<String, Object>> propsList = properties.get(family);
            if (propsList != null && propsList.size() > 0) {
                Map<String, Object> colFamilyPropsMap = new HashMap<>(propsList.size());
                for (Pair<String, Object> prop : propsList) {
                    String propName = prop.getFirst();
                    Object propValue = prop.getSecond();
                    if ((MetaDataUtil.isHTableProperty(propName) ||  TableProperty.isPhoenixTableProperty(propName)) && addingColumns) {
                        // setting HTable and PhoenixTable properties while adding a column is not allowed.
                        throw new SQLExceptionInfo.Builder(SQLExceptionCode.CANNOT_SET_TABLE_PROPERTY_ADD_COLUMN)
                        .setMessage("Property: " + propName)
                        .setSchemaName(table.getSchemaName().getString())
                        .setTableName(table.getTableName().getString())
                        .build()
                        .buildException();
                    }
                    if (MetaDataUtil.isHTableProperty(propName)) {
                        // Can't have a column family name for a property that's an HTableProperty
                        if (!family.equals(QueryConstants.ALL_FAMILY_PROPERTIES_KEY)) {
                            throw new SQLExceptionInfo.Builder(SQLExceptionCode.COLUMN_FAMILY_NOT_ALLOWED_TABLE_PROPERTY)
                            .setMessage("Column Family: " + family + ", Property: " + propName)
                            .setSchemaName(table.getSchemaName().getString())
                            .setTableName(table.getTableName().getString())
                            .build()
                            .buildException();
                        }
                        tableProps.put(propName, propValue);
                    } else {
                        if (TableProperty.isPhoenixTableProperty(propName)) {
                            TableProperty tableProp = TableProperty.valueOf(propName);
                            tableProp.validate(true, !family.equals(QueryConstants.ALL_FAMILY_PROPERTIES_KEY), table.getType());
                            if (propName.equals(TTL)) {
                                if (table.getType() == PTableType.INDEX) {
                                    throw new SQLExceptionInfo.Builder(SQLExceptionCode.CANNOT_SET_OR_ALTER_PROPERTY_FOR_INDEX)
                                            .setMessage("Property: " + propName).build()
                                            .buildException();
                                }
                                newTTL = ((Number)propValue).intValue();
                                // Even though TTL is really a HColumnProperty we treat it specially.
                                // We enforce that all column families have the same TTL.
                                commonFamilyProps.put(propName, propValue);
                            } else if (propName.equals(PhoenixDatabaseMetaData.TRANSACTIONAL) && Boolean.TRUE.equals(propValue)) {
                                willBeTransactional = isOrWillBeTransactional = true;
                                tableProps.put(PhoenixTransactionContext.READ_NON_TX_DATA, propValue);
                            } else if (propName.equals(PhoenixDatabaseMetaData.TRANSACTION_PROVIDER) && propValue != null) {
                                willBeTransactional = isOrWillBeTransactional = true;
                                tableProps.put(PhoenixTransactionContext.READ_NON_TX_DATA, Boolean.TRUE);
                                txProvider = (Provider)TableProperty.TRANSACTION_PROVIDER.getValue(propValue);
                                tableProps.put(PhoenixDatabaseMetaData.TRANSACTION_PROVIDER, txProvider);
                            }
                        } else {
                            if (MetaDataUtil.isHColumnProperty(propName)) {
                                if (table.getType() == PTableType.INDEX && MetaDataUtil.propertyNotAllowedToBeOutOfSync(propName)) {
                                    // We disallow index tables from overriding TTL, KEEP_DELETED_CELLS and REPLICATION_SCOPE,
                                    // in order to avoid situations where indexes are not in sync with their data table
                                    throw new SQLExceptionInfo.Builder(SQLExceptionCode.CANNOT_SET_OR_ALTER_PROPERTY_FOR_INDEX)
                                            .setMessage("Property: " + propName).build()
                                            .buildException();
                                }
                                if (family.equals(QueryConstants.ALL_FAMILY_PROPERTIES_KEY)) {
                                    if (propName.equals(KEEP_DELETED_CELLS)) {
                                        newKeepDeletedCells =
                                                Boolean.valueOf(propValue.toString()) ? KeepDeletedCells.TRUE : KeepDeletedCells.FALSE;
                                    }
                                    if (propName.equals(REPLICATION_SCOPE)) {
                                        newReplicationScope = ((Number)propValue).intValue();
                                    }
                                    commonFamilyProps.put(propName, propValue);
                                } else if (MetaDataUtil.propertyNotAllowedToBeOutOfSync(propName)) {
                                    // Don't allow specifying column families for TTL, KEEP_DELETED_CELLS and REPLICATION_SCOPE.
                                    // These properties can only be applied for all column families of a table and can't be column family specific.
                                    throw new SQLExceptionInfo.Builder(SQLExceptionCode.COLUMN_FAMILY_NOT_ALLOWED_FOR_PROPERTY)
                                            .setMessage("Property: " + propName).build()
                                            .buildException();
                                } else {
                                    colFamilyPropsMap.put(propName, propValue);
                                }
                            } else {
                                // invalid property - neither of HTableProp, HColumnProp or PhoenixTableProp
                                // FIXME: This isn't getting triggered as currently a property gets evaluated
                                // as HTableProp if its neither HColumnProp or PhoenixTableProp.
                                throw new SQLExceptionInfo.Builder(SQLExceptionCode.CANNOT_ALTER_PROPERTY)
                                .setMessage("Column Family: " + family + ", Property: " + propName)
                                .setSchemaName(table.getSchemaName().getString())
                                .setTableName(table.getTableName().getString())
                                .build()
                                .buildException();
                            }
                        }
                    }
                }
                if (isOrWillBeTransactional && newTTL != null) {
                    TransactionFactory.Provider isOrWillBeTransactionProvider = txProvider == null ? table.getTransactionProvider() : txProvider;
                    if (isOrWillBeTransactionProvider.getTransactionProvider().isUnsupported(PhoenixTransactionProvider.Feature.SET_TTL)) {
                        throw new SQLExceptionInfo.Builder(PhoenixTransactionProvider.Feature.SET_TTL.getCode())
                        .setMessage(isOrWillBeTransactionProvider.name())
                        .setSchemaName(table.getSchemaName().getString())
                        .setTableName(table.getTableName().getString())
                        .build()
                        .buildException();
                    }
                }
                if (!colFamilyPropsMap.isEmpty()) {
                    stmtFamiliesPropsMap.put(family, colFamilyPropsMap);
                }

            }
        }
        commonFamilyProps = Collections.unmodifiableMap(commonFamilyProps);
        boolean isAddingPkColOnly = colFamiliesForPColumnsToBeAdded.size() == 1 && colFamiliesForPColumnsToBeAdded.contains(null);
        if (!commonFamilyProps.isEmpty()) {
            if (!addingColumns) {
                // Add the common family props to all existing column families
                for (String existingColFamily : existingColumnFamilies) {
                    Map<String, Object> m = new HashMap<>(commonFamilyProps.size());
                    m.putAll(commonFamilyProps);
                    allFamiliesProps.put(existingColFamily, m);
                }
            } else {
                // Add the common family props to the column families of the columns being added
                for (String colFamily : colFamiliesForPColumnsToBeAdded) {
                    if (colFamily != null) {
                        // only set properties for key value columns
                        Map<String, Object> m = new HashMap<>(commonFamilyProps.size());
                        m.putAll(commonFamilyProps);
                        allFamiliesProps.put(colFamily, m);
                    } else if (isAddingPkColOnly) {
                        // Setting HColumnProperty for a pk column is invalid
                        // because it will be part of the row key and not a key value column family.
                        // However, if both pk cols as well as key value columns are getting added
                        // together, then its allowed. The above if block will make sure that we add properties
                        // only for the kv cols and not pk cols.
                        throw new SQLExceptionInfo.Builder(SQLExceptionCode.SET_UNSUPPORTED_PROP_ON_ALTER_TABLE)
                        .build().buildException();
                    }
                }
            }
        }

        // Now go through the column family properties specified in the statement
        // and merge them with the common family properties.
        for (String f : stmtFamiliesPropsMap.keySet()) {
            if (!addingColumns && !existingColumnFamilies.contains(f)) {
                String schemaNameStr = table.getSchemaName()==null?null:table.getSchemaName().getString();
                String tableNameStr = table.getTableName()==null?null:table.getTableName().getString();
                throw new ColumnFamilyNotFoundException(schemaNameStr, tableNameStr, f);
            }
            if (addingColumns && !colFamiliesForPColumnsToBeAdded.contains(f)) {
                throw new SQLExceptionInfo.Builder(SQLExceptionCode.CANNOT_SET_PROPERTY_FOR_COLUMN_NOT_ADDED).build().buildException();
            }
            Map<String, Object> commonProps = allFamiliesProps.get(f);
            Map<String, Object> stmtProps = stmtFamiliesPropsMap.get(f);
            if (commonProps != null) {
                if (stmtProps != null) {
                    // merge common props with statement props for the family
                    commonProps.putAll(stmtProps);
                }
            } else {
                // if no common props were specified, then assign family specific props
                if (stmtProps != null) {
                    allFamiliesProps.put(f, stmtProps);
                }
            }
        }

        // case when there is a column family being added but there are no props
        // For ex - in DROP COLUMN when a new empty CF needs to be added since all
        // the columns of the existing empty CF are getting dropped. Or the case
        // when one is just adding a column for a column family like this:
        // ALTER TABLE ADD CF.COL
        for (String cf : colFamiliesForPColumnsToBeAdded) {
            if (cf != null && allFamiliesProps.get(cf) == null) {
                allFamiliesProps.put(cf, new HashMap<String, Object>());
            }
        }

        if (table.getColumnFamilies().isEmpty() && !addingColumns && !commonFamilyProps.isEmpty()) {
            allFamiliesProps.put(Bytes.toString(table.getDefaultFamilyName() == null ? QueryConstants.DEFAULT_COLUMN_FAMILY_BYTES : table.getDefaultFamilyName().getBytes() ), commonFamilyProps);
        }

        // Views are not allowed to have any of these properties.
        if (table.getType() == PTableType.VIEW && (!stmtFamiliesPropsMap.isEmpty() || !commonFamilyProps.isEmpty() || !tableProps.isEmpty())) {
            throw new SQLExceptionInfo.Builder(SQLExceptionCode.VIEW_WITH_PROPERTIES).build()
            .buildException();
        }

        TableDescriptorBuilder newTableDescriptorBuilder = null;
        TableDescriptor origTableDescriptor = null;
        // Store all old to new table descriptor mappings for the table as well as its global indexes
        Map<TableDescriptor, TableDescriptor> tableAndIndexDescriptorMappings = Collections.emptyMap();
        if (!allFamiliesProps.isEmpty() || !tableProps.isEmpty()) {
            tableAndIndexDescriptorMappings = Maps.newHashMapWithExpectedSize(3 + table.getIndexes().size());
            TableDescriptor existingTableDescriptor = origTableDescriptor = this.getTableDescriptor(table.getPhysicalName().getBytes());
            newTableDescriptorBuilder = TableDescriptorBuilder.newBuilder(existingTableDescriptor);
            if (!tableProps.isEmpty()) {
                // add all the table properties to the new table descriptor
                for (Entry<String, Object> entry : tableProps.entrySet()) {
                    newTableDescriptorBuilder.setValue(entry.getKey(), entry.getValue() != null ? entry.getValue().toString() : null);
                }
            }
            if (addingColumns) {
                // Make sure that TTL, KEEP_DELETED_CELLS and REPLICATION_SCOPE for the new column family to be added stays in sync
                // with the table's existing column families. Note that we use the new values for these properties in case we are
                // altering their values. We also propagate these altered values to existing column families and indexes on the table below
                setSyncedPropsForNewColumnFamilies(allFamiliesProps, table, newTableDescriptorBuilder, newTTL, newKeepDeletedCells, newReplicationScope);
            }
            if (newTTL != null || newKeepDeletedCells != null || newReplicationScope != null) {
                // Set properties to be kept in sync on all table column families of this table, even if they are not referenced here
                setSyncedPropsForUnreferencedColumnFamilies(this.getTableDescriptor(table.getPhysicalName().getBytes()),
                        allFamiliesProps, newTTL, newKeepDeletedCells, newReplicationScope);
            }

            Integer defaultTxMaxVersions = null;
            if (isOrWillBeTransactional) {
                // Calculate default for max versions
                Map<String, Object> emptyFamilyProps = allFamiliesProps.get(SchemaUtil.getEmptyColumnFamilyAsString(table));
                if (emptyFamilyProps != null) {
                    defaultTxMaxVersions = (Integer)emptyFamilyProps.get(MAX_VERSIONS);
                }
                if (defaultTxMaxVersions == null) {
                    if (isTransactional) {
                        defaultTxMaxVersions = newTableDescriptorBuilder.build()
                                .getColumnFamily(SchemaUtil.getEmptyColumnFamily(table)).getMaxVersions();
                    } else {
                        defaultTxMaxVersions =
                                this.getProps().getInt(
                                        QueryServices.MAX_VERSIONS_TRANSACTIONAL_ATTRIB,
                                        QueryServicesOptions.DEFAULT_MAX_VERSIONS_TRANSACTIONAL);
                    }
                }
                if (willBeTransactional) {
                    // Set VERSIONS for all column families when transitioning to transactional
                    for (PColumnFamily family : table.getColumnFamilies()) {
                        if (!allFamiliesProps.containsKey(family.getName().getString())) {
                            Map<String,Object> familyProps = Maps.newHashMapWithExpectedSize(1);
                            familyProps.put(MAX_VERSIONS, defaultTxMaxVersions);
                            allFamiliesProps.put(family.getName().getString(), familyProps);
                        }
                    }
                }
                // Set transaction context TTL property based on HBase property if we're
                // transitioning to become transactional or setting TTL on
                // an already transactional table.
                int ttl = getTTL(table, newTableDescriptorBuilder.build(), newTTL);
                if (ttl != ColumnFamilyDescriptorBuilder.DEFAULT_TTL) {
                    for (Map.Entry<String, Map<String, Object>> entry : allFamiliesProps.entrySet()) {
                        Map<String, Object> props = entry.getValue();
                        if (props == null) {
                            allFamiliesProps.put(entry.getKey(), new HashMap<>());
                            props = allFamiliesProps.get(entry.getKey());
                        } else {
                            props = new HashMap<>(props);
                        }
                        // Note: After PHOENIX-6627, is PhoenixTransactionContext.PROPERTY_TTL still useful?
                        props.put(PhoenixTransactionContext.PROPERTY_TTL, ttl);
                        // Remove HBase TTL if we're not transitioning an existing table to become transactional
                        // or if the existing transactional table wasn't originally non transactional.
                        if (!willBeTransactional && !Boolean.valueOf(newTableDescriptorBuilder.build().getValue(PhoenixTransactionContext.READ_NON_TX_DATA))) {
                            props.remove(TTL);
                        }
                        entry.setValue(props);
                    }
                }
            }
            for (Entry<String, Map<String, Object>> entry : allFamiliesProps.entrySet()) {
                Map<String,Object> familyProps = entry.getValue();
                if (isOrWillBeTransactional) {
                    if (!familyProps.containsKey(MAX_VERSIONS)) {
                        familyProps.put(MAX_VERSIONS, defaultTxMaxVersions);
                    }
                }
                byte[] cf = Bytes.toBytes(entry.getKey());
                ColumnFamilyDescriptor colDescriptor = newTableDescriptorBuilder.build().getColumnFamily(cf);
                if (colDescriptor == null) {
                    // new column family
                    colDescriptor = generateColumnFamilyDescriptor(new Pair<>(cf, familyProps), table.getType());
                    newTableDescriptorBuilder.setColumnFamily(colDescriptor);
                } else {
                    ColumnFamilyDescriptorBuilder colDescriptorBuilder = ColumnFamilyDescriptorBuilder.newBuilder(colDescriptor);
                    modifyColumnFamilyDescriptor(colDescriptorBuilder, familyProps);
                    colDescriptor = colDescriptorBuilder.build();
                    newTableDescriptorBuilder.removeColumnFamily(cf);
                    newTableDescriptorBuilder.setColumnFamily(colDescriptor);
                }
                if (isOrWillBeTransactional) {
                    checkTransactionalVersionsValue(colDescriptor);
                }
            }
        }
        if (origTableDescriptor != null && newTableDescriptorBuilder != null) {
            // Add the table descriptor mapping for the base table
            tableAndIndexDescriptorMappings.put(origTableDescriptor, newTableDescriptorBuilder.build());
        }

        Map<String, Object> applyPropsToAllIndexColFams = getNewSyncedPropsMap(newTTL, newKeepDeletedCells, newReplicationScope);
        // Copy properties that need to be synced from the default column family of the base table to
        // the column families of each of its indexes (including indexes on this base table's views)
        // and store those table descriptor mappings as well
        setSyncedPropertiesForTableIndexes(table, tableAndIndexDescriptorMappings, applyPropsToAllIndexColFams);
        return tableAndIndexDescriptorMappings;
    }

    private void checkTransactionalVersionsValue(ColumnFamilyDescriptor colDescriptor) throws SQLException {
        int maxVersions = colDescriptor.getMaxVersions();
        if (maxVersions <= 1) {
            throw new SQLExceptionInfo.Builder(SQLExceptionCode.TX_MAX_VERSIONS_MUST_BE_GREATER_THAN_ONE)
            .setFamilyName(colDescriptor.getNameAsString())
            .build().buildException();
        }
    }

    private HashSet<String> existingColumnFamiliesForBaseTable(PName baseTableName) throws TableNotFoundException {
        throwConnectionClosedIfNullMetaData();
        PTable table = latestMetaData.getTableRef(new PTableKey(null, baseTableName.getString())).getTable();
        return existingColumnFamilies(table);
    }

    public HashSet<String> existingColumnFamilies(PTable table) {
        List<PColumnFamily> cfs = table.getColumnFamilies();
        HashSet<String> cfNames = new HashSet<>(cfs.size());
        for (PColumnFamily cf : table.getColumnFamilies()) {
            cfNames.add(cf.getName().getString());
        }
        return cfNames;
    }

    public static KeepDeletedCells getKeepDeletedCells(PTable table, TableDescriptor tableDesc,
            KeepDeletedCells newKeepDeletedCells) throws SQLException {
        // If we're setting KEEP_DELETED_CELLS now, then use that value. Otherwise, use the empty column family value
        return (newKeepDeletedCells != null) ?
                newKeepDeletedCells :
                tableDesc.getColumnFamily(SchemaUtil.getEmptyColumnFamily(table)).getKeepDeletedCells();
    }

    public static int getReplicationScope(PTable table, TableDescriptor tableDesc,
            Integer newReplicationScope) throws SQLException {
        // If we're setting replication scope now, then use that value. Otherwise, use the empty column family value
        return (newReplicationScope != null) ?
                newReplicationScope :
                tableDesc.getColumnFamily(SchemaUtil.getEmptyColumnFamily(table)).getScope();
    }

    public static int getTTL(PTable table, TableDescriptor tableDesc, Integer newTTL) throws SQLException {
        // If we're setting TTL now, then use that value. Otherwise, use empty column family value
        return (newTTL != null) ?
                newTTL :
                tableDesc.getColumnFamily(SchemaUtil.getEmptyColumnFamily(table)).getTimeToLive();
    }

    /**
     * Keep the TTL, KEEP_DELETED_CELLS and REPLICATION_SCOPE properties of new column families
     * in sync with the existing column families. Note that we use the new values for these properties in case they
     * are passed from our alter table command, if not, we use the default column family's value for each property
     * See {@link MetaDataUtil#SYNCED_DATA_TABLE_AND_INDEX_COL_FAM_PROPERTIES}
     * @param allFamiliesProps Map of all column family properties
     * @param table original table
     * @param tableDescBuilder new table descriptor builder
     * @param newTTL new value of TTL
     * @param newKeepDeletedCells new value of KEEP_DELETED_CELLS
     * @param newReplicationScope new value of REPLICATION_SCOPE
     * @throws SQLException
     */
    private void setSyncedPropsForNewColumnFamilies(Map<String, Map<String, Object>> allFamiliesProps, PTable table,
            TableDescriptorBuilder tableDescBuilder, Integer newTTL, KeepDeletedCells newKeepDeletedCells,
            Integer newReplicationScope) throws SQLException {
        if (!allFamiliesProps.isEmpty()) {
            int ttl = getTTL(table, tableDescBuilder.build(), newTTL);
            int replicationScope = getReplicationScope(table, tableDescBuilder.build(), newReplicationScope);
            KeepDeletedCells keepDeletedCells = getKeepDeletedCells(table, tableDescBuilder.build(), newKeepDeletedCells);
            for (Map.Entry<String, Map<String, Object>> entry : allFamiliesProps.entrySet()) {
                Map<String, Object> props = entry.getValue();
                if (props == null) {
                    allFamiliesProps.put(entry.getKey(), new HashMap<>());
                    props = allFamiliesProps.get(entry.getKey());
                }
                props.put(TTL, ttl);
                props.put(KEEP_DELETED_CELLS, keepDeletedCells);
                props.put(REPLICATION_SCOPE, replicationScope);
            }
        }
    }

    private void setPropIfNotNull(Map<String, Object> propMap, String propName, Object propVal) {
        if (propName!= null && propVal != null) {
            propMap.put(propName, propVal);
        }
    }

    private Map<String, Object> getNewSyncedPropsMap(Integer newTTL, KeepDeletedCells newKeepDeletedCells, Integer newReplicationScope) {
        Map<String,Object> newSyncedProps = Maps.newHashMapWithExpectedSize(3);
        setPropIfNotNull(newSyncedProps, TTL, newTTL);
        setPropIfNotNull(newSyncedProps,KEEP_DELETED_CELLS, newKeepDeletedCells);
        setPropIfNotNull(newSyncedProps, REPLICATION_SCOPE, newReplicationScope);
        return newSyncedProps;
    }

    /**
     * Set the new values for properties that are to be kept in sync amongst those column families of the table which are
     * not referenced in the context of our alter table command, including the local index column family if it exists
     * See {@link MetaDataUtil#SYNCED_DATA_TABLE_AND_INDEX_COL_FAM_PROPERTIES}
     * @param tableDesc original table descriptor
     * @param allFamiliesProps Map of all column family properties
     * @param newTTL new value of TTL
     * @param newKeepDeletedCells new value of KEEP_DELETED_CELLS
     * @param newReplicationScope new value of REPLICATION_SCOPE
     * @return
     */
    private void setSyncedPropsForUnreferencedColumnFamilies(TableDescriptor tableDesc, Map<String, Map<String, Object>> allFamiliesProps,
            Integer newTTL, KeepDeletedCells newKeepDeletedCells, Integer newReplicationScope) {
        for (ColumnFamilyDescriptor family: tableDesc.getColumnFamilies()) {
            if (!allFamiliesProps.containsKey(family.getNameAsString())) {
                allFamiliesProps.put(family.getNameAsString(),
                        getNewSyncedPropsMap(newTTL, newKeepDeletedCells, newReplicationScope));
            }
        }
    }

    /**
     * Set properties to be kept in sync for global indexes of a table, as well as
     * the physical table corresponding to indexes created on views of a table
     * See {@link MetaDataUtil#SYNCED_DATA_TABLE_AND_INDEX_COL_FAM_PROPERTIES} and
     * @param table base table
     * @param tableAndIndexDescriptorMappings old to new table descriptor mappings
     * @param applyPropsToAllIndexesDefaultCF new properties to apply to all index column families
     * @throws SQLException
     */
    private void setSyncedPropertiesForTableIndexes(PTable table,
            Map<TableDescriptor, TableDescriptor> tableAndIndexDescriptorMappings,
            Map<String, Object> applyPropsToAllIndexesDefaultCF) throws SQLException {
        if (applyPropsToAllIndexesDefaultCF == null || applyPropsToAllIndexesDefaultCF.isEmpty()) {
            return;
        }

        for (PTable indexTable: table.getIndexes()) {
            if (indexTable.getIndexType() == PTable.IndexType.LOCAL) {
                // local index tables are already handled when we sync all column families of a base table
                continue;
            }
            TableDescriptor origIndexDescriptor = this.getTableDescriptor(indexTable.getPhysicalName().getBytes());
            TableDescriptorBuilder newIndexDescriptorBuilder = TableDescriptorBuilder.newBuilder(origIndexDescriptor);

            byte[] defaultIndexColFam = SchemaUtil.getEmptyColumnFamily(indexTable);
            ColumnFamilyDescriptorBuilder indexDefaultColDescriptorBuilder =
                    ColumnFamilyDescriptorBuilder.newBuilder(origIndexDescriptor.getColumnFamily(defaultIndexColFam));
            modifyColumnFamilyDescriptor(indexDefaultColDescriptorBuilder, applyPropsToAllIndexesDefaultCF);
            newIndexDescriptorBuilder.removeColumnFamily(defaultIndexColFam);
            newIndexDescriptorBuilder.setColumnFamily(indexDefaultColDescriptorBuilder.build());
            tableAndIndexDescriptorMappings.put(origIndexDescriptor, newIndexDescriptorBuilder.build());
        }
        // Also keep properties for the physical view index table in sync
        String viewIndexName = MetaDataUtil.getViewIndexPhysicalName(table.getName(), table.isNamespaceMapped());
        if (!Strings.isNullOrEmpty(viewIndexName)) {
            try {
                TableDescriptor origViewIndexTableDescriptor = this.getTableDescriptor(Bytes.toBytes(viewIndexName));
                TableDescriptorBuilder newViewIndexDescriptorBuilder =
                        TableDescriptorBuilder.newBuilder(origViewIndexTableDescriptor);
                for (ColumnFamilyDescriptor cfd: origViewIndexTableDescriptor.getColumnFamilies()) {
                    ColumnFamilyDescriptorBuilder newCfd =
                            ColumnFamilyDescriptorBuilder.newBuilder(cfd);
                    modifyColumnFamilyDescriptor(newCfd, applyPropsToAllIndexesDefaultCF);
                    newViewIndexDescriptorBuilder.removeColumnFamily(cfd.getName());
                    newViewIndexDescriptorBuilder.setColumnFamily(newCfd.build());
                }
                tableAndIndexDescriptorMappings.put(origViewIndexTableDescriptor, newViewIndexDescriptorBuilder.build());
            } catch (TableNotFoundException ignore) {
                // Ignore since this means that a view index table does not exist for this table
            }
        }
    }

    @Override
    public MetaDataMutationResult dropColumn(final List<Mutation> tableMetaData,
                                             final PTableType tableType,
                                             final PTable parentTable) throws SQLException {
        byte[][] rowKeyMetadata = new byte[3][];
        SchemaUtil.getVarChars(tableMetaData.get(0).getRow(), rowKeyMetadata);
        byte[] tenantIdBytes = rowKeyMetadata[PhoenixDatabaseMetaData.TENANT_ID_INDEX];
        byte[] schemaBytes = rowKeyMetadata[PhoenixDatabaseMetaData.SCHEMA_NAME_INDEX];
        byte[] tableBytes = rowKeyMetadata[PhoenixDatabaseMetaData.TABLE_NAME_INDEX];
        byte[] tableKey = SchemaUtil.getTableKey(tenantIdBytes, schemaBytes, tableBytes);
        MetaDataMutationResult result = metaDataCoprocessorExec(
                SchemaUtil.getPhysicalHBaseTableName(schemaBytes, tableBytes,
                        SchemaUtil.isNamespaceMappingEnabled(PTableType.SYSTEM, this.props)).toString(),
                tableKey,
                new Batch.Call<MetaDataService, MetaDataResponse>() {
            @Override
            public MetaDataResponse call(MetaDataService instance) throws IOException {
                RpcController controller = getController();
                BlockingRpcCallback<MetaDataResponse> rpcCallback =
                        new BlockingRpcCallback<MetaDataResponse>();
                DropColumnRequest.Builder builder = DropColumnRequest.newBuilder();
                for (Mutation m : tableMetaData) {
                    MutationProto mp = ProtobufUtil.toProto(m);
                    builder.addTableMetadataMutations(mp.toByteString());
                }
                builder.setClientVersion(VersionUtil.encodeVersion(PHOENIX_MAJOR_VERSION, PHOENIX_MINOR_VERSION, PHOENIX_PATCH_NUMBER));
                if (parentTable!=null)
                    builder.setParentTable(PTableImpl.toProto(parentTable));
                instance.dropColumn(controller, builder.build(), rpcCallback);
                checkForRemoteExceptions(controller);
                return rpcCallback.get();
            }
        });
        final MutationCode code = result.getMutationCode();
        switch(code) {
        case TABLE_ALREADY_EXISTS:
            final ReadOnlyProps props = this.getProps();
            final boolean dropMetadata = props.getBoolean(DROP_METADATA_ATTRIB, DEFAULT_DROP_METADATA);
            if (dropMetadata) {
                dropTables(result.getTableNamesToDelete());
            } else {
                invalidateTableStats(result.getTableNamesToDelete());
            }
            break;
        default:
            break;
        }
        return result;

    }

    private PhoenixConnection removeNotNullConstraint(PhoenixConnection oldMetaConnection, String schemaName, String tableName, long timestamp, String columnName) throws SQLException {
        Properties props = PropertiesUtil.deepCopy(oldMetaConnection.getClientInfo());
        props.setProperty(PhoenixRuntime.CURRENT_SCN_ATTRIB, Long.toString(timestamp));
        // Cannot go through DriverManager or you end up in an infinite loop because it'll call init again
        PhoenixConnection metaConnection = new PhoenixConnection(oldMetaConnection, this, props);
        SQLException sqlE = null;
        try {
            String dml = "UPSERT INTO " + SYSTEM_CATALOG_NAME + " (" + PhoenixDatabaseMetaData.TENANT_ID + ","
                    + PhoenixDatabaseMetaData.TABLE_SCHEM + "," + PhoenixDatabaseMetaData.TABLE_NAME + ","
                    + PhoenixDatabaseMetaData.COLUMN_NAME + ","
                    + PhoenixDatabaseMetaData.NULLABLE + ") VALUES (null, ?, ?, ?, ?)";
            PreparedStatement stmt = metaConnection.prepareStatement(dml);
            stmt.setString(1, schemaName);
            stmt.setString(2, tableName);
            stmt.setString(3, columnName);
            stmt.setInt(4, ResultSetMetaData.columnNullable);
            stmt.executeUpdate();
            metaConnection.commit();
        } catch (NewerTableAlreadyExistsException e) {
            LOGGER.warn("Table already modified at this timestamp," +
                    " so assuming column already nullable: " + columnName);
        } catch (SQLException e) {
            LOGGER.warn("Add column failed due to:" + e);
            sqlE = e;
        } finally {
            try {
                oldMetaConnection.close();
            } catch (SQLException e) {
                if (sqlE != null) {
                    sqlE.setNextException(e);
                } else {
                    sqlE = e;
                }
            }
            if (sqlE != null) {
                throw sqlE;
            }
        }
        return metaConnection;
    }
    /**
     * This closes the passed connection.
     */
    private PhoenixConnection addColumn(PhoenixConnection oldMetaConnection, String tableName, long timestamp, String columns, boolean addIfNotExists) throws SQLException {
        Properties props = PropertiesUtil.deepCopy(oldMetaConnection.getClientInfo());
        props.setProperty(PhoenixRuntime.CURRENT_SCN_ATTRIB, Long.toString(timestamp));
        // Cannot go through DriverManager or you end up in an infinite loop because it'll call init again
        PhoenixConnection metaConnection = new PhoenixConnection(oldMetaConnection, this, props);
        SQLException sqlE = null;
        try {
            metaConnection.createStatement().executeUpdate("ALTER TABLE " + tableName + " ADD " + (addIfNotExists ? " IF NOT EXISTS " : "") + columns );
        } catch (NewerTableAlreadyExistsException e) {
            LOGGER.warn("Table already modified at this timestamp," +
                    " so assuming add of these columns already done: " + columns);
        } catch (SQLException e) {
            LOGGER.warn("Add column failed due to:" + e);
            sqlE = e;
        } finally {
            try {
                oldMetaConnection.close();
            } catch (SQLException e) {
                if (sqlE != null) {
                    sqlE.setNextException(e);
                } else {
                    sqlE = e;
                }
            }
            if (sqlE != null) {
                throw sqlE;
            }
        }
        return metaConnection;
    }

    /**
     * Keeping this to use for further upgrades. This method closes the oldMetaConnection.
     */
    private PhoenixConnection addColumnsIfNotExists(PhoenixConnection oldMetaConnection,
            String tableName, long timestamp, String columns) throws SQLException {
        return addColumn(oldMetaConnection, tableName, timestamp, columns, true);
    }

    // Available for testing
    protected long getSystemTableVersion() {
        return MetaDataProtocol.MIN_SYSTEM_TABLE_TIMESTAMP;
    }
    

    // Available for testing
    protected void setUpgradeRequired() {
        this.upgradeRequired.set(true);
    }
    
    // Available for testing
    protected boolean isInitialized() {
        return initialized;
    }
    
    // Available for testing
    protected void setInitialized(boolean isInitialized) {
        initialized = isInitialized;
    }

    // Available for testing
    protected String getSystemCatalogTableDDL() {
        return setSystemDDLProperties(QueryConstants.CREATE_TABLE_METADATA);
    }

    protected String getSystemSequenceTableDDL(int nSaltBuckets) {
        String schema = String.format(setSystemDDLProperties(QueryConstants.CREATE_SEQUENCE_METADATA));
        return Sequence.getCreateTableStatement(schema, nSaltBuckets);
    }

    // Available for testing
    protected String getFunctionTableDDL() {
        return setSystemDDLProperties(QueryConstants.CREATE_FUNCTION_METADATA);
    }

    // Available for testing
    protected String getLogTableDDL() {
        return setSystemLogDDLProperties(QueryConstants.CREATE_LOG_METADATA);
    }

    private String setSystemLogDDLProperties(String ddl) {
        return String.format(ddl, props.getInt(LOG_SALT_BUCKETS_ATTRIB, QueryServicesOptions.DEFAULT_LOG_SALT_BUCKETS));

    }

    // Available for testing
    protected String getChildLinkDDL() {
        return setSystemDDLProperties(QueryConstants.CREATE_CHILD_LINK_METADATA);
    }

    protected String getMutexDDL() {
        return setSystemDDLProperties(QueryConstants.CREATE_MUTEX_METADATA);
    }

    protected String getTaskDDL() {
        return setSystemDDLProperties(QueryConstants.CREATE_TASK_METADATA);
    }

    protected String getTransformDDL() {
        return setSystemDDLProperties(QueryConstants.CREATE_TRANSFORM_METADATA);
    }

    private String setSystemDDLProperties(String ddl) {
        return String.format(ddl,
          props.getInt(DEFAULT_SYSTEM_MAX_VERSIONS_ATTRIB, QueryServicesOptions.DEFAULT_SYSTEM_MAX_VERSIONS),
          props.getBoolean(DEFAULT_SYSTEM_KEEP_DELETED_CELLS_ATTRIB, QueryServicesOptions.DEFAULT_SYSTEM_KEEP_DELETED_CELLS));
    }

    @Override
    public void init(final String url, final Properties props) throws SQLException {
        try {
            PhoenixContextExecutor.call(new Callable<Void>() {
                @Override
                public Void call() throws Exception {
                    if (isInitialized()) {
                        if (initializationException != null) {
                            // Throw previous initialization exception, as we won't resuse this instance
                            throw initializationException;
                        }
                        return null;
                    }
                    synchronized (ConnectionQueryServicesImpl.this) {
                        if (isInitialized()) {
                            if (initializationException != null) {
                                // Throw previous initialization exception, as we won't resuse this instance
                                throw initializationException;
                            }
                            return null;
                        }

                        checkClosed();
                        boolean hConnectionEstablished = false;
                        boolean success = false;
                        try {
                            GLOBAL_QUERY_SERVICES_COUNTER.increment();
                            LOGGER.info("An instance of ConnectionQueryServices was created.");
                            openConnection();
                            hConnectionEstablished = true;
                            refreshLiveRegionServers();
                            String skipSystemExistenceCheck =
                                props.getProperty(SKIP_SYSTEM_TABLES_EXISTENCE_CHECK);
                            if (skipSystemExistenceCheck != null &&
                                Boolean.valueOf(skipSystemExistenceCheck)) {
                                initialized = true;
                                success = true;
                                return null;
                            }
                            nSequenceSaltBuckets = ConnectionQueryServicesImpl.this.props.getInt(
                                    QueryServices.SEQUENCE_SALT_BUCKETS_ATTRIB,
                                    QueryServicesOptions.DEFAULT_SEQUENCE_TABLE_SALT_BUCKETS);
                            boolean isDoNotUpgradePropSet = UpgradeUtil.isNoUpgradeSet(props);
                            Properties scnProps = PropertiesUtil.deepCopy(props);
                            scnProps.setProperty(PhoenixRuntime.CURRENT_SCN_ATTRIB,
                                    Long.toString(getSystemTableVersion()));
                            scnProps.remove(PhoenixRuntime.TENANT_ID_ATTRIB);
                            String globalUrl = JDBCUtil.removeProperty(url, PhoenixRuntime.TENANT_ID_ATTRIB);
                            try (PhoenixConnection metaConnection = new PhoenixConnection(ConnectionQueryServicesImpl.this, globalUrl,
                                         scnProps)) {
                                try (Statement statement =
                                        metaConnection.createStatement()) {
                                    metaConnection.setRunningUpgrade(true);
                                    statement.executeUpdate(
                                        getSystemCatalogTableDDL());
                                } catch (NewerTableAlreadyExistsException ignore) {
                                    // Ignore, as this will happen if the SYSTEM.CATALOG already exists at this fixed
                                    // timestamp. A TableAlreadyExistsException is not thrown, since the table only exists
                                    // *after* this fixed timestamp.
                                } catch (TableAlreadyExistsException e) {
                                    long currentServerSideTableTimeStamp = e.getTable().getTimeStamp();
                                    if (currentServerSideTableTimeStamp < MIN_SYSTEM_TABLE_TIMESTAMP) {
                                        setUpgradeRequired();
                                    }
                                } catch (PhoenixIOException e) {
                                    boolean foundAccessDeniedException = false;
                                    // when running spark/map reduce jobs the ADE might be wrapped
                                    // in a RemoteException
                                    if (inspectIfAnyExceptionInChain(e, Collections
                                            .<Class<? extends Exception>> singletonList(AccessDeniedException.class))) {
                                        // Pass
                                        LOGGER.warn("Could not check for Phoenix SYSTEM tables," +
                                                " assuming they exist and are properly configured");
                                        checkClientServerCompatibility(SchemaUtil.getPhysicalName(SYSTEM_CATALOG_NAME_BYTES, getProps()).getName());
                                        success = true;
                                    } else if (inspectIfAnyExceptionInChain(e,
                                            Collections.<Class<? extends Exception>> singletonList(
                                                    NamespaceNotFoundException.class))) {
                                        // This exception is only possible if SYSTEM namespace mapping is enabled and SYSTEM namespace is missing
                                        // It implies that SYSTEM tables are not created and hence we shouldn't provide a connection
                                        AccessDeniedException ade = new AccessDeniedException("Insufficient permissions to create SYSTEM namespace and SYSTEM Tables");
                                        initializationException = ServerUtil.parseServerException(ade);
                                    } else {
                                        initializationException = e;
                                    }
                                    return null;
                                } catch (UpgradeRequiredException e) {
                                    // This will occur in 2 cases:
                                    // 1. when SYSTEM.CATALOG doesn't exists
                                    // 2. when SYSTEM.CATALOG exists, but client and
                                    // server-side namespace mapping is enabled so
                                    // we need to migrate SYSTEM tables to the SYSTEM namespace
                                    setUpgradeRequired();
                                }

                                if (!ConnectionQueryServicesImpl.this.upgradeRequired.get()) {
                                    if (!isDoNotUpgradePropSet) {
                                        createOtherSystemTables(metaConnection);
                                        // In case namespace mapping is enabled and system table to
                                        // system namespace mapping is also enabled, create an entry
                                        // for the SYSTEM namespace in the SYSCAT table, so that
                                        // GRANT/REVOKE commands can work with SYSTEM Namespace
                                        createSchemaIfNotExistsSystemNSMappingEnabled(metaConnection);
                                    }
                                } else if (isAutoUpgradeEnabled && !isDoNotUpgradePropSet) {
                                    // Upgrade is required and we are allowed to automatically upgrade
                                    upgradeSystemTables(url, props);
                                } else {
                                    // We expect the user to manually run the "EXECUTE UPGRADE" command first.
                                    LOGGER.error("Upgrade is required. Must run 'EXECUTE UPGRADE' "
                                            + "before any other command");
                                }
                            }
                            success = true;
                        } catch (RetriableUpgradeException e) {
                            // Set success to true and don't set the exception as an initializationException,
                            // because otherwise the client won't be able to retry establishing the connection.
                            success = true;
                            throw e;
                        } catch (Exception e) {
                            if (e instanceof SQLException) {
                                initializationException = (SQLException) e;
                            } else {
                                // wrap every other exception into a SQLException
                                initializationException = new SQLException(e);
                            }
                        } finally {
                            if (success) {
                                scheduleRenewLeaseTasks();
                            }
                            try {
                                if (!success && hConnectionEstablished) {
                                    closeConnection();
                                }
                            } catch (IOException e) {
                                SQLException ex = new SQLException(e);
                                if (initializationException != null) {
                                    initializationException.setNextException(ex);
                                } else {
                                    initializationException = ex;
                                }
                            } finally {
                                try {
                                    if (initializationException != null) {
                                        throw initializationException;
                                    }
                                } finally {
                                    setInitialized(true);
                                }
                            }
                        }
                    }
                    return null;
                }
            });
        } catch (Exception e) {
            Throwables.propagateIfInstanceOf(e, SQLException.class);
            Throwables.propagate(e);
        }
    }

    void createSysMutexTableIfNotExists(Admin admin) throws IOException {
        try {
            if (checkIfSysMutexExistsAndModifyTTLIfRequired(admin)) {
                return;
            }
            final TableName mutexTableName = SchemaUtil.getPhysicalTableName(
                    SYSTEM_MUTEX_NAME, props);
            TableDescriptor tableDesc = TableDescriptorBuilder.newBuilder(mutexTableName)
                    .setColumnFamily(ColumnFamilyDescriptorBuilder
                            .newBuilder(PhoenixDatabaseMetaData.SYSTEM_MUTEX_FAMILY_NAME_BYTES)
                            .setTimeToLive(TTL_FOR_MUTEX).build())
                    .build();
            admin.createTable(tableDesc);
        }
        catch (IOException e) {
            if (inspectIfAnyExceptionInChain(e, Arrays.<Class<? extends Exception>> asList(
                    AccessDeniedException.class, org.apache.hadoop.hbase.TableExistsException.class))) {
                // Ignore TableExistsException as another client might beat us during upgrade.
                // Ignore AccessDeniedException, as it may be possible underpriviliged user trying to use the connection
                // which doesn't required upgrade.
                LOGGER.debug("Ignoring exception while creating mutex table" +
                        " during connection initialization: "
                        + Throwables.getStackTraceAsString(e));
            } else {
                throw e;
            }
        }
    }

    /**
     * Check if the SYSTEM MUTEX table exists. If it does, ensure that its TTL is correct and if
     * not, modify its table descriptor
     * @param admin HBase admin
     * @return true if SYSTEM MUTEX exists already and false if it needs to be created
     * @throws IOException thrown if there is an error getting the table descriptor
     */
    @VisibleForTesting
    boolean checkIfSysMutexExistsAndModifyTTLIfRequired(Admin admin) throws IOException {
        TableDescriptor htd;
        try {
            htd = admin.getDescriptor(TableName.valueOf(SYSTEM_MUTEX_NAME));
        } catch (org.apache.hadoop.hbase.TableNotFoundException ignored) {
            try {
                // Try with the namespace mapping name
                htd = admin.getDescriptor(TableName.valueOf(SYSTEM_SCHEMA_NAME,
                        SYSTEM_MUTEX_TABLE_NAME));
            } catch (org.apache.hadoop.hbase.TableNotFoundException ignored2) {
                return false;
            }
        }

        // The SYSTEM MUTEX table already exists so check its TTL
        if (htd.getColumnFamily(SYSTEM_MUTEX_FAMILY_NAME_BYTES).getTimeToLive() != TTL_FOR_MUTEX) {
            LOGGER.debug("SYSTEM MUTEX already appears to exist, but has the wrong TTL. " +
                    "Will modify the TTL");
            ColumnFamilyDescriptor hColFamDesc = ColumnFamilyDescriptorBuilder
                    .newBuilder(htd.getColumnFamily(SYSTEM_MUTEX_FAMILY_NAME_BYTES))
                    .setTimeToLive(TTL_FOR_MUTEX)
                    .build();
            htd = TableDescriptorBuilder
                    .newBuilder(htd)
                    .modifyColumnFamily(hColFamDesc)
                    .build();
            admin.modifyTable(htd);
        } else {
            LOGGER.debug("SYSTEM MUTEX already appears to exist with the correct TTL, " +
                    "not creating it");
        }
        return true;
    }

    private boolean inspectIfAnyExceptionInChain(Throwable io, List<Class<? extends Exception>> ioList) {
        boolean exceptionToIgnore = false;
        for (Throwable t : Throwables.getCausalChain(io)) {
            for (Class<? extends Exception> exception : ioList) {
                exceptionToIgnore |= isExceptionInstanceOf(t, exception);
            }
            if (exceptionToIgnore) {
                break;
            }

        }
        return exceptionToIgnore;
    }

    private boolean isExceptionInstanceOf(Throwable io, Class<? extends Exception> exception) {
        return exception.isInstance(io) || (io instanceof RemoteException
                && (((RemoteException)io).getClassName().equals(exception.getName())));
    }

    List<TableName> getSystemTableNamesInDefaultNamespace(Admin admin) throws IOException {
        return Lists.newArrayList(admin.listTableNames(Pattern.compile(QueryConstants.SYSTEM_SCHEMA_NAME + "\\..*"))); // TODO: replace to pattern
    }

    private void createOtherSystemTables(PhoenixConnection metaConnection) throws SQLException, IOException {
        try {
            metaConnection.createStatement().execute(getSystemSequenceTableDDL(nSequenceSaltBuckets));
            // When creating the table above, DDL statements are
            // used. However, the CFD level properties are not set
            // via DDL commands, hence we are explicitly setting
            // few properties using the Admin API below.
            updateSystemSequenceWithCacheOnWriteProps(metaConnection);
        } catch (TableAlreadyExistsException e) {
            nSequenceSaltBuckets = getSaltBuckets(e);
        }
        try {
            metaConnection.createStatement().execute(QueryConstants.CREATE_STATS_TABLE_METADATA);
        } catch (TableAlreadyExistsException ignore) {}
        try {
            metaConnection.createStatement().execute(getFunctionTableDDL());
        } catch (TableAlreadyExistsException ignore) {}
        try {
            metaConnection.createStatement().execute(getLogTableDDL());
        } catch (TableAlreadyExistsException ignore) {}
        try {
            metaConnection.createStatement().executeUpdate(getChildLinkDDL());
        } catch (TableAlreadyExistsException ignore) {}
        try {
            metaConnection.createStatement().executeUpdate(getMutexDDL());
        } catch (TableAlreadyExistsException ignore) {}
        try {
            metaConnection.createStatement().executeUpdate(getTaskDDL());
        } catch (TableAlreadyExistsException ignore) {}
        try {
            metaConnection.createStatement().executeUpdate(getTransformDDL());
        } catch (TableAlreadyExistsException ignore) {}
    }

    /**
     * Create an entry for the SYSTEM namespace in the SYSCAT table in case namespace mapping is enabled and system table
     * to system namespace mapping is also enabled. If not enabled, this method returns immediately without doing anything
     * @param metaConnection
     * @throws SQLException
     */
    private void createSchemaIfNotExistsSystemNSMappingEnabled(PhoenixConnection metaConnection) throws SQLException {
        // HBase Namespace SYSTEM is assumed to be already created inside {@link ensureTableCreated(byte[], PTableType,
        // Map<String, Object>, List<Pair<byte[], Map<String, Object>>>, byte[][], boolean, boolean, boolean)}.
        // This statement will create an entry for the SYSTEM namespace in the SYSCAT table, so that GRANT/REVOKE
        // commands can work with SYSTEM Namespace. (See PHOENIX-4227 https://issues.apache.org/jira/browse/PHOENIX-4227)
        if (SchemaUtil.isNamespaceMappingEnabled(PTableType.SYSTEM,
          ConnectionQueryServicesImpl.this.getProps())) {
            try {
                metaConnection.createStatement().execute("CREATE SCHEMA IF NOT EXISTS "
                  + PhoenixDatabaseMetaData.SYSTEM_CATALOG_SCHEMA);
            } catch (NewerSchemaAlreadyExistsException e) {
                // Older clients with appropriate perms may try getting a new connection
                // This results in NewerSchemaAlreadyExistsException, so we can safely ignore it here
            } catch (PhoenixIOException e) {
                if (!Iterables.isEmpty(Iterables.filter(Throwables.getCausalChain(e), AccessDeniedException.class))) {
                    // Ignore ADE
                } else {
                    throw e;
                }
            }
        }
    }

    /**
     * Upgrade the SYSCAT schema if required
     * @param metaConnection
     * @param currentServerSideTableTimeStamp
     * @return Phoenix connection object
     * @throws SQLException
     * @throws IOException
     * @throws TimeoutException
     * @throws InterruptedException
     */
    // Available for testing
    protected PhoenixConnection upgradeSystemCatalogIfRequired(PhoenixConnection metaConnection,
      long currentServerSideTableTimeStamp) throws SQLException, IOException, TimeoutException, InterruptedException {
        String columnsToAdd = "";
        // This will occur if we have an older SYSTEM.CATALOG and we need to update it to
        // include any new columns we've added.
        if (currentServerSideTableTimeStamp < MetaDataProtocol.MIN_SYSTEM_TABLE_TIMESTAMP_4_3_0) {
            // We know that we always need to add the STORE_NULLS column for 4.3 release
            columnsToAdd = addColumn(columnsToAdd, PhoenixDatabaseMetaData.STORE_NULLS
              + " " + PBoolean.INSTANCE.getSqlTypeName());
            try (Admin admin = getAdmin()) {
                List<TableDescriptor> localIndexTables =
                        admin.listTableDescriptors(Pattern
                                .compile(MetaDataUtil.LOCAL_INDEX_TABLE_PREFIX + ".*"));
                for (TableDescriptor table : localIndexTables) {
                    if (table.getValue(MetaDataUtil.PARENT_TABLE_KEY) == null
                            && table.getValue(MetaDataUtil.IS_LOCAL_INDEX_TABLE_PROP_NAME) != null) {

                        table=TableDescriptorBuilder.newBuilder(table).setValue(Bytes.toBytes(MetaDataUtil.PARENT_TABLE_KEY),
                                Bytes.toBytes(MetaDataUtil.getLocalIndexUserTableName(table.getTableName().getNameAsString()))).build();
                        // Explicitly disable, modify and enable the table to ensure
                        // co-location of data and index regions. If we just modify the
                        // table descriptor when online schema change enabled may reopen
                        // the region in same region server instead of following data region.
                        admin.disableTable(table.getTableName());
                        admin.modifyTable(table);
                        admin.enableTable(table.getTableName());
                    }
                }
            }
        }

        // If the server side schema is before MIN_SYSTEM_TABLE_TIMESTAMP_4_1_0 then
        // we need to add INDEX_TYPE and INDEX_DISABLE_TIMESTAMP columns too.
        // TODO: Once https://issues.apache.org/jira/browse/PHOENIX-1614 is fixed,
        // we should just have a ALTER TABLE ADD IF NOT EXISTS statement with all
        // the column names that have been added to SYSTEM.CATALOG since 4.0.
        if (currentServerSideTableTimeStamp < MetaDataProtocol.MIN_SYSTEM_TABLE_TIMESTAMP_4_1_0) {
            columnsToAdd = addColumn(columnsToAdd, PhoenixDatabaseMetaData.INDEX_TYPE + " "
              + PUnsignedTinyint.INSTANCE.getSqlTypeName() + ", "
              + PhoenixDatabaseMetaData.INDEX_DISABLE_TIMESTAMP + " "
              + PLong.INSTANCE.getSqlTypeName());
        }

        // If we have some new columns from 4.1-4.3 to add, add them now.
        if (!columnsToAdd.isEmpty()) {
            // Ugh..need to assign to another local variable to keep eclipse happy.
            PhoenixConnection newMetaConnection = addColumnsIfNotExists(metaConnection,
              PhoenixDatabaseMetaData.SYSTEM_CATALOG,
              MetaDataProtocol.MIN_SYSTEM_TABLE_TIMESTAMP_4_3_0, columnsToAdd);
            metaConnection = newMetaConnection;
        }

        if (currentServerSideTableTimeStamp < MetaDataProtocol.MIN_SYSTEM_TABLE_TIMESTAMP_4_5_0) {
            columnsToAdd = PhoenixDatabaseMetaData.BASE_COLUMN_COUNT + " "
              + PInteger.INSTANCE.getSqlTypeName();
            try {
                metaConnection = addColumn(metaConnection,
                  PhoenixDatabaseMetaData.SYSTEM_CATALOG,
                  MetaDataProtocol.MIN_SYSTEM_TABLE_TIMESTAMP_4_5_0, columnsToAdd,
                  false);
                upgradeTo4_5_0(metaConnection);
            } catch (ColumnAlreadyExistsException ignored) {
                /*
                 * Upgrade to 4.5 is a slightly special case. We use the fact that the
                 * column BASE_COLUMN_COUNT is already part of the meta-data schema as the
                 * signal that the server side upgrade has finished or is in progress.
                 */
                LOGGER.debug("No need to run 4.5 upgrade");
            }
            Properties p = PropertiesUtil.deepCopy(metaConnection.getClientInfo());
            p.remove(PhoenixRuntime.CURRENT_SCN_ATTRIB);
            p.remove(PhoenixRuntime.TENANT_ID_ATTRIB);
            PhoenixConnection conn = new PhoenixConnection(
              ConnectionQueryServicesImpl.this, metaConnection.getURL(), p);
            try {
                List<String> tablesNeedingUpgrade = UpgradeUtil
                  .getPhysicalTablesWithDescRowKey(conn);
                if (!tablesNeedingUpgrade.isEmpty()) {
                    LOGGER.warn("The following tables require upgrade due to a bug " +
                            "causing the row key to be incorrect for descending columns " +
                            "and ascending BINARY columns (PHOENIX-2067 and PHOENIX-2120):\n"
                      + Joiner.on(' ').join(tablesNeedingUpgrade)
                      + "\nTo upgrade issue the \"bin/psql.py -u\" command.");
                }
                List<String> unsupportedTables = UpgradeUtil
                  .getPhysicalTablesWithDescVarbinaryRowKey(conn);
                if (!unsupportedTables.isEmpty()) {
                    LOGGER.warn("The following tables use an unsupported " +
                            "VARBINARY DESC construct and need to be changed:\n"
                      + Joiner.on(' ').join(unsupportedTables));
                }
            } catch (Exception ex) {
                LOGGER.error(
                  "Unable to determine tables requiring upgrade due to PHOENIX-2067",
                  ex);
            } finally {
                conn.close();
            }
        }
        // Add these columns one at a time so that if folks have run the upgrade code
        // already for a snapshot, we'll still enter this block (and do the parts we
        // haven't yet done).
        // Add each column with different timestamp else the code assumes that the
        // table is already modified at that timestamp resulting in not updating the
        // second column with same timestamp
        if (currentServerSideTableTimeStamp < MetaDataProtocol.MIN_SYSTEM_TABLE_TIMESTAMP_4_6_0) {
            columnsToAdd = PhoenixDatabaseMetaData.IS_ROW_TIMESTAMP + " "
              + PBoolean.INSTANCE.getSqlTypeName();
            metaConnection = addColumnsIfNotExists(metaConnection,
              PhoenixDatabaseMetaData.SYSTEM_CATALOG,
              MetaDataProtocol.MIN_SYSTEM_TABLE_TIMESTAMP_4_6_0, columnsToAdd);
        }
        if (currentServerSideTableTimeStamp < MetaDataProtocol.MIN_SYSTEM_TABLE_TIMESTAMP_4_7_0) {
            // Drop old stats table so that new stats table is created
            metaConnection = dropStatsTable(metaConnection,
              MetaDataProtocol.MIN_SYSTEM_TABLE_TIMESTAMP_4_7_0 - 4);
            metaConnection = addColumnsIfNotExists(
              metaConnection,
              PhoenixDatabaseMetaData.SYSTEM_CATALOG,
              MetaDataProtocol.MIN_SYSTEM_TABLE_TIMESTAMP_4_7_0 - 3,
              PhoenixDatabaseMetaData.TRANSACTIONAL + " "
                + PBoolean.INSTANCE.getSqlTypeName());
            metaConnection = addColumnsIfNotExists(
              metaConnection,
              PhoenixDatabaseMetaData.SYSTEM_CATALOG,
              MetaDataProtocol.MIN_SYSTEM_TABLE_TIMESTAMP_4_7_0 - 2,
              PhoenixDatabaseMetaData.UPDATE_CACHE_FREQUENCY + " "
                + PLong.INSTANCE.getSqlTypeName());
            metaConnection = setImmutableTableIndexesImmutable(metaConnection,
              MetaDataProtocol.MIN_SYSTEM_TABLE_TIMESTAMP_4_7_0 - 1);
            metaConnection = updateSystemCatalogTimestamp(metaConnection,
              MetaDataProtocol.MIN_SYSTEM_TABLE_TIMESTAMP_4_7_0);
            ConnectionQueryServicesImpl.this.removeTable(null,
              PhoenixDatabaseMetaData.SYSTEM_CATALOG_NAME, null,
              MetaDataProtocol.MIN_SYSTEM_TABLE_TIMESTAMP_4_7_0);
            clearCache();
        }

        if (currentServerSideTableTimeStamp < MetaDataProtocol.MIN_SYSTEM_TABLE_TIMESTAMP_4_8_0) {
            metaConnection = addColumnsIfNotExists(
              metaConnection,
              PhoenixDatabaseMetaData.SYSTEM_CATALOG,
              MetaDataProtocol.MIN_SYSTEM_TABLE_TIMESTAMP_4_8_0 - 2,
              PhoenixDatabaseMetaData.IS_NAMESPACE_MAPPED + " "
                + PBoolean.INSTANCE.getSqlTypeName());
            metaConnection = addColumnsIfNotExists(
              metaConnection,
              PhoenixDatabaseMetaData.SYSTEM_CATALOG,
              MetaDataProtocol.MIN_SYSTEM_TABLE_TIMESTAMP_4_8_0 - 1,
              PhoenixDatabaseMetaData.AUTO_PARTITION_SEQ + " "
                + PVarchar.INSTANCE.getSqlTypeName());
            metaConnection = addColumnsIfNotExists(
              metaConnection,
              PhoenixDatabaseMetaData.SYSTEM_CATALOG,
              MetaDataProtocol.MIN_SYSTEM_TABLE_TIMESTAMP_4_8_0,
              PhoenixDatabaseMetaData.APPEND_ONLY_SCHEMA + " "
                + PBoolean.INSTANCE.getSqlTypeName());
            metaConnection = UpgradeUtil.disableViewIndexes(metaConnection);
            if (getProps().getBoolean(QueryServices.LOCAL_INDEX_CLIENT_UPGRADE_ATTRIB,
              QueryServicesOptions.DEFAULT_LOCAL_INDEX_CLIENT_UPGRADE)) {
                localIndexUpgradeRequired = true;
            }
            ConnectionQueryServicesImpl.this.removeTable(null,
              PhoenixDatabaseMetaData.SYSTEM_CATALOG_NAME, null,
              MetaDataProtocol.MIN_SYSTEM_TABLE_TIMESTAMP_4_8_0);
            clearCache();
        }
        if (currentServerSideTableTimeStamp < MetaDataProtocol.MIN_SYSTEM_TABLE_TIMESTAMP_4_9_0) {
            metaConnection = addColumnsIfNotExists(
              metaConnection,
              PhoenixDatabaseMetaData.SYSTEM_CATALOG,
              MetaDataProtocol.MIN_SYSTEM_TABLE_TIMESTAMP_4_9_0,
              PhoenixDatabaseMetaData.GUIDE_POSTS_WIDTH + " "
                + PLong.INSTANCE.getSqlTypeName());
            ConnectionQueryServicesImpl.this.removeTable(null,
              PhoenixDatabaseMetaData.SYSTEM_CATALOG_NAME, null,
              MetaDataProtocol.MIN_SYSTEM_TABLE_TIMESTAMP_4_9_0);
            clearCache();
        }
        if (currentServerSideTableTimeStamp < MetaDataProtocol.MIN_SYSTEM_TABLE_TIMESTAMP_4_10_0) {
            metaConnection = addColumnQualifierColumn(metaConnection, MetaDataProtocol.MIN_SYSTEM_TABLE_TIMESTAMP_4_10_0 - 3);
            metaConnection = addColumnsIfNotExists(
              metaConnection,
              PhoenixDatabaseMetaData.SYSTEM_CATALOG,
              MetaDataProtocol.MIN_SYSTEM_TABLE_TIMESTAMP_4_10_0 - 2,
              PhoenixDatabaseMetaData.IMMUTABLE_STORAGE_SCHEME + " "
                + PTinyint.INSTANCE.getSqlTypeName());
            metaConnection = addColumnsIfNotExists(
              metaConnection,
              PhoenixDatabaseMetaData.SYSTEM_CATALOG,
              MetaDataProtocol.MIN_SYSTEM_TABLE_TIMESTAMP_4_10_0 - 1,
              PhoenixDatabaseMetaData.ENCODING_SCHEME + " "
                + PTinyint.INSTANCE.getSqlTypeName());
            metaConnection = addColumnsIfNotExists(
              metaConnection,
              PhoenixDatabaseMetaData.SYSTEM_CATALOG,
              MetaDataProtocol.MIN_SYSTEM_TABLE_TIMESTAMP_4_10_0,
              PhoenixDatabaseMetaData.COLUMN_QUALIFIER_COUNTER + " "
                + PInteger.INSTANCE.getSqlTypeName());
            ConnectionQueryServicesImpl.this.removeTable(null,
              PhoenixDatabaseMetaData.SYSTEM_CATALOG_NAME, null,
              MetaDataProtocol.MIN_SYSTEM_TABLE_TIMESTAMP_4_10_0);
            clearCache();
        }
        if (currentServerSideTableTimeStamp < MetaDataProtocol.MIN_SYSTEM_TABLE_TIMESTAMP_4_11_0) {
            metaConnection = addColumnsIfNotExists(
              metaConnection,
              PhoenixDatabaseMetaData.SYSTEM_CATALOG,
              MetaDataProtocol.MIN_SYSTEM_TABLE_TIMESTAMP_4_11_0,
              PhoenixDatabaseMetaData.USE_STATS_FOR_PARALLELIZATION + " "
                + PBoolean.INSTANCE.getSqlTypeName());
            addParentToChildLinks(metaConnection);
        }
        if (currentServerSideTableTimeStamp < MetaDataProtocol.MIN_SYSTEM_TABLE_TIMESTAMP_4_14_0) {
            metaConnection = addColumnsIfNotExists(
              metaConnection,
              PhoenixDatabaseMetaData.SYSTEM_CATALOG,
              MetaDataProtocol.MIN_SYSTEM_TABLE_TIMESTAMP_4_14_0,
              PhoenixDatabaseMetaData.TRANSACTION_PROVIDER + " "
                + PTinyint.INSTANCE.getSqlTypeName());
            try (Statement altQry = metaConnection.createStatement()) {
                altQry.executeUpdate("ALTER TABLE "
                    + PhoenixDatabaseMetaData.SYSTEM_CATALOG + " SET "
                    + HConstants.VERSIONS + "= "
                    + props.getInt(DEFAULT_SYSTEM_MAX_VERSIONS_ATTRIB, QueryServicesOptions
                    .DEFAULT_SYSTEM_MAX_VERSIONS) + ",\n"
                    + ColumnFamilyDescriptorBuilder.KEEP_DELETED_CELLS + "="
                    + props.getBoolean(DEFAULT_SYSTEM_KEEP_DELETED_CELLS_ATTRIB,
                    QueryServicesOptions.DEFAULT_SYSTEM_KEEP_DELETED_CELLS));

                altQry.executeUpdate("ALTER TABLE "
                        + PhoenixDatabaseMetaData.SYSTEM_FUNCTION + " SET "
                        + TableDescriptorBuilder.SPLIT_POLICY + "='"
                        + SystemFunctionSplitPolicy.class.getName() + "',\n"
                        + HConstants.VERSIONS + "= "
                        + props.getInt(DEFAULT_SYSTEM_MAX_VERSIONS_ATTRIB, QueryServicesOptions
                        .DEFAULT_SYSTEM_MAX_VERSIONS) + ",\n"
                        + ColumnFamilyDescriptorBuilder.KEEP_DELETED_CELLS + "="
                        + props.getBoolean(DEFAULT_SYSTEM_KEEP_DELETED_CELLS_ATTRIB,
                        QueryServicesOptions.DEFAULT_SYSTEM_KEEP_DELETED_CELLS));

                altQry.executeUpdate("ALTER TABLE "
                        + PhoenixDatabaseMetaData.SYSTEM_STATS_NAME + " SET "
                        + TableDescriptorBuilder.SPLIT_POLICY + "='"
                        + SystemStatsSplitPolicy.class.getName() + "'");
            }
        }
        if (currentServerSideTableTimeStamp < MIN_SYSTEM_TABLE_TIMESTAMP_4_15_0) {
            addViewIndexToParentLinks(metaConnection);
            metaConnection = addColumnsIfNotExists(
                    metaConnection,
                    PhoenixDatabaseMetaData.SYSTEM_CATALOG,
                    MIN_SYSTEM_TABLE_TIMESTAMP_4_15_0,
                    PhoenixDatabaseMetaData.VIEW_INDEX_ID_DATA_TYPE + " "
                            + PInteger.INSTANCE.getSqlTypeName());
        }
        if (currentServerSideTableTimeStamp < MIN_SYSTEM_TABLE_TIMESTAMP_4_16_0) {
            metaConnection = addColumnsIfNotExists(
                metaConnection,
                PhoenixDatabaseMetaData.SYSTEM_CATALOG,
                MIN_SYSTEM_TABLE_TIMESTAMP_4_16_0 - 3,
                PhoenixDatabaseMetaData.PHOENIX_TTL + " "
                        + PInteger.INSTANCE.getSqlTypeName());
            metaConnection = addColumnsIfNotExists(
                metaConnection,
                PhoenixDatabaseMetaData.SYSTEM_CATALOG,
                MIN_SYSTEM_TABLE_TIMESTAMP_4_16_0 - 2,
                PhoenixDatabaseMetaData.PHOENIX_TTL_HWM + " "
                        + PInteger.INSTANCE.getSqlTypeName());
            metaConnection = addColumnsIfNotExists(metaConnection,
                PhoenixDatabaseMetaData.SYSTEM_CATALOG, MIN_SYSTEM_TABLE_TIMESTAMP_4_16_0 -1,
                PhoenixDatabaseMetaData.LAST_DDL_TIMESTAMP + " "
                    + PLong.INSTANCE.getSqlTypeName());
            metaConnection = addColumnsIfNotExists(metaConnection,
                PhoenixDatabaseMetaData.SYSTEM_CATALOG, MIN_SYSTEM_TABLE_TIMESTAMP_4_16_0,
                PhoenixDatabaseMetaData.CHANGE_DETECTION_ENABLED
                    + " " + PBoolean.INSTANCE.getSqlTypeName());
            UpgradeUtil.bootstrapLastDDLTimestampForTablesAndViews(metaConnection);

            boolean isNamespaceMapping =
                    SchemaUtil.isNamespaceMappingEnabled(null,  getConfiguration());
            String tableName = PhoenixDatabaseMetaData.SYSTEM_CATALOG_NAME;
            if (isNamespaceMapping) {
                tableName = tableName.replace(
                        QueryConstants.NAME_SEPARATOR,
                        QueryConstants.NAMESPACE_SEPARATOR);
            }
            byte[] tableBytes = StringUtil.toBytes(tableName);
            byte[] rowKey = SchemaUtil.getColumnKey(null,
                    QueryConstants.SYSTEM_SCHEMA_NAME,
                    SYSTEM_CATALOG_TABLE, VIEW_INDEX_ID,
                    PhoenixDatabaseMetaData.TABLE_FAMILY);
            if (UpgradeUtil.isUpdateViewIndexIdColumnDataTypeFromShortToLongNeeded
                    (metaConnection, rowKey, tableBytes)) {
                LOGGER.info("Updating VIEW_INDEX_ID data type to BIGINT.");
                UpgradeUtil.updateViewIndexIdColumnDataTypeFromShortToLong(
                        metaConnection, rowKey, tableBytes);
            } else {
                LOGGER.info("Updating VIEW_INDEX_ID data type is not needed.");
            }
            try (Admin admin = metaConnection.getQueryServices().getAdmin()) {
                TableDescriptorBuilder tdBuilder;
                TableName sysCatPhysicalTableName = SchemaUtil.getPhysicalTableName(
                    PhoenixDatabaseMetaData.SYSTEM_CATALOG_NAME, props);
                tdBuilder = TableDescriptorBuilder.newBuilder(
                    admin.getDescriptor(sysCatPhysicalTableName));
                if (!tdBuilder.build().hasCoprocessor(
                        SystemCatalogRegionObserver.class.getName())) {
                    int priority = props.getInt(
                        QueryServices.COPROCESSOR_PRIORITY_ATTRIB,
                        QueryServicesOptions.DEFAULT_COPROCESSOR_PRIORITY);
                    tdBuilder.setCoprocessor(
                        CoprocessorDescriptorBuilder
                            .newBuilder(SystemCatalogRegionObserver.class.getName())
                            .setPriority(priority)
                            .setProperties(Collections.emptyMap())
                            .build());
                    admin.modifyTable(tdBuilder.build());
                    pollForUpdatedTableDescriptor(admin, tdBuilder.build(),
                        sysCatPhysicalTableName.getName());
                }
            }
        }
        if (currentServerSideTableTimeStamp < MIN_SYSTEM_TABLE_TIMESTAMP_5_2_0) {
            metaConnection = addColumnsIfNotExists(metaConnection,
                    PhoenixDatabaseMetaData.SYSTEM_CATALOG, MIN_SYSTEM_TABLE_TIMESTAMP_5_2_0 -3,
                    PhoenixDatabaseMetaData.PHYSICAL_TABLE_NAME
                            + " " + PVarchar.INSTANCE.getSqlTypeName());

            metaConnection = addColumnsIfNotExists(metaConnection, PhoenixDatabaseMetaData.SYSTEM_CATALOG,
                MIN_SYSTEM_TABLE_TIMESTAMP_5_2_0 -2,
                    PhoenixDatabaseMetaData.SCHEMA_VERSION + " " + PVarchar.INSTANCE.getSqlTypeName());
            metaConnection = addColumnsIfNotExists(metaConnection, PhoenixDatabaseMetaData.SYSTEM_CATALOG,
                MIN_SYSTEM_TABLE_TIMESTAMP_5_2_0 -1,
                PhoenixDatabaseMetaData.EXTERNAL_SCHEMA_ID + " " + PVarchar.INSTANCE.getSqlTypeName());
            metaConnection = addColumnsIfNotExists(metaConnection, PhoenixDatabaseMetaData.SYSTEM_CATALOG,
                MIN_SYSTEM_TABLE_TIMESTAMP_5_2_0,
                PhoenixDatabaseMetaData.STREAMING_TOPIC_NAME + " " + PVarchar.INSTANCE.getSqlTypeName());
            UpgradeUtil.bootstrapLastDDLTimestampForIndexes(metaConnection);
        }
        return metaConnection;
    }

    /**
     * There is no other locking needed here since only one connection (on the same or different JVM) will be able to
     * acquire the upgrade mutex via {@link #acquireUpgradeMutex(long)} .
     */
    @Override
    public void upgradeSystemTables(final String url, final Properties props) throws SQLException {
        PhoenixConnection metaConnection = null;
        boolean success = false;
        final Map<String, String> systemTableToSnapshotMap = new HashMap<>();
        String sysCatalogTableName = null;
        SQLException toThrow = null;
        boolean acquiredMutexLock = false;
        boolean moveChildLinks = false;
        boolean syncAllTableAndIndexProps = false;
        try {
            if (!isUpgradeRequired()) {
                throw new UpgradeNotRequiredException();
            }
            Properties scnProps = PropertiesUtil.deepCopy(props);
            scnProps.setProperty(PhoenixRuntime.CURRENT_SCN_ATTRIB,
                    Long.toString(MetaDataProtocol.MIN_SYSTEM_TABLE_TIMESTAMP));
            scnProps.remove(PhoenixRuntime.TENANT_ID_ATTRIB);
            String globalUrl = JDBCUtil.removeProperty(url, PhoenixRuntime.TENANT_ID_ATTRIB);
            metaConnection = new PhoenixConnection(ConnectionQueryServicesImpl.this, globalUrl,
                    scnProps);
            metaConnection.setRunningUpgrade(true);
            // Always try to create SYSTEM.MUTEX table first since we need it to acquire the
            // upgrade mutex. Upgrade or migration is not possible without the upgrade mutex
            try (Admin admin = getAdmin()) {
                createSysMutexTableIfNotExists(admin);
            }
            UpgradeRequiredException caughtUpgradeRequiredException = null;
            TableAlreadyExistsException caughtTableAlreadyExistsException = null;
            try {
                metaConnection.createStatement().executeUpdate(getSystemCatalogTableDDL());
            } catch (NewerTableAlreadyExistsException ignore) {
                // Ignore, as this will happen if the SYSTEM.CATALOG already exists at this fixed
                // timestamp. A TableAlreadyExistsException is not thrown, since the table only exists
                // *after* this fixed timestamp.
            } catch (UpgradeRequiredException e) {
                // This is thrown while trying to create SYSTEM:CATALOG to indicate that we must
                // migrate SYSTEM tables to the SYSTEM namespace and/or upgrade SYSCAT if required
                caughtUpgradeRequiredException = e;
            } catch (TableAlreadyExistsException e) {
                caughtTableAlreadyExistsException = e;
            }

            if (caughtUpgradeRequiredException != null
                    || caughtTableAlreadyExistsException != null) {
                long currentServerSideTableTimeStamp;
                if (caughtUpgradeRequiredException != null) {
                    currentServerSideTableTimeStamp =
                            caughtUpgradeRequiredException.getSystemCatalogTimeStamp();
                } else {
                    currentServerSideTableTimeStamp =
                            caughtTableAlreadyExistsException.getTable().getTimeStamp();
                }
                acquiredMutexLock = acquireUpgradeMutex(
                    MetaDataProtocol.MIN_SYSTEM_TABLE_MIGRATION_TIMESTAMP);
                LOGGER.debug(
                    "Acquired lock in SYSMUTEX table for migrating SYSTEM tables to SYSTEM "
                    + "namespace and/or upgrading " + sysCatalogTableName);
                String snapshotName = getSysTableSnapshotName(currentServerSideTableTimeStamp,
                    SYSTEM_CATALOG_NAME);
                createSnapshot(snapshotName, SYSTEM_CATALOG_NAME);
                systemTableToSnapshotMap.put(SYSTEM_CATALOG_NAME, snapshotName);
                LOGGER.info("Created snapshot {} for {}", snapshotName, SYSTEM_CATALOG_NAME);

                if (caughtUpgradeRequiredException != null) {
                    if (SchemaUtil.isNamespaceMappingEnabled(
                            PTableType.SYSTEM, ConnectionQueryServicesImpl.this.getProps())) {
                        // If SYSTEM tables exist, they are migrated to HBase SYSTEM namespace
                        // If they don't exist or they're already migrated, this method will return
                        //immediately
                        ensureSystemTablesMigratedToSystemNamespace();
                        LOGGER.debug("Migrated SYSTEM tables to SYSTEM namespace");
                    }
                }

                metaConnection = upgradeSystemCatalogIfRequired(metaConnection, currentServerSideTableTimeStamp);
                if (currentServerSideTableTimeStamp < MIN_SYSTEM_TABLE_TIMESTAMP_4_15_0) {
                    moveChildLinks = true;
                    syncAllTableAndIndexProps = true;
                }
                if (currentServerSideTableTimeStamp < MIN_SYSTEM_TABLE_TIMESTAMP_4_16_0) {
                    //Combine view index id sequences for the same physical view index table
                    //to avoid collisions. See PHOENIX-5132 and PHOENIX-5138
                    try (PhoenixConnection conn = new PhoenixConnection(
                            ConnectionQueryServicesImpl.this, globalUrl,
                            props)) {
                        UpgradeUtil.mergeViewIndexIdSequences(metaConnection);
                    } catch (Exception mergeViewIndeIdException) {
                        LOGGER.warn("Merge view index id sequence failed! If possible, " +
                                "please run MergeViewIndexIdSequencesTool to avoid view index" +
                                "id collision. Error: " + mergeViewIndeIdException.getMessage());
                    }
                }
            }

            // pass systemTableToSnapshotMap to capture more system table to
            // snapshot entries
            metaConnection = upgradeOtherSystemTablesIfRequired(metaConnection,
                moveChildLinks, systemTableToSnapshotMap);

            // Once the system tables are upgraded the local index upgrade can be done
            if (localIndexUpgradeRequired) {
                LOGGER.info("Upgrading local indexes");
                metaConnection = UpgradeUtil.upgradeLocalIndexes(metaConnection);
            }

            // Synchronize necessary properties amongst all column families of a base table
            // and its indexes. See PHOENIX-3955
            if (syncAllTableAndIndexProps) {
                syncTableAndIndexProperties(metaConnection);
            }

            // In case namespace mapping is enabled and system table to system namespace mapping is also enabled,
            // create an entry for the SYSTEM namespace in the SYSCAT table, so that GRANT/REVOKE commands can work
            // with SYSTEM Namespace
            createSchemaIfNotExistsSystemNSMappingEnabled(metaConnection);

            clearUpgradeRequired();
            success = true;
        } catch (UpgradeInProgressException | UpgradeNotRequiredException e) {
            // don't set it as initializationException because otherwise client won't be able to retry
            throw e;
        } catch (Exception e) {
            if (e instanceof SQLException) {
                toThrow = (SQLException)e;
            } else {
                // wrap every other exception into a SQLException
                toThrow = new SQLException(e);
            }
        } finally {
            try {
                if (metaConnection != null) {
                    metaConnection.close();
                }
            } catch (SQLException e) {
                if (toThrow != null) {
                    toThrow.setNextException(e);
                } else {
                    toThrow = e;
                }
            } finally {
                if (!success) {
                    LOGGER.warn("Failed upgrading System tables. " +
                        "Snapshots for system tables created so far: {}",
                        systemTableToSnapshotMap);
                }
                if (acquiredMutexLock) {
                    try {
                        releaseUpgradeMutex();
                    } catch (IOException e) {
                        LOGGER.warn("Release of upgrade mutex failed ", e);
                    }
                }
                if (toThrow != null) {
                    throw toThrow;
                }
            }
        }
    }

    /**
     * Create or upgrade SYSTEM tables other than SYSTEM.CATALOG
     * @param metaConnection Phoenix connection
     * @param moveChildLinks true if we need to move child links from SYSTEM.CATALOG to
     *                       SYSTEM.CHILD_LINK
     * @param systemTableToSnapshotMap table to snapshot map which can be
     *     where new entries of system table to it's corresponding  created
     *     snapshot is added
     * @return Phoenix connection
     * @throws SQLException thrown by underlying upgrade system methods
     * @throws IOException thrown by underlying upgrade system methods
     */
    private PhoenixConnection upgradeOtherSystemTablesIfRequired(
            PhoenixConnection metaConnection, boolean moveChildLinks,
            Map<String, String> systemTableToSnapshotMap)
            throws SQLException, IOException {
        // if we are really going to perform upgrades of other system tables,
        // by this point we would have already taken mutex lock, hence
        // we can proceed with creation of snapshots and add table to
        // snapshot entries in systemTableToSnapshotMap
        metaConnection = upgradeSystemSequence(metaConnection,
            systemTableToSnapshotMap);
        metaConnection = upgradeSystemStats(metaConnection,
            systemTableToSnapshotMap);
        metaConnection = upgradeSystemTask(metaConnection,
            systemTableToSnapshotMap);
        metaConnection = upgradeSystemFunction(metaConnection);
        metaConnection = upgradeSystemTransform(metaConnection, systemTableToSnapshotMap);
        metaConnection = upgradeSystemLog(metaConnection, systemTableToSnapshotMap);
        metaConnection = upgradeSystemMutex(metaConnection);

        // As this is where the most time will be spent during an upgrade,
        // especially when there are large number of views.
        // Upgrade the SYSTEM.CHILD_LINK towards the end,
        // so that any failures here can be handled/continued out of band.
        metaConnection = upgradeSystemChildLink(metaConnection, moveChildLinks,
                systemTableToSnapshotMap);
        return metaConnection;
    }

    private PhoenixConnection upgradeSystemChildLink(
            PhoenixConnection metaConnection, boolean moveChildLinks,
            Map<String, String> systemTableToSnapshotMap) throws SQLException, IOException {
        try (Statement statement = metaConnection.createStatement()) {
            statement.executeUpdate(getChildLinkDDL());
        } catch (TableAlreadyExistsException e) {
            takeSnapshotOfSysTable(systemTableToSnapshotMap, e);
        }
        if (moveChildLinks) {
            // Increase the timeouts so that the scan queries during moveOrCopyChildLinks do not timeout on large syscat's
            Map<String, String> options = new HashMap<>();
            options.put(HConstants.HBASE_RPC_TIMEOUT_KEY, Integer.toString(DEFAULT_TIMEOUT_DURING_UPGRADE_MS));
            options.put(HConstants.HBASE_CLIENT_SCANNER_TIMEOUT_PERIOD, Integer.toString(DEFAULT_TIMEOUT_DURING_UPGRADE_MS));
            moveOrCopyChildLinks(metaConnection, options);
        }
        return metaConnection;
    }

    @VisibleForTesting
    public PhoenixConnection upgradeSystemSequence(
            PhoenixConnection metaConnection,
            Map<String, String> systemTableToSnapshotMap) throws SQLException, IOException {
        try (Statement statement = metaConnection.createStatement()) {
            String createSequenceTable = getSystemSequenceTableDDL(nSequenceSaltBuckets);
            statement.executeUpdate(createSequenceTable);
        } catch (NewerTableAlreadyExistsException e) {
            // Ignore, as this will happen if the SYSTEM.SEQUENCE already exists at this fixed
            // timestamp.
            // A TableAlreadyExistsException is not thrown, since the table only exists *after* this
            // fixed timestamp.
            nSequenceSaltBuckets = getSaltBuckets(e);
        } catch (TableAlreadyExistsException e) {
            // take snapshot first
            takeSnapshotOfSysTable(systemTableToSnapshotMap, e);

            // This will occur if we have an older SYSTEM.SEQUENCE and we need to update it to
            // include
            // any new columns we've added.
            long currentServerSideTableTimeStamp = e.getTable().getTimeStamp();
            if (currentServerSideTableTimeStamp <
                    MetaDataProtocol.MIN_SYSTEM_TABLE_TIMESTAMP_4_1_0) {
                // If the table time stamp is before 4.1.0 then we need to add below columns
                // to the SYSTEM.SEQUENCE table.
                String columnsToAdd = PhoenixDatabaseMetaData.MIN_VALUE + " "
                        + PLong.INSTANCE.getSqlTypeName() + ", "
                        + PhoenixDatabaseMetaData.MAX_VALUE + " "
                        + PLong.INSTANCE.getSqlTypeName() + ", "
                        + PhoenixDatabaseMetaData.CYCLE_FLAG + " "
                        + PBoolean.INSTANCE.getSqlTypeName() + ", "
                        + PhoenixDatabaseMetaData.LIMIT_REACHED_FLAG + " "
                        + PBoolean.INSTANCE.getSqlTypeName();
                addColumnsIfNotExists(metaConnection, PhoenixDatabaseMetaData.SYSTEM_CATALOG,
                        MetaDataProtocol.MIN_SYSTEM_TABLE_TIMESTAMP, columnsToAdd);
            }
            // If the table timestamp is before 4.2.1 then run the upgrade script
            if (currentServerSideTableTimeStamp <
                    MetaDataProtocol.MIN_SYSTEM_TABLE_TIMESTAMP_4_2_1) {
                if (UpgradeUtil.upgradeSequenceTable(metaConnection, nSequenceSaltBuckets,
                        e.getTable())) {
                    metaConnection.removeTable(null,
                            PhoenixDatabaseMetaData.SYSTEM_SEQUENCE_SCHEMA,
                            PhoenixDatabaseMetaData.SYSTEM_SEQUENCE_TABLE,
                            MetaDataProtocol.MIN_SYSTEM_TABLE_TIMESTAMP);
                    clearTableFromCache(ByteUtil.EMPTY_BYTE_ARRAY,
                            PhoenixDatabaseMetaData.SYSTEM_SEQUENCE_SCHEMA_BYTES,
                            PhoenixDatabaseMetaData.SYSTEM_SEQUENCE_TABLE_BYTES,
                            MetaDataProtocol.MIN_SYSTEM_TABLE_TIMESTAMP);
                    clearTableRegionCache(TableName.valueOf(
                            PhoenixDatabaseMetaData.SYSTEM_SEQUENCE_NAME_BYTES));
                }
            } else {
                nSequenceSaltBuckets = getSaltBuckets(e);
            }

            updateSystemSequenceWithCacheOnWriteProps(metaConnection);
        }
        return metaConnection;
    }

    private void updateSystemSequenceWithCacheOnWriteProps(PhoenixConnection metaConnection) throws
        IOException, SQLException {

        try (Admin admin = getAdmin()) {
            TableDescriptor oldTD = admin.getDescriptor(
                SchemaUtil.getPhysicalTableName(PhoenixDatabaseMetaData.SYSTEM_SEQUENCE_NAME,
                    metaConnection.getQueryServices().getProps()));
            ColumnFamilyDescriptor oldCf = oldTD.getColumnFamily(
                QueryConstants.DEFAULT_COLUMN_FAMILY_BYTES);

            // If the CacheOnWrite related properties are not set, lets set them.
            if (!oldCf.isCacheBloomsOnWrite() || !oldCf.isCacheDataOnWrite()
                || !oldCf.isCacheIndexesOnWrite()) {
                ColumnFamilyDescriptorBuilder newCFBuilder =
                    ColumnFamilyDescriptorBuilder.newBuilder(oldCf);
                newCFBuilder.setCacheBloomsOnWrite(true);
                newCFBuilder.setCacheDataOnWrite(true);
                newCFBuilder.setCacheIndexesOnWrite(true);

                TableDescriptorBuilder newTD = TableDescriptorBuilder.newBuilder(oldTD);
                newTD.modifyColumnFamily(newCFBuilder.build());
                admin.modifyTable(newTD.build());
            }
        }
    }

    private void takeSnapshotOfSysTable(
            Map<String, String> systemTableToSnapshotMap,
            TableAlreadyExistsException e) throws SQLException {
        long currentServerSideTableTimeStamp = e.getTable().getTimeStamp();
        String tableName = e.getTable().getPhysicalName().getString();
        String snapshotName = getSysTableSnapshotName(
            currentServerSideTableTimeStamp, tableName);
        // Snapshot qualifiers may only contain 'alphanumeric characters' and
        // digits, hence : cannot be part of snapshot name
        if (snapshotName.contains(QueryConstants.NAMESPACE_SEPARATOR)) {
            snapshotName = snapshotName.replace(
                QueryConstants.NAMESPACE_SEPARATOR,
                QueryConstants.NAME_SEPARATOR);
        }
        createSnapshot(snapshotName, tableName);
        systemTableToSnapshotMap.put(tableName, snapshotName);
        LOGGER.info("Snapshot {} created for table {}", snapshotName,
            tableName);
    }

    @VisibleForTesting
    public PhoenixConnection upgradeSystemStats(
            PhoenixConnection metaConnection,
            Map<String, String> systemTableToSnapshotMap) throws
        SQLException, org.apache.hadoop.hbase.TableNotFoundException, IOException {
        try (Statement statement = metaConnection.createStatement()) {
            statement.executeUpdate(QueryConstants.CREATE_STATS_TABLE_METADATA);
        } catch (NewerTableAlreadyExistsException ignored) {

        } catch (TableAlreadyExistsException e) {
            // take snapshot first
            takeSnapshotOfSysTable(systemTableToSnapshotMap, e);
            long currentServerSideTableTimeStamp = e.getTable().getTimeStamp();
            if (currentServerSideTableTimeStamp <
                    MetaDataProtocol.MIN_SYSTEM_TABLE_TIMESTAMP_4_3_0) {
                metaConnection = addColumnsIfNotExists(
                        metaConnection,
                        SYSTEM_STATS_NAME,
                        MetaDataProtocol.MIN_SYSTEM_TABLE_TIMESTAMP,
                        PhoenixDatabaseMetaData.GUIDE_POSTS_ROW_COUNT + " "
                                + PLong.INSTANCE.getSqlTypeName());
            }
            if (currentServerSideTableTimeStamp <
                    MetaDataProtocol.MIN_SYSTEM_TABLE_TIMESTAMP_4_9_0) {
                // The COLUMN_FAMILY column should be nullable as we create a row in it without
                // any column family to mark when guideposts were last collected.
                metaConnection = removeNotNullConstraint(metaConnection,
                        SYSTEM_SCHEMA_NAME,
                        PhoenixDatabaseMetaData.SYSTEM_STATS_TABLE,
                        MetaDataProtocol.MIN_SYSTEM_TABLE_TIMESTAMP_4_9_0,
                        PhoenixDatabaseMetaData.COLUMN_FAMILY);
                ConnectionQueryServicesImpl.this.removeTable(null,
                        PhoenixDatabaseMetaData.SYSTEM_STATS_NAME, null,
                        MetaDataProtocol.MIN_SYSTEM_TABLE_TIMESTAMP_4_9_0);
                clearCache();
            }
            if (UpgradeUtil.tableHasKeepDeleted(
                metaConnection, PhoenixDatabaseMetaData.SYSTEM_STATS_NAME)) {
                try (Statement altStmt = metaConnection.createStatement()) {
                    altStmt.executeUpdate("ALTER TABLE "
                        + PhoenixDatabaseMetaData.SYSTEM_STATS_NAME + " SET "
                        + KEEP_DELETED_CELLS + "='" + KeepDeletedCells.FALSE + "'");
                }
            }
            if (UpgradeUtil.tableHasMaxVersions(
                metaConnection, PhoenixDatabaseMetaData.SYSTEM_STATS_NAME)) {
                try (Statement altStats = metaConnection.createStatement()) {
                    altStats.executeUpdate("ALTER TABLE "
                        + PhoenixDatabaseMetaData.SYSTEM_STATS_NAME + " SET "
                        + HConstants.VERSIONS + " = '1' ");
                }
            }
        }
        return metaConnection;
    }

    private PhoenixConnection upgradeSystemTask(
            PhoenixConnection metaConnection,
            Map<String, String> systemTableToSnapshotMap)
            throws SQLException, IOException {
        try (Statement statement = metaConnection.createStatement()) {
            statement.executeUpdate(getTaskDDL());
        } catch (NewerTableAlreadyExistsException ignored) {

        } catch (TableAlreadyExistsException e) {
            // take snapshot first
            takeSnapshotOfSysTable(systemTableToSnapshotMap, e);
            long currentServerSideTableTimeStamp = e.getTable().getTimeStamp();
            if (currentServerSideTableTimeStamp <=
                    MIN_SYSTEM_TABLE_TIMESTAMP_4_15_0) {
                String columnsToAdd =
                        PhoenixDatabaseMetaData.TASK_STATUS + " " +
                                PVarchar.INSTANCE.getSqlTypeName() + ", "
                                + PhoenixDatabaseMetaData.TASK_END_TS + " " +
                                PTimestamp.INSTANCE.getSqlTypeName() + ", "
                                + PhoenixDatabaseMetaData.TASK_PRIORITY + " " +
                                PUnsignedTinyint.INSTANCE.getSqlTypeName() + ", "
                                + PhoenixDatabaseMetaData.TASK_DATA + " " +
                                PVarchar.INSTANCE.getSqlTypeName();
                String taskTableFullName = SchemaUtil.getTableName(SYSTEM_CATALOG_SCHEMA,
                        SYSTEM_TASK_TABLE);
                metaConnection =
                        addColumnsIfNotExists(metaConnection, taskTableFullName,
                                MetaDataProtocol.MIN_SYSTEM_TABLE_TIMESTAMP, columnsToAdd);
                String altQuery = String.format(ALTER_TABLE_SET_PROPS,
                    taskTableFullName, TTL, TASK_TABLE_TTL);
                try (PreparedStatement altQueryStmt = metaConnection.prepareStatement(altQuery)) {
                    altQueryStmt.executeUpdate();
                }
                clearCache();
            }
            // If SYSTEM.TASK does not have disabled regions split policy,
            // set it up here while upgrading it
            try (Admin admin = metaConnection.getQueryServices().getAdmin()) {
                TableDescriptor td;
                TableName tableName = SchemaUtil.getPhysicalTableName(
                    PhoenixDatabaseMetaData.SYSTEM_TASK_NAME, props);
                td = admin.getDescriptor(tableName);
                TableDescriptorBuilder tableDescriptorBuilder =
                    TableDescriptorBuilder.newBuilder(td);
                boolean isTableDescUpdated = false;
                if (updateAndConfirmSplitPolicyForTask(
                        tableDescriptorBuilder)) {
                    isTableDescUpdated = true;
                }
                if (!tableDescriptorBuilder.build().hasCoprocessor(
                    TaskMetaDataEndpoint.class.getName())) {
                    int priority = props.getInt(
                        QueryServices.COPROCESSOR_PRIORITY_ATTRIB,
                        QueryServicesOptions.DEFAULT_COPROCESSOR_PRIORITY);
                    tableDescriptorBuilder.setCoprocessor(
                            CoprocessorDescriptorBuilder
                                    .newBuilder(TaskMetaDataEndpoint.class.getName())
                                    .setPriority(priority)
                                    .setProperties(Collections.emptyMap())
                                    .build());
                    isTableDescUpdated=true;
                }
                if (isTableDescUpdated) {
                    admin.modifyTable(tableDescriptorBuilder.build());
                    pollForUpdatedTableDescriptor(admin,
                        tableDescriptorBuilder.build(), tableName.getName());
                }
            } catch (InterruptedException | TimeoutException ite) {
                throw new SQLException(PhoenixDatabaseMetaData.SYSTEM_TASK_NAME
                    + " Upgrade is not confirmed");
            }
        }
        return metaConnection;
    }

    private PhoenixConnection upgradeSystemTransform(
            PhoenixConnection metaConnection,
            Map<String, String> systemTableToSnapshotMap)
            throws SQLException {
        try (Statement statement = metaConnection.createStatement()) {
            statement.executeUpdate(getTransformDDL());
        } catch (TableAlreadyExistsException ignored) {

        }
        return metaConnection;
    }

    private PhoenixConnection upgradeSystemFunction(PhoenixConnection metaConnection)
    throws SQLException {
        try {
            metaConnection.createStatement().executeUpdate(getFunctionTableDDL());
        } catch (TableAlreadyExistsException ignored) {
            // Since we are not performing any action as part of upgrading
            // SYSTEM.FUNCTION, we don't need to take snapshot as of this
            // writing. However, if need arises to perform significant
            // update, we should take snapshot just like other system tables.
            // e.g usages of takeSnapshotOfSysTable()
        }
        return metaConnection;
    }

    @VisibleForTesting
    public PhoenixConnection upgradeSystemLog(PhoenixConnection metaConnection,
            Map<String, String> systemTableToSnapshotMap)
    throws SQLException, org.apache.hadoop.hbase.TableNotFoundException, IOException {
        try (Statement statement = metaConnection.createStatement()) {
            statement.executeUpdate(getLogTableDDL());
        } catch (NewerTableAlreadyExistsException ignored) {
        } catch (TableAlreadyExistsException e) {
            // take snapshot first
            takeSnapshotOfSysTable(systemTableToSnapshotMap, e);
            if (UpgradeUtil.tableHasKeepDeleted(
                metaConnection, PhoenixDatabaseMetaData.SYSTEM_LOG_NAME) ) {
                try (Statement altLogStmt = metaConnection.createStatement()) {
                    altLogStmt.executeUpdate("ALTER TABLE "
                        + PhoenixDatabaseMetaData.SYSTEM_LOG_NAME + " SET "
                        + KEEP_DELETED_CELLS + "='" + KeepDeletedCells.FALSE + "'");
                }
            }
            if (UpgradeUtil.tableHasMaxVersions(
                metaConnection, PhoenixDatabaseMetaData.SYSTEM_LOG_NAME)) {
                try (Statement altLogVer = metaConnection.createStatement()) {
                    altLogVer.executeUpdate("ALTER TABLE "
                        + PhoenixDatabaseMetaData.SYSTEM_LOG_NAME + " SET "
                        + HConstants.VERSIONS + "='1'");
                }
            }
        }
        return metaConnection;
    }

    private PhoenixConnection upgradeSystemMutex(PhoenixConnection metaConnection)
    throws SQLException {
        try {
            metaConnection.createStatement().executeUpdate(getMutexDDL());
        } catch (TableAlreadyExistsException ignored) {
            // Since we are not performing any action as part of upgrading
            // SYSTEM.MUTEX, we don't need to take snapshot as of this
            // writing. However, if need arises to perform significant
            // update, we should take snapshot just like other system tables.
            // e.g usages of takeSnapshotOfSysTable()
        }
        return metaConnection;
    }


    // Special method for adding the column qualifier column for 4.10. 
    private PhoenixConnection addColumnQualifierColumn(PhoenixConnection oldMetaConnection, Long timestamp) throws SQLException {
        Properties props = PropertiesUtil.deepCopy(oldMetaConnection.getClientInfo());
        props.setProperty(PhoenixRuntime.CURRENT_SCN_ATTRIB, Long.toString(timestamp));
        // Cannot go through DriverManager or you end up in an infinite loop because it'll call init again
        PhoenixConnection metaConnection = new PhoenixConnection(oldMetaConnection, this, props);
        metaConnection.setAutoCommit(false);
        PTable sysCatalogPTable = PhoenixRuntime.getTable(metaConnection, SYSTEM_CATALOG_NAME);
        int numColumns = sysCatalogPTable.getColumns().size();
        try (PreparedStatement mutateTable = metaConnection.prepareStatement(MetaDataClient.MUTATE_TABLE)) {
            mutateTable.setString(1, null);
            mutateTable.setString(2, SYSTEM_CATALOG_SCHEMA);
            mutateTable.setString(3, SYSTEM_CATALOG_TABLE);
            mutateTable.setString(4, PTableType.SYSTEM.getSerializedValue());
            mutateTable.setLong(5, sysCatalogPTable.getSequenceNumber() + 1);
            mutateTable.setInt(6, numColumns + 1);
            mutateTable.execute();
        }
        List<Mutation> tableMetadata = new ArrayList<>(
                metaConnection.getMutationState().toMutations(metaConnection.getSCN()).next()
                        .getSecond());
        metaConnection.rollback();
        PColumn column = new PColumnImpl(PNameFactory.newName("COLUMN_QUALIFIER"),
                PNameFactory.newName(DEFAULT_COLUMN_FAMILY_NAME), PVarbinary.INSTANCE, null, null, true, numColumns,
                SortOrder.ASC, null, null, false, null, false, false,
                Bytes.toBytes("COLUMN_QUALIFIER"), timestamp);
        String upsertColumnMetadata = "UPSERT INTO " + SYSTEM_CATALOG_SCHEMA + ".\"" + SYSTEM_CATALOG_TABLE + "\"( " +
                TENANT_ID + "," +
                TABLE_SCHEM + "," +
                TABLE_NAME + "," +
                COLUMN_NAME + "," +
                COLUMN_FAMILY + "," +
                DATA_TYPE + "," +
                NULLABLE + "," +
                COLUMN_SIZE + "," +
                DECIMAL_DIGITS + "," +
                ORDINAL_POSITION + "," +
                SORT_ORDER + "," +
                DATA_TABLE_NAME + "," +
                ARRAY_SIZE + "," +
                VIEW_CONSTANT + "," +
                IS_VIEW_REFERENCED + "," +
                PK_NAME + "," +
                KEY_SEQ + "," +
                COLUMN_DEF + "," +
                IS_ROW_TIMESTAMP +
                ") VALUES (?, ?, ?, ?, ?, ?, ?, ?, ?, ?, ?, ?, ?, ?, ?, ?, ?, ?, ?)";
        try (PreparedStatement colUpsert = metaConnection.prepareStatement(upsertColumnMetadata)) {
            colUpsert.setString(1, null);
            colUpsert.setString(2, SYSTEM_CATALOG_SCHEMA);
            colUpsert.setString(3, SYSTEM_CATALOG_TABLE);
            colUpsert.setString(4, "COLUMN_QUALIFIER");
            colUpsert.setString(5, DEFAULT_COLUMN_FAMILY);
            colUpsert.setInt(6, column.getDataType().getSqlType());
            colUpsert.setInt(7, ResultSetMetaData.columnNullable);
            colUpsert.setNull(8, Types.INTEGER);
            colUpsert.setNull(9, Types.INTEGER);
            colUpsert.setInt(10, sysCatalogPTable.getBucketNum() != null ? numColumns : (numColumns + 1));
            colUpsert.setInt(11, SortOrder.ASC.getSystemValue());
            colUpsert.setString(12, null);
            colUpsert.setNull(13, Types.INTEGER);
            colUpsert.setBytes(14, null);
            colUpsert.setBoolean(15, false);
            colUpsert.setString(16, sysCatalogPTable.getPKName() == null ? null : sysCatalogPTable.getPKName().getString());
            colUpsert.setNull(17, Types.SMALLINT);
            colUpsert.setNull(18, Types.VARCHAR);
            colUpsert.setBoolean(19, false);
            colUpsert.execute();
        }
        tableMetadata.addAll(metaConnection.getMutationState().toMutations(metaConnection.getSCN()).next().getSecond());
        metaConnection.rollback();
        metaConnection.getQueryServices().addColumn(tableMetadata, sysCatalogPTable, null,null, Collections.<String,List<Pair<String,Object>>>emptyMap(), Collections.<String>emptySet(), Lists.newArrayList(column));
        metaConnection.removeTable(null, SYSTEM_CATALOG_NAME, null, timestamp);
        ConnectionQueryServicesImpl.this.removeTable(null,
                SYSTEM_CATALOG_NAME, null,
                timestamp);
        clearCache();
        return metaConnection;
    }

    private void deleteSnapshot(String snapshotName)
            throws SQLException, IOException {
        try (Admin admin = getAdmin()) {
            admin.deleteSnapshot(snapshotName);
            LOGGER.info("Snapshot {} is deleted", snapshotName);
        }
    }

    private void createSnapshot(String snapshotName, String tableName)
            throws SQLException {
        Admin admin = null;
        SQLException sqlE = null;
        try {
            admin = getAdmin();
            admin.snapshot(snapshotName, TableName.valueOf(tableName));
            LOGGER.info("Successfully created snapshot " + snapshotName + " for "
                    + tableName);
        } catch (SnapshotCreationException e) {
            if (e.getMessage().contains("doesn't exist")) {
                LOGGER.warn("Could not create snapshot {}, table is missing." + snapshotName, e);
            } else {
                sqlE = new SQLException(e);
            }
        } catch (Exception e) {
            sqlE = new SQLException(e);
        } finally {
            try {
                if (admin != null) {
                    admin.close();
                }
            } catch (Exception e) {
                SQLException adminCloseEx = new SQLException(e);
                if (sqlE == null) {
                    sqlE = adminCloseEx;
                } else {
                    sqlE.setNextException(adminCloseEx);
                }
            } finally {
                if (sqlE != null) {
                    throw sqlE;
                }
            }
        }
    }

    void ensureSystemTablesMigratedToSystemNamespace()
            throws SQLException, IOException, IllegalArgumentException, InterruptedException {
        if (!SchemaUtil.isNamespaceMappingEnabled(PTableType.SYSTEM, this.getProps())) { return; }

        Table metatable = null;
        try (Admin admin = getAdmin()) {
            List<TableName> tableNames = getSystemTableNamesInDefaultNamespace(admin);
            // No tables exist matching "SYSTEM\..*", they are all already in "SYSTEM:.*"
            if (tableNames.size() == 0) { return; }
            // Try to move any remaining tables matching "SYSTEM\..*" into "SYSTEM:"
            if (tableNames.size() > 9) {
                LOGGER.warn("Expected 9 system tables but found " + tableNames.size() + ":" + tableNames);
            }

            byte[] mappedSystemTable = SchemaUtil
                    .getPhysicalName(PhoenixDatabaseMetaData.SYSTEM_CATALOG_NAME_BYTES, this.getProps()).getName();
            metatable = getTable(mappedSystemTable);
            if (tableNames.contains(PhoenixDatabaseMetaData.SYSTEM_CATALOG_HBASE_TABLE_NAME)) {
                if (!AdminUtilWithFallback.tableExists(admin,
                    TableName.valueOf(mappedSystemTable))) {
                    LOGGER.info("Migrating SYSTEM.CATALOG table to SYSTEM namespace.");
                    // Actual migration of SYSCAT table
                    UpgradeUtil.mapTableToNamespace(admin, metatable,
                            PhoenixDatabaseMetaData.SYSTEM_CATALOG_NAME, this.getProps(), null, PTableType.SYSTEM,
                            null);
                    // Invalidate the client-side metadataCache
                    ConnectionQueryServicesImpl.this.removeTable(null,
                            PhoenixDatabaseMetaData.SYSTEM_CATALOG_NAME, null,
                            MetaDataProtocol.MIN_SYSTEM_TABLE_TIMESTAMP_4_1_0);
                }
                tableNames.remove(PhoenixDatabaseMetaData.SYSTEM_CATALOG_HBASE_TABLE_NAME);
            }
            for (TableName table : tableNames) {
                LOGGER.info(String.format("Migrating %s table to SYSTEM namespace.", table.getNameAsString()));
                UpgradeUtil.mapTableToNamespace(admin, metatable, table.getNameAsString(), this.getProps(), null, PTableType.SYSTEM,
                        null);
                ConnectionQueryServicesImpl.this.removeTable(null, table.getNameAsString(), null,
                        MetaDataProtocol.MIN_SYSTEM_TABLE_TIMESTAMP_4_1_0);
            }

            // Clear the server-side metadataCache when all tables are migrated so that the new PTable can be loaded with NS mapping
            clearCache();
        } finally {
            if (metatable != null) {
                metatable.close();
            }
        }
    }

    /**
     * Acquire distributed mutex of sorts to make sure only one JVM is able to run the upgrade code by
     * making use of HBase's checkAndPut api.
     *
     * @return true if client won the race, false otherwise
     * @throws SQLException
     */
    @VisibleForTesting
    public boolean acquireUpgradeMutex(long currentServerSideTableTimestamp)
            throws SQLException {
        Preconditions.checkArgument(currentServerSideTableTimestamp < MIN_SYSTEM_TABLE_TIMESTAMP);
        if (!writeMutexCell(null, PhoenixDatabaseMetaData.SYSTEM_CATALOG_SCHEMA,
            PhoenixDatabaseMetaData.SYSTEM_CATALOG_TABLE, null, null)) {
            throw new UpgradeInProgressException(getVersion(currentServerSideTableTimestamp),
                    getVersion(MIN_SYSTEM_TABLE_TIMESTAMP));
        }
        return true;
    }

    @Override
    public boolean writeMutexCell(String tenantId, String schemaName, String tableName,
            String columnName, String familyName) throws SQLException {
        try {
            byte[] rowKey = columnName != null
                ? SchemaUtil.getColumnKey(tenantId, schemaName, tableName,
                    columnName, familyName)
                : SchemaUtil.getTableKey(tenantId, schemaName, tableName);
            // at this point the system mutex table should have been created or
            // an exception thrown
            try (Table sysMutexTable = getSysMutexTable()) {
                byte[] family = PhoenixDatabaseMetaData.SYSTEM_MUTEX_FAMILY_NAME_BYTES;
                byte[] qualifier = PhoenixDatabaseMetaData.SYSTEM_MUTEX_COLUMN_NAME_BYTES;
                byte[] value = MUTEX_LOCKED;
                Put put = new Put(rowKey);
                put.addColumn(family, qualifier, value);
                CheckAndMutate checkAndMutate = CheckAndMutate.newBuilder(rowKey)
                        .ifNotExists(family, qualifier)
                        .build(put);
                boolean checkAndPut =
                        sysMutexTable.checkAndMutate(checkAndMutate).isSuccess();
                String processName = ManagementFactory.getRuntimeMXBean().getName();
                String msg =
                        " tenantId : " + tenantId + " schemaName : " + schemaName + " tableName : "
                                + tableName + " columnName : " + columnName + " familyName : "
                                + familyName;
                if (!checkAndPut) {
                    LOGGER.error(processName + " failed to acquire mutex for "+ msg);
                }
                else {
                    LOGGER.debug(processName + " acquired mutex for "+ msg);
                }
                return checkAndPut;
            }
        } catch (IOException e) {
            throw ServerUtil.parseServerException(e);
        }
    }

    @VisibleForTesting
    public void releaseUpgradeMutex() throws IOException, SQLException {
        deleteMutexCell(null, PhoenixDatabaseMetaData.SYSTEM_CATALOG_SCHEMA,
            PhoenixDatabaseMetaData.SYSTEM_CATALOG_TABLE, null, null);
    }

    @Override
    public void deleteMutexCell(String tenantId, String schemaName, String tableName,
            String columnName, String familyName) throws SQLException {
        try {
            byte[] rowKey = columnName != null
                ? SchemaUtil.getColumnKey(tenantId, schemaName, tableName,
                    columnName, familyName)
                : SchemaUtil.getTableKey(tenantId, schemaName, tableName);
            // at this point the system mutex table should have been created or
            // an exception thrown
            try (Table sysMutexTable = getSysMutexTable()) {
                byte[] family = PhoenixDatabaseMetaData.SYSTEM_MUTEX_FAMILY_NAME_BYTES;
                byte[] qualifier = PhoenixDatabaseMetaData.SYSTEM_MUTEX_COLUMN_NAME_BYTES;
                Delete delete = new Delete(rowKey);
                delete.addColumn(family, qualifier);
                sysMutexTable.delete(delete);
                String processName = ManagementFactory.getRuntimeMXBean().getName();
                String msg =
                        " tenantId : " + tenantId + " schemaName : " + schemaName + " tableName : "
                                + tableName + " columnName : " + columnName + " familyName : "
                                + familyName;
                LOGGER.debug(processName + " released mutex for "+ msg);
            }
        } catch (IOException e) {
            throw ServerUtil.parseServerException(e);
        }
    }

    @VisibleForTesting
    public Table getSysMutexTable() throws SQLException {
        String tableNameAsString = SYSTEM_MUTEX_NAME;
        Table table;
        try {
            table = getTableIfExists(Bytes.toBytes(tableNameAsString));
        } catch (TableNotFoundException e) {
            tableNameAsString = tableNameAsString.replace(
                QueryConstants.NAME_SEPARATOR,
                QueryConstants.NAMESPACE_SEPARATOR);
            // if SYSTEM.MUTEX does not exist, we don't need to check
            // for the existence of SYSTEM:MUTEX as it must exist, hence
            // we can call getTable() here instead of getTableIfExists()
            table = getTable(Bytes.toBytes(tableNameAsString));
        }
        return table;
    }

    private String addColumn(String columnsToAddSoFar, String columns) {
        if (columnsToAddSoFar == null || columnsToAddSoFar.isEmpty()) {
            return columns;
        } else {
            return columnsToAddSoFar + ", " + columns;
        }
    }

    /**
     * Set IMMUTABLE_ROWS to true for all index tables over immutable tables.
     * @param oldMetaConnection connection over which to run the upgrade
     * @param timestamp SCN at which to run the update
     * @throws SQLException
     */
    private PhoenixConnection setImmutableTableIndexesImmutable(PhoenixConnection oldMetaConnection, long timestamp) throws SQLException {
        SQLException sqlE = null;
        Properties props = PropertiesUtil.deepCopy(oldMetaConnection.getClientInfo());
        props.setProperty(PhoenixRuntime.CURRENT_SCN_ATTRIB, Long.toString(timestamp));
        PhoenixConnection metaConnection = new PhoenixConnection(oldMetaConnection, this, props);
        boolean autoCommit = metaConnection.getAutoCommit();
        try {
            metaConnection.setAutoCommit(true);
            metaConnection.createStatement().execute(
                    "UPSERT INTO SYSTEM.CATALOG(TENANT_ID, TABLE_SCHEM, TABLE_NAME, COLUMN_NAME, COLUMN_FAMILY, IMMUTABLE_ROWS)\n" +
                            "SELECT A.TENANT_ID, A.TABLE_SCHEM,B.COLUMN_FAMILY,null,null,true\n" +
                            "FROM SYSTEM.CATALOG A JOIN SYSTEM.CATALOG B ON (\n" +
                            " A.TENANT_ID = B.TENANT_ID AND \n" +
                            " A.TABLE_SCHEM = B.TABLE_SCHEM AND\n" +
                            " A.TABLE_NAME = B.TABLE_NAME AND\n" +
                            " A.COLUMN_NAME = B.COLUMN_NAME AND\n" +
                            " B.LINK_TYPE = 1\n" +
                            ")\n" +
                            "WHERE A.COLUMN_FAMILY IS NULL AND\n" +
                            " B.COLUMN_FAMILY IS NOT NULL AND\n" +
                            " A.IMMUTABLE_ROWS = TRUE");
        } catch (SQLException e) {
            LOGGER.warn("exception during upgrading stats table:" + e);
            sqlE = e;
        } finally {
            try {
                metaConnection.setAutoCommit(autoCommit);
                oldMetaConnection.close();
            } catch (SQLException e) {
                if (sqlE != null) {
                    sqlE.setNextException(e);
                } else {
                    sqlE = e;
                }
            }
            if (sqlE != null) {
                throw sqlE;
            }
        }
        return metaConnection;
    }



    /**
     * Forces update of SYSTEM.CATALOG by setting column to existing value
     * @param oldMetaConnection
     * @param timestamp
     * @return
     * @throws SQLException
     */
    private PhoenixConnection updateSystemCatalogTimestamp(PhoenixConnection oldMetaConnection, long timestamp) throws SQLException {
        SQLException sqlE = null;
        Properties props = PropertiesUtil.deepCopy(oldMetaConnection.getClientInfo());
        props.setProperty(PhoenixRuntime.CURRENT_SCN_ATTRIB, Long.toString(timestamp));
        PhoenixConnection metaConnection = new PhoenixConnection(oldMetaConnection, this, props);
        boolean autoCommit = metaConnection.getAutoCommit();
        try {
            metaConnection.setAutoCommit(true);
            metaConnection.createStatement().execute(
                    "UPSERT INTO SYSTEM.CATALOG(TENANT_ID, TABLE_SCHEM, TABLE_NAME, COLUMN_NAME, COLUMN_FAMILY, DISABLE_WAL)\n" +
                            "VALUES (NULL, '" + QueryConstants.SYSTEM_SCHEMA_NAME + "','" + PhoenixDatabaseMetaData.SYSTEM_CATALOG_TABLE + "', NULL, NULL, FALSE)");
        } catch (SQLException e) {
            LOGGER.warn("exception during upgrading stats table:" + e);
            sqlE = e;
        } finally {
            try {
                metaConnection.setAutoCommit(autoCommit);
                oldMetaConnection.close();
            } catch (SQLException e) {
                if (sqlE != null) {
                    sqlE.setNextException(e);
                } else {
                    sqlE = e;
                }
            }
            if (sqlE != null) {
                throw sqlE;
            }
        }
        return metaConnection;
    }

    private PhoenixConnection dropStatsTable(PhoenixConnection oldMetaConnection, long timestamp)
            throws SQLException, IOException {
        Properties props = PropertiesUtil.deepCopy(oldMetaConnection.getClientInfo());
        props.setProperty(PhoenixRuntime.CURRENT_SCN_ATTRIB, Long.toString(timestamp));
        PhoenixConnection metaConnection = new PhoenixConnection(oldMetaConnection, this, props);
        SQLException sqlE = null;
        boolean wasCommit = metaConnection.getAutoCommit();
        try {
            metaConnection.setAutoCommit(true);
            metaConnection.createStatement()
            .executeUpdate("DELETE FROM " + PhoenixDatabaseMetaData.SYSTEM_CATALOG_NAME + " WHERE "
                    + PhoenixDatabaseMetaData.TABLE_NAME + "='" + PhoenixDatabaseMetaData.SYSTEM_STATS_TABLE
                    + "' AND " + PhoenixDatabaseMetaData.TABLE_SCHEM + "='"
                    + SYSTEM_SCHEMA_NAME + "'");
        } catch (SQLException e) {
            LOGGER.warn("exception during upgrading stats table:" + e);
            sqlE = e;
        } finally {
            try {
                metaConnection.setAutoCommit(wasCommit);
                oldMetaConnection.close();
            } catch (SQLException e) {
                if (sqlE != null) {
                    sqlE.setNextException(e);
                } else {
                    sqlE = e;
                }
            }
            if (sqlE != null) {
                throw sqlE;
            }
        }
        return metaConnection;
    }

    private void scheduleRenewLeaseTasks() {
        if (isRenewingLeasesEnabled()) {
            renewLeaseExecutor =
                    Executors.newScheduledThreadPool(renewLeasePoolSize, renewLeaseThreadFactory);
            for (LinkedBlockingQueue<WeakReference<PhoenixConnection>> q : connectionQueues) {
                renewLeaseExecutor.scheduleAtFixedRate(new RenewLeaseTask(q), 0,
                    renewLeaseTaskFrequency, TimeUnit.MILLISECONDS);
            }
        }
    }

    private static class RenewLeaseThreadFactory implements ThreadFactory {
        private static final AtomicInteger threadNumber = new AtomicInteger(1);
        private static final String NAME_PREFIX = "PHOENIX-SCANNER-RENEW-LEASE-thread-";

        @Override
        public Thread newThread(Runnable r) {
            Thread t = new Thread(r, NAME_PREFIX + threadNumber.getAndIncrement());
            t.setDaemon(true);
            return t;
        }
    }

    private static int getSaltBuckets(TableAlreadyExistsException e) {
        PTable table = e.getTable();
        Integer sequenceSaltBuckets = table == null ? null : table.getBucketNum();
        return sequenceSaltBuckets == null ? 0 : sequenceSaltBuckets;
    }

    @Override
    public MutationState updateData(MutationPlan plan) throws SQLException {
        MutationState state = plan.execute();
        plan.getContext().getConnection().commit();
        return state;
    }

    @Override
    public int getLowestClusterHBaseVersion() {
        return lowestClusterHBaseVersion;
    }

    @Override
    public boolean hasIndexWALCodec() {
        return hasIndexWALCodec;
    }

    /**
     * Clears the Phoenix meta data cache on each region server
     * @throws SQLException
     */
    @Override
    public long clearCache() throws SQLException {
        synchronized (latestMetaDataLock) {
            latestMetaData = newEmptyMetaData();
        }
        tableStatsCache.invalidateAll();
        long startTime = 0L;
        long systemCatalogRpcTime;
        Map<byte[], Long> results;
        try (Table htable =
                this.getTable(
                    SchemaUtil.getPhysicalName(PhoenixDatabaseMetaData.SYSTEM_CATALOG_NAME_BYTES,
                        this.getProps()).getName())) {
            try {
                startTime = EnvironmentEdgeManager.currentTimeMillis();
                results = htable.coprocessorService(MetaDataService.class, HConstants.EMPTY_START_ROW,
                                HConstants.EMPTY_END_ROW, new Batch.Call<MetaDataService, Long>() {
                                    @Override
                                    public Long call(MetaDataService instance) throws IOException {
                                        RpcController controller = getController();
                                        BlockingRpcCallback<ClearCacheResponse> rpcCallback =
                                                new BlockingRpcCallback<ClearCacheResponse>();
                                        ClearCacheRequest.Builder builder = ClearCacheRequest.newBuilder();
                                        builder.setClientVersion(
                                                VersionUtil.encodeVersion(PHOENIX_MAJOR_VERSION,
                                                        PHOENIX_MINOR_VERSION, PHOENIX_PATCH_NUMBER));
                                        instance.clearCache(controller, builder.build(), rpcCallback);
                                        checkForRemoteExceptions(controller);
                                        return rpcCallback.get().getUnfreedBytes();
                                    }
                                });
                TableMetricsManager.updateMetricsForSystemCatalogTableMethod(null,NUM_SYSTEM_TABLE_RPC_SUCCESS, 1);
            } catch(Throwable e) {
                TableMetricsManager.updateMetricsForSystemCatalogTableMethod(null, NUM_SYSTEM_TABLE_RPC_FAILURES, 1);
                throw ServerUtil.parseServerException(e);
            } finally {
                systemCatalogRpcTime = EnvironmentEdgeManager.currentTimeMillis() - startTime;
                TableMetricsManager.updateMetricsForSystemCatalogTableMethod(null,
                        TIME_SPENT_IN_SYSTEM_TABLE_RPC_CALLS, systemCatalogRpcTime);
            }

            long unfreedBytes = 0;
            for (Map.Entry<byte[], Long> result : results.entrySet()) {
                if (result.getValue() != null) {
                    unfreedBytes += result.getValue();
                }
            }
            return unfreedBytes;
        } catch (IOException e) {
            throw ServerUtil.parseServerException(e);
        } catch (Throwable e) {
            // wrap all other exceptions in a SQLException
            throw new SQLException(e);
        }
    }

    private void flushTable(byte[] tableName) throws SQLException {
        Admin admin = getAdmin();
        try {
            admin.flush(TableName.valueOf(tableName));
        } catch (IOException e) {
            throw new PhoenixIOException(e);
//        } catch (InterruptedException e) {
//            // restore the interrupt status
//            Thread.currentThread().interrupt();
//            throw new SQLExceptionInfo.Builder(SQLExceptionCode.INTERRUPTED_EXCEPTION).setRootCause(e).build()
//            .buildException();
        } finally {
            Closeables.closeQuietly(admin);
        }
    }

    @Override
    public void refreshLiveRegionServers() throws SQLException {
        synchronized (liveRegionServersLock) {
            try (Admin admin = getAdmin()) {
                this.liveRegionServers = new ArrayList<>(admin.getRegionServers(true));
            }
            catch (IOException e) {
                throw ServerUtil.parseServerException(e);
            }
        }
        LOGGER.info("Refreshed list of live region servers.");
    }

    @Override
    public List<ServerName> getLiveRegionServers() {
        return this.liveRegionServers;
    }

    @Override
    public Admin getAdmin() throws SQLException {
        try {
            return connection.getAdmin();
        } catch (IOException e) {
            throw new PhoenixIOException(e);
        }
    }

    @Override
    public MetaDataMutationResult updateIndexState(final List<Mutation> tableMetaData, String parentTableName) throws SQLException {
        byte[][] rowKeyMetadata = new byte[3][];
        SchemaUtil.getVarChars(tableMetaData.get(0).getRow(), rowKeyMetadata);
        byte[] tableKey =
                SchemaUtil.getTableKey(rowKeyMetadata[PhoenixDatabaseMetaData.TENANT_ID_INDEX],
                    rowKeyMetadata[PhoenixDatabaseMetaData.SCHEMA_NAME_INDEX],
                    rowKeyMetadata[PhoenixDatabaseMetaData.TABLE_NAME_INDEX]);
        byte[] schemaBytes = rowKeyMetadata[PhoenixDatabaseMetaData.SCHEMA_NAME_INDEX];
        byte[] tableBytes = rowKeyMetadata[PhoenixDatabaseMetaData.TABLE_NAME_INDEX];
        return metaDataCoprocessorExec(
                SchemaUtil.getPhysicalHBaseTableName(schemaBytes, tableBytes,
                        SchemaUtil.isNamespaceMappingEnabled(PTableType.SYSTEM, this.props)).toString(),
                tableKey,
                new Batch.Call<MetaDataService, MetaDataResponse>() {
            @Override
            public MetaDataResponse call(MetaDataService instance) throws IOException {
                RpcController controller = getController();
                BlockingRpcCallback<MetaDataResponse> rpcCallback =
                        new BlockingRpcCallback<MetaDataResponse>();
                UpdateIndexStateRequest.Builder builder = UpdateIndexStateRequest.newBuilder();
                for (Mutation m : tableMetaData) {
                    MutationProto mp = ProtobufUtil.toProto(m);
                    builder.addTableMetadataMutations(mp.toByteString());
                }
                builder.setClientVersion(VersionUtil.encodeVersion(PHOENIX_MAJOR_VERSION, PHOENIX_MINOR_VERSION, PHOENIX_PATCH_NUMBER));
                instance.updateIndexState(controller, builder.build(), rpcCallback);
                checkForRemoteExceptions(controller);
                return rpcCallback.get();
            }
        });
    }

    @Override
    public MetaDataMutationResult updateIndexState(final List<Mutation> tableMetaData, String parentTableName, Map<String, List<Pair<String,Object>>> stmtProperties,  PTable table) throws SQLException {
        if (stmtProperties == null) {
            return updateIndexState(tableMetaData,parentTableName);
        }

        Map<TableDescriptor, TableDescriptor> oldToNewTableDescriptors =
                separateAndValidateProperties(table, stmtProperties, new HashSet<>(), new HashMap<>());
        TableDescriptor origTableDescriptor = this.getTableDescriptor(table.getPhysicalName().getBytes());
        TableDescriptor newTableDescriptor = oldToNewTableDescriptors.remove(origTableDescriptor);
        Set<TableDescriptor> modifiedTableDescriptors = Collections.emptySet();
        if (newTableDescriptor != null) {
            modifiedTableDescriptors = Sets.newHashSetWithExpectedSize(3 + table.getIndexes().size());
            modifiedTableDescriptors.add(newTableDescriptor);
        }
        sendHBaseMetaData(modifiedTableDescriptors, true);
        return updateIndexState(tableMetaData, parentTableName);
    }

    @Override
    public long createSequence(String tenantId, String schemaName, String sequenceName,
            long startWith, long incrementBy, long cacheSize, long minValue, long maxValue,
            boolean cycle, long timestamp) throws SQLException {
        SequenceKey sequenceKey = new SequenceKey(tenantId, schemaName, sequenceName, nSequenceSaltBuckets);
        Sequence newSequences = new Sequence(sequenceKey);
        Sequence sequence = sequenceMap.putIfAbsent(sequenceKey, newSequences);
        if (sequence == null) {
            sequence = newSequences;
        }
        try {
            sequence.getLock().lock();
            // Now that we have the lock we need, create the sequence
            Append append = sequence.createSequence(startWith, incrementBy, cacheSize, timestamp, minValue, maxValue, cycle);
            Table htable = this.getTable(SchemaUtil
                    .getPhysicalName(PhoenixDatabaseMetaData.SYSTEM_SEQUENCE_NAME_BYTES, this.getProps()).getName());
            try {
                Result result = htable.append(append);
                return sequence.createSequence(result, minValue, maxValue, cycle);
            } catch (IOException e) {
                throw ServerUtil.parseServerException(e);
            } finally {
                Closeables.closeQuietly(htable);
            }
        } finally {
            sequence.getLock().unlock();
        }
    }

    @Override
    public long dropSequence(String tenantId, String schemaName, String sequenceName, long timestamp) throws SQLException {
        SequenceKey sequenceKey = new SequenceKey(tenantId, schemaName, sequenceName, nSequenceSaltBuckets);
        Sequence newSequences = new Sequence(sequenceKey);
        Sequence sequence = sequenceMap.putIfAbsent(sequenceKey, newSequences);
        if (sequence == null) {
            sequence = newSequences;
        }
        try {
            sequence.getLock().lock();
            // Now that we have the lock we need, create the sequence
            Append append = sequence.dropSequence(timestamp);
            Table htable = this.getTable(SchemaUtil
                    .getPhysicalName(PhoenixDatabaseMetaData.SYSTEM_SEQUENCE_NAME_BYTES, this.getProps()).getName());
            try {
                Result result = htable.append(append);
                return sequence.dropSequence(result);
            } catch (IOException e) {
                throw ServerUtil.parseServerException(e);
            } finally {
                Closeables.closeQuietly(htable);
            }
        } finally {
            sequence.getLock().unlock();
        }
    }

    /**
     * Gets the current sequence value
     * @throws SQLException if cached sequence cannot be found
     */
    @Override
    public long currentSequenceValue(SequenceKey sequenceKey, long timestamp) throws SQLException {
        Sequence sequence = sequenceMap.get(sequenceKey);
        if (sequence == null) {
            throw new SQLExceptionInfo.Builder(SQLExceptionCode.CANNOT_CALL_CURRENT_BEFORE_NEXT_VALUE)
            .setSchemaName(sequenceKey.getSchemaName()).setTableName(sequenceKey.getSequenceName())
            .build().buildException();
        }
        sequence.getLock().lock();
        try {
            return sequence.currentValue(timestamp);
        } catch (EmptySequenceCacheException e) {
            throw new SQLExceptionInfo.Builder(SQLExceptionCode.CANNOT_CALL_CURRENT_BEFORE_NEXT_VALUE)
            .setSchemaName(sequenceKey.getSchemaName()).setTableName(sequenceKey.getSequenceName())
            .build().buildException();
        } finally {
            sequence.getLock().unlock();
        }
    }

    /**
     * Verifies that sequences exist and reserves values for them if reserveValues is true
     */
    @Override
    public void validateSequences(List<SequenceAllocation> sequenceAllocations, long timestamp, long[] values, SQLException[] exceptions, Sequence.ValueOp action) throws SQLException {
        incrementSequenceValues(sequenceAllocations, timestamp, values, exceptions, action);
    }

    /**
     * Increment any of the set of sequences that need more values. These are the sequences
     * that are asking for the next value within a given statement. The returned sequences
     * are the ones that were not found because they were deleted by another client.
     * @param sequenceAllocations sorted list of sequence kyes
     * @param timestamp
     * @throws SQLException if any of the sequences cannot be found
     *
     */
    @Override
    public void incrementSequences(List<SequenceAllocation> sequenceAllocations, long timestamp, long[] values, SQLException[] exceptions) throws SQLException {
        incrementSequenceValues(sequenceAllocations, timestamp, values, exceptions, Sequence.ValueOp.INCREMENT_SEQUENCE);
    }

    private void incrementSequenceValues(List<SequenceAllocation> sequenceAllocations, long timestamp, long[] values, SQLException[] exceptions, Sequence.ValueOp op) throws SQLException {
        List<Sequence> sequences = Lists.newArrayListWithExpectedSize(sequenceAllocations.size());
        for (SequenceAllocation sequenceAllocation : sequenceAllocations) {
            SequenceKey key = sequenceAllocation.getSequenceKey();
            Sequence newSequences = new Sequence(key);
            Sequence sequence = getSequence(sequenceAllocation);
            if (sequence == null) {
                sequence = newSequences;
            }
            sequences.add(sequence);
        }
        try {
            for (Sequence sequence : sequences) {
                sequence.getLock().lock();
            }
            // Now that we have all the locks we need, increment the sequences
            List<Increment> incrementBatch = Lists.newArrayListWithExpectedSize(sequences.size());
            List<Sequence> toIncrementList = Lists.newArrayListWithExpectedSize(sequences.size());
            int[] indexes = new int[sequences.size()];
            for (int i = 0; i < sequences.size(); i++) {
                Sequence sequence = sequences.get(i);
                try {
                    values[i] = sequence.incrementValue(timestamp, op, sequenceAllocations.get(i).getNumAllocations());
                } catch (EmptySequenceCacheException e) {
                    indexes[toIncrementList.size()] = i;
                    toIncrementList.add(sequence);
                    Increment inc = sequence.newIncrement(timestamp, op, sequenceAllocations.get(i).getNumAllocations());
                    incrementBatch.add(inc);
                } catch (SQLException e) {
                    exceptions[i] = e;
                }
            }
            if (toIncrementList.isEmpty()) {
                return;
            }
            Table hTable = this.getTable(SchemaUtil.getPhysicalName(PhoenixDatabaseMetaData.SYSTEM_SEQUENCE_NAME_BYTES,this.getProps()).getName());
            Object[] resultObjects = new Object[incrementBatch.size()];
            SQLException sqlE = null;
            try {
                hTable.batch(incrementBatch, resultObjects);
            } catch (IOException e) {
                sqlE = ServerUtil.parseServerException(e);
            } catch (InterruptedException e) {
                // restore the interrupt status
                Thread.currentThread().interrupt();
                sqlE = new SQLExceptionInfo.Builder(SQLExceptionCode.INTERRUPTED_EXCEPTION)
                .setRootCause(e).build().buildException(); // FIXME ?
            } finally {
                try {
                    hTable.close();
                } catch (IOException e) {
                    if (sqlE == null) {
                        sqlE = ServerUtil.parseServerException(e);
                    } else {
                        sqlE.setNextException(ServerUtil.parseServerException(e));
                    }
                }
                if (sqlE != null) {
                    throw sqlE;
                }
            }
            for (int i=0;i<resultObjects.length;i++){
                Sequence sequence = toIncrementList.get(i);
                Result result = (Result)resultObjects[i];
                try {
                    long numToAllocate = Bytes.toLong(incrementBatch.get(i).getAttribute(SequenceRegionObserver.NUM_TO_ALLOCATE));
                    values[indexes[i]] = sequence.incrementValue(result, op, numToAllocate);
                } catch (SQLException e) {
                    exceptions[indexes[i]] = e;
                }
            }
        } finally {
            for (Sequence sequence : sequences) {
                sequence.getLock().unlock();
            }
        }
    }

    /**
     * checks if sequenceAllocation's sequence there in sequenceMap, also returns Global Sequences
     * from Tenant sequenceAllocations
     * @param sequenceAllocation
     * @return
     */

    private Sequence getSequence(SequenceAllocation sequenceAllocation) {
        SequenceKey key = sequenceAllocation.getSequenceKey();
        if (key.getTenantId() == null) {
            return sequenceMap.putIfAbsent(key, new Sequence(key));
        } else {
            Sequence sequence = sequenceMap.get(key);
            if (sequence == null) {
                return sequenceMap.entrySet().stream()
                        .filter(entry -> compareSequenceKeysWithoutTenant(key, entry.getKey()))
                        .findFirst()
                        .map(Entry::getValue)
                        .orElse(null);
            } else {
                return sequence;
            }
        }
    }

    private boolean compareSequenceKeysWithoutTenant(SequenceKey keyToCompare, SequenceKey availableKey) {
        if (availableKey.getTenantId() != null) {
            return false;
        }
        boolean sameSchema = keyToCompare.getSchemaName() == null ? availableKey.getSchemaName() == null :
                keyToCompare.getSchemaName().equals(availableKey.getSchemaName());
        if (!sameSchema) {
            return false;
        }
        return keyToCompare.getSequenceName().equals(availableKey.getSequenceName());
    }

    @Override
    public void clearTableFromCache(final byte[] tenantId, final byte[] schemaName, final byte[] tableName,
            final long clientTS) throws SQLException {
        // clear the meta data cache for the table here
        boolean success = false;
        try {
            SQLException sqlE = null;
            long startTime = 0L;
            long systemCatalogRpcTime;
            Table htable = this.getTable(SchemaUtil
                    .getPhysicalName(PhoenixDatabaseMetaData.SYSTEM_CATALOG_NAME_BYTES, this.getProps()).getName());

            try {
                startTime = EnvironmentEdgeManager.currentTimeMillis();
                htable.coprocessorService(MetaDataService.class, HConstants.EMPTY_START_ROW, HConstants.EMPTY_END_ROW,
                        new Batch.Call<MetaDataService, ClearTableFromCacheResponse>() {
                    @Override
                    public ClearTableFromCacheResponse call(MetaDataService instance) throws IOException {
                        RpcController controller = getController();
                        BlockingRpcCallback<ClearTableFromCacheResponse> rpcCallback = new BlockingRpcCallback<ClearTableFromCacheResponse>();
                        ClearTableFromCacheRequest.Builder builder = ClearTableFromCacheRequest.newBuilder();
                        builder.setTenantId(ByteStringer.wrap(tenantId));
                        builder.setTableName(ByteStringer.wrap(tableName));
                        builder.setSchemaName(ByteStringer.wrap(schemaName));
                        builder.setClientTimestamp(clientTS);
                        builder.setClientVersion(VersionUtil.encodeVersion(PHOENIX_MAJOR_VERSION, PHOENIX_MINOR_VERSION, PHOENIX_PATCH_NUMBER));
                        instance.clearTableFromCache(controller, builder.build(), rpcCallback);
                        checkForRemoteExceptions(controller);
                        return rpcCallback.get();
                    }
                });
                success = true;
            } catch (IOException e) {
                throw ServerUtil.parseServerException(e);
            } catch (Throwable e) {
                sqlE = new SQLException(e);
            } finally {
                try {
                    htable.close();
                    systemCatalogRpcTime = EnvironmentEdgeManager.currentTimeMillis() - startTime;
                    TableMetricsManager.updateMetricsForSystemCatalogTableMethod(Bytes.toString(tableName),
                            TIME_SPENT_IN_SYSTEM_TABLE_RPC_CALLS, systemCatalogRpcTime);
                    if (success) {
                        TableMetricsManager.updateMetricsForSystemCatalogTableMethod(Bytes.toString(tableName),
                                NUM_SYSTEM_TABLE_RPC_SUCCESS, 1);
                    } else {
                        TableMetricsManager.updateMetricsForSystemCatalogTableMethod(Bytes.toString(tableName),
                                NUM_SYSTEM_TABLE_RPC_FAILURES, 1);
                    }
                } catch (IOException e) {
                    if (sqlE == null) {
                        sqlE = ServerUtil.parseServerException(e);
                    } else {
                        sqlE.setNextException(ServerUtil.parseServerException(e));
                    }
                } finally {
                    if (sqlE != null) { throw sqlE; }
                }
            }
        } catch (Exception e) {
            throw new SQLException(ServerUtil.parseServerException(e));
        }
    }

    @Override
    public void returnSequences(List<SequenceKey> keys, long timestamp, SQLException[] exceptions) throws SQLException {
        List<Sequence> sequences = Lists.newArrayListWithExpectedSize(keys.size());
        for (SequenceKey key : keys) {
            Sequence newSequences = new Sequence(key);
            Sequence sequence = sequenceMap.putIfAbsent(key, newSequences);
            if (sequence == null) {
                sequence = newSequences;
            }
            sequences.add(sequence);
        }
        try {
            for (Sequence sequence : sequences) {
                sequence.getLock().lock();
            }
            // Now that we have all the locks we need, attempt to return the unused sequence values
            List<Append> mutations = Lists.newArrayListWithExpectedSize(sequences.size());
            List<Sequence> toReturnList = Lists.newArrayListWithExpectedSize(sequences.size());
            int[] indexes = new int[sequences.size()];
            for (int i = 0; i < sequences.size(); i++) {
                Sequence sequence = sequences.get(i);
                try {
                    Append append = sequence.newReturn(timestamp);
                    toReturnList.add(sequence);
                    mutations.add(append);
                } catch (EmptySequenceCacheException ignore) { // Nothing to return, so ignore
                }
            }
            if (toReturnList.isEmpty()) {
                return;
            }
            Table hTable = this.getTable(SchemaUtil
                    .getPhysicalName(PhoenixDatabaseMetaData.SYSTEM_SEQUENCE_NAME_BYTES, this.getProps()).getName());
            Object[] resultObjects = null;
            SQLException sqlE = null;
            try {
                hTable.batch(mutations, resultObjects);
            } catch (IOException e){
                sqlE = ServerUtil.parseServerException(e);
            } catch (InterruptedException e){
                // restore the interrupt status
                Thread.currentThread().interrupt();
                sqlE = new SQLExceptionInfo.Builder(SQLExceptionCode.INTERRUPTED_EXCEPTION)
                .setRootCause(e).build().buildException(); // FIXME ?
            } finally {
                try {
                    hTable.close();
                } catch (IOException e) {
                    if (sqlE == null) {
                        sqlE = ServerUtil.parseServerException(e);
                    } else {
                        sqlE.setNextException(ServerUtil.parseServerException(e));
                    }
                }
                if (sqlE != null) {
                    throw sqlE;
                }
            }
            for (int i=0;i<resultObjects.length;i++){
                Sequence sequence = toReturnList.get(i);
                Result result = (Result)resultObjects[i];
                try {
                    sequence.returnValue(result);
                } catch (SQLException e) {
                    exceptions[indexes[i]] = e;
                }
            }
        } finally {
            for (Sequence sequence : sequences) {
                sequence.getLock().unlock();
            }
        }
    }

    // Take no locks, as this only gets run when there are no open connections
    // so there's no danger of contention.
    private void returnAllSequences(ConcurrentMap<SequenceKey,Sequence> sequenceMap) throws SQLException {
        List<Append> mutations = Lists.newArrayListWithExpectedSize(sequenceMap.size());
        for (Sequence sequence : sequenceMap.values()) {
            mutations.addAll(sequence.newReturns());
        }
        if (mutations.isEmpty()) {
            return;
        }
        Table hTable = this.getTable(
                SchemaUtil.getPhysicalName(PhoenixDatabaseMetaData.SYSTEM_SEQUENCE_NAME_BYTES, this.getProps()).getName());
        SQLException sqlE = null;
        try {
            hTable.batch(mutations, null);
        } catch (IOException e) {
            sqlE = ServerUtil.parseServerException(e);
        } catch (InterruptedException e) {
            // restore the interrupt status
            Thread.currentThread().interrupt();
            sqlE = new SQLExceptionInfo.Builder(SQLExceptionCode.INTERRUPTED_EXCEPTION)
            .setRootCause(e).build().buildException(); // FIXME ?
        } finally {
            try {
                hTable.close();
            } catch (IOException e) {
                if (sqlE == null) {
                    sqlE = ServerUtil.parseServerException(e);
                } else {
                    sqlE.setNextException(ServerUtil.parseServerException(e));
                }
            }
            if (sqlE != null) {
                throw sqlE;
            }
        }
    }

    @Override
    public void addConnection(PhoenixConnection connection) throws SQLException {
        if (returnSequenceValues || shouldThrottleNumConnections) {
            synchronized (connectionCountLock) {

                /*
                 * If we are throttling connections internal connections and client created connections
                 *   are counted separately against each respective quota.
                 */
                if (shouldThrottleNumConnections) {
                    int futureConnections = 1 + ( connection.isInternalConnection() ? internalConnectionCount : connectionCount);
                    int allowedConnections = connection.isInternalConnection() ? maxInternalConnectionsAllowed : maxConnectionsAllowed;
                    if (allowedConnections != 0 && futureConnections > allowedConnections) {
                        GLOBAL_PHOENIX_CONNECTIONS_THROTTLED_COUNTER.increment();
                        if (connection.isInternalConnection()) {
                            throw new SQLExceptionInfo.Builder(SQLExceptionCode.NEW_INTERNAL_CONNECTION_THROTTLED).
                                    build().buildException();
                        }
                        throw new SQLExceptionInfo.Builder(SQLExceptionCode.NEW_CONNECTION_THROTTLED).
                                build().buildException();
                    }
                }

                if (!connection.isInternalConnection()) {
                    connectionCount++;
                } else {
                    internalConnectionCount++;
                }
            }
        }
        // If lease renewal isn't enabled, these are never cleaned up. Tracking when renewals
        // aren't enabled also (presently) has no purpose.
        if (isRenewingLeasesEnabled()) {
          connectionQueues.get(getQueueIndex(connection)).add(new WeakReference<PhoenixConnection>(connection));
        }
    }

    @Override
    public void removeConnection(PhoenixConnection connection) throws SQLException {
        if (returnSequenceValues) {
            ConcurrentMap<SequenceKey,Sequence> formerSequenceMap = null;
            synchronized (connectionCountLock) {
                if (!connection.isInternalConnection()) {
                    if (connectionCount + internalConnectionCount - 1 <= 0) {
                        if (!this.sequenceMap.isEmpty()) {
                            formerSequenceMap = this.sequenceMap;
                            this.sequenceMap = Maps.newConcurrentMap();
                        }
                    }
                }
            }
            // Since we're using the former sequenceMap, we can do this outside
            // the lock.
            if (formerSequenceMap != null) {
                // When there are no more connections, attempt to return any sequences
                returnAllSequences(formerSequenceMap);
            }
        }
        if (returnSequenceValues || shouldThrottleNumConnections){ //still need to decrement connection count
            synchronized (connectionCountLock) {
                if (connection.isInternalConnection() && internalConnectionCount > 0) {
                    --internalConnectionCount;
                } else if (connectionCount > 0) {
                    --connectionCount;
                }
            }
        }
    }

    private int getQueueIndex(PhoenixConnection conn) {
        return ThreadLocalRandom.current().nextInt(renewLeasePoolSize);
    }

    @Override
    public KeyValueBuilder getKeyValueBuilder() {
        return this.kvBuilder;
    }

    @Override
    public boolean supportsFeature(Feature feature) {
        FeatureSupported supported = featureMap.get(feature);
        if (supported == null) {
            return false;
        }
        return supported.isSupported(this);
    }

    @Override
    public String getUserName() {
        return userName;
    }
    
    @Override
    public User getUser() {
        return user;
    }

    @VisibleForTesting
    public void checkClosed() {
        if (closed) {
            throwConnectionClosedException();
        }
    }

    private void throwConnectionClosedIfNullMetaData() {
        if (latestMetaData == null) {
            throwConnectionClosedException();
        }
    }

    private void throwConnectionClosedException() {
        throw new IllegalStateException("Connection to the cluster is closed");
    }

    @Override
    public GuidePostsInfo getTableStats(GuidePostsKey key) throws SQLException {
        try {
            return tableStatsCache.get(key);
        } catch (ExecutionException e) {
            throw ServerUtil.parseServerException(e);
        }
    }

    @Override
    public int getSequenceSaltBuckets() {
        return nSequenceSaltBuckets;
    }

    @Override
    public void addFunction(PFunction function) throws SQLException {
        synchronized (latestMetaDataLock) {
            try {
                throwConnectionClosedIfNullMetaData();
                // If existing table isn't older than new table, don't replace
                // If a client opens a connection at an earlier timestamp, this can happen
                PFunction existingFunction = latestMetaData.getFunction(new PTableKey(function.getTenantId(), function.getFunctionName()));
                if (existingFunction.getTimeStamp() >= function.getTimeStamp()) {
                    return;
                }
            } catch (FunctionNotFoundException e) {}
            latestMetaData.addFunction(function);
            latestMetaDataLock.notifyAll();
        }
    }

    @Override
    public void removeFunction(PName tenantId, String function, long functionTimeStamp)
            throws SQLException {
        synchronized (latestMetaDataLock) {
            throwConnectionClosedIfNullMetaData();
            latestMetaData.removeFunction(tenantId, function, functionTimeStamp);
            latestMetaDataLock.notifyAll();
        }
    }

    @Override
    public MetaDataMutationResult getFunctions(PName tenantId, final List<Pair<byte[], Long>> functions,
            final long clientTimestamp) throws SQLException {
        final byte[] tenantIdBytes = tenantId == null ? ByteUtil.EMPTY_BYTE_ARRAY : tenantId.getBytes();
        return metaDataCoprocessorExec(null, tenantIdBytes,
                new Batch.Call<MetaDataService, MetaDataResponse>() {
            @Override
            public MetaDataResponse call(MetaDataService instance) throws IOException {
                RpcController controller = getController(SYSTEM_FUNCTION_HBASE_TABLE_NAME);
                BlockingRpcCallback<MetaDataResponse> rpcCallback =
                        new BlockingRpcCallback<MetaDataResponse>();
                GetFunctionsRequest.Builder builder = GetFunctionsRequest.newBuilder();
                builder.setTenantId(ByteStringer.wrap(tenantIdBytes));
                for (Pair<byte[], Long> function: functions) {
                    builder.addFunctionNames(ByteStringer.wrap(function.getFirst()));
                    builder.addFunctionTimestamps(function.getSecond().longValue());
                }
                builder.setClientTimestamp(clientTimestamp);
                builder.setClientVersion(VersionUtil.encodeVersion(PHOENIX_MAJOR_VERSION, PHOENIX_MINOR_VERSION, PHOENIX_PATCH_NUMBER));
                instance.getFunctions(controller, builder.build(), rpcCallback);
                checkForRemoteExceptions(controller);
                return rpcCallback.get();
            }
        }, SYSTEM_FUNCTION_NAME_BYTES);

    }

    @Override
    public MetaDataMutationResult getSchema(final String schemaName, final long clientTimestamp) throws SQLException {
        return metaDataCoprocessorExec(null, SchemaUtil.getSchemaKey(schemaName),
                new Batch.Call<MetaDataService, MetaDataResponse>() {
            @Override
            public MetaDataResponse call(MetaDataService instance) throws IOException {
                RpcController controller = getController();
                BlockingRpcCallback<MetaDataResponse> rpcCallback = new BlockingRpcCallback<MetaDataResponse>();
                GetSchemaRequest.Builder builder = GetSchemaRequest.newBuilder();
                builder.setSchemaName(schemaName);
                builder.setClientTimestamp(clientTimestamp);
                builder.setClientVersion(VersionUtil.encodeVersion(PHOENIX_MAJOR_VERSION, PHOENIX_MINOR_VERSION,
                        PHOENIX_PATCH_NUMBER));
                instance.getSchema(controller, builder.build(), rpcCallback);
                checkForRemoteExceptions(controller);
                return rpcCallback.get();
            }
        });

    }

    // TODO the mutations should be added to System functions table.
    @Override
    public MetaDataMutationResult createFunction(final List<Mutation> functionData,
            final PFunction function, final boolean temporary) throws SQLException {
        byte[][] rowKeyMetadata = new byte[2][];
        Mutation m = MetaDataUtil.getPutOnlyTableHeaderRow(functionData);
        byte[] key = m.getRow();
        SchemaUtil.getVarChars(key, rowKeyMetadata);
        byte[] tenantIdBytes = rowKeyMetadata[PhoenixDatabaseMetaData.TENANT_ID_INDEX];
        byte[] functionBytes = rowKeyMetadata[PhoenixDatabaseMetaData.FUNTION_NAME_INDEX];
        byte[] functionKey = SchemaUtil.getFunctionKey(tenantIdBytes, functionBytes);
        MetaDataMutationResult result = metaDataCoprocessorExec(null, functionKey,
                new Batch.Call<MetaDataService, MetaDataResponse>() {
            @Override
            public MetaDataResponse call(MetaDataService instance) throws IOException {
                RpcController controller = getController(SYSTEM_FUNCTION_HBASE_TABLE_NAME);
                BlockingRpcCallback<MetaDataResponse> rpcCallback =
                        new BlockingRpcCallback<MetaDataResponse>();
                CreateFunctionRequest.Builder builder = CreateFunctionRequest.newBuilder();
                for (Mutation m : functionData) {
                    MutationProto mp = ProtobufUtil.toProto(m);
                    builder.addTableMetadataMutations(mp.toByteString());
                }
                builder.setTemporary(temporary);
                builder.setReplace(function.isReplace());
                builder.setClientVersion(VersionUtil.encodeVersion(PHOENIX_MAJOR_VERSION, PHOENIX_MINOR_VERSION, PHOENIX_PATCH_NUMBER));
                instance.createFunction(controller, builder.build(), rpcCallback);
                checkForRemoteExceptions(controller);
                return rpcCallback.get();
            }
        }, SYSTEM_FUNCTION_NAME_BYTES);
        return result;
    }

    @VisibleForTesting
    static class RenewLeaseTask implements Runnable {

        private final LinkedBlockingQueue<WeakReference<PhoenixConnection>> connectionsQueue;
        private final Random random = new Random();
        private static final int MAX_WAIT_TIME = 1000;

        RenewLeaseTask(LinkedBlockingQueue<WeakReference<PhoenixConnection>> queue) {
            this.connectionsQueue = queue;
        }

        private void waitForRandomDuration() throws InterruptedException {
            new CountDownLatch(1).await(random.nextInt(MAX_WAIT_TIME), MILLISECONDS);
        }

        private static class InternalRenewLeaseTaskException extends Exception {
            public InternalRenewLeaseTaskException(String msg) {
                super(msg);
            }
        }

        @Override
        public void run() {
            try {
                int numConnections = connectionsQueue.size();
                boolean wait = true;
                // We keep adding items to the end of the queue. So to stop the loop, iterate only up to
                // whatever the current count is.
                while (numConnections > 0) {
                    if (wait) {
                        // wait for some random duration to prevent all threads from renewing lease at
                        // the same time.
                        waitForRandomDuration();
                        wait = false;
                    }
                    // It is guaranteed that this poll won't hang indefinitely because this is the
                    // only thread that removes items from the queue. Still adding a 1 ms timeout
                    // for sanity check.
                    WeakReference<PhoenixConnection> connRef =
                            connectionsQueue.poll(1, TimeUnit.MILLISECONDS);
                    if (connRef == null) {
                        throw new InternalRenewLeaseTaskException(
                                "Connection ref found to be null. This is a bug. Some other thread removed items from the connection queue.");
                    }
                    PhoenixConnection conn = connRef.get();
                    if (conn != null && !conn.isClosed()) {
                        LinkedBlockingQueue<WeakReference<TableResultIterator>> scannerQueue =
                                conn.getScanners();
                        // We keep adding items to the end of the queue. So to stop the loop,
                        // iterate only up to whatever the current count is.
                        int numScanners = scannerQueue.size();
                        int renewed = 0;
                        long start = EnvironmentEdgeManager.currentTimeMillis();
                        while (numScanners > 0) {
                            // It is guaranteed that this poll won't hang indefinitely because this is the
                            // only thread that removes items from the queue. Still adding a 1 ms timeout
                            // for sanity check.
                            WeakReference<TableResultIterator> ref =
                                    scannerQueue.poll(1, TimeUnit.MILLISECONDS);
                            if (ref == null) {
                                throw new InternalRenewLeaseTaskException(
                                        "TableResulIterator ref found to be null. This is a bug. Some other thread removed items from the scanner queue.");
                            }
                            TableResultIterator scanningItr = ref.get();
                            if (scanningItr != null) {
                                RenewLeaseStatus status = scanningItr.renewLease();
                                switch (status) {
                                case RENEWED:
                                    renewed++;
                                    // add it back at the tail
                                    scannerQueue.offer(new WeakReference<TableResultIterator>(
                                            scanningItr));
                                    LOGGER.info("Lease renewed for scanner: " + scanningItr);
                                    break;
                                // Scanner not initialized probably because next() hasn't been called on it yet. Enqueue it back to attempt lease renewal later.
                                case UNINITIALIZED:
                                // Threshold not yet reached. Re-enqueue to renew lease later.
                                case THRESHOLD_NOT_REACHED:
                                // Another scanner operation in progress. Re-enqueue to attempt renewing lease later.
                                case LOCK_NOT_ACQUIRED:
                                    // add it back at the tail
                                    scannerQueue.offer(new WeakReference<TableResultIterator>(
                                            scanningItr));
                                    break;
                                    // if lease wasn't renewed or scanner was closed, don't add the
                                    // scanner back to the queue.
                                case CLOSED:
                                case NOT_SUPPORTED:
                                    break;
                                }
                            }
                            numScanners--;
                        }
                        if (renewed > 0) {
                            LOGGER.info("Renewed leases for " + renewed + " scanner/s in "
                                    + (EnvironmentEdgeManager.currentTimeMillis() - start) + " ms ");
                        }
                        connectionsQueue.offer(connRef);
                    }
                    numConnections--;
                }
            } catch (InternalRenewLeaseTaskException e) {
                LOGGER.error("Exception thrown when renewing lease. Draining the queue of scanners ", e);
                // clear up the queue since the task is about to be unscheduled.
                connectionsQueue.clear();
                // throw an exception since we want the task execution to be suppressed because we just encountered an
                // exception that happened because of a bug.
                throw new RuntimeException(e);
            } catch (InterruptedException e) {
                Thread.currentThread().interrupt(); // restore the interrupt status
                LOGGER.error("Thread interrupted when renewing lease.", e);
            } catch (Exception e) {
                LOGGER.error("Exception thrown when renewing lease ", e);
                // don't drain the queue and swallow the exception in this case since we don't want the task
                // execution to be suppressed because renewing lease of a scanner failed.
            } catch (Throwable e) {
                LOGGER.error("Exception thrown when renewing lease. Draining the queue of scanners ", e);
                connectionsQueue.clear(); // clear up the queue since the task is about to be unscheduled.
                throw new RuntimeException(e);
            }
        }
    }

    @Override
    public long getRenewLeaseThresholdMilliSeconds() {
        return renewLeaseThreshold;
    }

    @Override
    public boolean isRenewingLeasesEnabled() {
        return supportsFeature(ConnectionQueryServices.Feature.RENEW_LEASE) && renewLeaseEnabled;
    }

    @Override
    public HRegionLocation getTableRegionLocation(byte[] tableName, byte[] row) throws SQLException {
        /*
         * Use HConnection.getRegionLocation as it uses the cache in HConnection, to get the region
         * to which specified row belongs to.
         */
        int retryCount = 0, maxRetryCount = 1;
        while (true) {
            TableName table = TableName.valueOf(tableName);
            try {
                return connection.getRegionLocator(table).getRegionLocation(row, false);
            } catch (org.apache.hadoop.hbase.TableNotFoundException e) {
                String fullName = Bytes.toString(tableName);
                throw new TableNotFoundException(SchemaUtil.getSchemaNameFromFullName(fullName), SchemaUtil.getTableNameFromFullName(fullName));
            } catch (IOException e) {
                LOGGER.error("Exception encountered in getTableRegionLocation for "
                        + "table: {}, retryCount: {}", table.getNameAsString(), retryCount, e);
                if (retryCount++ < maxRetryCount) { // One retry, in case split occurs while navigating
                    continue;
                }
                throw new SQLExceptionInfo.Builder(SQLExceptionCode.GET_TABLE_REGIONS_FAIL)
                .setRootCause(e).build().buildException();
            }
        }
    }

    @Override
    public MetaDataMutationResult createSchema(final List<Mutation> schemaMutations, final String schemaName)
            throws SQLException {
        ensureNamespaceCreated(schemaName);
        Mutation m = MetaDataUtil.getPutOnlyTableHeaderRow(schemaMutations);
        byte[] key = m.getRow();
        MetaDataMutationResult result = metaDataCoprocessorExec(null, key,
                new Batch.Call<MetaDataService, MetaDataResponse>() {
            @Override
            public MetaDataResponse call(MetaDataService instance) throws IOException {
                RpcController controller = getController();
                BlockingRpcCallback<MetaDataResponse> rpcCallback = new BlockingRpcCallback<MetaDataResponse>();
                CreateSchemaRequest.Builder builder = CreateSchemaRequest.newBuilder();
                for (Mutation m : schemaMutations) {
                    MutationProto mp = ProtobufUtil.toProto(m);
                    builder.addTableMetadataMutations(mp.toByteString());
                }
                builder.setSchemaName(schemaName);
                builder.setClientVersion(VersionUtil.encodeVersion(PHOENIX_MAJOR_VERSION, PHOENIX_MINOR_VERSION,
                        PHOENIX_PATCH_NUMBER));
                instance.createSchema(controller, builder.build(), rpcCallback);
                checkForRemoteExceptions(controller);
                return rpcCallback.get();
            }
        });
        return result;
    }

    @Override
    public void addSchema(PSchema schema) throws SQLException {
        latestMetaData.addSchema(schema);
    }

    @Override
    public void removeSchema(PSchema schema, long schemaTimeStamp) {
        latestMetaData.removeSchema(schema, schemaTimeStamp);
    }

    @Override
    public MetaDataMutationResult dropSchema(final List<Mutation> schemaMetaData, final String schemaName)
            throws SQLException {
        final MetaDataMutationResult result = metaDataCoprocessorExec(null, SchemaUtil.getSchemaKey(schemaName),
                new Batch.Call<MetaDataService, MetaDataResponse>() {
            @Override
            public MetaDataResponse call(MetaDataService instance) throws IOException {
                RpcController controller = getController();
                BlockingRpcCallback<MetaDataResponse> rpcCallback = new BlockingRpcCallback<MetaDataResponse>();
                DropSchemaRequest.Builder builder = DropSchemaRequest.newBuilder();
                for (Mutation m : schemaMetaData) {
                    MutationProto mp = ProtobufUtil.toProto(m);
                    builder.addSchemaMetadataMutations(mp.toByteString());
                }
                builder.setSchemaName(schemaName);
                builder.setClientVersion(VersionUtil.encodeVersion(PHOENIX_MAJOR_VERSION, PHOENIX_MINOR_VERSION,
                        PHOENIX_PATCH_NUMBER));
                instance.dropSchema(controller, builder.build(), rpcCallback);
                checkForRemoteExceptions(controller);
                return rpcCallback.get();
            }
        });

        final MutationCode code = result.getMutationCode();
        switch (code) {
        case SCHEMA_ALREADY_EXISTS:
            ReadOnlyProps props = this.getProps();
            boolean dropMetadata = props.getBoolean(DROP_METADATA_ATTRIB, DEFAULT_DROP_METADATA);
            if (dropMetadata) {
                ensureNamespaceDropped(schemaName);
            }
            break;
        default:
            break;
        }
        return result;
    }

    private void ensureNamespaceDropped(String schemaName) throws SQLException {
        SQLException sqlE = null;
        try (Admin admin = getAdmin()) {
            final String quorum = ZKConfig.getZKQuorumServersString(config);
            final String znode = this.props.get(HConstants.ZOOKEEPER_ZNODE_PARENT);
            LOGGER.debug("Found quorum: " + quorum + ":" + znode);
            if (ServerUtil.isHBaseNamespaceAvailable(admin, schemaName)) {
                admin.deleteNamespace(schemaName);
            }
        } catch (IOException e) {
            sqlE = ServerUtil.parseServerException(e);
        } finally {
            if (sqlE != null) { throw sqlE; }
        }
    }

    /**
     * Manually adds {@link GuidePostsInfo} for a table to the client-side cache. Not a
     * {@link ConnectionQueryServices} method. Exposed for testing purposes.
     *
     * @param key Table name
     * @param info Stats instance
     */
    public void addTableStats(GuidePostsKey key, GuidePostsInfo info) {
        this.tableStatsCache.put(Objects.requireNonNull(key), Objects.requireNonNull(info));
    }

    @Override
    public void invalidateStats(GuidePostsKey key) {
        this.tableStatsCache.invalidate(Objects.requireNonNull(key));
    }

    @Override
    public boolean isUpgradeRequired() {
        return upgradeRequired.get();
    }

    @Override
    public void clearUpgradeRequired() {
        upgradeRequired.set(false);
    }

    @Override
    public Configuration getConfiguration() {
        return config;
    }

    @Override
    public QueryLoggerDisruptor getQueryDisruptor() {
        return this.queryDisruptor;
    }

    @Override
    public synchronized PhoenixTransactionClient initTransactionClient(Provider provider) throws SQLException {
        PhoenixTransactionClient client = txClients[provider.ordinal()];
        if (client == null) {
            client = txClients[provider.ordinal()] = provider.getTransactionProvider().getTransactionClient(config, connectionInfo);
        }
        return client;
    }

    @VisibleForTesting
    public List<LinkedBlockingQueue<WeakReference<PhoenixConnection>>> getCachedConnections() {
      return connectionQueues;
    }
}<|MERGE_RESOLUTION|>--- conflicted
+++ resolved
@@ -395,14 +395,10 @@
     private ServerSideRPCControllerFactory serverSideRPCControllerFactory;
     private boolean localIndexUpgradeRequired;
 
-<<<<<<< HEAD
     // writes guarded by "liveRegionServersLock"
     private volatile List<ServerName> liveRegionServers;
     private final Object liveRegionServersLock = new Object();
 
-
-=======
->>>>>>> b6cb4425
     private static interface FeatureSupported {
         boolean isSupported(ConnectionQueryServices services);
     }
