/*
 * Licensed to the Apache Software Foundation (ASF) under one
 * or more contributor license agreements.  See the NOTICE file
 * distributed with this work for additional information
 * regarding copyright ownership.  The ASF licenses this file
 * to you under the Apache License, Version 2.0 (the
 * "License"); you may not use this file except in compliance
 * with the License.  You may obtain a copy of the License at
 *
 * http://www.apache.org/licenses/LICENSE-2.0
 *
 * Unless required by applicable law or agreed to in writing, software
 * distributed under the License is distributed on an "AS IS" BASIS,
 * WITHOUT WARRANTIES OR CONDITIONS OF ANY KIND, either express or implied.
 * See the License for the specific language governing permissions and
 * limitations under the License.
 */
package org.apache.phoenix.query;

import static org.apache.hadoop.hbase.HColumnDescriptor.TTL;
import static org.apache.phoenix.coprocessor.MetaDataProtocol.PHOENIX_MAJOR_VERSION;
import static org.apache.phoenix.coprocessor.MetaDataProtocol.PHOENIX_MINOR_VERSION;
import static org.apache.phoenix.coprocessor.MetaDataProtocol.PHOENIX_PATCH_NUMBER;
import static org.apache.phoenix.jdbc.PhoenixDatabaseMetaData.SYSTEM_CATALOG_NAME_BYTES;
import static org.apache.phoenix.query.QueryServicesOptions.DEFAULT_DROP_METADATA;
import static org.apache.phoenix.util.UpgradeUtil.upgradeTo4_5_0;

import java.io.IOException;
import java.sql.SQLException;
import java.util.Collections;
import java.util.HashMap;
import java.util.HashSet;
import java.util.List;
import java.util.Map;
import java.util.Map.Entry;
import java.util.Properties;
import java.util.Set;
import java.util.TreeMap;
import java.util.concurrent.Callable;
import java.util.concurrent.ConcurrentHashMap;
import java.util.concurrent.ConcurrentMap;
import java.util.concurrent.ExecutionException;
import java.util.concurrent.TimeUnit;
import java.util.concurrent.TimeoutException;

import javax.annotation.concurrent.GuardedBy;

import co.cask.tephra.TransactionSystemClient;
import co.cask.tephra.TxConstants;
import co.cask.tephra.distributed.PooledClientProvider;
import co.cask.tephra.distributed.TransactionServiceClient;
import co.cask.tephra.hbase98.coprocessor.TransactionProcessor;

import org.apache.hadoop.conf.Configuration;
import org.apache.hadoop.hbase.HColumnDescriptor;
import org.apache.hadoop.hbase.HConstants;
import org.apache.hadoop.hbase.HRegionLocation;
import org.apache.hadoop.hbase.HTableDescriptor;
import org.apache.hadoop.hbase.TableExistsException;
import org.apache.hadoop.hbase.TableName;
import org.apache.hadoop.hbase.client.Append;
import org.apache.hadoop.hbase.client.HBaseAdmin;
import org.apache.hadoop.hbase.client.HConnection;
import org.apache.hadoop.hbase.client.HTableInterface;
import org.apache.hadoop.hbase.client.Increment;
import org.apache.hadoop.hbase.client.Mutation;
import org.apache.hadoop.hbase.client.Result;
import org.apache.hadoop.hbase.client.coprocessor.Batch;
import org.apache.hadoop.hbase.coprocessor.MultiRowMutationEndpoint;
import org.apache.hadoop.hbase.io.ImmutableBytesWritable;
import org.apache.hadoop.hbase.ipc.BlockingRpcCallback;
import org.apache.hadoop.hbase.ipc.ServerRpcController;
import org.apache.hadoop.hbase.protobuf.generated.ClientProtos.MutationProto;
import org.apache.hadoop.hbase.regionserver.IndexHalfStoreFileReaderGenerator;
import org.apache.hadoop.hbase.regionserver.LocalIndexSplitter;
import org.apache.hadoop.hbase.security.User;
import org.apache.hadoop.hbase.util.ByteStringer;
import org.apache.hadoop.hbase.util.Bytes;
import org.apache.hadoop.hbase.util.Pair;
import org.apache.hadoop.hbase.util.VersionInfo;
import org.apache.hadoop.hbase.zookeeper.ZKConfig;
import org.apache.hadoop.security.UserGroupInformation;
import org.apache.phoenix.compile.MutationPlan;
import org.apache.phoenix.coprocessor.GroupedAggregateRegionObserver;
import org.apache.phoenix.coprocessor.MetaDataEndpointImpl;
import org.apache.phoenix.coprocessor.MetaDataProtocol;
import org.apache.phoenix.coprocessor.MetaDataProtocol.MetaDataMutationResult;
import org.apache.phoenix.coprocessor.MetaDataProtocol.MutationCode;
import org.apache.phoenix.coprocessor.MetaDataRegionObserver;
import org.apache.phoenix.coprocessor.ScanRegionObserver;
import org.apache.phoenix.coprocessor.SequenceRegionObserver;
import org.apache.phoenix.coprocessor.ServerCachingEndpointImpl;
import org.apache.phoenix.coprocessor.UngroupedAggregateRegionObserver;
import org.apache.phoenix.coprocessor.generated.MetaDataProtos;
import org.apache.phoenix.coprocessor.generated.MetaDataProtos.AddColumnRequest;
import org.apache.phoenix.coprocessor.generated.MetaDataProtos.ClearCacheRequest;
import org.apache.phoenix.coprocessor.generated.MetaDataProtos.ClearCacheResponse;
import org.apache.phoenix.coprocessor.generated.MetaDataProtos.ClearTableFromCacheRequest;
import org.apache.phoenix.coprocessor.generated.MetaDataProtos.ClearTableFromCacheResponse;
import org.apache.phoenix.coprocessor.generated.MetaDataProtos.CreateFunctionRequest;
import org.apache.phoenix.coprocessor.generated.MetaDataProtos.CreateTableRequest;
import org.apache.phoenix.coprocessor.generated.MetaDataProtos.DropColumnRequest;
import org.apache.phoenix.coprocessor.generated.MetaDataProtos.DropFunctionRequest;
import org.apache.phoenix.coprocessor.generated.MetaDataProtos.DropTableRequest;
import org.apache.phoenix.coprocessor.generated.MetaDataProtos.GetFunctionsRequest;
import org.apache.phoenix.coprocessor.generated.MetaDataProtos.GetTableRequest;
import org.apache.phoenix.coprocessor.generated.MetaDataProtos.GetVersionRequest;
import org.apache.phoenix.coprocessor.generated.MetaDataProtos.GetVersionResponse;
import org.apache.phoenix.coprocessor.generated.MetaDataProtos.MetaDataResponse;
import org.apache.phoenix.coprocessor.generated.MetaDataProtos.MetaDataService;
import org.apache.phoenix.coprocessor.generated.MetaDataProtos.UpdateIndexStateRequest;
import org.apache.phoenix.exception.PhoenixIOException;
import org.apache.phoenix.exception.SQLExceptionCode;
import org.apache.phoenix.exception.SQLExceptionInfo;
import org.apache.phoenix.execute.MutationState;
import org.apache.phoenix.hbase.index.IndexRegionSplitPolicy;
import org.apache.phoenix.hbase.index.Indexer;
import org.apache.phoenix.hbase.index.covered.NonTxIndexBuilder;
import org.apache.phoenix.hbase.index.util.ImmutableBytesPtr;
import org.apache.phoenix.hbase.index.util.KeyValueBuilder;
import org.apache.phoenix.hbase.index.util.VersionUtil;
import org.apache.phoenix.index.PhoenixIndexBuilder;
import org.apache.phoenix.index.PhoenixIndexCodec;
import org.apache.phoenix.index.PhoenixTransactionalIndexer;
import org.apache.phoenix.jdbc.PhoenixConnection;
import org.apache.phoenix.jdbc.PhoenixDatabaseMetaData;
import org.apache.phoenix.jdbc.PhoenixEmbeddedDriver.ConnectionInfo;
import org.apache.phoenix.parse.PFunction;
import org.apache.phoenix.protobuf.ProtobufUtil;
import org.apache.phoenix.schema.ColumnAlreadyExistsException;
import org.apache.phoenix.schema.ColumnFamilyNotFoundException;
import org.apache.phoenix.schema.EmptySequenceCacheException;
import org.apache.phoenix.schema.FunctionNotFoundException;
import org.apache.phoenix.schema.MetaDataSplitPolicy;
import org.apache.phoenix.schema.NewerTableAlreadyExistsException;
import org.apache.phoenix.schema.PColumn;
import org.apache.phoenix.schema.PColumnFamily;
import org.apache.phoenix.schema.PMetaData;
import org.apache.phoenix.schema.PMetaDataImpl;
import org.apache.phoenix.schema.PName;
import org.apache.phoenix.schema.PNameFactory;
import org.apache.phoenix.schema.PTable;
import org.apache.phoenix.schema.PTableKey;
import org.apache.phoenix.schema.PTableType;
import org.apache.phoenix.schema.ReadOnlyTableException;
import org.apache.phoenix.schema.SaltingUtil;
import org.apache.phoenix.schema.Sequence;
import org.apache.phoenix.schema.SequenceAllocation;
import org.apache.phoenix.schema.SequenceKey;
import org.apache.phoenix.schema.TableAlreadyExistsException;
import org.apache.phoenix.schema.TableNotFoundException;
import org.apache.phoenix.schema.TableProperty;
import org.apache.phoenix.schema.stats.PTableStats;
import org.apache.phoenix.schema.stats.StatisticsUtil;
import org.apache.phoenix.schema.types.PBoolean;
import org.apache.phoenix.schema.types.PDataType;
import org.apache.phoenix.schema.types.PInteger;
import org.apache.phoenix.schema.types.PLong;
import org.apache.phoenix.schema.types.PUnsignedTinyint;
import org.apache.phoenix.util.ByteUtil;
import org.apache.phoenix.util.Closeables;
import org.apache.phoenix.util.ConfigUtil;
import org.apache.phoenix.util.JDBCUtil;
import org.apache.phoenix.util.MetaDataUtil;
import org.apache.phoenix.util.PhoenixContextExecutor;
import org.apache.phoenix.util.PhoenixRuntime;
import org.apache.phoenix.util.PhoenixStopWatch;
import org.apache.phoenix.util.PropertiesUtil;
import org.apache.phoenix.util.ReadOnlyProps;
import org.apache.phoenix.util.SchemaUtil;
import org.apache.phoenix.util.ServerUtil;
import org.apache.phoenix.util.UpgradeUtil;
import org.apache.twill.discovery.ZKDiscoveryService;
import org.apache.twill.zookeeper.RetryStrategies;
import org.apache.twill.zookeeper.ZKClientService;
import org.apache.twill.zookeeper.ZKClientServices;
import org.apache.twill.zookeeper.ZKClients;
import org.slf4j.Logger;
import org.slf4j.LoggerFactory;

import com.google.common.base.Stopwatch;
import com.google.common.base.Joiner;
import com.google.common.base.Throwables;
import com.google.common.cache.Cache;
import com.google.common.cache.CacheBuilder;
import com.google.common.collect.ImmutableMap;
import com.google.common.collect.Lists;
import com.google.common.collect.Maps;
import com.google.common.collect.Sets;


public class ConnectionQueryServicesImpl extends DelegateQueryServices implements ConnectionQueryServices {
    private static final Logger logger = LoggerFactory.getLogger(ConnectionQueryServicesImpl.class);
    private static final int INITIAL_CHILD_SERVICES_CAPACITY = 100;
    private static final int DEFAULT_OUT_OF_ORDER_MUTATIONS_WAIT_TIME_MS = 1000;
    // Max number of cached table stats for view or shared index physical tables
    private static final int MAX_TABLE_STATS_CACHE_ENTRIES = 512;
    protected final Configuration config;
    private final ConnectionInfo connectionInfo;
    // Copy of config.getProps(), but read-only to prevent synchronization that we
    // don't need.
    private final ReadOnlyProps props;
    private final String userName;
    private final ConcurrentHashMap<ImmutableBytesWritable,ConnectionQueryServices> childServices;
    private final Cache<ImmutableBytesPtr, PTableStats> tableStatsCache;

    // Cache the latest meta data here for future connections
    // writes guarded by "latestMetaDataLock"
    private volatile PMetaData latestMetaData;
    private final Object latestMetaDataLock = new Object();

    // Lowest HBase version on the cluster.
    private int lowestClusterHBaseVersion = Integer.MAX_VALUE;
    private boolean hasInvalidIndexConfiguration = false;

    @GuardedBy("connectionCountLock")
    private int connectionCount = 0;
    private final Object connectionCountLock = new Object();
    private final boolean returnSequenceValues ;

    private HConnection connection;
    private TransactionServiceClient txServiceClient;
    private volatile boolean initialized;
    private volatile int nSequenceSaltBuckets;

    // writes guarded by "this"
    private volatile boolean closed;

    private volatile SQLException initializationException;
    // setting this member variable guarded by "connectionCountLock"
    private volatile ConcurrentMap<SequenceKey,Sequence> sequenceMap = Maps.newConcurrentMap();
    private KeyValueBuilder kvBuilder;

    private static interface FeatureSupported {
        boolean isSupported(ConnectionQueryServices services);
    }
    
    private final Map<Feature, FeatureSupported> featureMap = ImmutableMap.<Feature, FeatureSupported>of(
            Feature.LOCAL_INDEX, new FeatureSupported(){
                @Override
                public boolean isSupported(ConnectionQueryServices services) {
                    int hbaseVersion = services.getLowestClusterHBaseVersion();
                    return hbaseVersion < PhoenixDatabaseMetaData.MIN_LOCAL_SI_VERSION_DISALLOW || hbaseVersion > PhoenixDatabaseMetaData.MAX_LOCAL_SI_VERSION_DISALLOW;
                }
            });
    
    private PMetaData newEmptyMetaData() {
        long maxSizeBytes = props.getLong(QueryServices.MAX_CLIENT_METADATA_CACHE_SIZE_ATTRIB,
                QueryServicesOptions.DEFAULT_MAX_CLIENT_METADATA_CACHE_SIZE);
        return new PMetaDataImpl(INITIAL_META_DATA_TABLE_CAPACITY, maxSizeBytes);
    }
    
    /**
     * Construct a ConnectionQueryServicesImpl that represents a connection to an HBase
     * cluster.
     * @param services base services from where we derive our default configuration
     * @param connectionInfo to provide connection information
     * @param info hbase configuration properties
     * @throws SQLException
     */
    public ConnectionQueryServicesImpl(QueryServices services, ConnectionInfo connectionInfo, Properties info) {
        super(services);
        Configuration config = HBaseFactoryProvider.getConfigurationFactory().getConfiguration();
        for (Entry<String,String> entry : services.getProps()) {
            config.set(entry.getKey(), entry.getValue());
        }
        if (info != null) {
            for (Object key : info.keySet()) {
                config.set((String) key, info.getProperty((String) key));
            }
        }
        for (Entry<String,String> entry : connectionInfo.asProps()) {
            config.set(entry.getKey(), entry.getValue());
        }
        this.connectionInfo = connectionInfo;

        // Without making a copy of the configuration we cons up, we lose some of our properties
        // on the server side during testing.
        this.config = HBaseFactoryProvider.getConfigurationFactory().getConfiguration(config);
        // set replication required parameter
        ConfigUtil.setReplicationConfigIfAbsent(this.config);
        this.props = new ReadOnlyProps(this.config.iterator());
        this.userName = connectionInfo.getPrincipal();
        this.latestMetaData = newEmptyMetaData();
        // TODO: should we track connection wide memory usage or just org-wide usage?
        // If connection-wide, create a MemoryManager here, otherwise just use the one from the delegate
        this.childServices = new ConcurrentHashMap<ImmutableBytesWritable,ConnectionQueryServices>(INITIAL_CHILD_SERVICES_CAPACITY);
        // find the HBase version and use that to determine the KeyValueBuilder that should be used
        String hbaseVersion = VersionInfo.getVersion();
        this.kvBuilder = KeyValueBuilder.get(hbaseVersion);
        long halfStatsUpdateFreq = config.getLong(
                QueryServices.STATS_UPDATE_FREQ_MS_ATTRIB,
                QueryServicesOptions.DEFAULT_STATS_UPDATE_FREQ_MS) / 2;
        tableStatsCache = CacheBuilder.newBuilder()
                .maximumSize(MAX_TABLE_STATS_CACHE_ENTRIES)
                .expireAfterWrite(halfStatsUpdateFreq, TimeUnit.MILLISECONDS)
                .build();
        this.returnSequenceValues = config.getBoolean(QueryServices.RETURN_SEQUENCE_VALUES_ATTRIB, QueryServicesOptions.DEFAULT_RETURN_SEQUENCE_VALUES);
    }

    @Override
    public TransactionSystemClient getTransactionSystemClient() {
        return txServiceClient;
    }
    
    private void initTxServiceClient() {
        String zkQuorumServersString = connectionInfo.getZookeeperQuorum()+":"+connectionInfo.getPort();
        ZKClientService zkClientService = ZKClientServices.delegate(
                  ZKClients.reWatchOnExpire(
                    ZKClients.retryOnFailure(
                      ZKClientService.Builder.of(zkQuorumServersString)
                        .setSessionTimeout(config.getInt(HConstants.ZK_SESSION_TIMEOUT, HConstants.DEFAULT_ZK_SESSION_TIMEOUT))
                        .build(),
                      RetryStrategies.exponentialDelay(500, 2000, TimeUnit.MILLISECONDS)
                    )
                  )
                );
        zkClientService.startAndWait();
        ZKDiscoveryService zkDiscoveryService = new ZKDiscoveryService(zkClientService);
        PooledClientProvider pooledClientProvider = new PooledClientProvider(
                config, zkDiscoveryService);
        this.txServiceClient = new TransactionServiceClient(config,pooledClientProvider);
    }
    
    private void openConnection() throws SQLException {
        try {
            // check if we need to authenticate with kerberos
            String clientKeytab = this.getProps().get(HBASE_CLIENT_KEYTAB);
            String clientPrincipal = this.getProps().get(HBASE_CLIENT_PRINCIPAL);
            if (clientKeytab != null && clientPrincipal != null) {
                logger.info("Trying to connect to a secure cluster with keytab:" + clientKeytab);
                UserGroupInformation.setConfiguration(config);
                User.login(config, HBASE_CLIENT_KEYTAB, HBASE_CLIENT_PRINCIPAL, null);
                logger.info("Successfull login to secure cluster!!");
            }
            initTxServiceClient();
            this.connection = HBaseFactoryProvider.getHConnectionFactory().createConnection(this.config);
        } catch (IOException e) {
            throw new SQLExceptionInfo.Builder(SQLExceptionCode.CANNOT_ESTABLISH_CONNECTION)
                .setRootCause(e).build().buildException();
        }
        if (this.connection.isClosed()) { // TODO: why the heck doesn't this throw above?
            throw new SQLExceptionInfo.Builder(SQLExceptionCode.CANNOT_ESTABLISH_CONNECTION).build().buildException();
        }
    }

    @Override
    public HTableInterface getTable(byte[] tableName) throws SQLException {
        try {
            return HBaseFactoryProvider.getHTableFactory().getTable(tableName, connection, null);
        } catch (org.apache.hadoop.hbase.TableNotFoundException e) {
            throw new TableNotFoundException(SchemaUtil.getSchemaNameFromFullName(tableName), SchemaUtil.getTableNameFromFullName(tableName));
        } catch (IOException e) {
        	throw new SQLException(e);
        }
    }

    @Override
    public HTableDescriptor getTableDescriptor(byte[] tableName) throws SQLException {
        HTableInterface htable = getTable(tableName);
        try {
            return htable.getTableDescriptor();
        } catch (IOException e) {
            if(e instanceof org.apache.hadoop.hbase.TableNotFoundException ||
                e.getCause() instanceof org.apache.hadoop.hbase.TableNotFoundException) {
              byte[][] schemaAndTableName = new byte[2][];
              SchemaUtil.getVarChars(tableName, schemaAndTableName);
              throw new TableNotFoundException(Bytes.toString(schemaAndTableName[0]), Bytes.toString(schemaAndTableName[1]));
            }
            throw new RuntimeException(e);
        } finally {
            Closeables.closeQuietly(htable);
        }
    }

    @Override
    public ReadOnlyProps getProps() {
        return props;
    }

    /**
     * Closes the underlying connection to zookeeper. The QueryServices
     * may not be used after that point. When a Connection is closed,
     * this is not called, since these instances are pooled by the
     * Driver. Instead, the Driver should call this if the QueryServices
     * is ever removed from the pool
     */
    @Override
    public void close() throws SQLException {
        if (closed) {
            return;
        }
        synchronized (this) {
            if (closed) {
                return;
            }
            closed = true;
            SQLException sqlE = null;
            try {
                // Attempt to return any unused sequences.
                if (connection != null) returnAllSequences(this.sequenceMap);
            } catch (SQLException e) {
                sqlE = e;
            } finally {
                try {
                    childServices.clear();
                    synchronized (latestMetaDataLock) {
                        latestMetaData = null;
                        latestMetaDataLock.notifyAll();
                    }
                    if (connection != null) connection.close();
                } catch (IOException e) {
                    if (sqlE == null) {
                        sqlE = ServerUtil.parseServerException(e);
                    } else {
                        sqlE.setNextException(ServerUtil.parseServerException(e));
                    }
                } finally {
                    try {
                        tableStatsCache.invalidateAll();
                        super.close();
                    } catch (SQLException e) {
                        if (sqlE == null) {
                            sqlE = e;
                        } else {
                            sqlE.setNextException(e);
                        }
                    } finally {
                        if (sqlE != null) { throw sqlE; }
                    }
                }
            }
        }
    }

    protected ConnectionQueryServices newChildQueryService() {
        return new ChildQueryServices(this);
    }

    /**
     * Get (and create if necessary) a child QueryService for a given tenantId.
     * The QueryService will be cached for the lifetime of the parent QueryService
     * @param tenantId the tenant ID
     * @return the child QueryService
     */
    @Override
    public ConnectionQueryServices getChildQueryServices(ImmutableBytesWritable tenantId) {
        ConnectionQueryServices childQueryService = childServices.get(tenantId);
        if (childQueryService == null) {
            childQueryService = newChildQueryService();
            ConnectionQueryServices prevQueryService = childServices.putIfAbsent(tenantId, childQueryService);
            return prevQueryService == null ? childQueryService : prevQueryService;
        }
        return childQueryService;
    }

    @Override
    public void clearTableRegionCache(byte[] tableName) throws SQLException {
        connection.clearRegionCache(TableName.valueOf(tableName));
    }

    @Override
    public List<HRegionLocation> getAllTableRegions(byte[] tableName) throws SQLException {
        /*
         * Use HConnection.getRegionLocation as it uses the cache in HConnection, while getting
         * all region locations from the HTable doesn't.
         */
        int retryCount = 0, maxRetryCount = 1;
        boolean reload =false;
        while (true) {
            try {
                // We could surface the package projected HConnectionImplementation.getNumberOfCachedRegionLocations
                // to get the sizing info we need, but this would require a new class in the same package and a cast
                // to this implementation class, so it's probably not worth it.
                List<HRegionLocation> locations = Lists.newArrayList();
                byte[] currentKey = HConstants.EMPTY_START_ROW;
                do {
                  HRegionLocation regionLocation = connection.getRegionLocation(
                      TableName.valueOf(tableName), currentKey, reload);
                  locations.add(regionLocation);
                  currentKey = regionLocation.getRegionInfo().getEndKey();
                } while (!Bytes.equals(currentKey, HConstants.EMPTY_END_ROW));
                return locations;
            } catch (org.apache.hadoop.hbase.TableNotFoundException e) {
                String fullName = Bytes.toString(tableName);
                throw new TableNotFoundException(SchemaUtil.getSchemaNameFromFullName(fullName), SchemaUtil.getTableNameFromFullName(fullName));
            } catch (IOException e) {
                if (retryCount++ < maxRetryCount) { // One retry, in case split occurs while navigating
                    reload = true;
                    continue;
                }
                throw new SQLExceptionInfo.Builder(SQLExceptionCode.GET_TABLE_REGIONS_FAIL)
                    .setRootCause(e).build().buildException();
            }
        }
    }

    @Override
    public PMetaData addTable(PTable table, long resolvedTime) throws SQLException {
        synchronized (latestMetaDataLock) {
            try {
                throwConnectionClosedIfNullMetaData();
                // If existing table isn't older than new table, don't replace
                // If a client opens a connection at an earlier timestamp, this can happen
                PTable existingTable = latestMetaData.getTableRef(new PTableKey(table.getTenantId(), table.getName().getString())).getTable();
                if (existingTable.getTimeStamp() >= table.getTimeStamp()) {
                    return latestMetaData;
                }
            } catch (TableNotFoundException e) {}
            latestMetaData = latestMetaData.addTable(table, resolvedTime);
            latestMetaDataLock.notifyAll();
            return latestMetaData;
        }
    }
    
    public PMetaData updateResolvedTimestamp(PTable table, long resolvedTime) throws SQLException {
    	synchronized (latestMetaDataLock) {
            throwConnectionClosedIfNullMetaData();
            latestMetaData = latestMetaData.updateResolvedTimestamp(table, resolvedTime);
            latestMetaDataLock.notifyAll();
            return latestMetaData;
        }
    }

    private static interface Mutator {
        PMetaData mutate(PMetaData metaData) throws SQLException;
    }

    /**
     * Ensures that metaData mutations are handled in the correct order
     */
    private PMetaData metaDataMutated(PName tenantId, String tableName, long tableSeqNum, Mutator mutator) throws SQLException {
        synchronized (latestMetaDataLock) {
            throwConnectionClosedIfNullMetaData();
            PMetaData metaData = latestMetaData;
            PTable table;
            long endTime = System.currentTimeMillis() + DEFAULT_OUT_OF_ORDER_MUTATIONS_WAIT_TIME_MS;
            while (true) {
                try {
                    try {
                        table = metaData.getTableRef(new PTableKey(tenantId, tableName)).getTable();
                        /* If the table is at the prior sequence number, then we're good to go.
                         * We know if we've got this far, that the server validated the mutations,
                         * so we'd just need to wait until the other connection that mutated the same
                         * table is processed.
                         */
                        if (table.getSequenceNumber() + 1 == tableSeqNum) {
                            // TODO: assert that timeStamp is bigger that table timeStamp?
                            metaData = mutator.mutate(metaData);
                            break;
                        } else if (table.getSequenceNumber() >= tableSeqNum) {
                            logger.warn("Attempt to cache older version of " + tableName + ": current= " + table.getSequenceNumber() + ", new=" + tableSeqNum);
                            break;
                        }
                    } catch (TableNotFoundException e) {
                    }
                    long waitTime = endTime - System.currentTimeMillis();
                    // We waited long enough - just remove the table from the cache
                    // and the next time it's used it'll be pulled over from the server.
                    if (waitTime <= 0) {
                        logger.warn("Unable to update meta data repo within " + (DEFAULT_OUT_OF_ORDER_MUTATIONS_WAIT_TIME_MS/1000) + " seconds for " + tableName);
                        // There will never be a parentTableName here, as that would only
                        // be non null for an index an we never add/remove columns from an index.
                        metaData = metaData.removeTable(tenantId, tableName, null, HConstants.LATEST_TIMESTAMP);
                        break;
                    }
                    latestMetaDataLock.wait(waitTime);
                } catch (InterruptedException e) {
                    // restore the interrupt status
                    Thread.currentThread().interrupt();
                    throw new SQLExceptionInfo.Builder(SQLExceptionCode.INTERRUPTED_EXCEPTION)
                        .setRootCause(e).build().buildException(); // FIXME
                }
            }
            latestMetaData = metaData;
            latestMetaDataLock.notifyAll();
            return metaData;
        }
     }

    @Override
    public PMetaData addColumn(final PName tenantId, final String tableName, final List<PColumn> columns, final long tableTimeStamp, final long tableSeqNum, final boolean isImmutableRows, final boolean isWalDisabled, final boolean isMultitenant, final boolean storeNulls, final boolean isTransactional, final long resolvedTime) throws SQLException {
        return metaDataMutated(tenantId, tableName, tableSeqNum, new Mutator() {
            @Override
            public PMetaData mutate(PMetaData metaData) throws SQLException {
                try {
                    return metaData.addColumn(tenantId, tableName, columns, tableTimeStamp, tableSeqNum, isImmutableRows, isWalDisabled, isMultitenant, storeNulls, isTransactional, resolvedTime);
                } catch (TableNotFoundException e) {
                    // The DROP TABLE may have been processed first, so just ignore.
                    return metaData;
                }
            }
        });
     }

    @Override
    public PMetaData removeTable(PName tenantId, final String tableName, String parentTableName, long tableTimeStamp) throws SQLException {
        synchronized (latestMetaDataLock) {
            throwConnectionClosedIfNullMetaData();
            latestMetaData = latestMetaData.removeTable(tenantId, tableName, parentTableName, tableTimeStamp);
            latestMetaDataLock.notifyAll();
            return latestMetaData;
        }
    }

    @Override
    public PMetaData removeColumn(final PName tenantId, final String tableName, final List<PColumn> columnsToRemove, final long tableTimeStamp, final long tableSeqNum, final long resolvedTime) throws SQLException {
        return metaDataMutated(tenantId, tableName, tableSeqNum, new Mutator() {
            @Override
            public PMetaData mutate(PMetaData metaData) throws SQLException {
                try {
                    return metaData.removeColumn(tenantId, tableName, columnsToRemove, tableTimeStamp, tableSeqNum, resolvedTime);
                } catch (TableNotFoundException e) {
                    // The DROP TABLE may have been processed first, so just ignore.
                    return metaData;
                }
            }
        });
    }


    @Override
    public PhoenixConnection connect(String url, Properties info) throws SQLException {
        checkClosed();
        PMetaData metadata = latestMetaData;
        if (metadata == null) {
            throwConnectionClosedException();
        }

        return new PhoenixConnection(this, url, info, metadata);
    }


    private HColumnDescriptor generateColumnFamilyDescriptor(Pair<byte[],Map<String,Object>> family, PTableType tableType) throws SQLException {
        HColumnDescriptor columnDesc = new HColumnDescriptor(family.getFirst());
        if (tableType != PTableType.VIEW) {
            if(props.get(QueryServices.DEFAULT_KEEP_DELETED_CELLS_ATTRIB) != null){
                columnDesc.setKeepDeletedCells(props.getBoolean(
                    QueryServices.DEFAULT_KEEP_DELETED_CELLS_ATTRIB, QueryServicesOptions.DEFAULT_KEEP_DELETED_CELLS));
            }
            columnDesc.setDataBlockEncoding(SchemaUtil.DEFAULT_DATA_BLOCK_ENCODING);
            for (Entry<String,Object> entry : family.getSecond().entrySet()) {
                String key = entry.getKey();
                Object value = entry.getValue();
                setHColumnDescriptorValue(columnDesc, key, value);
            }
        }
        return columnDesc;
    }
    
    // Workaround HBASE-14737
    private static void setHColumnDescriptorValue(HColumnDescriptor columnDesc, String key, Object value) {
        if (HConstants.VERSIONS.equals(key)) {
            columnDesc.setMaxVersions(getMaxVersion(value));
        } else {
            columnDesc.setValue(key, value == null ? null : value.toString());
        }
    }

    private static int getMaxVersion(Object value) {
        if (value == null) {
            return -1;  // HColumnDescriptor.UNINITIALIZED is private
        }
        if (value instanceof Number) {
            return ((Number)value).intValue();
        }
        String stringValue = value.toString();
        if (stringValue.isEmpty()) {
            return -1;
        }
        return Integer.parseInt(stringValue);
    }
    
    private void modifyColumnFamilyDescriptor(HColumnDescriptor hcd, Map<String,Object> props) throws SQLException {
        for (Entry<String, Object> entry : props.entrySet()) {
            String propName = entry.getKey();
            Object value = entry.getValue();
            setHColumnDescriptorValue(hcd, propName, value);
        }
    }
    
    private HTableDescriptor generateTableDescriptor(byte[] tableName, HTableDescriptor existingDesc, PTableType tableType, Map<String,Object> tableProps, List<Pair<byte[],Map<String,Object>>> families, byte[][] splits) throws SQLException {
        String defaultFamilyName = (String)tableProps.remove(PhoenixDatabaseMetaData.DEFAULT_COLUMN_FAMILY_NAME);
        HTableDescriptor tableDescriptor = (existingDesc != null) ? new HTableDescriptor(existingDesc) :
          new HTableDescriptor(TableName.valueOf(tableName));
        for (Entry<String,Object> entry : tableProps.entrySet()) {
            String key = entry.getKey();
            if (!TableProperty.isPhoenixTableProperty(key)) {
                Object value = entry.getValue();
                tableDescriptor.setValue(key, value == null ? null : value.toString());
            }
        }
        if (families.isEmpty()) {
            if (tableType != PTableType.VIEW) {
                byte[] defaultFamilyByes = defaultFamilyName == null ? QueryConstants.DEFAULT_COLUMN_FAMILY_BYTES : Bytes.toBytes(defaultFamilyName);
                // Add dummy column family so we have key values for tables that
                HColumnDescriptor columnDescriptor = generateColumnFamilyDescriptor(new Pair<byte[],Map<String,Object>>(defaultFamilyByes,Collections.<String,Object>emptyMap()), tableType);
                tableDescriptor.addFamily(columnDescriptor);
            }
        } else {
            for (Pair<byte[],Map<String,Object>> family : families) {
                // If family is only in phoenix description, add it. otherwise, modify its property accordingly.
                byte[] familyByte = family.getFirst();
                if (tableDescriptor.getFamily(familyByte) == null) {
                    if (tableType == PTableType.VIEW) {
                        String fullTableName = Bytes.toString(tableName);
                        throw new ReadOnlyTableException(
                                "The HBase column families for a read-only table must already exist",
                                SchemaUtil.getSchemaNameFromFullName(fullTableName),
                                SchemaUtil.getTableNameFromFullName(fullTableName),
                                Bytes.toString(familyByte));
                    }
                    HColumnDescriptor columnDescriptor = generateColumnFamilyDescriptor(family, tableType);
                    tableDescriptor.addFamily(columnDescriptor);
                } else {
                    if (tableType != PTableType.VIEW) {
                        HColumnDescriptor columnDescriptor = tableDescriptor.getFamily(familyByte);
                        if (columnDescriptor == null) {
                            throw new IllegalArgumentException("Unable to find column descriptor with family name " + Bytes.toString(family.getFirst()));
                        }
                        modifyColumnFamilyDescriptor(columnDescriptor, family.getSecond());
                    }
                }
            }
        }
        addCoprocessors(tableName, tableDescriptor, tableType, tableProps);
        return tableDescriptor;
    }

    private void addCoprocessors(byte[] tableName, HTableDescriptor descriptor, PTableType tableType, Map<String,Object> tableProps) throws SQLException {
        // The phoenix jar must be available on HBase classpath
        int priority = props.getInt(QueryServices.COPROCESSOR_PRIORITY_ATTRIB, QueryServicesOptions.DEFAULT_COPROCESSOR_PRIORITY);
        try {
            if (!descriptor.hasCoprocessor(ScanRegionObserver.class.getName())) {
                descriptor.addCoprocessor(ScanRegionObserver.class.getName(), null, priority, null);
            }
            if (!descriptor.hasCoprocessor(UngroupedAggregateRegionObserver.class.getName())) {
                descriptor.addCoprocessor(UngroupedAggregateRegionObserver.class.getName(), null, priority, null);
            }
            if (!descriptor.hasCoprocessor(GroupedAggregateRegionObserver.class.getName())) {
                descriptor.addCoprocessor(GroupedAggregateRegionObserver.class.getName(), null, priority, null);
            }
            if (!descriptor.hasCoprocessor(ServerCachingEndpointImpl.class.getName())) {
                descriptor.addCoprocessor(ServerCachingEndpointImpl.class.getName(), null, priority, null);
            }
            boolean isTransactional = 
                    Boolean.TRUE.equals(tableProps.get(TableProperty.TRANSACTIONAL.name())) ||
                    Boolean.TRUE.equals(tableProps.get(TxConstants.READ_NON_TX_DATA)); // For ALTER TABLE
            // TODO: better encapsulation for this
            // Since indexes can't have indexes, don't install our indexing coprocessor for indexes.
            // Also don't install on the SYSTEM.CATALOG and SYSTEM.STATS table because we use
            // all-or-none mutate class which break when this coprocessor is installed (PHOENIX-1318).
            if ((tableType != PTableType.INDEX && tableType != PTableType.VIEW)
                    && !SchemaUtil.isMetaTable(tableName)
                    && !SchemaUtil.isStatsTable(tableName)) {
                if (isTransactional) {
                    if (!descriptor.hasCoprocessor(PhoenixTransactionalIndexer.class.getName())) {
                        descriptor.addCoprocessor(PhoenixTransactionalIndexer.class.getName(), null, priority, null);
                    }
                    // For alter table, remove non transactional index coprocessor
                    if (descriptor.hasCoprocessor(Indexer.class.getName())) {
                        descriptor.removeCoprocessor(Indexer.class.getName());
                    }
                } else {
                    if (!descriptor.hasCoprocessor(Indexer.class.getName())) {
                        // If exception on alter table to transition back to non transactional
                        if (descriptor.hasCoprocessor(PhoenixTransactionalIndexer.class.getName())) {
                            descriptor.removeCoprocessor(PhoenixTransactionalIndexer.class.getName());
                        }
                        Map<String, String> opts = Maps.newHashMapWithExpectedSize(1);
                        opts.put(NonTxIndexBuilder.CODEC_CLASS_NAME_KEY, PhoenixIndexCodec.class.getName());
                        Indexer.enableIndexing(descriptor, PhoenixIndexBuilder.class, opts, priority);
                    }
                }
            }
            if (SchemaUtil.isStatsTable(tableName) && !descriptor.hasCoprocessor(MultiRowMutationEndpoint.class.getName())) {
                descriptor.addCoprocessor(MultiRowMutationEndpoint.class.getName(),
                        null, priority, null);
            }

            if (descriptor.getValue(MetaDataUtil.IS_LOCAL_INDEX_TABLE_PROP_BYTES) != null
                    && Boolean.TRUE.equals(PBoolean.INSTANCE.toObject(descriptor
                            .getValue(MetaDataUtil.IS_LOCAL_INDEX_TABLE_PROP_BYTES)))) {
                if (!descriptor.hasCoprocessor(IndexHalfStoreFileReaderGenerator.class.getName())) {
                    descriptor.addCoprocessor(IndexHalfStoreFileReaderGenerator.class.getName(),
                        null, priority, null);
                }
            } else {
                if (!descriptor.hasCoprocessor(LocalIndexSplitter.class.getName())
                        && !SchemaUtil.isMetaTable(tableName)
                        && !SchemaUtil.isSequenceTable(tableName)) {
                    descriptor.addCoprocessor(LocalIndexSplitter.class.getName(), null, priority, null);
                }
            }

            // Setup split policy on Phoenix metadata table to ensure that the key values of a Phoenix table
            // stay on the same region.
            if (SchemaUtil.isMetaTable(tableName) || SchemaUtil.isFunctionTable(tableName)) {
                if (!descriptor.hasCoprocessor(MetaDataEndpointImpl.class.getName())) {
                    descriptor.addCoprocessor(MetaDataEndpointImpl.class.getName(), null, priority, null);
                }
                if(SchemaUtil.isMetaTable(tableName) ) {
                    if (!descriptor.hasCoprocessor(MetaDataRegionObserver.class.getName())) {
                        descriptor.addCoprocessor(MetaDataRegionObserver.class.getName(), null, priority + 1, null);
                    }
                }
            } else if (SchemaUtil.isSequenceTable(tableName)) {
                if (!descriptor.hasCoprocessor(SequenceRegionObserver.class.getName())) {
                    descriptor.addCoprocessor(SequenceRegionObserver.class.getName(), null, priority, null);
                }
            }
            
            if (isTransactional) {
                if (!descriptor.hasCoprocessor(TransactionProcessor.class.getName())) {
                    descriptor.addCoprocessor(TransactionProcessor.class.getName(), null, priority - 10, null);
                }
            } else {
                // If exception on alter table to transition back to non transactional
                if (descriptor.hasCoprocessor(TransactionProcessor.class.getName())) {
                    descriptor.removeCoprocessor(TransactionProcessor.class.getName());
                }                
            }
        } catch (IOException e) {
            throw ServerUtil.parseServerException(e);
        }
    }

    private static interface RetriableOperation {
        boolean checkForCompletion() throws TimeoutException, IOException;
        String getOperatioName();
    }

    private void pollForUpdatedTableDescriptor(final HBaseAdmin admin, final HTableDescriptor newTableDescriptor,
            final byte[] tableName) throws InterruptedException, TimeoutException {
        checkAndRetry(new RetriableOperation() {

            @Override
            public String getOperatioName() {
                return "UpdateOrNewTableDescriptor";
            }

            @Override
            public boolean checkForCompletion() throws TimeoutException, IOException {
                HTableDescriptor tableDesc = admin.getTableDescriptor(tableName);
                return newTableDescriptor.equals(tableDesc);
            }
        });
    }

    private void checkAndRetry(RetriableOperation op) throws InterruptedException, TimeoutException {
        int maxRetries = ConnectionQueryServicesImpl.this.props.getInt(
                QueryServices.NUM_RETRIES_FOR_SCHEMA_UPDATE_CHECK,
                QueryServicesOptions.DEFAULT_RETRIES_FOR_SCHEMA_UPDATE_CHECK);
        long sleepInterval = ConnectionQueryServicesImpl.this.props
                .getLong(QueryServices.DELAY_FOR_SCHEMA_UPDATE_CHECK,
                        QueryServicesOptions.DEFAULT_DELAY_FOR_SCHEMA_UPDATE_CHECK);
        boolean success = false;
        int numTries = 1;
        PhoenixStopWatch watch = new PhoenixStopWatch();
        watch.start();
        do {
            try {
                success = op.checkForCompletion();
            } catch (Exception ex) {
                // If we encounter any exception on the first or last try, propagate the exception and fail.
                // Else, we swallow the exception and retry till we reach maxRetries.
                if (numTries == 1 || numTries == maxRetries) {
                    watch.stop();
                    TimeoutException toThrow = new TimeoutException("Operation " + op.getOperatioName()
                            + " didn't complete because of exception. Time elapsed: " + watch.elapsedMillis());
                    toThrow.initCause(ex);
                    throw toThrow;
                }
            }
            numTries++;
            Thread.sleep(sleepInterval);
        } while (numTries < maxRetries && !success);

        watch.stop();

        if (!success) {
            throw new TimeoutException("Operation  " + op.getOperatioName() + " didn't complete within "
                    + watch.elapsedMillis() + " ms "
                    + (numTries > 1 ? ("after trying " + numTries + (numTries > 1 ? "times." : "time.")) : ""));
        } else {
            if (logger.isDebugEnabled()) {
                logger.debug("Operation "
                        + op.getOperatioName()
                        + " completed within "
                        + watch.elapsedMillis()
                        + "ms "
                        + (numTries > 1 ? ("after trying " + numTries + (numTries > 1 ? "times." : "time.")) : ""));
            }
        }
    }

    private boolean allowOnlineTableSchemaUpdate() {
        return props.getBoolean(
                QueryServices.ALLOW_ONLINE_TABLE_SCHEMA_UPDATE,
                QueryServicesOptions.DEFAULT_ALLOW_ONLINE_TABLE_SCHEMA_UPDATE);
    }

    /**
     *
     * @param tableName
     * @param splits
     * @param modifyExistingMetaData TODO
     * @return true if table was created and false if it already exists
     * @throws SQLException
     */
    private HTableDescriptor ensureTableCreated(byte[] tableName, PTableType tableType , Map<String,Object> props, List<Pair<byte[],Map<String,Object>>> families, byte[][] splits, boolean modifyExistingMetaData) throws SQLException {
        HBaseAdmin admin = null;
        SQLException sqlE = null;
        HTableDescriptor existingDesc = null;
        boolean isMetaTable = SchemaUtil.isMetaTable(tableName);
        boolean tableExist = true;
        try {
            final String quorum = ZKConfig.getZKQuorumServersString(config);
            final String znode = config.get(HConstants.ZOOKEEPER_ZNODE_PARENT);
            logger.debug("Found quorum: " + quorum + ":" + znode);
            admin = new HBaseAdmin(config);
            try {
                existingDesc = admin.getTableDescriptor(tableName);
            } catch (org.apache.hadoop.hbase.TableNotFoundException e) {
                tableExist = false;
                if (tableType == PTableType.VIEW) {
                    String fullTableName = Bytes.toString(tableName);
                    throw new ReadOnlyTableException(
                            "An HBase table for a VIEW must already exist",
                            SchemaUtil.getSchemaNameFromFullName(fullTableName),
                            SchemaUtil.getTableNameFromFullName(fullTableName));
                }
            }

            HTableDescriptor newDesc = generateTableDescriptor(tableName, existingDesc, tableType , props, families, splits);

            if (!tableExist) {
                if (newDesc.getValue(MetaDataUtil.IS_LOCAL_INDEX_TABLE_PROP_BYTES) != null && Boolean.TRUE.equals(
                    PBoolean.INSTANCE.toObject(newDesc.getValue(MetaDataUtil.IS_LOCAL_INDEX_TABLE_PROP_BYTES)))) {
                    newDesc.setValue(HTableDescriptor.SPLIT_POLICY, IndexRegionSplitPolicy.class.getName());
                }
                // Remove the splitPolicy attribute to prevent HBASE-12570
                if (isMetaTable) {
                    newDesc.remove(HTableDescriptor.SPLIT_POLICY);
                }
                try {
                    if (splits == null) {
                        admin.createTable(newDesc);
                    } else {
                        admin.createTable(newDesc, splits);
                    }
                } catch (TableExistsException e) {
                    // We can ignore this, as it just means that another client beat us
                    // to creating the HBase metadata.
                    return null;
                }
                if (isMetaTable) {
                    checkClientServerCompatibility();
                    /*
                     * Now we modify the table to add the split policy, since we know that the client and
                     * server and compatible. This works around HBASE-12570 which causes the cluster to be
                     * brought down.
                     */
                    newDesc.setValue(HTableDescriptor.SPLIT_POLICY, MetaDataSplitPolicy.class.getName());
                    if (allowOnlineTableSchemaUpdate()) {
                        // No need to wait/poll for this update
                        admin.modifyTable(tableName, newDesc);
                    } else {
                        admin.disableTable(tableName);
                        admin.modifyTable(tableName, newDesc);
                        admin.enableTable(tableName);
                    }
                }
                return null;
            } else {
                if (isMetaTable) {
                    checkClientServerCompatibility();
                }

                if (!modifyExistingMetaData) {
                    return existingDesc; // Caller already knows that no metadata was changed
                }
                boolean willBeTx = Boolean.TRUE.equals(props.get(TableProperty.TRANSACTIONAL.name()));
                // If mapping an existing table as transactional, set property so that existing
                // data is correctly read.
                if (willBeTx) {
                    newDesc.setValue(TxConstants.READ_NON_TX_DATA, Boolean.TRUE.toString());
                } else {
                    // If we think we're creating a non transactional table when it's already
                    // transactional, don't allow.
                    if (existingDesc.hasCoprocessor(TransactionProcessor.class.getName())) {
                        throw new SQLExceptionInfo.Builder(SQLExceptionCode.TX_MAY_NOT_SWITCH_TO_NON_TX)
                        .setSchemaName(SchemaUtil.getSchemaNameFromFullName(tableName))
                        .setTableName(SchemaUtil.getTableNameFromFullName(tableName)).build().buildException();
                    }
                    newDesc.remove(TxConstants.READ_NON_TX_DATA);
                }
                if (existingDesc.equals(newDesc)) {
                    return null; // Indicate that no metadata was changed
                }

                modifyTable(tableName, newDesc, true);
                return newDesc;
            }

        } catch (IOException e) {
            sqlE = ServerUtil.parseServerException(e);
        } catch (InterruptedException e) {
            // restore the interrupt status
            Thread.currentThread().interrupt();
            sqlE = new SQLExceptionInfo.Builder(SQLExceptionCode.INTERRUPTED_EXCEPTION).setRootCause(e).build().buildException();
        } catch (TimeoutException e) {
            sqlE = new SQLExceptionInfo.Builder(SQLExceptionCode.OPERATION_TIMED_OUT).setRootCause(e.getCause() != null ? e.getCause() : e).build().buildException();
        } finally {
            try {
                if (admin != null) {
                    admin.close();
                }
            } catch (IOException e) {
                if (sqlE == null) {
                    sqlE = ServerUtil.parseServerException(e);
                } else {
                    sqlE.setNextException(ServerUtil.parseServerException(e));
                }
            } finally {
                if (sqlE != null) {
                    throw sqlE;
                }
            }
        }
        return null; // will never make it here
    }

    private void modifyTable(byte[] tableName, HTableDescriptor newDesc, boolean shouldPoll) throws IOException,
    InterruptedException, TimeoutException {
    	try (HBaseAdmin admin = new HBaseAdmin(config)) {
    		if (!allowOnlineTableSchemaUpdate()) {
    			admin.disableTable(tableName);
    			admin.modifyTable(tableName, newDesc);
    			admin.enableTable(tableName);
    		} else {
    			admin.modifyTable(tableName, newDesc);
    			if (shouldPoll) {
    			    pollForUpdatedTableDescriptor(admin, newDesc, tableName);
    			}
    		}
    	}
    }

    private static boolean isInvalidMutableIndexConfig(Long serverVersion) {
        if (serverVersion == null) {
            return false;
        }
        return !MetaDataUtil.decodeMutableIndexConfiguredProperly(serverVersion);
    }

    private static boolean isCompatible(Long serverVersion) {
        if (serverVersion == null) {
            return false;
        }
        return MetaDataUtil.areClientAndServerCompatible(serverVersion);
    }

    private void checkClientServerCompatibility() throws SQLException {
        StringBuilder buf = new StringBuilder("The following servers require an updated " + QueryConstants.DEFAULT_COPROCESS_PATH + " to be put in the classpath of HBase: ");
        boolean isIncompatible = false;
        int minHBaseVersion = Integer.MAX_VALUE;
        try {
            List<HRegionLocation> locations = this.getAllTableRegions(SYSTEM_CATALOG_NAME_BYTES);
            Set<HRegionLocation> serverMap = Sets.newHashSetWithExpectedSize(locations.size());
            TreeMap<byte[], HRegionLocation> regionMap = Maps.newTreeMap(Bytes.BYTES_COMPARATOR);
            List<byte[]> regionKeys = Lists.newArrayListWithExpectedSize(locations.size());
            for (HRegionLocation entry : locations) {
                if (!serverMap.contains(entry)) {
                    regionKeys.add(entry.getRegionInfo().getStartKey());
                    regionMap.put(entry.getRegionInfo().getRegionName(), entry);
                    serverMap.add(entry);
                }
            }

            HTableInterface ht = this.getTable(PhoenixDatabaseMetaData.SYSTEM_CATALOG_NAME_BYTES);
            final Map<byte[], Long> results =
                    ht.coprocessorService(MetaDataService.class, null, null, new Batch.Call<MetaDataService,Long>() {
                        @Override
                        public Long call(MetaDataService instance) throws IOException {
                            ServerRpcController controller = new ServerRpcController();
                            BlockingRpcCallback<GetVersionResponse> rpcCallback =
                                    new BlockingRpcCallback<GetVersionResponse>();
                            GetVersionRequest.Builder builder = GetVersionRequest.newBuilder();
                            builder.setClientVersion(VersionUtil.encodeVersion(PHOENIX_MAJOR_VERSION, PHOENIX_MINOR_VERSION, PHOENIX_PATCH_NUMBER));
                            instance.getVersion(controller, builder.build(), rpcCallback);
                            if(controller.getFailedOn() != null) {
                                throw controller.getFailedOn();
                            }
                            return rpcCallback.get().getVersion();
                        }
                    });
            for (Map.Entry<byte[],Long> result : results.entrySet()) {
                // This is the "phoenix.jar" is in-place, but server is out-of-sync with client case.
                if (!isCompatible(result.getValue())) {
                    isIncompatible = true;
                    HRegionLocation name = regionMap.get(result.getKey());
                    buf.append(name);
                    buf.append(';');
                }
                hasInvalidIndexConfiguration |= isInvalidMutableIndexConfig(result.getValue());
                if (minHBaseVersion > MetaDataUtil.decodeHBaseVersion(result.getValue())) {
                    minHBaseVersion = MetaDataUtil.decodeHBaseVersion(result.getValue());
                }
            }
            lowestClusterHBaseVersion = minHBaseVersion;
        } catch (SQLException e) {
            throw e;
        } catch (Throwable t) {
            // This is the case if the "phoenix.jar" is not on the classpath of HBase on the region server
            throw new SQLExceptionInfo.Builder(SQLExceptionCode.INCOMPATIBLE_CLIENT_SERVER_JAR).setRootCause(t)
                .setMessage("Ensure that " + QueryConstants.DEFAULT_COPROCESS_PATH + " is put on the classpath of HBase in every region server: " + t.getMessage())
                .build().buildException();
        }
        if (isIncompatible) {
            buf.setLength(buf.length()-1);
            throw new SQLExceptionInfo.Builder(SQLExceptionCode.OUTDATED_JARS).setMessage(buf.toString()).build().buildException();
        }
    }

    /**
     * Invoke meta data coprocessor with one retry if the key was found to not be in the regions
     * (due to a table split)
     */
    private MetaDataMutationResult metaDataCoprocessorExec(byte[] tableKey,
            Batch.Call<MetaDataService, MetaDataResponse> callable) throws SQLException {
        return metaDataCoprocessorExec(tableKey, callable, PhoenixDatabaseMetaData.SYSTEM_CATALOG_NAME_BYTES);
    }
        /**
         * Invoke meta data coprocessor with one retry if the key was found to not be in the regions
         * (due to a table split)
         */
        private MetaDataMutationResult metaDataCoprocessorExec(byte[] tableKey,
                Batch.Call<MetaDataService, MetaDataResponse> callable, byte[] tableName) throws SQLException {

        try {
            boolean retried = false;
            while (true) {
                if (retried) {
                    connection.relocateRegion(
                        TableName.valueOf(tableName),
                        tableKey);
                }

                HTableInterface ht = this.getTable(tableName);
                try {
                    final Map<byte[], MetaDataResponse> results =
                            ht.coprocessorService(MetaDataService.class, tableKey, tableKey, callable);

                    assert(results.size() == 1);
                    MetaDataResponse result = results.values().iterator().next();
                    if (result.getReturnCode() == MetaDataProtos.MutationCode.TABLE_NOT_IN_REGION
                            || result.getReturnCode() == MetaDataProtos.MutationCode.FUNCTION_NOT_IN_REGION) {
                        if (retried) return MetaDataMutationResult.constructFromProto(result);
                        retried = true;
                        continue;
                    }
                    return MetaDataMutationResult.constructFromProto(result);
                } finally {
                    Closeables.closeQuietly(ht);
                }
            }
        } catch (IOException e) {
            throw ServerUtil.parseServerException(e);
        } catch (Throwable t) {
            throw new SQLException(t);
        }
    }

    // Our property values are translated using toString, so we need to "string-ify" this.
    private static final String TRUE_BYTES_AS_STRING = Bytes.toString(PDataType.TRUE_BYTES);

    private void ensureViewIndexTableCreated(byte[] physicalTableName, Map<String,Object> tableProps, List<Pair<byte[],Map<String,Object>>> families, byte[][] splits, long timestamp) throws SQLException {
        Long maxFileSize = (Long)tableProps.get(HTableDescriptor.MAX_FILESIZE);
        if (maxFileSize == null) {
            maxFileSize = this.config.getLong(HConstants.HREGION_MAX_FILESIZE, HConstants.DEFAULT_MAX_FILE_SIZE);
        }
        byte[] physicalIndexName = MetaDataUtil.getViewIndexPhysicalName(physicalTableName);

        int indexMaxFileSizePerc;
        // Get percentage to use from table props first and then fallback to config
        Integer indexMaxFileSizePercProp = (Integer)tableProps.remove(QueryServices.INDEX_MAX_FILESIZE_PERC_ATTRIB);
        if (indexMaxFileSizePercProp == null) {
            indexMaxFileSizePerc = config.getInt(QueryServices.INDEX_MAX_FILESIZE_PERC_ATTRIB, QueryServicesOptions.DEFAULT_INDEX_MAX_FILESIZE_PERC);
        } else {
            indexMaxFileSizePerc = indexMaxFileSizePercProp;
        }
        long indexMaxFileSize = maxFileSize * indexMaxFileSizePerc / 100;
        tableProps.put(HTableDescriptor.MAX_FILESIZE, indexMaxFileSize);
        tableProps.put(MetaDataUtil.IS_VIEW_INDEX_TABLE_PROP_NAME, TRUE_BYTES_AS_STRING);
        HTableDescriptor desc = ensureTableCreated(physicalIndexName, PTableType.TABLE, tableProps, families, splits, false);
        if (desc != null) {
            if (!Boolean.TRUE.equals(PBoolean.INSTANCE.toObject(desc.getValue(MetaDataUtil.IS_VIEW_INDEX_TABLE_PROP_BYTES)))) {
                String fullTableName = Bytes.toString(physicalIndexName);
                throw new TableAlreadyExistsException(
                        "Unable to create shared physical table for indexes on views.",
                        SchemaUtil.getSchemaNameFromFullName(fullTableName),
                        SchemaUtil.getTableNameFromFullName(fullTableName));
            }
        }
    }

    private void ensureLocalIndexTableCreated(byte[] physicalTableName, Map<String,Object> tableProps, List<Pair<byte[],Map<String,Object>>> families, byte[][] splits, long timestamp) throws SQLException {
        PTable table;
        String parentTableName = Bytes.toString(physicalTableName, MetaDataUtil.LOCAL_INDEX_TABLE_PREFIX_BYTES.length,
            physicalTableName.length - MetaDataUtil.LOCAL_INDEX_TABLE_PREFIX_BYTES.length);
        try {
            synchronized (latestMetaDataLock) {
                throwConnectionClosedIfNullMetaData();
                table = latestMetaData.getTableRef(new PTableKey(PName.EMPTY_NAME, parentTableName)).getTable();
                latestMetaDataLock.notifyAll();
            }
            if (table.getTimeStamp() >= timestamp) { // Table in cache is newer than client timestamp which shouldn't be the case
                throw new TableNotFoundException(table.getSchemaName().getString(), table.getTableName().getString());
            }
        } catch (TableNotFoundException e) {
            byte[] schemaName = Bytes.toBytes(SchemaUtil.getSchemaNameFromFullName(parentTableName));
            byte[] tableName = Bytes.toBytes(SchemaUtil.getTableNameFromFullName(parentTableName));
            MetaDataMutationResult result = this.getTable(null, schemaName, tableName, HConstants.LATEST_TIMESTAMP, timestamp);
            table = result.getTable();
            if (table == null) {
                throw e;
            }
        }
        ensureLocalIndexTableCreated(physicalTableName, tableProps, families, splits);
    }

    private void ensureLocalIndexTableCreated(byte[] physicalTableName, Map<String, Object> tableProps, List<Pair<byte[], Map<String, Object>>> families, byte[][] splits) throws SQLException, TableAlreadyExistsException {
        
        // If we're not allowing local indexes or the hbase version is too low,
        // don't create the local index table
        if (   !this.getProps().getBoolean(QueryServices.ALLOW_LOCAL_INDEX_ATTRIB, QueryServicesOptions.DEFAULT_ALLOW_LOCAL_INDEX) 
            || !this.supportsFeature(Feature.LOCAL_INDEX)) {
                    return;
        }
        
        tableProps.put(MetaDataUtil.IS_LOCAL_INDEX_TABLE_PROP_NAME, TRUE_BYTES_AS_STRING);
        HTableDescriptor desc = ensureTableCreated(physicalTableName, PTableType.TABLE, tableProps, families, splits, true);
        if (desc != null) {
            if (!Boolean.TRUE.equals(PBoolean.INSTANCE.toObject(desc.getValue(MetaDataUtil.IS_LOCAL_INDEX_TABLE_PROP_BYTES)))) {
                String fullTableName = Bytes.toString(physicalTableName);
                throw new TableAlreadyExistsException(
                        "Unable to create shared physical table for local indexes.",
                        SchemaUtil.getSchemaNameFromFullName(fullTableName),
                        SchemaUtil.getTableNameFromFullName(fullTableName));
            }
        }
    }

    private boolean ensureViewIndexTableDropped(byte[] physicalTableName, long timestamp) throws SQLException {
        byte[] physicalIndexName = MetaDataUtil.getViewIndexPhysicalName(physicalTableName);
        HTableDescriptor desc = null;
        HBaseAdmin admin = null;
        boolean wasDeleted = false;
        try {
            admin = new HBaseAdmin(config);
            try {
                desc = admin.getTableDescriptor(physicalIndexName);
                if (Boolean.TRUE.equals(PBoolean.INSTANCE.toObject(desc.getValue(MetaDataUtil.IS_VIEW_INDEX_TABLE_PROP_BYTES)))) {
                    this.tableStatsCache.invalidate(new ImmutableBytesPtr(physicalIndexName));
                    final ReadOnlyProps props = this.getProps();
                    final boolean dropMetadata = props.getBoolean(DROP_METADATA_ATTRIB, DEFAULT_DROP_METADATA);
                    if (dropMetadata) {
                        admin.disableTable(physicalIndexName);
                        admin.deleteTable(physicalIndexName);
                        clearTableRegionCache(physicalIndexName);
                        wasDeleted = true;
                    }
                }
            } catch (org.apache.hadoop.hbase.TableNotFoundException ignore) {
                // Ignore, as we may never have created a view index table
            }
        } catch (IOException e) {
            throw ServerUtil.parseServerException(e);
        } finally {
            try {
                if (admin != null) admin.close();
            } catch (IOException e) {
                logger.warn("",e);
            }
        }
        return wasDeleted;
    }

    private boolean ensureLocalIndexTableDropped(byte[] physicalTableName, long timestamp) throws SQLException {
        byte[] physicalIndexName = MetaDataUtil.getLocalIndexPhysicalName(physicalTableName);
        HTableDescriptor desc = null;
        HBaseAdmin admin = null;
        boolean wasDeleted = false;
        try {
            admin = new HBaseAdmin(config);
            try {
                desc = admin.getTableDescriptor(physicalIndexName);
                if (Boolean.TRUE.equals(PBoolean.INSTANCE.toObject(desc.getValue(MetaDataUtil.IS_LOCAL_INDEX_TABLE_PROP_BYTES)))) {
                    this.tableStatsCache.invalidate(new ImmutableBytesPtr(physicalIndexName));
                    final ReadOnlyProps props = this.getProps();
                    final boolean dropMetadata = props.getBoolean(DROP_METADATA_ATTRIB, DEFAULT_DROP_METADATA);
                    if (dropMetadata) {
                        admin.disableTable(physicalIndexName);
                        admin.deleteTable(physicalIndexName);
                        clearTableRegionCache(physicalIndexName);
                        wasDeleted = true;
                    }
                }
            } catch (org.apache.hadoop.hbase.TableNotFoundException ignore) {
                // Ignore, as we may never have created a view index table
            }
        } catch (IOException e) {
            throw ServerUtil.parseServerException(e);
        } finally {
            try {
                if (admin != null) admin.close();
            } catch (IOException e) {
                logger.warn("",e);
            }
        }
        return wasDeleted;
    }

    @Override
    public MetaDataMutationResult createTable(final List<Mutation> tableMetaData, byte[] physicalTableName, PTableType tableType,
            Map<String,Object> tableProps, final List<Pair<byte[],Map<String,Object>>> families, byte[][] splits) throws SQLException {
        byte[][] rowKeyMetadata = new byte[3][];
        Mutation m = MetaDataUtil.getPutOnlyTableHeaderRow(tableMetaData);
        byte[] key = m.getRow();
        SchemaUtil.getVarChars(key, rowKeyMetadata);
        byte[] tenantIdBytes = rowKeyMetadata[PhoenixDatabaseMetaData.TENANT_ID_INDEX];
        byte[] schemaBytes = rowKeyMetadata[PhoenixDatabaseMetaData.SCHEMA_NAME_INDEX];
        byte[] tableBytes = rowKeyMetadata[PhoenixDatabaseMetaData.TABLE_NAME_INDEX];
        byte[] tableName = physicalTableName != null ? physicalTableName : SchemaUtil.getTableNameAsBytes(schemaBytes, tableBytes);
        boolean localIndexTable = Boolean.TRUE.equals(tableProps.remove(MetaDataUtil.IS_LOCAL_INDEX_TABLE_PROP_NAME));

        if ((tableType == PTableType.VIEW && physicalTableName != null) || (tableType != PTableType.VIEW && physicalTableName == null)) {
            // For views this will ensure that metadata already exists
            // For tables and indexes, this will create the metadata if it doesn't already exist
            ensureTableCreated(tableName, tableType, tableProps, families, splits, true);
        }
        ImmutableBytesWritable ptr = new ImmutableBytesWritable();
        if (tableType == PTableType.INDEX) { // Index on view
            // Physical index table created up front for multi tenant
            // TODO: if viewIndexId is Short.MIN_VALUE, then we don't need to attempt to create it
            if (physicalTableName != null) {
                if (localIndexTable) {
                    ensureLocalIndexTableCreated(tableName, tableProps, families, splits, MetaDataUtil.getClientTimeStamp(m));
                } else if (!MetaDataUtil.isMultiTenant(m, kvBuilder, ptr)) {
                    ensureViewIndexTableCreated(tenantIdBytes.length == 0 ? null : PNameFactory.newName(tenantIdBytes), physicalTableName, MetaDataUtil.getClientTimeStamp(m));
                }
            }
        } else if (tableType == PTableType.TABLE && MetaDataUtil.isMultiTenant(m, kvBuilder, ptr)) { // Create view index table up front for multi tenant tables
            ptr.set(QueryConstants.DEFAULT_COLUMN_FAMILY_BYTES);
            MetaDataUtil.getMutationValue(m, PhoenixDatabaseMetaData.DEFAULT_COLUMN_FAMILY_NAME_BYTES, kvBuilder, ptr);
            List<Pair<byte[],Map<String,Object>>> familiesPlusDefault = null;
            for (Pair<byte[],Map<String,Object>> family : families) {
                byte[] cf = family.getFirst();
                if (Bytes.compareTo(cf, 0, cf.length, ptr.get(), ptr.getOffset(),ptr.getLength()) == 0) {
                    familiesPlusDefault = families;
                    break;
                }
            }
            // Don't override if default family already present
            if (familiesPlusDefault == null) {
                byte[] defaultCF = ByteUtil.copyKeyBytesIfNecessary(ptr);
                // Only use splits if table is salted, otherwise it may not be applicable
                // Always add default column family, as we don't know in advance if we'll need it
                familiesPlusDefault = Lists.newArrayList(families);
                familiesPlusDefault.add(new Pair<byte[],Map<String,Object>>(defaultCF,Collections.<String,Object>emptyMap()));
            }
            ensureViewIndexTableCreated(tableName, tableProps, familiesPlusDefault, MetaDataUtil.isSalted(m, kvBuilder, ptr) ? splits : null, MetaDataUtil.getClientTimeStamp(m));
        }

        byte[] tableKey = SchemaUtil.getTableKey(tenantIdBytes, schemaBytes, tableBytes);
        MetaDataMutationResult result = metaDataCoprocessorExec(tableKey,
            new Batch.Call<MetaDataService, MetaDataResponse>() {
            @Override
                    public MetaDataResponse call(MetaDataService instance) throws IOException {
                        ServerRpcController controller = new ServerRpcController();
                        BlockingRpcCallback<MetaDataResponse> rpcCallback =
                                new BlockingRpcCallback<MetaDataResponse>();
                        CreateTableRequest.Builder builder = CreateTableRequest.newBuilder();
                        for (Mutation m : tableMetaData) {
                            MutationProto mp = ProtobufUtil.toProto(m);
                            builder.addTableMetadataMutations(mp.toByteString());
                        }
                        builder.setClientVersion(VersionUtil.encodeVersion(PHOENIX_MAJOR_VERSION, PHOENIX_MINOR_VERSION, PHOENIX_PATCH_NUMBER));
                        instance.createTable(controller, builder.build(), rpcCallback);
                        if(controller.getFailedOn() != null) {
                            throw controller.getFailedOn();
                        }
                        return rpcCallback.get();
                    }
        });
        return result;
    }

    @Override
    public MetaDataMutationResult getTable(final PName tenantId, final byte[] schemaBytes, final byte[] tableBytes,
            final long tableTimestamp, final long clientTimestamp) throws SQLException {
        final byte[] tenantIdBytes = tenantId == null ? ByteUtil.EMPTY_BYTE_ARRAY : tenantId.getBytes();
        byte[] tableKey = SchemaUtil.getTableKey(tenantIdBytes, schemaBytes, tableBytes);
        return metaDataCoprocessorExec(tableKey,
            new Batch.Call<MetaDataService, MetaDataResponse>() {
                @Override
                public MetaDataResponse call(MetaDataService instance) throws IOException {
                    ServerRpcController controller = new ServerRpcController();
                    BlockingRpcCallback<MetaDataResponse> rpcCallback =
                            new BlockingRpcCallback<MetaDataResponse>();
                    GetTableRequest.Builder builder = GetTableRequest.newBuilder();
                    builder.setTenantId(ByteStringer.wrap(tenantIdBytes));
                    builder.setSchemaName(ByteStringer.wrap(schemaBytes));
                    builder.setTableName(ByteStringer.wrap(tableBytes));
                    builder.setTableTimestamp(tableTimestamp);
                    builder.setClientTimestamp(clientTimestamp);
                    builder.setClientVersion(VersionUtil.encodeVersion(PHOENIX_MAJOR_VERSION, PHOENIX_MINOR_VERSION, PHOENIX_PATCH_NUMBER));
                    instance.getTable(controller, builder.build(), rpcCallback);
                    if(controller.getFailedOn() != null) {
                        throw controller.getFailedOn();
                    }
                    return rpcCallback.get();
                }
            });
    }

    @Override
    public MetaDataMutationResult dropTable(final List<Mutation> tableMetaData, final PTableType tableType, final boolean cascade) throws SQLException {
        byte[][] rowKeyMetadata = new byte[3][];
        SchemaUtil.getVarChars(tableMetaData.get(0).getRow(), rowKeyMetadata);
        byte[] tenantIdBytes = rowKeyMetadata[PhoenixDatabaseMetaData.TENANT_ID_INDEX];
        byte[] schemaBytes = rowKeyMetadata[PhoenixDatabaseMetaData.SCHEMA_NAME_INDEX];
        byte[] tableBytes = rowKeyMetadata[PhoenixDatabaseMetaData.TABLE_NAME_INDEX];
        byte[] tableKey = SchemaUtil.getTableKey(tenantIdBytes == null ? ByteUtil.EMPTY_BYTE_ARRAY : tenantIdBytes, schemaBytes, tableBytes);
        final MetaDataMutationResult result =  metaDataCoprocessorExec(tableKey,
                new Batch.Call<MetaDataService, MetaDataResponse>() {
                    @Override
                    public MetaDataResponse call(MetaDataService instance) throws IOException {
                        ServerRpcController controller = new ServerRpcController();
                        BlockingRpcCallback<MetaDataResponse> rpcCallback =
                                new BlockingRpcCallback<MetaDataResponse>();
                        DropTableRequest.Builder builder = DropTableRequest.newBuilder();
                        for (Mutation m : tableMetaData) {
                            MutationProto mp = ProtobufUtil.toProto(m);
                            builder.addTableMetadataMutations(mp.toByteString());
                        }
                        builder.setTableType(tableType.getSerializedValue());
                        builder.setCascade(cascade);
                        builder.setClientVersion(VersionUtil.encodeVersion(PHOENIX_MAJOR_VERSION, PHOENIX_MINOR_VERSION, PHOENIX_PATCH_NUMBER));
                        instance.dropTable(controller, builder.build(), rpcCallback);
                        if(controller.getFailedOn() != null) {
                            throw controller.getFailedOn();
                        }
                        return rpcCallback.get();
                    }
                });

        final MutationCode code = result.getMutationCode();
        switch(code) {
        case TABLE_ALREADY_EXISTS:
            ReadOnlyProps props = this.getProps();
            boolean dropMetadata = props.getBoolean(DROP_METADATA_ATTRIB, DEFAULT_DROP_METADATA);
            if (dropMetadata) {
                dropTables(result.getTableNamesToDelete());
            }
            invalidateTables(result.getTableNamesToDelete());
            if (tableType == PTableType.TABLE) {
                byte[] physicalName = SchemaUtil.getTableNameAsBytes(schemaBytes, tableBytes);
                long timestamp = MetaDataUtil.getClientTimeStamp(tableMetaData);
                ensureViewIndexTableDropped(physicalName, timestamp);
                ensureLocalIndexTableDropped(physicalName, timestamp);
                tableStatsCache.invalidate(new ImmutableBytesPtr(physicalName));
            }
            break;
        default:
            break;
        }
          return result;
    }

    @Override
    public MetaDataMutationResult dropFunction(final List<Mutation> functionData, final boolean ifExists) throws SQLException {
        byte[][] rowKeyMetadata = new byte[2][];
        byte[] key = functionData.get(0).getRow();
        SchemaUtil.getVarChars(key, rowKeyMetadata);
        byte[] tenantIdBytes = rowKeyMetadata[PhoenixDatabaseMetaData.TENANT_ID_INDEX];
        byte[] functionBytes = rowKeyMetadata[PhoenixDatabaseMetaData.FUNTION_NAME_INDEX];
        byte[] functionKey = SchemaUtil.getFunctionKey(tenantIdBytes, functionBytes);
        
        final MetaDataMutationResult result =  metaDataCoprocessorExec(functionKey,
                new Batch.Call<MetaDataService, MetaDataResponse>() {
                    @Override
                    public MetaDataResponse call(MetaDataService instance) throws IOException {
                        ServerRpcController controller = new ServerRpcController();
                        BlockingRpcCallback<MetaDataResponse> rpcCallback =
                                new BlockingRpcCallback<MetaDataResponse>();
                        DropFunctionRequest.Builder builder = DropFunctionRequest.newBuilder();
                        for (Mutation m : functionData) {
                            MutationProto mp = ProtobufUtil.toProto(m);
                            builder.addTableMetadataMutations(mp.toByteString());
                        }
                        builder.setIfExists(ifExists);
                        builder.setClientVersion(VersionUtil.encodeVersion(PHOENIX_MAJOR_VERSION, PHOENIX_MINOR_VERSION, PHOENIX_PATCH_NUMBER));
                        instance.dropFunction(controller, builder.build(), rpcCallback);
                        if(controller.getFailedOn() != null) {
                            throw controller.getFailedOn();
                        }
                        return rpcCallback.get();
                    }
                }, PhoenixDatabaseMetaData.SYSTEM_FUNCTION_NAME_BYTES);
        return result;
    }
    private void invalidateTables(final List<byte[]> tableNamesToDelete) {
        if (tableNamesToDelete != null) {
            for ( byte[] tableName : tableNamesToDelete ) {
                tableStatsCache.invalidate(new ImmutableBytesPtr(tableName));
            }
        }
    }

    private void dropTables(final List<byte[]> tableNamesToDelete) throws SQLException {
        HBaseAdmin admin = null;
        SQLException sqlE = null;
        try{
            admin = new HBaseAdmin(config);
            if (tableNamesToDelete != null){
                for ( byte[] tableName : tableNamesToDelete ) {
                    if ( admin.tableExists(tableName) ) {
                        admin.disableTable(tableName);
                        admin.deleteTable(tableName);
                        clearTableRegionCache(tableName);
                    }
                }
            }

        } catch (IOException e) {
            sqlE = ServerUtil.parseServerException(e);
        } finally {
            try {
                if (admin != null) {
                    admin.close();
                }
            } catch (IOException e) {
                if (sqlE == null) {
                    sqlE = ServerUtil.parseServerException(e);
                } else {
                    sqlE.setNextException(ServerUtil.parseServerException(e));
                }
            } finally {
                if (sqlE != null) {
                    throw sqlE;
                }
            }
        }
    }

    private static Map<String,Object> createPropertiesMap(Map<ImmutableBytesWritable,ImmutableBytesWritable> htableProps) {
        Map<String,Object> props = Maps.newHashMapWithExpectedSize(htableProps.size());
        for (Map.Entry<ImmutableBytesWritable,ImmutableBytesWritable> entry : htableProps.entrySet()) {
            ImmutableBytesWritable key = entry.getKey();
            ImmutableBytesWritable value = entry.getValue();
            props.put(Bytes.toString(key.get(), key.getOffset(), key.getLength()), Bytes.toString(value.get(), value.getOffset(), value.getLength()));
        }
        return props;
    }

    private void ensureViewIndexTableCreated(PName tenantId, byte[] physicalIndexTableName, long timestamp) throws SQLException {
        PTable table;
        String name = Bytes.toString(
                physicalIndexTableName,
                MetaDataUtil.VIEW_INDEX_TABLE_PREFIX_BYTES.length,
                physicalIndexTableName.length-MetaDataUtil.VIEW_INDEX_TABLE_PREFIX_BYTES.length);
        try {
            PMetaData metadata = latestMetaData;
            if (metadata == null) {
                throwConnectionClosedException();
            }
            table = metadata.getTableRef(new PTableKey(tenantId, name)).getTable();
            if (table.getTimeStamp() >= timestamp) { // Table in cache is newer than client timestamp which shouldn't be the case
                throw new TableNotFoundException(table.getSchemaName().getString(), table.getTableName().getString());
            }
        } catch (TableNotFoundException e) {
            byte[] schemaName = Bytes.toBytes(SchemaUtil.getSchemaNameFromFullName(name));
            byte[] tableName = Bytes.toBytes(SchemaUtil.getTableNameFromFullName(name));
            MetaDataMutationResult result = this.getTable(null, schemaName, tableName, HConstants.LATEST_TIMESTAMP, timestamp);
            table = result.getTable();
            if (table == null) {
                throw e;
            }
        }
        ensureViewIndexTableCreated(table, timestamp);
    }

    private void ensureViewIndexTableCreated(PTable table, long timestamp) throws SQLException {
        byte[] physicalTableName = table.getPhysicalName().getBytes();
        HTableDescriptor htableDesc = this.getTableDescriptor(physicalTableName);
        Map<String,Object> tableProps = createPropertiesMap(htableDesc.getValues());
        List<Pair<byte[],Map<String,Object>>> families = Lists.newArrayListWithExpectedSize(Math.max(1, table.getColumnFamilies().size()+1));
        if (families.isEmpty()) {
            byte[] familyName = SchemaUtil.getEmptyColumnFamily(table);
            Map<String,Object> familyProps = createPropertiesMap(htableDesc.getFamily(familyName).getValues());
            families.add(new Pair<byte[],Map<String,Object>>(familyName, familyProps));
        } else {
            for (PColumnFamily family : table.getColumnFamilies()) {
                byte[] familyName = family.getName().getBytes();
                Map<String,Object> familyProps = createPropertiesMap(htableDesc.getFamily(familyName).getValues());
                families.add(new Pair<byte[],Map<String,Object>>(familyName, familyProps));
            }
            // Always create default column family, because we don't know in advance if we'll
            // need it for an index with no covered columns.
            families.add(new Pair<byte[],Map<String,Object>>(table.getDefaultFamilyName().getBytes(), Collections.<String,Object>emptyMap()));
        }
        byte[][] splits = null;
        if (table.getBucketNum() != null) {
            splits = SaltingUtil.getSalteByteSplitPoints(table.getBucketNum());
        }

        ensureViewIndexTableCreated(physicalTableName, tableProps, families, splits, timestamp);
    }
    
    @Override
    public MetaDataMutationResult addColumn(final List<Mutation> tableMetaData, PTable table, Map<String, List<Pair<String,Object>>> stmtProperties, Set<String> colFamiliesForPColumnsToBeAdded) throws SQLException {
        Map<String, Object> tableProps = new HashMap<String, Object>();
<<<<<<< HEAD
        HTableDescriptor tableDescriptor = separateAndValidateProperties(table, stmtProperties, colFamiliesForPColumnsToBeAdded, tableProps);
        SQLException sqlE = null;
=======
        Set<HTableDescriptor> tableDescriptors = Collections.emptySet();
        Set<HTableDescriptor> origTableDescriptors = Collections.emptySet();
        boolean nonTxToTx = false;
        Pair<HTableDescriptor,HTableDescriptor> tableDescriptorPair = separateAndValidateProperties(table, stmtProperties, colFamiliesForPColumnsToBeAdded, families, tableProps);
        HTableDescriptor tableDescriptor = tableDescriptorPair.getSecond();
        HTableDescriptor origTableDescriptor = tableDescriptorPair.getFirst();
>>>>>>> bb7c74df
        if (tableDescriptor != null) {
            tableDescriptors = Sets.newHashSetWithExpectedSize(3 + table.getIndexes().size());
            origTableDescriptors = Sets.newHashSetWithExpectedSize(3 + table.getIndexes().size());
            tableDescriptors.add(tableDescriptor);
            origTableDescriptors.add(origTableDescriptor);
            nonTxToTx = Boolean.TRUE.equals(tableProps.get(TxConstants.READ_NON_TX_DATA));
            /*
             * If the table was transitioned from non transactional to transactional, we need
             * to also transition the index tables.
             */
            if (nonTxToTx) {
                updateDescriptorForTx(table, tableProps, tableDescriptor, Boolean.TRUE.toString(), tableDescriptors, origTableDescriptors);
            }
        }
        
        boolean success = false;
        boolean metaDataUpdated = !tableDescriptors.isEmpty();
        boolean pollingNeeded = !(!tableProps.isEmpty() && families.isEmpty() && colFamiliesForPColumnsToBeAdded.isEmpty());
        MetaDataMutationResult result = null;
        try {
            sendHBaseMetaData(tableDescriptors, pollingNeeded);
            
            // Special case for call during drop table to ensure that the empty column family exists.
            // In this, case we only include the table header row, as until we add schemaBytes and tableBytes
            // as args to this function, we have no way of getting them in this case.
            // TODO: change to  if (tableMetaData.isEmpty()) once we pass through schemaBytes and tableBytes
            // Also, could be used to update property values on ALTER TABLE t SET prop=xxx
            if ((tableMetaData.isEmpty()) || (tableMetaData.size() == 1 && tableMetaData.get(0).isEmpty())) {
                return new MetaDataMutationResult(MutationCode.NO_OP, System.currentTimeMillis(), table);
            }
             byte[][] rowKeyMetaData = new byte[3][];
             PTableType tableType = table.getType();
    
            Mutation m = tableMetaData.get(0);
            byte[] rowKey = m.getRow();
            SchemaUtil.getVarChars(rowKey, rowKeyMetaData);
            byte[] tenantIdBytes = rowKeyMetaData[PhoenixDatabaseMetaData.TENANT_ID_INDEX];
            byte[] schemaBytes = rowKeyMetaData[PhoenixDatabaseMetaData.SCHEMA_NAME_INDEX];
            byte[] tableBytes = rowKeyMetaData[PhoenixDatabaseMetaData.TABLE_NAME_INDEX];
            byte[] tableKey = SchemaUtil.getTableKey(tenantIdBytes, schemaBytes, tableBytes);
            
            ImmutableBytesWritable ptr = new ImmutableBytesWritable();
            result =  metaDataCoprocessorExec(tableKey,
                new Batch.Call<MetaDataService, MetaDataResponse>() {
                    @Override
                    public MetaDataResponse call(MetaDataService instance) throws IOException {
                        ServerRpcController controller = new ServerRpcController();
                        BlockingRpcCallback<MetaDataResponse> rpcCallback =
                                new BlockingRpcCallback<MetaDataResponse>();
                        AddColumnRequest.Builder builder = AddColumnRequest.newBuilder();
                        for (Mutation m : tableMetaData) {
                            MutationProto mp = ProtobufUtil.toProto(m);
                            builder.addTableMetadataMutations(mp.toByteString());
                        }
    
                        instance.addColumn(controller, builder.build(), rpcCallback);
                        if(controller.getFailedOn() != null) {
                            throw controller.getFailedOn();
                        }
                        return rpcCallback.get();
                    }
                });
    
            if (result.getMutationCode() == MutationCode.COLUMN_NOT_FOUND || result.getMutationCode() == MutationCode.TABLE_ALREADY_EXISTS) { // Success
                success = true;
                // Flush the table if transitioning DISABLE_WAL from TRUE to FALSE
                if (  MetaDataUtil.getMutationValue(m,PhoenixDatabaseMetaData.DISABLE_WAL_BYTES, kvBuilder, ptr)
                   && Boolean.FALSE.equals(PBoolean.INSTANCE.toObject(ptr))) {
                    flushTable(table.getPhysicalName().getBytes());
                }
    
                if (tableType == PTableType.TABLE) {
                    // If we're changing MULTI_TENANT to true or false, create or drop the view index table
                    if (MetaDataUtil.getMutationValue(m, PhoenixDatabaseMetaData.MULTI_TENANT_BYTES, kvBuilder, ptr)){
                        long timestamp = MetaDataUtil.getClientTimeStamp(m);
                        if (Boolean.TRUE.equals(PBoolean.INSTANCE.toObject(ptr.get(), ptr.getOffset(), ptr.getLength()))) {
                            this.ensureViewIndexTableCreated(table, timestamp);
                        } else {
                            this.ensureViewIndexTableDropped(table.getPhysicalName().getBytes(), timestamp);
                        }
                    }
                }
            }
        } finally {
            // If we weren't successful with our metadata update
            // and we've already pushed the HBase metadata changes to the server
            // and we've tried to go from non transactional to transactional
            // then we must undo the metadata change otherwise the table will
            // no longer function correctly.
            // Note that if this fails, we're in a corrupt state.
            if (!success && metaDataUpdated && nonTxToTx) {
                sendHBaseMetaData(origTableDescriptors, pollingNeeded);
            }
        }
        return result;
    }
    private void updateDescriptorForTx(PTable table, Map<String, Object> tableProps, HTableDescriptor tableDescriptor,
            String txValue, Set<HTableDescriptor> descriptorsToUpdate, Set<HTableDescriptor> origDescriptors) throws SQLException {
        HBaseAdmin admin = null;
        byte[] physicalTableName = table.getPhysicalName().getBytes();
        try {
            admin = new HBaseAdmin(config);
            setTransactional(tableDescriptor, table.getType(), txValue, tableProps);
            Map<String, Object> indexTableProps;
            if (txValue == null) {
                indexTableProps = Collections.<String,Object>emptyMap();
            } else {
                indexTableProps = Maps.newHashMapWithExpectedSize(1);
                indexTableProps.put(TxConstants.READ_NON_TX_DATA, Boolean.valueOf(txValue));
            }
            for (PTable index : table.getIndexes()) {
                HTableDescriptor indexDescriptor = admin.getTableDescriptor(index.getPhysicalName().getBytes());
                origDescriptors.add(indexDescriptor);
                indexDescriptor = new HTableDescriptor(indexDescriptor);
                descriptorsToUpdate.add(indexDescriptor);
                if (index.getColumnFamilies().isEmpty()) {
                    byte[] dataFamilyName = SchemaUtil.getEmptyColumnFamily(table);
                    byte[] indexFamilyName = SchemaUtil.getEmptyColumnFamily(index);
                    indexDescriptor.getFamily(indexFamilyName).setMaxVersions(tableDescriptor.getFamily(dataFamilyName).getMaxVersions());
                } else {
                    for (PColumnFamily family : index.getColumnFamilies()) {
                        byte[] familyName = family.getName().getBytes();
                        indexDescriptor.getFamily(familyName).setMaxVersions(tableDescriptor.getFamily(familyName).getMaxVersions());
                    }
                }
                setTransactional(indexDescriptor, index.getType(), txValue, indexTableProps);
            }
            try {
                HTableDescriptor indexDescriptor = admin.getTableDescriptor(MetaDataUtil.getViewIndexPhysicalName(physicalTableName));
                origDescriptors.add(indexDescriptor);
                indexDescriptor = new HTableDescriptor(indexDescriptor);
                descriptorsToUpdate.add(indexDescriptor);
                setSharedIndexMaxVersion(table, tableDescriptor, indexDescriptor);
                setTransactional(indexDescriptor, PTableType.INDEX, txValue, indexTableProps);
            } catch (org.apache.hadoop.hbase.TableNotFoundException ignore) {
                // Ignore, as we may never have created a view index table
            }
            try {
                HTableDescriptor indexDescriptor = admin.getTableDescriptor(MetaDataUtil.getLocalIndexPhysicalName(physicalTableName));
                origDescriptors.add(indexDescriptor);
                indexDescriptor = new HTableDescriptor(indexDescriptor);
                descriptorsToUpdate.add(indexDescriptor);
                setSharedIndexMaxVersion(table, tableDescriptor, indexDescriptor);
                setTransactional(indexDescriptor, PTableType.INDEX, txValue, indexTableProps);
            } catch (org.apache.hadoop.hbase.TableNotFoundException ignore) {
                // Ignore, as we may never have created a view index table
            }
        } catch (IOException e) {
            throw ServerUtil.parseServerException(e);
        } finally {
            try {
<<<<<<< HEAD
                boolean modifyHTable = true;
                if (table.getType() == PTableType.VIEW) {
                    boolean canViewsAddNewCF = props.getBoolean(QueryServices.ALLOW_VIEWS_ADD_NEW_CF_BASE_TABLE,
                            QueryServicesOptions.DEFAULT_ALLOW_VIEWS_ADD_NEW_CF_BASE_TABLE);
                    // When adding a column to a view, base physical table should only be modified when new column families are being added.  
                    modifyHTable = canViewsAddNewCF && !existingColumnFamiliesForBaseTable(table.getPhysicalName()).containsAll(colFamiliesForPColumnsToBeAdded);
                }
                boolean pollingNotNeeded = (!tableProps.isEmpty() && !existingColumnFamilies(table).containsAll(colFamiliesForPColumnsToBeAdded));
                if (modifyHTable) {
                    modifyTable(table.getPhysicalName().getBytes(), tableDescriptor, !pollingNotNeeded);
                }
=======
                if (admin != null) admin.close();
            } catch (IOException e) {
                logger.warn("Could not close admin",e);
            }
        }
    }
    private void setSharedIndexMaxVersion(PTable table, HTableDescriptor tableDescriptor,
            HTableDescriptor indexDescriptor) {
        if (table.getColumnFamilies().isEmpty()) {
            byte[] familyName = SchemaUtil.getEmptyColumnFamily(table);
            indexDescriptor.getFamily(familyName).setMaxVersions(tableDescriptor.getFamily(familyName).getMaxVersions());
        } else {
            for (PColumnFamily family : table.getColumnFamilies()) {
                byte[] familyName = family.getName().getBytes();
                HColumnDescriptor colDescriptor = indexDescriptor.getFamily(familyName);
                if (colDescriptor != null) {
                    colDescriptor.setMaxVersions(tableDescriptor.getFamily(familyName).getMaxVersions());
                }
            }
        }
    }
    
    private void sendHBaseMetaData(Set<HTableDescriptor> tableDescriptors, boolean pollingNeeded) throws SQLException {
        SQLException sqlE = null;
        for (HTableDescriptor descriptor : tableDescriptors) {
            try {
                modifyTable(descriptor.getName(), descriptor, pollingNeeded);
>>>>>>> bb7c74df
            } catch (IOException e) {
                sqlE = ServerUtil.parseServerException(e);
            } catch (InterruptedException e) {
                // restore the interrupt status
                Thread.currentThread().interrupt();
                sqlE = new SQLExceptionInfo.Builder(SQLExceptionCode.INTERRUPTED_EXCEPTION).setRootCause(e).build().buildException();
            } catch (TimeoutException e) {
                sqlE = new SQLExceptionInfo.Builder(SQLExceptionCode.OPERATION_TIMED_OUT).setRootCause(e.getCause() != null ? e.getCause() : e).build().buildException();
            } finally {
                if (sqlE != null) {
                    throw sqlE;
                }
            }
        }
<<<<<<< HEAD
        
        // Special case for call during drop table to ensure that the empty column family exists.
        // In this, case we only include the table header row, as until we add schemaBytes and tableBytes
        // as args to this function, we have no way of getting them in this case.
        // TODO: change to  if (tableMetaData.isEmpty()) once we pass through schemaBytes and tableBytes
        // Also, could be used to update property values on ALTER TABLE t SET prop=xxx
        if ((tableMetaData.isEmpty()) || (tableMetaData.size() == 1 && tableMetaData.get(0).isEmpty())) {
            return new MetaDataMutationResult(MutationCode.NO_OP, System.currentTimeMillis(), table);
        }
         byte[][] rowKeyMetaData = new byte[3][];
         PTableType tableType = table.getType();

        Mutation m = tableMetaData.get(0);
        byte[] rowKey = m.getRow();
        SchemaUtil.getVarChars(rowKey, rowKeyMetaData);
        byte[] tenantIdBytes = rowKeyMetaData[PhoenixDatabaseMetaData.TENANT_ID_INDEX];
        byte[] schemaBytes = rowKeyMetaData[PhoenixDatabaseMetaData.SCHEMA_NAME_INDEX];
        byte[] tableBytes = rowKeyMetaData[PhoenixDatabaseMetaData.TABLE_NAME_INDEX];
        byte[] tableKey = SchemaUtil.getTableKey(tenantIdBytes, schemaBytes, tableBytes);
        
        ImmutableBytesWritable ptr = new ImmutableBytesWritable();
        MetaDataMutationResult result =  metaDataCoprocessorExec(tableKey,
            new Batch.Call<MetaDataService, MetaDataResponse>() {
                @Override
                public MetaDataResponse call(MetaDataService instance) throws IOException {
                    ServerRpcController controller = new ServerRpcController();
                    BlockingRpcCallback<MetaDataResponse> rpcCallback =
                            new BlockingRpcCallback<MetaDataResponse>();
                    AddColumnRequest.Builder builder = AddColumnRequest.newBuilder();
                    for (Mutation m : tableMetaData) {
                        MutationProto mp = ProtobufUtil.toProto(m);
                        builder.addTableMetadataMutations(mp.toByteString());
                    }
                    builder.setClientVersion(VersionUtil.encodeVersion(PHOENIX_MAJOR_VERSION, PHOENIX_MINOR_VERSION, PHOENIX_PATCH_NUMBER));
                    instance.addColumn(controller, builder.build(), rpcCallback);
                    if(controller.getFailedOn() != null) {
                        throw controller.getFailedOn();
                    }
                    return rpcCallback.get();
                }
            });

        if (result.getMutationCode() == MutationCode.COLUMN_NOT_FOUND) { // Success
            // Flush the table if transitioning DISABLE_WAL from TRUE to FALSE
            if (  MetaDataUtil.getMutationValue(m,PhoenixDatabaseMetaData.DISABLE_WAL_BYTES, kvBuilder, ptr)
               && Boolean.FALSE.equals(PBoolean.INSTANCE.toObject(ptr))) {
                flushTable(table.getPhysicalName().getBytes());
            }

            if (tableType == PTableType.TABLE) {
                // If we're changing MULTI_TENANT to true or false, create or drop the view index table
                if (MetaDataUtil.getMutationValue(m, PhoenixDatabaseMetaData.MULTI_TENANT_BYTES, kvBuilder, ptr)){
                    long timestamp = MetaDataUtil.getClientTimeStamp(m);
                    if (Boolean.TRUE.equals(PBoolean.INSTANCE.toObject(ptr.get(), ptr.getOffset(), ptr.getLength()))) {
                        this.ensureViewIndexTableCreated(table, timestamp);
                    } else {
                        this.ensureViewIndexTableDropped(table.getPhysicalName().getBytes(), timestamp);
                    }
                }
            }
=======
    }
    private void setTransactional(HTableDescriptor tableDescriptor, PTableType tableType, String txValue, Map<String, Object> tableProps) throws SQLException {
        if (txValue == null) {
            tableDescriptor.remove(TxConstants.READ_NON_TX_DATA);
        } else {
            tableDescriptor.setValue(TxConstants.READ_NON_TX_DATA, txValue);
>>>>>>> bb7c74df
        }
        this.addCoprocessors(tableDescriptor.getName(), tableDescriptor, tableType, tableProps);
    }
    
<<<<<<< HEAD
    private HTableDescriptor separateAndValidateProperties(PTable table, Map<String, List<Pair<String, Object>>> properties, Set<String> colFamiliesForPColumnsToBeAdded, Map<String, Object> tableProps) throws SQLException {
=======
    private Pair<HTableDescriptor,HTableDescriptor> separateAndValidateProperties(PTable table, Map<String, List<Pair<String, Object>>> properties, Set<String> colFamiliesForPColumnsToBeAdded, List<Pair<byte[], Map<String, Object>>> families, Map<String, Object> tableProps) throws SQLException {
>>>>>>> bb7c74df
        Map<String, Map<String, Object>> stmtFamiliesPropsMap = new HashMap<>(properties.size());
        Map<String,Object> commonFamilyProps = new HashMap<>();
        boolean addingColumns = colFamiliesForPColumnsToBeAdded != null && colFamiliesForPColumnsToBeAdded.size() > 0;
        HashSet<String> existingColumnFamilies = existingColumnFamilies(table);
        Map<String, Map<String, Object>> allFamiliesProps = new HashMap<>(existingColumnFamilies.size());
        boolean isTransactional = table.isTransactional();
        boolean willBeTransactional = false;
        boolean isOrWillBeTransactional = isTransactional;
        for (String family : properties.keySet()) {
            List<Pair<String, Object>> propsList = properties.get(family);
            if (propsList != null && propsList.size() > 0) {
                Map<String, Object> colFamilyPropsMap = new HashMap<String, Object>(propsList.size());
                for (Pair<String, Object> prop : propsList) {
                    String propName = prop.getFirst();
                    Object propValue = prop.getSecond();
                    if ((isHTableProperty(propName) ||  TableProperty.isPhoenixTableProperty(propName)) && addingColumns) {
                        // setting HTable and PhoenixTable properties while adding a column is not allowed.
                        throw new SQLExceptionInfo.Builder(SQLExceptionCode.CANNOT_SET_TABLE_PROPERTY_ADD_COLUMN)
                        .setMessage("Property: " + propName).build()
                        .buildException();
                    }
                    if (isHTableProperty(propName)) {
                        // Can't have a column family name for a property that's an HTableProperty
                        if (!family.equals(QueryConstants.ALL_FAMILY_PROPERTIES_KEY)) {
                            throw new SQLExceptionInfo.Builder(SQLExceptionCode.COLUMN_FAMILY_NOT_ALLOWED_TABLE_PROPERTY)
                            .setMessage("Column Family: " + family + ", Property: " + propName).build()
                            .buildException(); 
                        }
                        tableProps.put(propName, propValue);
                    } else {
                        if (TableProperty.isPhoenixTableProperty(propName)) {
                            TableProperty.valueOf(propName).validate(true, !family.equals(QueryConstants.ALL_FAMILY_PROPERTIES_KEY), table.getType());
                            if (propName.equals(TTL)) {
                                // Even though TTL is really a HColumnProperty we treat it specially.
                                // We enforce that all column families have the same TTL.
                                commonFamilyProps.put(propName, prop.getSecond());
                            } else if (propName.equals(PhoenixDatabaseMetaData.TRANSACTIONAL) && Boolean.TRUE.equals(propValue)) {
                                willBeTransactional = isOrWillBeTransactional = true;
                                tableProps.put(TxConstants.READ_NON_TX_DATA, propValue);
                            }
                        } else {
                            if (isHColumnProperty(propName)) {
                                if (family.equals(QueryConstants.ALL_FAMILY_PROPERTIES_KEY)) {
                                    commonFamilyProps.put(propName, propValue);
                                } else {
                                    colFamilyPropsMap.put(propName, propValue);
                                }
                            } else {
                                // invalid property - neither of HTableProp, HColumnProp or PhoenixTableProp
                                // FIXME: This isn't getting triggered as currently a property gets evaluated 
                                // as HTableProp if its neither HColumnProp or PhoenixTableProp.
                                throw new SQLExceptionInfo.Builder(SQLExceptionCode.CANNOT_ALTER_PROPERTY)
                                .setMessage("Column Family: " + family + ", Property: " + propName).build()
                                .buildException();
                            }
                        }
                    }
                }
                if (!colFamilyPropsMap.isEmpty()) {
                    stmtFamiliesPropsMap.put(family, colFamilyPropsMap);
                }
  
            }
        }
        commonFamilyProps = Collections.unmodifiableMap(commonFamilyProps);
        boolean isAddingPkColOnly = colFamiliesForPColumnsToBeAdded.size() == 1 && colFamiliesForPColumnsToBeAdded.contains(null);
        if (!commonFamilyProps.isEmpty()) {
            if (!addingColumns) {
                // Add the common family props to all existing column families
                for (String existingColFamily : existingColumnFamilies) {
                    Map<String, Object> m = new HashMap<String, Object>(commonFamilyProps.size());
                    m.putAll(commonFamilyProps);
                    allFamiliesProps.put(existingColFamily, m);
                }
            } else {
                // Add the common family props to the column families of the columns being added
                for (String colFamily : colFamiliesForPColumnsToBeAdded) {
                    if (colFamily != null) {
                        // only set properties for key value columns
                        Map<String, Object> m = new HashMap<String, Object>(commonFamilyProps.size());
                        m.putAll(commonFamilyProps);
                        allFamiliesProps.put(colFamily, m);
                    } else if (isAddingPkColOnly) {
                        // Setting HColumnProperty for a pk column is invalid 
                        // because it will be part of the row key and not a key value column family.
                        // However, if both pk cols as well as key value columns are getting added 
                        // together, then its allowed. The above if block will make sure that we add properties
                        // only for the kv cols and not pk cols.
                        throw new SQLExceptionInfo.Builder(SQLExceptionCode.SET_UNSUPPORTED_PROP_ON_ALTER_TABLE)
                                .build().buildException();
                    }
                }
            }
        }

        // Now go through the column family properties specified in the statement
        // and merge them with the common family properties.
        for (String f : stmtFamiliesPropsMap.keySet()) {
            if (!addingColumns && !existingColumnFamilies.contains(f)) {
                throw new ColumnFamilyNotFoundException(f);
            }
            if (addingColumns && !colFamiliesForPColumnsToBeAdded.contains(f)) {
                throw new SQLExceptionInfo.Builder(SQLExceptionCode.CANNOT_SET_PROPERTY_FOR_COLUMN_NOT_ADDED).build().buildException();
            }
            Map<String, Object> commonProps = allFamiliesProps.get(f);
            Map<String, Object> stmtProps = stmtFamiliesPropsMap.get(f);
            if (commonProps != null) {
                if (stmtProps != null) {
                    // merge common props with statement props for the family
                    commonProps.putAll(stmtProps);
                }
            } else {
                // if no common props were specified, then assign family specific props
                if (stmtProps != null) {
                    allFamiliesProps.put(f, stmtProps);
                }
            }
        }

        // case when there is a column family being added but there are no props
        // For ex - in DROP COLUMN when a new empty CF needs to be added since all 
        // the columns of the existing empty CF are getting dropped. Or the case 
        // when one is just adding a column for a column family like this:
        // ALTER TABLE ADD CF.COL
        for (String cf : colFamiliesForPColumnsToBeAdded) {
            if (cf != null && allFamiliesProps.get(cf) == null) {
                allFamiliesProps.put(cf, new HashMap<String, Object>());
            }
        }

        if (table.getColumnFamilies().isEmpty() && !addingColumns && !commonFamilyProps.isEmpty()) {
            allFamiliesProps.put(Bytes.toString(table.getDefaultFamilyName() == null ? QueryConstants.DEFAULT_COLUMN_FAMILY_BYTES : table.getDefaultFamilyName().getBytes() ), commonFamilyProps);
        }

        // Views are not allowed to have any of these properties.
        if (table.getType() == PTableType.VIEW && (!stmtFamiliesPropsMap.isEmpty() || !commonFamilyProps.isEmpty() || !tableProps.isEmpty())) {
            throw new SQLExceptionInfo.Builder(SQLExceptionCode.VIEW_WITH_PROPERTIES).build()
            .buildException();
        }
        
        HTableDescriptor newTableDescriptor = null;
        HTableDescriptor origTableDescriptor = null;
        if (!allFamiliesProps.isEmpty() || !tableProps.isEmpty()) {
            byte[] tableNameBytes = Bytes.toBytes(table.getPhysicalName().getString());
            HTableDescriptor existingTableDescriptor = origTableDescriptor = getTableDescriptor(tableNameBytes);
            newTableDescriptor = new HTableDescriptor(existingTableDescriptor);
            if (!tableProps.isEmpty()) {
                // add all the table properties to the existing table descriptor
                for (Entry<String, Object> entry : tableProps.entrySet()) {
                    newTableDescriptor.setValue(entry.getKey(), entry.getValue() != null ? entry.getValue().toString() : null);
                }
            }
            if (addingColumns) {
                // FIXME: we should be setting TTL on all table column families, not
                // just the ones being modified here (if TTL is being set).
                // Make sure that all the CFs of the table have the same TTL as the empty CF. 
                setTTLToEmptyCFTTL(allFamiliesProps, table, newTableDescriptor);
            }
            Integer defaultTxMaxVersions = null;
            if (isOrWillBeTransactional) {
                Map<String, Object> emptyFamilyProps = allFamiliesProps.get(SchemaUtil.getEmptyColumnFamilyAsString(table));
                if (emptyFamilyProps != null) {
                    defaultTxMaxVersions = (Integer)emptyFamilyProps.get(HConstants.VERSIONS);
                }
                if (defaultTxMaxVersions == null) {
                    if (isTransactional) {
                        defaultTxMaxVersions = newTableDescriptor.getFamily(SchemaUtil.getEmptyColumnFamily(table)).getMaxVersions();
                    } else {
                        defaultTxMaxVersions = 
                                this.getProps().getInt(
                                        QueryServices.MAX_VERSIONS_TRANSACTIONAL_ATTRIB,
                                        QueryServicesOptions.DEFAULT_MAX_VERSIONS_TRANSACTIONAL);
                    }
                }
                if (willBeTransactional) {
                    // Set VERSIONS for all column families when transitioning to transactional
                    for (PColumnFamily family : table.getColumnFamilies()) {
                        if (!allFamiliesProps.containsKey(family.getName().getString())) {
                            Map<String,Object> familyProps = Maps.newHashMapWithExpectedSize(1);
                            familyProps.put(HConstants.VERSIONS, defaultTxMaxVersions);
                            allFamiliesProps.put(family.getName().getString(), familyProps);
                        }
                    }
                }
            }
            for (Entry<String, Map<String, Object>> entry : allFamiliesProps.entrySet()) {
                Map<String,Object> familyProps = entry.getValue();
                if (isOrWillBeTransactional) {
                    if (!familyProps.containsKey(HConstants.VERSIONS)) {
                        familyProps.put(HConstants.VERSIONS, defaultTxMaxVersions);
                    }
                }
                byte[] cf = Bytes.toBytes(entry.getKey());
                HColumnDescriptor colDescriptor = newTableDescriptor.getFamily(cf);
                if (colDescriptor == null) {
                    // new column family
                    colDescriptor = generateColumnFamilyDescriptor(new Pair<>(cf, familyProps), table.getType());
                    newTableDescriptor.addFamily(colDescriptor);
                } else {
                    modifyColumnFamilyDescriptor(colDescriptor, familyProps);
                }
                if (isOrWillBeTransactional) {
                    checkTransactionalVersionsValue(colDescriptor);
                }
            }
        }
        return new Pair<>(origTableDescriptor, newTableDescriptor);
    }
    
    private void checkTransactionalVersionsValue(HColumnDescriptor colDescriptor) throws SQLException {
        int maxVersions = colDescriptor.getMaxVersions();
        if (maxVersions <= 1) {
            throw new SQLExceptionInfo.Builder(SQLExceptionCode.TX_MAX_VERSIONS_MUST_BE_GREATER_THAN_ONE)
            .setFamilyName(colDescriptor.getNameAsString())
            .build().buildException();
        }
    }
    
    private boolean isHColumnProperty(String propName) {
        return HColumnDescriptor.getDefaultValues().containsKey(propName);
    }

    private boolean isHTableProperty(String propName) {
        return !isHColumnProperty(propName) && !TableProperty.isPhoenixTableProperty(propName);
    } 
    
    private HashSet<String> existingColumnFamiliesForBaseTable(PName baseTableName) throws TableNotFoundException {
        synchronized (latestMetaDataLock) {
            throwConnectionClosedIfNullMetaData();
            PTable table = latestMetaData.getTableRef(new PTableKey(null, baseTableName.getString())).getTable();
            latestMetaDataLock.notifyAll();
            return existingColumnFamilies(table);
        }
    }
    
    private HashSet<String> existingColumnFamilies(PTable table) {
        List<PColumnFamily> cfs = table.getColumnFamilies();
        HashSet<String> cfNames = new HashSet<>(cfs.size());
        for (PColumnFamily cf : table.getColumnFamilies()) {
            cfNames.add(cf.getName().getString());
        }
        return cfNames;
    }

    private int getTTLForEmptyCf(byte[] emptyCf, byte[] tableNameBytes, HTableDescriptor tableDescriptor) throws SQLException {
        if (tableDescriptor == null) {
            tableDescriptor = getTableDescriptor(tableNameBytes);
        }
        return tableDescriptor.getFamily(emptyCf).getTimeToLive();
    }
    
    private void setTTLToEmptyCFTTL(Map<String, Map<String, Object>> familyProps, PTable table, 
            HTableDescriptor tableDesc) throws SQLException {
        if (!familyProps.isEmpty()) {
            int emptyCFTTL = getTTLForEmptyCf(SchemaUtil.getEmptyColumnFamily(table), table.getPhysicalName().getBytes(), tableDesc);
            for (String family : familyProps.keySet()) {
                Map<String, Object> props = familyProps.get(family) != null ? familyProps.get(family) : new HashMap<String, Object>();
                props.put(TTL, emptyCFTTL);
            }
        }
    }
    
    @Override
    public MetaDataMutationResult dropColumn(final List<Mutation> tableMetaData, PTableType tableType) throws SQLException {
        byte[][] rowKeyMetadata = new byte[3][];
        SchemaUtil.getVarChars(tableMetaData.get(0).getRow(), rowKeyMetadata);
        byte[] tenantIdBytes = rowKeyMetadata[PhoenixDatabaseMetaData.TENANT_ID_INDEX];
        byte[] schemaBytes = rowKeyMetadata[PhoenixDatabaseMetaData.SCHEMA_NAME_INDEX];
        byte[] tableBytes = rowKeyMetadata[PhoenixDatabaseMetaData.TABLE_NAME_INDEX];
        byte[] tableKey = SchemaUtil.getTableKey(tenantIdBytes, schemaBytes, tableBytes);
        MetaDataMutationResult result = metaDataCoprocessorExec(tableKey,
            new Batch.Call<MetaDataService, MetaDataResponse>() {
                @Override
                public MetaDataResponse call(MetaDataService instance) throws IOException {
                    ServerRpcController controller = new ServerRpcController();
                    BlockingRpcCallback<MetaDataResponse> rpcCallback =
                            new BlockingRpcCallback<MetaDataResponse>();
                    DropColumnRequest.Builder builder = DropColumnRequest.newBuilder();
                    for (Mutation m : tableMetaData) {
                        MutationProto mp = ProtobufUtil.toProto(m);
                        builder.addTableMetadataMutations(mp.toByteString());
                    }
                    builder.setClientVersion(VersionUtil.encodeVersion(PHOENIX_MAJOR_VERSION, PHOENIX_MINOR_VERSION, PHOENIX_PATCH_NUMBER));
                    instance.dropColumn(controller, builder.build(), rpcCallback);
                    if(controller.getFailedOn() != null) {
                        throw controller.getFailedOn();
                    }
                    return rpcCallback.get();
                }
            });
        final MutationCode code = result.getMutationCode();
        switch(code) {
        case TABLE_ALREADY_EXISTS:
            final ReadOnlyProps props = this.getProps();
            final boolean dropMetadata = props.getBoolean(DROP_METADATA_ATTRIB, DEFAULT_DROP_METADATA);
            if (dropMetadata) {
                dropTables(result.getTableNamesToDelete());
            }
            invalidateTables(result.getTableNamesToDelete());
            break;
        default:
            break;
        }
        return result;

    }
    
    /**
     * This closes the passed connection.
     */
    private PhoenixConnection addColumn(PhoenixConnection oldMetaConnection, String tableName, long timestamp, String columns, boolean addIfNotExists) throws SQLException {
        Properties props = PropertiesUtil.deepCopy(oldMetaConnection.getClientInfo());
        props.setProperty(PhoenixRuntime.CURRENT_SCN_ATTRIB, Long.toString(timestamp));
        // Cannot go through DriverManager or you end up in an infinite loop because it'll call init again
        PhoenixConnection metaConnection = new PhoenixConnection(oldMetaConnection, this, props);
        SQLException sqlE = null;
        try {
            metaConnection.createStatement().executeUpdate("ALTER TABLE " + tableName + " ADD " + (addIfNotExists ? " IF NOT EXISTS " : "") + columns );
        } catch (SQLException e) {
            logger.warn("Add column failed due to:" + e);
            sqlE = e;
        } finally {
            try {
                oldMetaConnection.close();
            } catch (SQLException e) {
                if (sqlE != null) {
                    sqlE.setNextException(e);
                } else {
                    sqlE = e;
                }
            }
            if (sqlE != null) {
                throw sqlE;
            }
        }
        return metaConnection;
    }
    
    /** 
     * Keeping this to use for further upgrades. This method closes the oldMetaConnection.
     */
    private PhoenixConnection addColumnsIfNotExists(PhoenixConnection oldMetaConnection,
            String tableName, long timestamp, String columns) throws SQLException {
        return addColumn(oldMetaConnection, tableName, timestamp, columns, true);
    }

    @Override
    public void init(final String url, final Properties props) throws SQLException {
        try {
            PhoenixContextExecutor.call(new Callable<Void>() {
                @Override
                public Void call() throws Exception {
                    if (initialized) {
                        if (initializationException != null) {
                            // Throw previous initialization exception, as we won't resuse this instance
                            throw initializationException;
                        }
                        return null;
                    }
                    synchronized (ConnectionQueryServicesImpl.this) {
                        if (initialized) {
                            if (initializationException != null) {
                                // Throw previous initialization exception, as we won't resuse this instance
                                throw initializationException;
                            }
                            return null;
                        }
                        checkClosed();
                        PhoenixConnection metaConnection = null;
                        try {
                            openConnection();
                            Properties scnProps = PropertiesUtil.deepCopy(props);
                            scnProps.setProperty(
                                    PhoenixRuntime.CURRENT_SCN_ATTRIB,
                                    Long.toString(MetaDataProtocol.MIN_SYSTEM_TABLE_TIMESTAMP));
                            scnProps.remove(PhoenixRuntime.TENANT_ID_ATTRIB);
                            String globalUrl = JDBCUtil.removeProperty(url, PhoenixRuntime.TENANT_ID_ATTRIB);
                            metaConnection = new PhoenixConnection(
                                    ConnectionQueryServicesImpl.this, globalUrl, scnProps, newEmptyMetaData());
                            try {
                                metaConnection.createStatement().executeUpdate(QueryConstants.CREATE_TABLE_METADATA);
                            } catch (NewerTableAlreadyExistsException ignore) {
                                // Ignore, as this will happen if the SYSTEM.CATALOG already exists at this fixed timestamp.
                                // A TableAlreadyExistsException is not thrown, since the table only exists *after* this fixed timestamp.
                            } catch (TableAlreadyExistsException e) {
                                // This will occur if we have an older SYSTEM.CATALOG and we need to update it to include
                                // any new columns we've added.
                                long currentServerSideTableTimeStamp = e.getTable().getTimeStamp();

                                String columnsToAdd = "";
                                if(currentServerSideTableTimeStamp < MetaDataProtocol.MIN_SYSTEM_TABLE_TIMESTAMP_4_6_0) {
                                    columnsToAdd = PhoenixDatabaseMetaData.TRANSACTIONAL + " " + PBoolean.INSTANCE.getSqlTypeName();
                                    if(currentServerSideTableTimeStamp < MetaDataProtocol.MIN_SYSTEM_TABLE_TIMESTAMP_4_3_0) {
                                        // We know that we always need to add the STORE_NULLS column for 4.3 release
                                        columnsToAdd += "," + PhoenixDatabaseMetaData.STORE_NULLS + " " + PBoolean.INSTANCE.getSqlTypeName();
                                        HBaseAdmin admin = null;
                                        try {
                                            admin = getAdmin();
                                            HTableDescriptor[] localIndexTables = admin.listTables(MetaDataUtil.LOCAL_INDEX_TABLE_PREFIX+".*");
                                            for (HTableDescriptor table : localIndexTables) {
                                                if (table.getValue(MetaDataUtil.PARENT_TABLE_KEY) == null
                                                        && table.getValue(MetaDataUtil.IS_LOCAL_INDEX_TABLE_PROP_NAME) != null) {
                                                    table.setValue(MetaDataUtil.PARENT_TABLE_KEY,
                                                        MetaDataUtil.getUserTableName(table
                                                            .getNameAsString()));
                                                    // Explicitly disable, modify and enable the table to ensure co-location of data
                                                    // and index regions. If we just modify the table descriptor when online schema
                                                    // change enabled may reopen the region in same region server instead of following data region.
                                                    admin.disableTable(table.getTableName());
                                                    admin.modifyTable(table.getTableName(), table);
                                                    admin.enableTable(table.getTableName());
                                                }
                                            }
                                        } finally {
                                            if (admin != null) admin.close();
                                        }
                                    }
                                }

                                // If the server side schema is before MIN_SYSTEM_TABLE_TIMESTAMP_4_1_0 then
                                // we need to add INDEX_TYPE and INDEX_DISABLE_TIMESTAMP columns too. 
                                // TODO: Once https://issues.apache.org/jira/browse/PHOENIX-1614 is fixed, 
                                // we should just have a ALTER TABLE ADD IF NOT EXISTS statement with all 
                                // the column names that have been added to SYSTEM.CATALOG since 4.0. 
                                if (currentServerSideTableTimeStamp < MetaDataProtocol.MIN_SYSTEM_TABLE_TIMESTAMP_4_1_0) {
                                    columnsToAdd += ", " + PhoenixDatabaseMetaData.INDEX_TYPE + " " + PUnsignedTinyint.INSTANCE.getSqlTypeName()
                                            + ", " + PhoenixDatabaseMetaData.INDEX_DISABLE_TIMESTAMP + " " + PLong.INSTANCE.getSqlTypeName();
                                }
                                
                                // If we have some new columns from 4.1-4.3 to add, add them now.
                                if (!columnsToAdd.isEmpty()) {
                                    // Ugh..need to assign to another local variable to keep eclipse happy.
                                    PhoenixConnection newMetaConnection = addColumnsIfNotExists(metaConnection,
                                            PhoenixDatabaseMetaData.SYSTEM_CATALOG,
                                            MetaDataProtocol.MIN_SYSTEM_TABLE_TIMESTAMP_4_3_0, columnsToAdd);
                                    metaConnection = newMetaConnection;
                                }
                                
                                if (currentServerSideTableTimeStamp < MetaDataProtocol.MIN_SYSTEM_TABLE_TIMESTAMP_4_5_0) {
                                    columnsToAdd = PhoenixDatabaseMetaData.BASE_COLUMN_COUNT + " "
                                            + PInteger.INSTANCE.getSqlTypeName();
                                    try {
                                        metaConnection = addColumn(metaConnection, PhoenixDatabaseMetaData.SYSTEM_CATALOG,
                                                MetaDataProtocol.MIN_SYSTEM_TABLE_TIMESTAMP_4_5_0, columnsToAdd, false);
                                        upgradeTo4_5_0(metaConnection);
                                    } catch (ColumnAlreadyExistsException ignored) {
                                        /* 
                                         * Upgrade to 4.5 is a slightly special case. We use the fact that the column
                                         * BASE_COLUMN_COUNT is already part of the meta-data schema as the signal that
                                         * the server side upgrade has finished or is in progress.
                                         */
                                        logger.debug("No need to run 4.5 upgrade");
                                    }
                                    Properties props = PropertiesUtil.deepCopy(metaConnection.getClientInfo());
                                    props.remove(PhoenixRuntime.CURRENT_SCN_ATTRIB);
                                    props.remove(PhoenixRuntime.TENANT_ID_ATTRIB);
                                    PhoenixConnection conn = new PhoenixConnection(ConnectionQueryServicesImpl.this, metaConnection.getURL(), props, metaConnection.getMetaDataCache());
                                    try {
                                        List<String> tablesNeedingUpgrade = UpgradeUtil.getPhysicalTablesWithDescRowKey(conn);
                                        if (!tablesNeedingUpgrade.isEmpty()) {
                                            logger.warn("The following tables require upgrade due to a bug causing the row key to be incorrect for descending columns and ascending BINARY columns (PHOENIX-2067 and PHOENIX-2120):\n" + Joiner.on(' ').join(tablesNeedingUpgrade) + "\nTo upgrade issue the \"bin/psql.py -u\" command.");
                                        }
                                        List<String> unsupportedTables = UpgradeUtil.getPhysicalTablesWithDescVarbinaryRowKey(conn);
                                        if (!unsupportedTables.isEmpty()) {
                                            logger.warn("The following tables use an unsupported VARBINARY DESC construct and need to be changed:\n" + Joiner.on(' ').join(unsupportedTables));
                                        }
                                    } catch (Exception ex) {
                                        logger.error("Unable to determine tables requiring upgrade due to PHOENIX-2067", ex);
                                    } finally {
                                        conn.close();
                                    }
                                }
                                if (currentServerSideTableTimeStamp < MetaDataProtocol.MIN_SYSTEM_TABLE_TIMESTAMP_4_6_0) {
                                    columnsToAdd = PhoenixDatabaseMetaData.IS_ROW_TIMESTAMP + " " + PBoolean.INSTANCE.getSqlTypeName();
                                    metaConnection = addColumn(metaConnection, PhoenixDatabaseMetaData.SYSTEM_CATALOG,
                                            MetaDataProtocol.MIN_SYSTEM_TABLE_TIMESTAMP_4_6_0, columnsToAdd, false);
                                }
                                
                            }
                            int nSaltBuckets = ConnectionQueryServicesImpl.this.props.getInt(QueryServices.SEQUENCE_SALT_BUCKETS_ATTRIB,
                                    QueryServicesOptions.DEFAULT_SEQUENCE_TABLE_SALT_BUCKETS);
                            try {
                                String createSequenceTable = Sequence.getCreateTableStatement(nSaltBuckets);
                                metaConnection.createStatement().executeUpdate(createSequenceTable);
                                nSequenceSaltBuckets = nSaltBuckets;
                            } catch (NewerTableAlreadyExistsException e) {
                                // Ignore, as this will happen if the SYSTEM.SEQUENCE already exists at this fixed timestamp.
                                // A TableAlreadyExistsException is not thrown, since the table only exists *after* this fixed timestamp.
                                nSequenceSaltBuckets = getSaltBuckets(e);
                            } catch (TableAlreadyExistsException e) {
                                // This will occur if we have an older SYSTEM.SEQUENCE and we need to update it to include
                                // any new columns we've added.
                                long currentServerSideTableTimeStamp = e.getTable().getTimeStamp();
                                if (currentServerSideTableTimeStamp < MetaDataProtocol.MIN_SYSTEM_TABLE_TIMESTAMP_4_1_0) {
                                    // If the table time stamp is before 4.1.0 then we need to add below columns
                                    // to the SYSTEM.SEQUENCE table.
                                    String columnsToAdd = PhoenixDatabaseMetaData.MIN_VALUE + " " + PLong.INSTANCE.getSqlTypeName() 
                                            + ", " + PhoenixDatabaseMetaData.MAX_VALUE + " " + PLong.INSTANCE.getSqlTypeName()
                                            + ", " + PhoenixDatabaseMetaData.CYCLE_FLAG + " " + PBoolean.INSTANCE.getSqlTypeName()
                                            + ", " + PhoenixDatabaseMetaData.LIMIT_REACHED_FLAG + " " + PBoolean.INSTANCE.getSqlTypeName();
                                    addColumnsIfNotExists(metaConnection, PhoenixDatabaseMetaData.SYSTEM_CATALOG,
                                            MetaDataProtocol.MIN_SYSTEM_TABLE_TIMESTAMP, columnsToAdd);
                                }
                                // If the table timestamp is before 4.2.1 then run the upgrade script
                                if (currentServerSideTableTimeStamp < MetaDataProtocol.MIN_SYSTEM_TABLE_TIMESTAMP_4_2_1) {
                                    if (UpgradeUtil.upgradeSequenceTable(metaConnection, nSaltBuckets, e.getTable())) {
                                        metaConnection.removeTable(null,
                                                PhoenixDatabaseMetaData.SEQUENCE_SCHEMA_NAME,
                                                PhoenixDatabaseMetaData.SEQUENCE_TABLE_NAME,
                                                MetaDataProtocol.MIN_SYSTEM_TABLE_TIMESTAMP);
                                        clearTableFromCache(ByteUtil.EMPTY_BYTE_ARRAY,
                                                PhoenixDatabaseMetaData.SEQUENCE_SCHEMA_NAME_BYTES,
                                                PhoenixDatabaseMetaData.SEQUENCE_TABLE_NAME_BYTES,
                                                MetaDataProtocol.MIN_SYSTEM_TABLE_TIMESTAMP);
                                        clearTableRegionCache(PhoenixDatabaseMetaData.SEQUENCE_FULLNAME_BYTES);
                                    }
                                    nSequenceSaltBuckets = nSaltBuckets;
                                } else { 
                                    nSequenceSaltBuckets = getSaltBuckets(e);
                                }
                                
                            }
                            try {
                                metaConnection.createStatement().executeUpdate(
                                        QueryConstants.CREATE_STATS_TABLE_METADATA);
                            } catch (NewerTableAlreadyExistsException ignore) {
                            } catch(TableAlreadyExistsException ignore) {
                                metaConnection = addColumnsIfNotExists(
                                        metaConnection,
                                        PhoenixDatabaseMetaData.SYSTEM_STATS_NAME,
                                        MetaDataProtocol.MIN_SYSTEM_TABLE_TIMESTAMP,
                                        PhoenixDatabaseMetaData.GUIDE_POSTS_ROW_COUNT + " "
                                                + PLong.INSTANCE.getSqlTypeName());
                            }
                            try {
                                metaConnection.createStatement().executeUpdate(
                                    QueryConstants.CREATE_FUNCTION_METADATA);
                            } catch (NewerTableAlreadyExistsException e) {
                            } catch (TableAlreadyExistsException e) {
                            }
                            

                        } catch (Exception e) {
                            if (e instanceof SQLException) {
                                initializationException = (SQLException)e;
                            } else {
                                // wrap every other exception into a SQLException
                                initializationException = new SQLException(e);
                            }
                        } finally {
                            try {
                                if (metaConnection != null) metaConnection.close();
                            } catch (SQLException e) {
                                if (initializationException != null) {
                                    initializationException.setNextException(e);
                                } else {
                                    initializationException = e;
                                }
                            } finally {
                                try {
                                    if (initializationException != null) {
                                        throw initializationException;
                                    }
                                } finally {
                                    initialized = true;
                                }
                            }
                        }
                    }
                    return null;
                }
            });
        } catch (Exception e) {
            Throwables.propagateIfInstanceOf(e, SQLException.class);
            throw Throwables.propagate(e);
        }
    }
    
    private static int getSaltBuckets(TableAlreadyExistsException e) {
        PTable table = e.getTable();
        Integer sequenceSaltBuckets = table == null ? null : table.getBucketNum();
        return sequenceSaltBuckets == null ? 0 : sequenceSaltBuckets;
    }
    
    @Override
    public MutationState updateData(MutationPlan plan) throws SQLException {
        return plan.execute();
    }

    @Override
    public int getLowestClusterHBaseVersion() {
        return lowestClusterHBaseVersion;
    }

    @Override
    public boolean hasInvalidIndexConfiguration() {
        return hasInvalidIndexConfiguration;
    }

    /**
     * Clears the Phoenix meta data cache on each region server
     * @throws SQLException
     */
    @Override
    public void clearCache() throws SQLException {
        try {
            SQLException sqlE = null;
            HTableInterface htable = this.getTable(PhoenixDatabaseMetaData.SYSTEM_CATALOG_NAME_BYTES);
            try {
                htable.coprocessorService(MetaDataService.class, HConstants.EMPTY_START_ROW,
                        HConstants.EMPTY_END_ROW, new Batch.Call<MetaDataService, ClearCacheResponse>() {
                    @Override
                    public ClearCacheResponse call(MetaDataService instance) throws IOException {
                        ServerRpcController controller = new ServerRpcController();
                        BlockingRpcCallback<ClearCacheResponse> rpcCallback =
                                new BlockingRpcCallback<ClearCacheResponse>();
                        ClearCacheRequest.Builder builder = ClearCacheRequest.newBuilder();
                        builder.setClientVersion(VersionUtil.encodeVersion(PHOENIX_MAJOR_VERSION, PHOENIX_MINOR_VERSION, PHOENIX_PATCH_NUMBER));
                        instance.clearCache(controller, builder.build(), rpcCallback);
                        if(controller.getFailedOn() != null) {
                            throw controller.getFailedOn();
                        }
                        return rpcCallback.get();
                    }
                  });
            } catch (IOException e) {
                throw ServerUtil.parseServerException(e);
            } catch (Throwable e) {
                sqlE = new SQLException(e);
            } finally {
                try {
                    tableStatsCache.invalidateAll();
                    htable.close();
                } catch (IOException e) {
                    if (sqlE == null) {
                        sqlE = ServerUtil.parseServerException(e);
                    } else {
                        sqlE.setNextException(ServerUtil.parseServerException(e));
                    }
                } finally {
                    if (sqlE != null) {
                        throw sqlE;
                    }
                }
            }
        } catch (Exception e) {
            throw new SQLException(ServerUtil.parseServerException(e));
        }
    }

    private void flushTable(byte[] tableName) throws SQLException {
        HBaseAdmin admin = getAdmin();
        try {
            admin.flush(tableName);
        } catch (IOException e) {
            throw new PhoenixIOException(e);
        } catch (InterruptedException e) {
            // restore the interrupt status
            Thread.currentThread().interrupt();
            throw new SQLExceptionInfo.Builder(SQLExceptionCode.INTERRUPTED_EXCEPTION).setRootCause(e).build()
                    .buildException();
        } finally {
            Closeables.closeQuietly(admin);
        }
    }

    @Override
    public HBaseAdmin getAdmin() throws SQLException {
        try {
            return new HBaseAdmin(config);
        } catch (IOException e) {
            throw new PhoenixIOException(e);
        }
    }

    @Override
    public MetaDataMutationResult updateIndexState(final List<Mutation> tableMetaData, String parentTableName) throws SQLException {
        byte[][] rowKeyMetadata = new byte[3][];
        SchemaUtil.getVarChars(tableMetaData.get(0).getRow(), rowKeyMetadata);
        byte[] tableKey = SchemaUtil.getTableKey(ByteUtil.EMPTY_BYTE_ARRAY, rowKeyMetadata[PhoenixDatabaseMetaData.SCHEMA_NAME_INDEX], rowKeyMetadata[PhoenixDatabaseMetaData.TABLE_NAME_INDEX]);
        return metaDataCoprocessorExec(tableKey,
                new Batch.Call<MetaDataService, MetaDataResponse>() {
            @Override
            public MetaDataResponse call(MetaDataService instance) throws IOException {
                ServerRpcController controller = new ServerRpcController();
                BlockingRpcCallback<MetaDataResponse> rpcCallback =
                        new BlockingRpcCallback<MetaDataResponse>();
                UpdateIndexStateRequest.Builder builder = UpdateIndexStateRequest.newBuilder();
                for (Mutation m : tableMetaData) {
                    MutationProto mp = ProtobufUtil.toProto(m);
                    builder.addTableMetadataMutations(mp.toByteString());
                }
                builder.setClientVersion(VersionUtil.encodeVersion(PHOENIX_MAJOR_VERSION, PHOENIX_MINOR_VERSION, PHOENIX_PATCH_NUMBER));
                instance.updateIndexState(controller, builder.build(), rpcCallback);
                if(controller.getFailedOn() != null) {
                    throw controller.getFailedOn();
                }
                return rpcCallback.get();
            }
        });
    }

    @Override
    public long createSequence(String tenantId, String schemaName, String sequenceName,
            long startWith, long incrementBy, long cacheSize, long minValue, long maxValue,
            boolean cycle, long timestamp) throws SQLException {
        SequenceKey sequenceKey = new SequenceKey(tenantId, schemaName, sequenceName, nSequenceSaltBuckets);
        Sequence newSequences = new Sequence(sequenceKey);
        Sequence sequence = sequenceMap.putIfAbsent(sequenceKey, newSequences);
        if (sequence == null) {
            sequence = newSequences;
        }
        try {
            sequence.getLock().lock();
            // Now that we have the lock we need, create the sequence
            Append append = sequence.createSequence(startWith, incrementBy, cacheSize, timestamp, minValue, maxValue, cycle);
            HTableInterface htable =
                    this.getTable(PhoenixDatabaseMetaData.SEQUENCE_FULLNAME_BYTES);
            htable.setAutoFlush(true);
            try {
                Result result = htable.append(append);
                return sequence.createSequence(result, minValue, maxValue, cycle);
            } catch (IOException e) {
                throw ServerUtil.parseServerException(e);
            } finally {
                Closeables.closeQuietly(htable);
            }
        } finally {
            sequence.getLock().unlock();
        }
    }

    @Override
    public long dropSequence(String tenantId, String schemaName, String sequenceName, long timestamp) throws SQLException {
        SequenceKey sequenceKey = new SequenceKey(tenantId, schemaName, sequenceName, nSequenceSaltBuckets);
        Sequence newSequences = new Sequence(sequenceKey);
        Sequence sequence = sequenceMap.putIfAbsent(sequenceKey, newSequences);
        if (sequence == null) {
            sequence = newSequences;
        }
        try {
            sequence.getLock().lock();
            // Now that we have the lock we need, create the sequence
            Append append = sequence.dropSequence(timestamp);
            HTableInterface htable = this.getTable(PhoenixDatabaseMetaData.SEQUENCE_FULLNAME_BYTES);
            try {
                Result result = htable.append(append);
                return sequence.dropSequence(result);
            } catch (IOException e) {
                throw ServerUtil.parseServerException(e);
            } finally {
                Closeables.closeQuietly(htable);
            }
        } finally {
            sequence.getLock().unlock();
        }
    }

    /**
     * Gets the current sequence value
     * @throws SQLException if cached sequence cannot be found
     */
    @Override
    public long currentSequenceValue(SequenceKey sequenceKey, long timestamp) throws SQLException {
        Sequence sequence = sequenceMap.get(sequenceKey);
        if (sequence == null) {
            throw new SQLExceptionInfo.Builder(SQLExceptionCode.CANNOT_CALL_CURRENT_BEFORE_NEXT_VALUE)
            .setSchemaName(sequenceKey.getSchemaName()).setTableName(sequenceKey.getSequenceName())
            .build().buildException();
        }
        sequence.getLock().lock();
        try {
            return sequence.currentValue(timestamp);
        } catch (EmptySequenceCacheException e) {
            throw new SQLExceptionInfo.Builder(SQLExceptionCode.CANNOT_CALL_CURRENT_BEFORE_NEXT_VALUE)
            .setSchemaName(sequenceKey.getSchemaName()).setTableName(sequenceKey.getSequenceName())
            .build().buildException();
        } finally {
            sequence.getLock().unlock();
        }
    }

    /**
     * Verifies that sequences exist and reserves values for them if reserveValues is true
     */
    @Override
    public void validateSequences(List<SequenceAllocation> sequenceAllocations, long timestamp, long[] values, SQLException[] exceptions, Sequence.ValueOp action) throws SQLException {
        incrementSequenceValues(sequenceAllocations, timestamp, values, exceptions, action);
    }

    /**
     * Increment any of the set of sequences that need more values. These are the sequences
     * that are asking for the next value within a given statement. The returned sequences
     * are the ones that were not found because they were deleted by another client.
     * @param sequenceKeys sorted list of sequence kyes
     * @param timestamp
     * @throws SQLException if any of the sequences cannot be found
     *
     */
    @Override
    public void incrementSequences(List<SequenceAllocation> sequenceAllocations, long timestamp, long[] values, SQLException[] exceptions) throws SQLException {
        incrementSequenceValues(sequenceAllocations, timestamp, values, exceptions, Sequence.ValueOp.INCREMENT_SEQUENCE);
    }

    @SuppressWarnings("deprecation")
    private void incrementSequenceValues(List<SequenceAllocation> sequenceAllocations, long timestamp, long[] values, SQLException[] exceptions, Sequence.ValueOp op) throws SQLException {
        List<Sequence> sequences = Lists.newArrayListWithExpectedSize(sequenceAllocations.size());
        for (SequenceAllocation sequenceAllocation : sequenceAllocations) {
            SequenceKey key = sequenceAllocation.getSequenceKey();
            Sequence newSequences = new Sequence(key);
            Sequence sequence = sequenceMap.putIfAbsent(key, newSequences);
            if (sequence == null) {
                sequence = newSequences;
            }
            sequences.add(sequence);
        }
        try {
            for (Sequence sequence : sequences) {
                sequence.getLock().lock();
            }
            // Now that we have all the locks we need, increment the sequences
            List<Increment> incrementBatch = Lists.newArrayListWithExpectedSize(sequences.size());
            List<Sequence> toIncrementList = Lists.newArrayListWithExpectedSize(sequences.size());
            int[] indexes = new int[sequences.size()];
            for (int i = 0; i < sequences.size(); i++) {
                Sequence sequence = sequences.get(i);
                try {
                    values[i] = sequence.incrementValue(timestamp, op, sequenceAllocations.get(i).getNumAllocations());
                } catch (EmptySequenceCacheException e) {
                    indexes[toIncrementList.size()] = i;
                    toIncrementList.add(sequence);
                    Increment inc = sequence.newIncrement(timestamp, op, sequenceAllocations.get(i).getNumAllocations());
                    incrementBatch.add(inc);
                } catch (SQLException e) {
                    exceptions[i] = e;
                }
            }
            if (toIncrementList.isEmpty()) {
                return;
            }
            HTableInterface hTable = this.getTable(PhoenixDatabaseMetaData.SEQUENCE_FULLNAME_BYTES);
            Object[] resultObjects = null;
            SQLException sqlE = null;
            try {
                resultObjects= hTable.batch(incrementBatch);
            } catch (IOException e) {
                sqlE = ServerUtil.parseServerException(e);
            } catch (InterruptedException e) {
                // restore the interrupt status
                Thread.currentThread().interrupt();
                sqlE = new SQLExceptionInfo.Builder(SQLExceptionCode.INTERRUPTED_EXCEPTION)
                .setRootCause(e).build().buildException(); // FIXME ?
            } finally {
                try {
                    hTable.close();
                } catch (IOException e) {
                    if (sqlE == null) {
                        sqlE = ServerUtil.parseServerException(e);
                    } else {
                        sqlE.setNextException(ServerUtil.parseServerException(e));
                    }
                }
                if (sqlE != null) {
                    throw sqlE;
                }
            }
            for (int i=0;i<resultObjects.length;i++){
                Sequence sequence = toIncrementList.get(i);
                Result result = (Result)resultObjects[i];
                try {
                    long numToAllocate = Bytes.toLong(incrementBatch.get(i).getAttribute(SequenceRegionObserver.NUM_TO_ALLOCATE));
                    values[indexes[i]] = sequence.incrementValue(result, op, numToAllocate);
                } catch (SQLException e) {
                    exceptions[indexes[i]] = e;
                }
            }
        } finally {
            for (Sequence sequence : sequences) {
                sequence.getLock().unlock();
            }
        }
    }

    @Override
    public void clearTableFromCache(final byte[] tenantId, final byte[] schemaName, final byte[] tableName,
            final long clientTS) throws SQLException {
        // clear the meta data cache for the table here
        try {
            SQLException sqlE = null;
            HTableInterface htable = this.getTable(PhoenixDatabaseMetaData.SYSTEM_CATALOG_NAME_BYTES);
            try {
                htable.coprocessorService(MetaDataService.class, HConstants.EMPTY_START_ROW, HConstants.EMPTY_END_ROW,
                        new Batch.Call<MetaDataService, ClearTableFromCacheResponse>() {
                            @Override
                            public ClearTableFromCacheResponse call(MetaDataService instance) throws IOException {
                                ServerRpcController controller = new ServerRpcController();
                                BlockingRpcCallback<ClearTableFromCacheResponse> rpcCallback = new BlockingRpcCallback<ClearTableFromCacheResponse>();
                                ClearTableFromCacheRequest.Builder builder = ClearTableFromCacheRequest.newBuilder();
                                builder.setTenantId(ByteStringer.wrap(tenantId));
                                builder.setTableName(ByteStringer.wrap(tableName));
                                builder.setSchemaName(ByteStringer.wrap(schemaName));
                                builder.setClientTimestamp(clientTS);
                                builder.setClientVersion(VersionUtil.encodeVersion(PHOENIX_MAJOR_VERSION, PHOENIX_MINOR_VERSION, PHOENIX_PATCH_NUMBER));
                                instance.clearTableFromCache(controller, builder.build(), rpcCallback);
                                if (controller.getFailedOn() != null) { throw controller.getFailedOn(); }
                                return rpcCallback.get();
                            }
                        });
            } catch (IOException e) {
                throw ServerUtil.parseServerException(e);
            } catch (Throwable e) {
                sqlE = new SQLException(e);
            } finally {
                try {
                    if (tenantId.length == 0) tableStatsCache.invalidate(new ImmutableBytesPtr(SchemaUtil.getTableNameAsBytes(schemaName, tableName)));
                    htable.close();
                } catch (IOException e) {
                    if (sqlE == null) {
                        sqlE = ServerUtil.parseServerException(e);
                    } else {
                        sqlE.setNextException(ServerUtil.parseServerException(e));
                    }
                } finally {
                    if (sqlE != null) { throw sqlE; }
                }
            }
        } catch (Exception e) {
            throw new SQLException(ServerUtil.parseServerException(e));
        }
    }

    @SuppressWarnings("deprecation")
    @Override
    public void returnSequences(List<SequenceKey> keys, long timestamp, SQLException[] exceptions) throws SQLException {
        List<Sequence> sequences = Lists.newArrayListWithExpectedSize(keys.size());
        for (SequenceKey key : keys) {
            Sequence newSequences = new Sequence(key);
            Sequence sequence = sequenceMap.putIfAbsent(key, newSequences);
            if (sequence == null) {
                sequence = newSequences;
            }
            sequences.add(sequence);
        }
        try {
            for (Sequence sequence : sequences) {
                sequence.getLock().lock();
            }
            // Now that we have all the locks we need, attempt to return the unused sequence values
            List<Append> mutations = Lists.newArrayListWithExpectedSize(sequences.size());
            List<Sequence> toReturnList = Lists.newArrayListWithExpectedSize(sequences.size());
            int[] indexes = new int[sequences.size()];
            for (int i = 0; i < sequences.size(); i++) {
                Sequence sequence = sequences.get(i);
                try {
                    Append append = sequence.newReturn(timestamp);
                    toReturnList.add(sequence);
                    mutations.add(append);
                } catch (EmptySequenceCacheException ignore) { // Nothing to return, so ignore
                }
            }
            if (toReturnList.isEmpty()) {
                return;
            }
            HTableInterface hTable = this.getTable(PhoenixDatabaseMetaData.SEQUENCE_FULLNAME_BYTES);
            Object[] resultObjects = null;
            SQLException sqlE = null;
            try {
                resultObjects= hTable.batch(mutations);
            } catch (IOException e){
                sqlE = ServerUtil.parseServerException(e);
            } catch (InterruptedException e){
                // restore the interrupt status
                Thread.currentThread().interrupt();
                sqlE = new SQLExceptionInfo.Builder(SQLExceptionCode.INTERRUPTED_EXCEPTION)
                .setRootCause(e).build().buildException(); // FIXME ?
            } finally {
                try {
                    hTable.close();
                } catch (IOException e) {
                    if (sqlE == null) {
                        sqlE = ServerUtil.parseServerException(e);
                    } else {
                        sqlE.setNextException(ServerUtil.parseServerException(e));
                    }
                }
                if (sqlE != null) {
                    throw sqlE;
                }
            }
            for (int i=0;i<resultObjects.length;i++){
                Sequence sequence = toReturnList.get(i);
                Result result = (Result)resultObjects[i];
                try {
                    sequence.returnValue(result);
                } catch (SQLException e) {
                    exceptions[indexes[i]] = e;
                }
            }
        } finally {
            for (Sequence sequence : sequences) {
                sequence.getLock().unlock();
            }
        }
    }

    // Take no locks, as this only gets run when there are no open connections
    // so there's no danger of contention.
    @SuppressWarnings("deprecation")
    private void returnAllSequences(ConcurrentMap<SequenceKey,Sequence> sequenceMap) throws SQLException {
        List<Append> mutations = Lists.newArrayListWithExpectedSize(sequenceMap.size());
        for (Sequence sequence : sequenceMap.values()) {
            mutations.addAll(sequence.newReturns());
        }
        if (mutations.isEmpty()) {
            return;
        }
        HTableInterface hTable = this.getTable(PhoenixDatabaseMetaData.SEQUENCE_FULLNAME_BYTES);
        SQLException sqlE = null;
        try {
            hTable.batch(mutations);
        } catch (IOException e) {
            sqlE = ServerUtil.parseServerException(e);
        } catch (InterruptedException e) {
            // restore the interrupt status
            Thread.currentThread().interrupt();
            sqlE = new SQLExceptionInfo.Builder(SQLExceptionCode.INTERRUPTED_EXCEPTION)
            .setRootCause(e).build().buildException(); // FIXME ?
        } finally {
            try {
                hTable.close();
            } catch (IOException e) {
                if (sqlE == null) {
                    sqlE = ServerUtil.parseServerException(e);
                } else {
                    sqlE.setNextException(ServerUtil.parseServerException(e));
                }
            }
            if (sqlE != null) {
                throw sqlE;
            }
        }
    }

    @Override
    public void addConnection(PhoenixConnection connection) throws SQLException {
    	if (returnSequenceValues) {
	        synchronized (connectionCountLock) {
	            connectionCount++;
	        }
    	}
    }

    @Override
    public void removeConnection(PhoenixConnection connection) throws SQLException {
    	if (returnSequenceValues) {
	        ConcurrentMap<SequenceKey,Sequence> formerSequenceMap = null;
	        synchronized (connectionCountLock) {
	            if (--connectionCount == 0) {
	                if (!this.sequenceMap.isEmpty()) {
	                    formerSequenceMap = this.sequenceMap;
	                    this.sequenceMap = Maps.newConcurrentMap();
	                }
	            }
	        }
	        // Since we're using the former sequenceMap, we can do this outside
	        // the lock.
	        if (formerSequenceMap != null) {
	            // When there are no more connections, attempt to return any sequences
	            returnAllSequences(formerSequenceMap);
	        }
    	}
    }

    @Override
    public KeyValueBuilder getKeyValueBuilder() {
        return this.kvBuilder;
    }

    @Override
    public boolean supportsFeature(Feature feature) {
        FeatureSupported supported = featureMap.get(feature);
        if (supported == null) {
            return false;
        }
        return supported.isSupported(this);
    }

    @Override
    public String getUserName() {
        return userName;
    }

    private void checkClosed() {
        if (closed) {
            throwConnectionClosedException();
        }
    }

    private void throwConnectionClosedIfNullMetaData() {
        if (latestMetaData == null) {
            throwConnectionClosedException();
        }
    }

    private void throwConnectionClosedException() {
        throw new IllegalStateException("Connection to the cluster is closed");
    }

    @Override
    public PTableStats getTableStats(final byte[] physicalName, final long clientTimeStamp) throws SQLException {
        try {
            return tableStatsCache.get(new ImmutableBytesPtr(physicalName), new Callable<PTableStats>() {
                @Override
                public PTableStats call() throws Exception {
                    /*
                     *  The shared view index case is tricky, because we don't have
                     *  table metadata for it, only an HBase table. We do have stats,
                     *  though, so we'll query them directly here and cache them so
                     *  we don't keep querying for them.
                     */
                    HTableInterface statsHTable = ConnectionQueryServicesImpl.this.getTable(PhoenixDatabaseMetaData.SYSTEM_STATS_NAME_BYTES);
                    try {
                        return StatisticsUtil.readStatistics(statsHTable, physicalName, clientTimeStamp);
                    } catch (IOException e) {
                        logger.warn("Unable to read from stats table", e);
                        // Just cache empty stats. We'll try again after some time anyway.
                        return PTableStats.EMPTY_STATS;
                    } finally {
                        try {
                            statsHTable.close();
                        } catch (IOException e) {
                            // Log, but continue. We have our stats anyway now.
                            logger.warn("Unable to close stats table", e);
                        }
                    }
                }

            });
        } catch (ExecutionException e) {
            throw ServerUtil.parseServerException(e);
        }
    }

    @Override
    public int getSequenceSaltBuckets() {
        return nSequenceSaltBuckets;
    }

    @Override
    public PMetaData addFunction(PFunction function) throws SQLException {
        synchronized (latestMetaDataLock) {
            try {
                throwConnectionClosedIfNullMetaData();
                // If existing table isn't older than new table, don't replace
                // If a client opens a connection at an earlier timestamp, this can happen
                PFunction existingFunction = latestMetaData.getFunction(new PTableKey(function.getTenantId(), function.getFunctionName()));
                if (existingFunction.getTimeStamp() >= function.getTimeStamp()) {
                    return latestMetaData;
                }
            } catch (FunctionNotFoundException e) {}
            latestMetaData = latestMetaData.addFunction(function);
            latestMetaDataLock.notifyAll();
            return latestMetaData;
        }
    }

    @Override
    public PMetaData removeFunction(PName tenantId, String function, long functionTimeStamp)
            throws SQLException {
        synchronized (latestMetaDataLock) {
            throwConnectionClosedIfNullMetaData();
            latestMetaData = latestMetaData.removeFunction(tenantId, function, functionTimeStamp);
            latestMetaDataLock.notifyAll();
            return latestMetaData;
        }
    }

    @Override
    public MetaDataMutationResult getFunctions(PName tenantId, final List<Pair<byte[], Long>> functions,
            final long clientTimestamp) throws SQLException {
        final byte[] tenantIdBytes = tenantId == null ? ByteUtil.EMPTY_BYTE_ARRAY : tenantId.getBytes();
        return metaDataCoprocessorExec(tenantIdBytes,
            new Batch.Call<MetaDataService, MetaDataResponse>() {
                @Override
                public MetaDataResponse call(MetaDataService instance) throws IOException {
                    ServerRpcController controller = new ServerRpcController();
                    BlockingRpcCallback<MetaDataResponse> rpcCallback =
                            new BlockingRpcCallback<MetaDataResponse>();
                    GetFunctionsRequest.Builder builder = GetFunctionsRequest.newBuilder();
                    builder.setTenantId(ByteStringer.wrap(tenantIdBytes));
                    for(Pair<byte[], Long> function: functions) {
                        builder.addFunctionNames(ByteStringer.wrap(function.getFirst()));
                        builder.addFunctionTimestamps(function.getSecond().longValue());
                    }
                    builder.setClientTimestamp(clientTimestamp);
                    builder.setClientVersion(VersionUtil.encodeVersion(PHOENIX_MAJOR_VERSION, PHOENIX_MINOR_VERSION, PHOENIX_PATCH_NUMBER));
                    instance.getFunctions(controller, builder.build(), rpcCallback);
                    if(controller.getFailedOn() != null) {
                        throw controller.getFailedOn();
                    }
                    return rpcCallback.get();
                }
            }, PhoenixDatabaseMetaData.SYSTEM_FUNCTION_NAME_BYTES);

    }

    // TODO the mutations should be added to System functions table.
    @Override
    public MetaDataMutationResult createFunction(final List<Mutation> functionData,
            final PFunction function, final boolean temporary) throws SQLException {
        byte[][] rowKeyMetadata = new byte[2][];
        Mutation m = MetaDataUtil.getPutOnlyTableHeaderRow(functionData);
        byte[] key = m.getRow();
        SchemaUtil.getVarChars(key, rowKeyMetadata);
        byte[] tenantIdBytes = rowKeyMetadata[PhoenixDatabaseMetaData.TENANT_ID_INDEX];
        byte[] functionBytes = rowKeyMetadata[PhoenixDatabaseMetaData.FUNTION_NAME_INDEX];
        byte[] functionKey = SchemaUtil.getFunctionKey(tenantIdBytes, functionBytes);
        MetaDataMutationResult result = metaDataCoprocessorExec(functionKey,
            new Batch.Call<MetaDataService, MetaDataResponse>() {
                    @Override
                    public MetaDataResponse call(MetaDataService instance) throws IOException {
                        ServerRpcController controller = new ServerRpcController();
                        BlockingRpcCallback<MetaDataResponse> rpcCallback =
                                new BlockingRpcCallback<MetaDataResponse>();
                        CreateFunctionRequest.Builder builder = CreateFunctionRequest.newBuilder();
                        for (Mutation m : functionData) {
                            MutationProto mp = ProtobufUtil.toProto(m);
                            builder.addTableMetadataMutations(mp.toByteString());
                        }
                        builder.setTemporary(temporary);
                        builder.setReplace(function.isReplace());
                        builder.setClientVersion(VersionUtil.encodeVersion(PHOENIX_MAJOR_VERSION, PHOENIX_MINOR_VERSION, PHOENIX_PATCH_NUMBER));
                        instance.createFunction(controller, builder.build(), rpcCallback);
                        if(controller.getFailedOn() != null) {
                            throw controller.getFailedOn();
                        }
                        return rpcCallback.get();
                    }
        }, PhoenixDatabaseMetaData.SYSTEM_FUNCTION_NAME_BYTES);
        return result;
    }
}<|MERGE_RESOLUTION|>--- conflicted
+++ resolved
@@ -1622,17 +1622,12 @@
     @Override
     public MetaDataMutationResult addColumn(final List<Mutation> tableMetaData, PTable table, Map<String, List<Pair<String,Object>>> stmtProperties, Set<String> colFamiliesForPColumnsToBeAdded) throws SQLException {
         Map<String, Object> tableProps = new HashMap<String, Object>();
-<<<<<<< HEAD
-        HTableDescriptor tableDescriptor = separateAndValidateProperties(table, stmtProperties, colFamiliesForPColumnsToBeAdded, tableProps);
-        SQLException sqlE = null;
-=======
         Set<HTableDescriptor> tableDescriptors = Collections.emptySet();
         Set<HTableDescriptor> origTableDescriptors = Collections.emptySet();
         boolean nonTxToTx = false;
         Pair<HTableDescriptor,HTableDescriptor> tableDescriptorPair = separateAndValidateProperties(table, stmtProperties, colFamiliesForPColumnsToBeAdded, families, tableProps);
         HTableDescriptor tableDescriptor = tableDescriptorPair.getSecond();
         HTableDescriptor origTableDescriptor = tableDescriptorPair.getFirst();
->>>>>>> bb7c74df
         if (tableDescriptor != null) {
             tableDescriptors = Sets.newHashSetWithExpectedSize(3 + table.getIndexes().size());
             origTableDescriptors = Sets.newHashSetWithExpectedSize(3 + table.getIndexes().size());
@@ -1653,7 +1648,17 @@
         boolean pollingNeeded = !(!tableProps.isEmpty() && families.isEmpty() && colFamiliesForPColumnsToBeAdded.isEmpty());
         MetaDataMutationResult result = null;
         try {
-            sendHBaseMetaData(tableDescriptors, pollingNeeded);
+            boolean modifyHTable = true;
+            if (table.getType() == PTableType.VIEW) {
+                boolean canViewsAddNewCF = props.getBoolean(QueryServices.ALLOW_VIEWS_ADD_NEW_CF_BASE_TABLE,
+                        QueryServicesOptions.DEFAULT_ALLOW_VIEWS_ADD_NEW_CF_BASE_TABLE);
+                // When adding a column to a view, base physical table should only be modified when new column families are being added.  
+                modifyHTable = canViewsAddNewCF && !existingColumnFamiliesForBaseTable(table.getPhysicalName()).containsAll(colFamiliesForPColumnsToBeAdded);
+            }
+            boolean pollingNotNeeded = (!tableProps.isEmpty() && !existingColumnFamilies(table).containsAll(colFamiliesForPColumnsToBeAdded));
+            if (modifyHTable) {
+                sendHBaseMetaData(tableDescriptors, pollingNeeded);
+            }
             
             // Special case for call during drop table to ensure that the empty column family exists.
             // In this, case we only include the table header row, as until we add schemaBytes and tableBytes
@@ -1784,19 +1789,6 @@
             throw ServerUtil.parseServerException(e);
         } finally {
             try {
-<<<<<<< HEAD
-                boolean modifyHTable = true;
-                if (table.getType() == PTableType.VIEW) {
-                    boolean canViewsAddNewCF = props.getBoolean(QueryServices.ALLOW_VIEWS_ADD_NEW_CF_BASE_TABLE,
-                            QueryServicesOptions.DEFAULT_ALLOW_VIEWS_ADD_NEW_CF_BASE_TABLE);
-                    // When adding a column to a view, base physical table should only be modified when new column families are being added.  
-                    modifyHTable = canViewsAddNewCF && !existingColumnFamiliesForBaseTable(table.getPhysicalName()).containsAll(colFamiliesForPColumnsToBeAdded);
-                }
-                boolean pollingNotNeeded = (!tableProps.isEmpty() && !existingColumnFamilies(table).containsAll(colFamiliesForPColumnsToBeAdded));
-                if (modifyHTable) {
-                    modifyTable(table.getPhysicalName().getBytes(), tableDescriptor, !pollingNotNeeded);
-                }
-=======
                 if (admin != null) admin.close();
             } catch (IOException e) {
                 logger.warn("Could not close admin",e);
@@ -1824,7 +1816,6 @@
         for (HTableDescriptor descriptor : tableDescriptors) {
             try {
                 modifyTable(descriptor.getName(), descriptor, pollingNeeded);
->>>>>>> bb7c74df
             } catch (IOException e) {
                 sqlE = ServerUtil.parseServerException(e);
             } catch (InterruptedException e) {
@@ -1839,84 +1830,17 @@
                 }
             }
         }
-<<<<<<< HEAD
-        
-        // Special case for call during drop table to ensure that the empty column family exists.
-        // In this, case we only include the table header row, as until we add schemaBytes and tableBytes
-        // as args to this function, we have no way of getting them in this case.
-        // TODO: change to  if (tableMetaData.isEmpty()) once we pass through schemaBytes and tableBytes
-        // Also, could be used to update property values on ALTER TABLE t SET prop=xxx
-        if ((tableMetaData.isEmpty()) || (tableMetaData.size() == 1 && tableMetaData.get(0).isEmpty())) {
-            return new MetaDataMutationResult(MutationCode.NO_OP, System.currentTimeMillis(), table);
-        }
-         byte[][] rowKeyMetaData = new byte[3][];
-         PTableType tableType = table.getType();
-
-        Mutation m = tableMetaData.get(0);
-        byte[] rowKey = m.getRow();
-        SchemaUtil.getVarChars(rowKey, rowKeyMetaData);
-        byte[] tenantIdBytes = rowKeyMetaData[PhoenixDatabaseMetaData.TENANT_ID_INDEX];
-        byte[] schemaBytes = rowKeyMetaData[PhoenixDatabaseMetaData.SCHEMA_NAME_INDEX];
-        byte[] tableBytes = rowKeyMetaData[PhoenixDatabaseMetaData.TABLE_NAME_INDEX];
-        byte[] tableKey = SchemaUtil.getTableKey(tenantIdBytes, schemaBytes, tableBytes);
-        
-        ImmutableBytesWritable ptr = new ImmutableBytesWritable();
-        MetaDataMutationResult result =  metaDataCoprocessorExec(tableKey,
-            new Batch.Call<MetaDataService, MetaDataResponse>() {
-                @Override
-                public MetaDataResponse call(MetaDataService instance) throws IOException {
-                    ServerRpcController controller = new ServerRpcController();
-                    BlockingRpcCallback<MetaDataResponse> rpcCallback =
-                            new BlockingRpcCallback<MetaDataResponse>();
-                    AddColumnRequest.Builder builder = AddColumnRequest.newBuilder();
-                    for (Mutation m : tableMetaData) {
-                        MutationProto mp = ProtobufUtil.toProto(m);
-                        builder.addTableMetadataMutations(mp.toByteString());
-                    }
-                    builder.setClientVersion(VersionUtil.encodeVersion(PHOENIX_MAJOR_VERSION, PHOENIX_MINOR_VERSION, PHOENIX_PATCH_NUMBER));
-                    instance.addColumn(controller, builder.build(), rpcCallback);
-                    if(controller.getFailedOn() != null) {
-                        throw controller.getFailedOn();
-                    }
-                    return rpcCallback.get();
-                }
-            });
-
-        if (result.getMutationCode() == MutationCode.COLUMN_NOT_FOUND) { // Success
-            // Flush the table if transitioning DISABLE_WAL from TRUE to FALSE
-            if (  MetaDataUtil.getMutationValue(m,PhoenixDatabaseMetaData.DISABLE_WAL_BYTES, kvBuilder, ptr)
-               && Boolean.FALSE.equals(PBoolean.INSTANCE.toObject(ptr))) {
-                flushTable(table.getPhysicalName().getBytes());
-            }
-
-            if (tableType == PTableType.TABLE) {
-                // If we're changing MULTI_TENANT to true or false, create or drop the view index table
-                if (MetaDataUtil.getMutationValue(m, PhoenixDatabaseMetaData.MULTI_TENANT_BYTES, kvBuilder, ptr)){
-                    long timestamp = MetaDataUtil.getClientTimeStamp(m);
-                    if (Boolean.TRUE.equals(PBoolean.INSTANCE.toObject(ptr.get(), ptr.getOffset(), ptr.getLength()))) {
-                        this.ensureViewIndexTableCreated(table, timestamp);
-                    } else {
-                        this.ensureViewIndexTableDropped(table.getPhysicalName().getBytes(), timestamp);
-                    }
-                }
-            }
-=======
     }
     private void setTransactional(HTableDescriptor tableDescriptor, PTableType tableType, String txValue, Map<String, Object> tableProps) throws SQLException {
         if (txValue == null) {
             tableDescriptor.remove(TxConstants.READ_NON_TX_DATA);
         } else {
             tableDescriptor.setValue(TxConstants.READ_NON_TX_DATA, txValue);
->>>>>>> bb7c74df
         }
         this.addCoprocessors(tableDescriptor.getName(), tableDescriptor, tableType, tableProps);
     }
     
-<<<<<<< HEAD
-    private HTableDescriptor separateAndValidateProperties(PTable table, Map<String, List<Pair<String, Object>>> properties, Set<String> colFamiliesForPColumnsToBeAdded, Map<String, Object> tableProps) throws SQLException {
-=======
     private Pair<HTableDescriptor,HTableDescriptor> separateAndValidateProperties(PTable table, Map<String, List<Pair<String, Object>>> properties, Set<String> colFamiliesForPColumnsToBeAdded, List<Pair<byte[], Map<String, Object>>> families, Map<String, Object> tableProps) throws SQLException {
->>>>>>> bb7c74df
         Map<String, Map<String, Object>> stmtFamiliesPropsMap = new HashMap<>(properties.size());
         Map<String,Object> commonFamilyProps = new HashMap<>();
         boolean addingColumns = colFamiliesForPColumnsToBeAdded != null && colFamiliesForPColumnsToBeAdded.size() > 0;
