/*
 * Licensed to the Apache Software Foundation (ASF) under one
 * or more contributor license agreements.  See the NOTICE file
 * distributed with this work for additional information
 * regarding copyright ownership.  The ASF licenses this file
 * to you under the Apache License, Version 2.0 (the
 * "License"); you may not use this file except in compliance
 * with the License.  You may obtain a copy of the License at
 *
 * http://www.apache.org/licenses/LICENSE-2.0
 *
 * Unless required by applicable law or agreed to in writing, software
 * distributed under the License is distributed on an "AS IS" BASIS,
 * WITHOUT WARRANTIES OR CONDITIONS OF ANY KIND, either express or implied.
 * See the License for the specific language governing permissions and
 * limitations under the License.
 */
package org.apache.phoenix.query;

import java.util.concurrent.ThreadPoolExecutor;

import org.apache.phoenix.iterate.SpoolTooBigToDiskException;
import org.apache.phoenix.memory.MemoryManager;
import org.apache.phoenix.optimize.QueryOptimizer;
import org.apache.phoenix.util.ReadOnlyProps;
import org.apache.phoenix.util.SQLCloseable;

import net.jcip.annotations.Immutable;



/**
 *
 * Interface to group together services needed during querying.  The
 * parameters that may be set in {@link org.apache.hadoop.conf.Configuration}
 * are documented here: https://github.com/forcedotcom/phoenix/wiki/Tuning
 *
 *
 * @since 0.1
 */
@Immutable
public interface QueryServices extends SQLCloseable {
    public static final String KEEP_ALIVE_MS_ATTRIB = "phoenix.query.keepAliveMs";
    public static final String THREAD_POOL_SIZE_ATTRIB = "phoenix.query.threadPoolSize";
    public static final String QUEUE_SIZE_ATTRIB = "phoenix.query.queueSize";
    public static final String THREAD_TIMEOUT_MS_ATTRIB = "phoenix.query.timeoutMs";
    public static final String SERVER_SPOOL_THRESHOLD_BYTES_ATTRIB =
            "phoenix.query.server.spoolThresholdBytes";
    public static final String CLIENT_SPOOL_THRESHOLD_BYTES_ATTRIB =
            "phoenix.query.client.spoolThresholdBytes";
    public static final String CLIENT_ORDERBY_SPOOLING_ENABLED_ATTRIB =
            "phoenix.query.client.orderBy.spooling.enabled";
    public static final String CLIENT_JOIN_SPOOLING_ENABLED_ATTRIB =
            "phoenix.query.client.join.spooling.enabled";
    public static final String SERVER_ORDERBY_SPOOLING_ENABLED_ATTRIB =
            "phoenix.query.server.orderBy.spooling.enabled";
    public static final String HBASE_CLIENT_KEYTAB = "hbase.myclient.keytab";
    public static final String HBASE_CLIENT_PRINCIPAL = "hbase.myclient.principal";
    public static final String SPOOL_DIRECTORY = "phoenix.spool.directory";
    public static final String AUTO_COMMIT_ATTRIB = "phoenix.connection.autoCommit";
    // consistency configuration setting
    public static final String CONSISTENCY_ATTRIB = "phoenix.connection.consistency";
    public static final String SCHEMA_ATTRIB = "phoenix.connection.schema";
    public static final String IS_NAMESPACE_MAPPING_ENABLED  = "phoenix.schema.isNamespaceMappingEnabled";
    public static final String IS_SYSTEM_TABLE_MAPPED_TO_NAMESPACE  = "phoenix.schema.mapSystemTablesToNamespace";
    // joni byte regex engine setting
    public static final String USE_BYTE_BASED_REGEX_ATTRIB = "phoenix.regex.byteBased";
    public static final String DRIVER_SHUTDOWN_TIMEOUT_MS = "phoenix.shutdown.timeoutMs";
    public static final String CLIENT_INDEX_ASYNC_THRESHOLD = "phoenix.index.async.threshold";

    /**
	 * max size to spool the the result into
	 * ${java.io.tmpdir}/ResultSpoolerXXX.bin if
	 * QueryServices#SPOOL_THRESHOLD_BYTES_ATTRIB is reached.
	 * <p>
	 * default is unlimited(-1)
	 * <p>
	 * if the threshold is reached, a {@link SpoolTooBigToDiskException } will be thrown
	 */
	public static final String MAX_SPOOL_TO_DISK_BYTES_ATTRIB = "phoenix.query.maxSpoolToDiskBytes";

    /**
     * Number of records to read per chunk when streaming records of a basic scan.
     */
    public static final String SCAN_RESULT_CHUNK_SIZE = "phoenix.query.scanResultChunkSize";

    public static final String MAX_MEMORY_PERC_ATTRIB = "phoenix.query.maxGlobalMemoryPercentage";
    public static final String MAX_TENANT_MEMORY_PERC_ATTRIB = "phoenix.query.maxTenantMemoryPercentage";
    public static final String MAX_SERVER_CACHE_SIZE_ATTRIB = "phoenix.query.maxServerCacheBytes";
    public static final String APPLY_TIME_ZONE_DISPLACMENT_ATTRIB = "phoenix.query.applyTimeZoneDisplacement";
    public static final String DATE_FORMAT_TIMEZONE_ATTRIB = "phoenix.query.dateFormatTimeZone";
    public static final String DATE_FORMAT_ATTRIB = "phoenix.query.dateFormat";
    public static final String TIME_FORMAT_ATTRIB = "phoenix.query.timeFormat";
    public static final String TIMESTAMP_FORMAT_ATTRIB = "phoenix.query.timestampFormat";

    public static final String NUMBER_FORMAT_ATTRIB = "phoenix.query.numberFormat";
    public static final String CALL_QUEUE_ROUND_ROBIN_ATTRIB = "ipc.server.callqueue.roundrobin";
    public static final String SCAN_CACHE_SIZE_ATTRIB = "hbase.client.scanner.caching";
    public static final String MAX_MUTATION_SIZE_ATTRIB = "phoenix.mutate.maxSize";
    public static final String MAX_MUTATION_SIZE_BYTES_ATTRIB = "phoenix.mutate.maxSizeBytes";
    public static final String HBASE_CLIENT_KEYVALUE_MAXSIZE = "hbase.client.keyvalue.maxsize";

    public static final String MUTATE_BATCH_SIZE_ATTRIB = "phoenix.mutate.batchSize";
    public static final String MUTATE_BATCH_SIZE_BYTES_ATTRIB = "phoenix.mutate.batchSizeBytes";
    public static final String MAX_SERVER_CACHE_TIME_TO_LIVE_MS_ATTRIB = "phoenix.coprocessor.maxServerCacheTimeToLiveMs";
    public static final String MAX_SERVER_CACHE_PERSISTENCE_TIME_TO_LIVE_MS_ATTRIB = "phoenix.coprocessor.maxServerCachePersistenceTimeToLiveMs";
    
    @Deprecated // Use FORCE_ROW_KEY_ORDER instead.
    public static final String ROW_KEY_ORDER_SALTED_TABLE_ATTRIB  = "phoenix.query.rowKeyOrderSaltedTable";
    
    public static final String USE_INDEXES_ATTRIB  = "phoenix.query.useIndexes";
    @Deprecated // use the IMMUTABLE keyword while creating the table
    public static final String IMMUTABLE_ROWS_ATTRIB  = "phoenix.mutate.immutableRows";
    public static final String INDEX_MUTATE_BATCH_SIZE_THRESHOLD_ATTRIB  = "phoenix.index.mutableBatchSizeThreshold";
    public static final String DROP_METADATA_ATTRIB  = "phoenix.schema.dropMetaData";
    public static final String GROUPBY_SPILLABLE_ATTRIB  = "phoenix.groupby.spillable";
    public static final String GROUPBY_SPILL_FILES_ATTRIB = "phoenix.groupby.spillFiles";
    public static final String GROUPBY_MAX_CACHE_SIZE_ATTRIB = "phoenix.groupby.maxCacheSize";
    public static final String GROUPBY_ESTIMATED_DISTINCT_VALUES_ATTRIB = "phoenix.groupby.estimatedDistinctValues";
    public static final String AGGREGATE_CHUNK_SIZE_INCREASE_ATTRIB = "phoenix.aggregate.chunk_size_increase";

    public static final String CALL_QUEUE_PRODUCER_ATTRIB_NAME = "CALL_QUEUE_PRODUCER";

    public static final String MASTER_INFO_PORT_ATTRIB = "hbase.master.info.port";
    public static final String REGIONSERVER_INFO_PORT_ATTRIB = "hbase.regionserver.info.port";
    public static final String HBASE_CLIENT_SCANNER_TIMEOUT_ATTRIB = "hbase.client.scanner.timeout.period";
    public static final String RPC_TIMEOUT_ATTRIB = "hbase.rpc.timeout";
    public static final String DYNAMIC_JARS_DIR_KEY = "hbase.dynamic.jars.dir";
    public static final String ZOOKEEPER_QUORUM_ATTRIB = "hbase.zookeeper.quorum";
    public static final String ZOOKEEPER_PORT_ATTRIB = "hbase.zookeeper.property.clientPort";
    public static final String ZOOKEEPER_ROOT_NODE_ATTRIB = "zookeeper.znode.parent";
    public static final String DISTINCT_VALUE_COMPRESS_THRESHOLD_ATTRIB = "phoenix.distinct.value.compress.threshold";
    public static final String SEQUENCE_CACHE_SIZE_ATTRIB = "phoenix.sequence.cacheSize";
    public static final String MAX_SERVER_METADATA_CACHE_TIME_TO_LIVE_MS_ATTRIB = "phoenix.coprocessor.maxMetaDataCacheTimeToLiveMs";
    public static final String MAX_SERVER_METADATA_CACHE_SIZE_ATTRIB = "phoenix.coprocessor.maxMetaDataCacheSize";
    public static final String MAX_CLIENT_METADATA_CACHE_SIZE_ATTRIB = "phoenix.client.maxMetaDataCacheSize";
    public static final String HA_GROUP_NAME_ATTRIB = "phoenix.ha.group";
    public static final String AUTO_UPGRADE_WHITELIST_ATTRIB = "phoenix.client.autoUpgradeWhiteList";
    // Mainly for testing to force spilling
    public static final String MAX_MEMORY_SIZE_ATTRIB = "phoenix.query.maxGlobalMemorySize";

    // The following config settings is to deal with SYSTEM.CATALOG moves(PHOENIX-916) among region servers
    public static final String CLOCK_SKEW_INTERVAL_ATTRIB = "phoenix.clock.skew.interval";

    // A master switch if to enable auto rebuild an index which failed to be updated previously
    public static final String INDEX_FAILURE_HANDLING_REBUILD_ATTRIB = "phoenix.index.failure.handling.rebuild";
    public static final String INDEX_FAILURE_HANDLING_REBUILD_PERIOD = "phoenix.index.failure.handling.rebuild.period";
    public static final String INDEX_REBUILD_QUERY_TIMEOUT_ATTRIB = "phoenix.index.rebuild.query.timeout";
    public static final String INDEX_REBUILD_RPC_TIMEOUT_ATTRIB = "phoenix.index.rebuild.rpc.timeout";
    public static final String INDEX_REBUILD_CLIENT_SCANNER_TIMEOUT_ATTRIB = "phoenix.index.rebuild.client.scanner.timeout";
    public static final String INDEX_REBUILD_RPC_RETRIES_COUNTER = "phoenix.index.rebuild.rpc.retries.counter";
    public static final String INDEX_REBUILD_RPC_RETRY_PAUSE_TIME = "phoenix.index.rebuild.rpc.retry.pause";

    // Time interval to check if there is an index needs to be rebuild
    public static final String INDEX_FAILURE_HANDLING_REBUILD_INTERVAL_ATTRIB =
        "phoenix.index.failure.handling.rebuild.interval";
    public static final String INDEX_REBUILD_TASK_INITIAL_DELAY = "phoenix.index.rebuild.task.initial.delay";
    
    public static final String INDEX_FAILURE_HANDLING_REBUILD_NUMBER_OF_BATCHES_PER_TABLE = "phoenix.index.rebuild.batch.perTable";
    // If index disable timestamp is older than this threshold, then index rebuild task won't attempt to rebuild it
    public static final String INDEX_REBUILD_DISABLE_TIMESTAMP_THRESHOLD = "phoenix.index.rebuild.disabletimestamp.threshold";
    // threshold number of ms an index has been in PENDING_DISABLE, beyond which we consider it disabled
    public static final String INDEX_PENDING_DISABLE_THRESHOLD = "phoenix.index.pending.disable.threshold";

    // Block writes to data table when index write fails
    public static final String INDEX_FAILURE_BLOCK_WRITE = "phoenix.index.failure.block.write";
    public static final String INDEX_FAILURE_DISABLE_INDEX = "phoenix.index.failure.disable.index";
    public static final String INDEX_FAILURE_THROW_EXCEPTION_ATTRIB = "phoenix.index.failure.throw.exception";
    public static final String INDEX_FAILURE_KILL_SERVER = "phoenix.index.failure.unhandled.killserver";

    public static final String INDEX_CREATE_DEFAULT_STATE = "phoenix.index.create.default.state";

    // Index will be partially re-built from index disable time stamp - following overlap time
    @Deprecated
    public static final String INDEX_FAILURE_HANDLING_REBUILD_OVERLAP_TIME_ATTRIB =
        "phoenix.index.failure.handling.rebuild.overlap.time";
    public static final String INDEX_FAILURE_HANDLING_REBUILD_OVERLAP_BACKWARD_TIME_ATTRIB =
            "phoenix.index.failure.handling.rebuild.overlap.backward.time";
    public static final String INDEX_FAILURE_HANDLING_REBUILD_OVERLAP_FORWARD_TIME_ATTRIB =
            "phoenix.index.failure.handling.rebuild.overlap.forward.time";
    public static final String INDEX_PRIOIRTY_ATTRIB = "phoenix.index.rpc.priority";
    public static final String METADATA_PRIOIRTY_ATTRIB = "phoenix.metadata.rpc.priority";
    public static final String SERVER_SIDE_PRIOIRTY_ATTRIB = "phoenix.serverside.rpc.priority";
    public static final String ALLOW_LOCAL_INDEX_ATTRIB = "phoenix.index.allowLocalIndex";

    // Retries when doing server side writes to SYSTEM.CATALOG
    public static final String METADATA_WRITE_RETRIES_NUMBER = "phoenix.metadata.rpc.retries.number";
    public static final String METADATA_WRITE_RETRY_PAUSE = "phoenix.metadata.rpc.pause";

    // Config parameters for for configuring tracing
    public static final String TRACING_FREQ_ATTRIB = "phoenix.trace.frequency";
    public static final String TRACING_PAGE_SIZE_ATTRIB = "phoenix.trace.read.pagesize";
    public static final String TRACING_PROBABILITY_THRESHOLD_ATTRIB = "phoenix.trace.probability.threshold";
    public static final String TRACING_STATS_TABLE_NAME_ATTRIB = "phoenix.trace.statsTableName";
    public static final String TRACING_CUSTOM_ANNOTATION_ATTRIB_PREFIX = "phoenix.trace.custom.annotation.";
    public static final String TRACING_ENABLED = "phoenix.trace.enabled";
    public static final String TRACING_BATCH_SIZE = "phoenix.trace.batchSize";
    public static final String TRACING_THREAD_POOL_SIZE = "phoenix.trace.threadPoolSize";
    public static final String TRACING_TRACE_BUFFER_SIZE = "phoenix.trace.traceBufferSize";

    public static final String USE_REVERSE_SCAN_ATTRIB = "phoenix.query.useReverseScan";

    // Config parameters for stats collection
    public static final String STATS_UPDATE_FREQ_MS_ATTRIB = "phoenix.stats.updateFrequency";
    public static final String MIN_STATS_UPDATE_FREQ_MS_ATTRIB = "phoenix.stats.minUpdateFrequency";
    public static final String STATS_GUIDEPOST_WIDTH_BYTES_ATTRIB = "phoenix.stats.guidepost.width";
    public static final String STATS_GUIDEPOST_PER_REGION_ATTRIB = "phoenix.stats.guidepost.per.region";
    public static final String STATS_USE_CURRENT_TIME_ATTRIB = "phoenix.stats.useCurrentTime";
    
    public static final String RUN_UPDATE_STATS_ASYNC = "phoenix.update.stats.command.async";
    public static final String STATS_SERVER_POOL_SIZE = "phoenix.stats.pool.size";
    public static final String COMMIT_STATS_ASYNC = "phoenix.stats.commit.async";
    // Maximum size in bytes taken up by cached table stats in the client
    public static final String STATS_MAX_CACHE_SIZE = "phoenix.stats.cache.maxSize";
    // The size of the thread pool used for refreshing cached table stats in stats client cache
    public static final String STATS_CACHE_THREAD_POOL_SIZE = "phoenix.stats.cache.threadPoolSize";

    public static final String LOG_SALT_BUCKETS_ATTRIB = "phoenix.log.saltBuckets";
    public static final String SEQUENCE_SALT_BUCKETS_ATTRIB = "phoenix.sequence.saltBuckets";
    public static final String COPROCESSOR_PRIORITY_ATTRIB = "phoenix.coprocessor.priority";
    public static final String EXPLAIN_CHUNK_COUNT_ATTRIB = "phoenix.explain.displayChunkCount";
    public static final String EXPLAIN_ROW_COUNT_ATTRIB = "phoenix.explain.displayRowCount";
    public static final String ALLOW_ONLINE_TABLE_SCHEMA_UPDATE = "hbase.online.schema.update.enable";
    public static final String NUM_RETRIES_FOR_SCHEMA_UPDATE_CHECK = "phoenix.schema.change.retries";
    public static final String DELAY_FOR_SCHEMA_UPDATE_CHECK = "phoenix.schema.change.delay";
    public static final String DEFAULT_STORE_NULLS_ATTRIB = "phoenix.table.default.store.nulls";
    public static final String DEFAULT_TABLE_ISTRANSACTIONAL_ATTRIB = "phoenix.table.istransactional.default";
    public static final String DEFAULT_TRANSACTION_PROVIDER_ATTRIB = "phoenix.table.transaction.provider.default";
    public static final String GLOBAL_METRICS_ENABLED = "phoenix.query.global.metrics.enabled";

    public static final String TABLE_LEVEL_METRICS_ENABLED = "phoenix.monitoring.tableMetrics.enabled";
    public static final String METRIC_PUBLISHER_ENABLED = "phoenix.monitoring.metricsPublisher.enabled";
    public static final String METRIC_PUBLISHER_CLASS_NAME = "phoenix.monitoring.metricProvider.className";
    public static final String ALLOWED_LIST_FOR_TABLE_LEVEL_METRICS = "phoenix.monitoring.allowedTableNames.list";

    // Tag Name to determine the Phoenix Client Type
    public static final String CLIENT_METRICS_TAG = "phoenix.client.metrics.tag";
    
    // Transaction related configs
    public static final String TRANSACTIONS_ENABLED = "phoenix.transactions.enabled";
    // Controls whether or not uncommitted data is automatically sent to HBase
    // at the end of a statement execution when transaction state is passed through.
    public static final String AUTO_FLUSH_ATTRIB = "phoenix.transactions.autoFlush";

    // rpc queue configs
    public static final String INDEX_HANDLER_COUNT_ATTRIB = "phoenix.rpc.index.handler.count";
    public static final String METADATA_HANDLER_COUNT_ATTRIB = "phoenix.rpc.metadata.handler.count";
    public static final String SERVER_SIDE_HANDLER_COUNT_ATTRIB = "phoenix.rpc.serverside.handler.count";

    public static final String FORCE_ROW_KEY_ORDER_ATTRIB = "phoenix.query.force.rowkeyorder";
    public static final String ALLOW_USER_DEFINED_FUNCTIONS_ATTRIB = "phoenix.functions.allowUserDefinedFunctions";
    public static final String COLLECT_REQUEST_LEVEL_METRICS = "phoenix.query.request.metrics.enabled";
    public static final String ALLOW_VIEWS_ADD_NEW_CF_BASE_TABLE = "phoenix.view.allowNewColumnFamily";
    public static final String RETURN_SEQUENCE_VALUES_ATTRIB = "phoenix.sequence.returnValues";
    public static final String EXTRA_JDBC_ARGUMENTS_ATTRIB = "phoenix.jdbc.extra.arguments";
    
    public static final String MAX_VERSIONS_TRANSACTIONAL_ATTRIB = "phoenix.transactions.maxVersions";

    // metadata configs
    public static final String DEFAULT_SYSTEM_KEEP_DELETED_CELLS_ATTRIB = "phoenix.system.default.keep.deleted.cells";
    public static final String DEFAULT_SYSTEM_MAX_VERSIONS_ATTRIB = "phoenix.system.default.max.versions";

    public static final String RENEW_LEASE_ENABLED = "phoenix.scanner.lease.renew.enabled";
    public static final String RUN_RENEW_LEASE_FREQUENCY_INTERVAL_MILLISECONDS = "phoenix.scanner.lease.renew.interval";
    public static final String RENEW_LEASE_THRESHOLD_MILLISECONDS = "phoenix.scanner.lease.threshold";
    public static final String RENEW_LEASE_THREAD_POOL_SIZE = "phoenix.scanner.lease.pool.size";
    public static final String HCONNECTION_POOL_CORE_SIZE = "hbase.hconnection.threads.core";
    public static final String HCONNECTION_POOL_MAX_SIZE = "hbase.hconnection.threads.max";
    public static final String HTABLE_MAX_THREADS = "hbase.htable.threads.max";
    // time to wait before running second index population upsert select (so that any pending batches of rows on region server are also written to index)
    public static final String INDEX_POPULATION_SLEEP_TIME = "phoenix.index.population.wait.time";
    public static final String LOCAL_INDEX_CLIENT_UPGRADE_ATTRIB = "phoenix.client.localIndexUpgrade";
    public static final String LIMITED_QUERY_SERIAL_THRESHOLD = "phoenix.limited.query.serial.threshold";
    
    //currently BASE64 and ASCII is supported
    public static final String UPLOAD_BINARY_DATA_TYPE_ENCODING = "phoenix.upload.binaryDataType.encoding";
    // Toggle for server-written updates to SYSTEM.CATALOG
    public static final String PHOENIX_ACLS_ENABLED = "phoenix.acls.enabled";

    public static final String INDEX_ASYNC_BUILD_ENABLED = "phoenix.index.async.build.enabled";

    public static final String MAX_INDEXES_PER_TABLE = "phoenix.index.maxIndexesPerTable";

    public static final String CLIENT_CACHE_ENCODING = "phoenix.table.client.cache.encoding";
    public static final String AUTO_UPGRADE_ENABLED = "phoenix.autoupgrade.enabled";

    public static final String CLIENT_CONNECTION_CACHE_MAX_DURATION_MILLISECONDS =
        "phoenix.client.connection.max.duration";

    //max number of connections from a single client to a single cluster. 0 is unlimited.
    public static final String CLIENT_CONNECTION_MAX_ALLOWED_CONNECTIONS =
        "phoenix.client.connection.max.allowed.connections";
    //max number of connections from a single client to a single cluster. 0 is unlimited.
    public static final String INTERNAL_CONNECTION_MAX_ALLOWED_CONNECTIONS =
            "phoenix.internal.connection.max.allowed.connections";
    public static final String DEFAULT_COLUMN_ENCODED_BYTES_ATRRIB  = "phoenix.default.column.encoded.bytes.attrib";
    public static final String DEFAULT_IMMUTABLE_STORAGE_SCHEME_ATTRIB  = "phoenix.default.immutable.storage.scheme";
    public static final String DEFAULT_MULTITENANT_IMMUTABLE_STORAGE_SCHEME_ATTRIB  = "phoenix.default.multitenant.immutable.storage.scheme";


    public static final String STATS_COLLECTION_ENABLED = "phoenix.stats.collection.enabled";
    public static final String USE_STATS_FOR_PARALLELIZATION = "phoenix.use.stats.parallelization";

    // whether to enable server side RS -> RS calls for upsert select statements
    public static final String ENABLE_SERVER_UPSERT_SELECT ="phoenix.client.enable.server.upsert.select";

    public static final String PROPERTY_POLICY_PROVIDER_ENABLED = "phoenix.property.policy.provider.enabled";

    // whether to trigger mutations on the server at all (UPSERT/DELETE or DELETE FROM)
    public static final String ENABLE_SERVER_SIDE_DELETE_MUTATIONS ="phoenix.client.enable.server.delete.mutations";
    public static final String ENABLE_SERVER_SIDE_UPSERT_MUTATIONS ="phoenix.client.enable.server.upsert.mutations";

    //Update Cache Frequency default config attribute
    public static final String DEFAULT_UPDATE_CACHE_FREQUENCY_ATRRIB  = "phoenix.default.update.cache.frequency";

    // Whether to enable cost-based-decision in the query optimizer
    public static final String COST_BASED_OPTIMIZER_ENABLED = "phoenix.costbased.optimizer.enabled";
    public static final String SMALL_SCAN_THRESHOLD_ATTRIB = "phoenix.query.smallScanThreshold";
    public static final String WILDCARD_QUERY_DYNAMIC_COLS_ATTRIB =
            "phoenix.query.wildcard.dynamicColumns";
    public static final String LOG_LEVEL = "phoenix.log.level";
    public static final String AUDIT_LOG_LEVEL = "phoenix.audit.log.level";
    public static final String LOG_BUFFER_SIZE = "phoenix.log.buffer.size";
    public static final String LOG_BUFFER_WAIT_STRATEGY = "phoenix.log.wait.strategy";
    public static final String LOG_SAMPLE_RATE = "phoenix.log.sample.rate";
    public static final String LOG_HANDLER_COUNT = "phoenix.log.handler.count";

	public static final String SYSTEM_CATALOG_SPLITTABLE = "phoenix.system.catalog.splittable";

    // The parameters defined for handling task stored in table SYSTEM.TASK
	// The time interval between periodic scans of table SYSTEM.TASK
    public static final String TASK_HANDLING_INTERVAL_MS_ATTRIB = "phoenix.task.handling.interval.ms";
    // The maximum time for a task to stay in table SYSTEM.TASK
    public static final String TASK_HANDLING_MAX_INTERVAL_MS_ATTRIB = "phoenix.task.handling.maxInterval.ms";
    // The initial delay before the first task from table SYSTEM.TASK is handled
    public static final String TASK_HANDLING_INITIAL_DELAY_MS_ATTRIB = "phoenix.task.handling.initial.delay.ms";
    // The minimum age of an unverified global index row to be eligible for deletion
    public static final String GLOBAL_INDEX_ROW_AGE_THRESHOLD_TO_DELETE_MS_ATTRIB = "phoenix.global.index.row.age.threshold.to.delete.ms";
    // Enable the IndexRegionObserver Coprocessor
    public static final String INDEX_REGION_OBSERVER_ENABLED_ATTRIB = "phoenix.index.region.observer.enabled";
    // Enable Phoenix server paging
    public static final String PHOENIX_SERVER_PAGING_ENABLED_ATTRIB = "phoenix.server.paging.enabled";
    // Enable support for long view index(default is false)
    public static final String LONG_VIEW_INDEX_ENABLED_ATTRIB = "phoenix.index.longViewIndex.enabled";
    // The number of index rows to be rebuild in one RPC call
    public static final String INDEX_REBUILD_PAGE_SIZE_IN_ROWS = "phoenix.index.rebuild_page_size_in_rows";
    // The number of index rows to be scanned in one RPC call
    String INDEX_PAGE_SIZE_IN_ROWS = "phoenix.index.page_size_in_rows";
    // Flag indicating that server side masking of ttl expired rows is enabled.
    public static final String PHOENIX_TTL_SERVER_SIDE_MASKING_ENABLED = "phoenix.ttl.server_side.masking.enabled";
    // The time limit on the amount of work to be done in one RPC call
    public static final String PHOENIX_SERVER_PAGE_SIZE_MS = "phoenix.server.page.size.ms";
<<<<<<< HEAD
    // The minimum age of an unverified child link row to be eligible for deletion
    public static final String CHILD_LINK_ROW_AGE_THRESHOLD_TO_DELETE_MS_ATTRIB = "phoenix.child.link.row.age.threshold.to.delete.ms";
=======
    // Phoenix TTL implemented by CompactionScanner and TTLRegionScanner is enabled
    public static final String PHOENIX_TABLE_TTL_ENABLED = "phoenix.table.ttl.enabled";
>>>>>>> 87ba6344


    // Before 4.15 when we created a view we included the parent table column metadata in the view
    // metadata. After PHOENIX-3534 we allow SYSTEM.CATALOG to split and no longer store the parent
    // table column metadata along with the child view metadata. When we resolve a child view, we
    // resolve its ancestors and include their columns.
    // Also, before 4.15 when we added a column to a base table we would have to propagate the
    // column metadata to all its child views. After PHOENIX-3534 we no longer propagate metadata
    // changes from a parent to its children (we just resolve its ancestors and include their columns)
    // 
    // The following config is used to continue writing the parent table column metadata while
    // creating a view and also prevent metadata changes to a parent table/view that needs to be
    // propagated to its children. This is done to allow rollback of the splittable SYSTEM.CATALOG
    // feature
    //
    // By default this config is false meaning that rolling back the upgrade is not possible
    // If this config is true and you want to rollback the upgrade be sure to run the sql commands in
    // UpgradeUtil.addParentToChildLink which will recreate the PARENT->CHILD links in SYSTEM.CATALOG. This is needed
    // as from 4.15 onwards the PARENT->CHILD links are stored in a separate SYSTEM.CHILD_LINK table.
    public static final String ALLOW_SPLITTABLE_SYSTEM_CATALOG_ROLLBACK =
            "phoenix.allow.system.catalog.rollback";

    // Phoenix parameter used to indicate what implementation is used for providing the client
    // stats guide post cache.
    // QueryServicesOptions.DEFAULT_GUIDE_POSTS_CACHE_FACTORY_CLASS is used if this is not provided
    public static final String GUIDE_POSTS_CACHE_FACTORY_CLASS = "phoenix.guide.posts.cache.factory.class";

    public static final String PENDING_MUTATIONS_DDL_THROW_ATTRIB = "phoenix.pending.mutations.before.ddl.throw";

    // The range of bins for latency metrics for histogram.
    public static final String PHOENIX_HISTOGRAM_LATENCY_RANGES = "phoenix.histogram.latency.ranges";
    // The range of bins for size metrics for histogram.
    public static final String PHOENIX_HISTOGRAM_SIZE_RANGES = "phoenix.histogram.size.ranges";
    // This config is used to move (copy and delete) the child links from the SYSTEM.CATALOG to SYSTEM.CHILD_LINK table.
    // As opposed to a copy and async (out of band) delete.
    public static final String MOVE_CHILD_LINKS_DURING_UPGRADE_ENABLED = "phoenix.move.child_link.during.upgrade";

    /**
     * Parameter to indicate the source of operation attribute.
     * It can include metadata about the customer, service, etc.
     */
    String SOURCE_OPERATION_ATTRIB = "phoenix.source.operation";

    // The max point keys that can be generated for large in list clause
    public static final String MAX_IN_LIST_SKIP_SCAN_SIZE = "phoenix.max.inList.skipScan.size";

    /**
     * Parameter to skip the system tables existence check to avoid unnecessary calls to
     * Region server holding the SYSTEM.CATALOG table in batch oriented jobs.
     */
    String SKIP_SYSTEM_TABLES_EXISTENCE_CHECK = "phoenix.skip.system.tables.existence.check";
    /**
     * Get executor service used for parallel scans
     */
    public ThreadPoolExecutor getExecutor();
    /**
     * Get the memory manager used to track memory usage
     */
    public MemoryManager getMemoryManager();

    /**
     * Get the properties from the HBase configuration in a
     * read-only structure that avoids any synchronization
     */
    public ReadOnlyProps getProps();

    /**
     * Get query optimizer used to choose the best query plan
     */
    public QueryOptimizer getOptimizer();
}<|MERGE_RESOLUTION|>--- conflicted
+++ resolved
@@ -350,13 +350,10 @@
     public static final String PHOENIX_TTL_SERVER_SIDE_MASKING_ENABLED = "phoenix.ttl.server_side.masking.enabled";
     // The time limit on the amount of work to be done in one RPC call
     public static final String PHOENIX_SERVER_PAGE_SIZE_MS = "phoenix.server.page.size.ms";
-<<<<<<< HEAD
     // The minimum age of an unverified child link row to be eligible for deletion
     public static final String CHILD_LINK_ROW_AGE_THRESHOLD_TO_DELETE_MS_ATTRIB = "phoenix.child.link.row.age.threshold.to.delete.ms";
-=======
     // Phoenix TTL implemented by CompactionScanner and TTLRegionScanner is enabled
     public static final String PHOENIX_TABLE_TTL_ENABLED = "phoenix.table.ttl.enabled";
->>>>>>> 87ba6344
 
 
     // Before 4.15 when we created a view we included the parent table column metadata in the view
