--- conflicted
+++ resolved
@@ -160,7 +160,6 @@
     public static final String DEFAULT_KEEP_DELETED_CELLS_ATTRIB = "phoenix.table.default.keep.deleted.cells";
     public static final String DEFAULT_STORE_NULLS_ATTRIB = "phoenix.table.default.store.nulls";
     public static final String DEFAULT_TRANSACTIONAL_ATTRIB = "phoenix.transactions.default.enabled";
-<<<<<<< HEAD
     public static final String GLOBAL_METRICS_ENABLED = "phoenix.query.global.metrics.enabled";
     
     // rpc queue configs
@@ -173,9 +172,7 @@
     public static final String ALLOW_VIEWS_ADD_NEW_CF_BASE_TABLE = "phoenix.view.allowNewColumnFamily";
     public static final String RETURN_SEQUENCE_VALUES_ATTRIB = "phoenix.sequence.returnValues";
     
-=======
     public static final String MAX_VERSIONS_TRANSACTIONAL_ATTRIB = "phoenix.transactions.maxVersions";
->>>>>>> bb7c74df
 
     /**
      * Get executor service used for parallel scans
