/*
 * Licensed to the Apache Software Foundation (ASF) under one
 * or more contributor license agreements.  See the NOTICE file
 * distributed with this work for additional information
 * regarding copyright ownership.  The ASF licenses this file
 * to you under the Apache License, Version 2.0 (the
 * "License"); you may not use this file except in compliance
 * with the License.  You may obtain a copy of the License at
 *
 * http://www.apache.org/licenses/LICENSE-2.0
 *
 * Unless required by applicable law or agreed to in writing, software
 * distributed under the License is distributed on an "AS IS" BASIS,
 * WITHOUT WARRANTIES OR CONDITIONS OF ANY KIND, either express or implied.
 * See the License for the specific language governing permissions and
 * limitations under the License.
 */
package org.apache.phoenix.tx;

import static org.apache.phoenix.util.TestUtil.TEST_PROPERTIES;
import static org.junit.Assert.assertEquals;
import static org.junit.Assert.assertFalse;
import static org.junit.Assert.assertNotEquals;
import static org.junit.Assert.assertTrue;

import java.sql.Connection;
import java.sql.DriverManager;
import java.sql.ResultSet;
import java.sql.SQLException;
import java.sql.Statement;
import java.sql.PreparedStatement;
import java.util.Arrays;
import java.util.Collection;
import java.util.Properties;

import org.apache.phoenix.end2end.ParallelStatsDisabledIT;
import org.apache.phoenix.execute.MutationState;
import org.apache.phoenix.jdbc.PhoenixConnection;
import org.apache.phoenix.query.QueryServices;
import org.apache.phoenix.schema.PTableImpl;
import org.apache.phoenix.transaction.PhoenixTransactionContext.PhoenixVisibilityLevel;
import org.apache.phoenix.util.PropertiesUtil;
import org.apache.phoenix.util.SchemaUtil;
import org.apache.phoenix.util.TestUtil;
import org.junit.Test;
import org.junit.runner.RunWith;
import org.junit.runners.Parameterized;
import org.junit.runners.Parameterized.Parameters;

@RunWith(Parameterized.class)
public class TxCheckpointIT extends ParallelStatsDisabledIT {
	
	private final boolean localIndex;
	private final String tableDDLOptions;

	public TxCheckpointIT(boolean localIndex, boolean mutable, boolean columnEncoded, String transactionProvider) {
	    StringBuilder optionBuilder = new StringBuilder();
        optionBuilder.append("TRANSACTION_PROVIDER='" + transactionProvider + "'");
	    this.localIndex = localIndex;
	    if (!columnEncoded) {
	        optionBuilder.append(",COLUMN_ENCODED_BYTES=0");
	    }
	    if (!mutable) {
	        optionBuilder.append(",IMMUTABLE_ROWS=true");
	        if (!columnEncoded) {
	            optionBuilder.append(",IMMUTABLE_STORAGE_SCHEME="+PTableImpl.ImmutableStorageScheme.ONE_CELL_PER_COLUMN);
	        }
	    }
	    this.tableDDLOptions = optionBuilder.toString();
	}
	
    private static Connection getConnection() throws SQLException {
        return getConnection(PropertiesUtil.deepCopy(TEST_PROPERTIES));
    }
    
    private static Connection getConnection(Properties props) throws SQLException {
        props.setProperty(QueryServices.DEFAULT_TABLE_ISTRANSACTIONAL_ATTRIB, Boolean.toString(true));
        Connection conn = DriverManager.getConnection(getUrl(), props);
        return conn;
    }
	
	@Parameters(name="TxCheckpointIT_localIndex={0},mutable={1},columnEncoded={2},transactionProvider={3}") // name is used by failsafe as file name in reports
    public static Collection<Object[]> data() {
        return TestUtil.filterTxParamData(Arrays.asList(new Object[][] {     
                { false, false, false, "TEPHRA" }, { false, false, true, "TEPHRA" }, { false, true, false, "TEPHRA" }, { false, true, true, "TEPHRA" },
                { true, false, false, "TEPHRA" }, { true, false, true, "TEPHRA" }, { true, true, false, "TEPHRA" }, { true, true, true, "TEPHRA" },
                { false, false, false, "OMID" }, { false, true, false, "OMID" }, 
           }),3);
    }
    
    @Test
    public void testUpsertSelectDoesntSeeUpsertedData() throws Exception {
        String tableName = "TBL_" + generateUniqueName();
        String indexName = "IDX_" + generateUniqueName();
        String seqName = "SEQ_" + generateUniqueName();
        String fullTableName = SchemaUtil.getTableName(tableName, tableName);
        Properties props = PropertiesUtil.deepCopy(TEST_PROPERTIES);
        props.setProperty(QueryServices.MUTATE_BATCH_SIZE_BYTES_ATTRIB, Integer.toString(512));
        props.setProperty(QueryServices.SCAN_CACHE_SIZE_ATTRIB, Integer.toString(3));
        props.setProperty(QueryServices.SCAN_RESULT_CHUNK_SIZE, Integer.toString(3));
        Connection conn = getConnection(props);
        conn.setAutoCommit(true);
        Statement stmt = conn.createStatement();
        stmt.execute("CREATE SEQUENCE "+seqName);
        stmt.execute("CREATE TABLE " + fullTableName + "(pk INTEGER PRIMARY KEY, val INTEGER)"+tableDDLOptions);
        stmt.execute("CREATE "+(localIndex? "LOCAL " : "")+"INDEX " + indexName + " ON " + fullTableName + "(val)");

<<<<<<< HEAD
        stmt.execute("UPSERT INTO " + fullTableName + " VALUES (NEXT VALUE FOR " + seqName + ",1)");
        String sqlStr = "UPSERT INTO " + fullTableName + " SELECT NEXT VALUE FOR " + seqName + ", val FROM " + fullTableName;
        PreparedStatement pstmt = conn.prepareStatement(sqlStr);
        for (int i=0; i<6; i++) {
            int upsertCount = pstmt.executeUpdate();
=======
        conn.createStatement().execute("UPSERT INTO " + fullTableName + " VALUES (NEXT VALUE FOR " + seqName + ",1)");
        PreparedStatement stmt = comm.prepareStatement("UPSERT INTO " + fullTableName + " SELECT NEXT VALUE FOR " + seqName + ", val FROM " + fullTableName);
        for (int i=0; i<6; i++) {
            int upsertCount = stmt.executeUpdate();
>>>>>>> 26094587
            assertEquals((int)Math.pow(2, i), upsertCount);
        }
        conn.close();
    }
    
    @Test
    public void testRollbackOfUncommittedDeleteSingleCol() throws Exception {
        String tableName = "TBL_" + generateUniqueName();
        String indexName = "IDX_" + generateUniqueName();
        String fullTableName = SchemaUtil.getTableName(tableName, tableName);
        String indexDDL = "CREATE "+(localIndex? "LOCAL " : "")+"INDEX " + indexName + " ON " + fullTableName + " (v1) INCLUDE(v2)";
        testRollbackOfUncommittedDelete(indexDDL, fullTableName);
    }

    @Test
    public void testRollbackOfUncommittedDeleteMultiCol() throws Exception {
        String tableName = "TBL_" + generateUniqueName();
        String indexName = "IDX_" + generateUniqueName();
        String fullTableName = SchemaUtil.getTableName(tableName, tableName);
        String indexDDL = "CREATE "+(localIndex? "LOCAL " : "")+"INDEX " + indexName + " ON " + fullTableName + " (v1, v2)";
        testRollbackOfUncommittedDelete(indexDDL, fullTableName);
    }
    
    private void testRollbackOfUncommittedDelete(String indexDDL, String fullTableName) throws Exception {
        Connection conn = getConnection();
        conn.setAutoCommit(false);
        try {
            Statement stmt = conn.createStatement();
            stmt.execute("CREATE TABLE " + fullTableName + "(k VARCHAR PRIMARY KEY, v1 VARCHAR, v2 VARCHAR)"+tableDDLOptions);
            stmt.execute(indexDDL);
            
            stmt.executeUpdate("upsert into " + fullTableName + " values('x1', 'y1', 'a1')");
            stmt.executeUpdate("upsert into " + fullTableName + " values('x2', 'y2', 'a2')");
            
            //assert values in data table
            ResultSet rs = stmt.executeQuery("select k, v1, v2 from " + fullTableName + " ORDER BY k");
            assertTrue(rs.next());
            assertEquals("x1", rs.getString(1));
            assertEquals("y1", rs.getString(2));
            assertEquals("a1", rs.getString(3));
            assertTrue(rs.next());
            assertEquals("x2", rs.getString(1));
            assertEquals("y2", rs.getString(2));
            assertEquals("a2", rs.getString(3));
            assertFalse(rs.next());
            
            //assert values in index table
            rs = stmt.executeQuery("select k, v1, v2 from " + fullTableName + " ORDER BY v1");
            assertTrue(rs.next());
            assertEquals("x1", rs.getString(1));
            assertEquals("y1", rs.getString(2));
            assertEquals("a1", rs.getString(3));
            assertTrue(rs.next());
            assertEquals("x2", rs.getString(1));
            assertEquals("y2", rs.getString(2));
            assertEquals("a2", rs.getString(3));
            assertFalse(rs.next());
            
            conn.commit();
            
            stmt.executeUpdate("DELETE FROM " + fullTableName + " WHERE k='x1' AND v1='y1' AND v2='a1'");
            //assert row is delete in data table
            rs = stmt.executeQuery("select k, v1, v2 from " + fullTableName + " ORDER BY k");
            assertTrue(rs.next());
            assertEquals("x2", rs.getString(1));
            assertEquals("y2", rs.getString(2));
            assertEquals("a2", rs.getString(3));
            assertFalse(rs.next());
            
            // assert row is deleted in data table
            rs = stmt.executeQuery("select k, v1, v2 from " + fullTableName + " ORDER BY k");
            assertTrue(rs.next());
            assertEquals("x2", rs.getString(1));
            assertEquals("y2", rs.getString(2));
            assertEquals("a2", rs.getString(3));
            assertFalse(rs.next());
            
            // assert row is deleted in index table
            rs = stmt.executeQuery("select k, v1, v2 from " + fullTableName + " ORDER BY v1");
            assertTrue(rs.next());
            assertEquals("x2", rs.getString(1));
            assertEquals("y2", rs.getString(2));
            assertEquals("a2", rs.getString(3));
            assertFalse(rs.next());
            
            conn.rollback();
            
            // assert two rows in data table
            rs = stmt.executeQuery("select k, v1, v2 from " + fullTableName + " ORDER BY k");
            assertTrue(rs.next());
            assertEquals("x1", rs.getString(1));
            assertEquals("y1", rs.getString(2));
            assertEquals("a1", rs.getString(3));
            assertTrue(rs.next());
            assertEquals("x2", rs.getString(1));
            assertEquals("y2", rs.getString(2));
            assertEquals("a2", rs.getString(3));
            assertFalse(rs.next());
            
            // assert two rows in index table
            rs = stmt.executeQuery("select k, v1, v2 from " + fullTableName + " ORDER BY v1");
            assertTrue(rs.next());
            assertEquals("x1", rs.getString(1)); // fails here
            assertEquals("y1", rs.getString(2));
            assertEquals("a1", rs.getString(3));
            assertTrue(rs.next());
            assertEquals("x2", rs.getString(1));
            assertEquals("y2", rs.getString(2));
            assertEquals("a2", rs.getString(3));
            assertFalse(rs.next());
        } finally {
            conn.close();
        }
    }
    
	@Test
	public void testCheckpointForUpsertSelect() throws Exception {
        String tableName = "TBL_" + generateUniqueName();
        String indexName = "IDX_" + generateUniqueName();
        String fullTableName = SchemaUtil.getTableName(tableName, tableName);
		Properties props = PropertiesUtil.deepCopy(TEST_PROPERTIES);
		try (Connection conn = getConnection()) {
			conn.setAutoCommit(false);
			Statement stmt = conn.createStatement();

			stmt.execute("CREATE TABLE " + fullTableName + "(ID BIGINT NOT NULL PRIMARY KEY, v1 VARCHAR, v2 VARCHAR)"
					+ tableDDLOptions);
			stmt.execute("CREATE " + (localIndex ? "LOCAL " : "")
					+ "INDEX " + indexName + " ON " + fullTableName + " (v1) INCLUDE(v2)");

            stmt.executeUpdate("upsert into " + fullTableName + " values(1, 'a2', 'b1')");
            stmt.executeUpdate("upsert into " + fullTableName + " values(2, 'a2', 'b2')");
            stmt.executeUpdate("upsert into " + fullTableName + " values(3, 'a3', 'b3')");
			conn.commit();

			upsertRows(conn, fullTableName);
			conn.rollback();
			verifyRows(conn, fullTableName, 3);

			upsertRows(conn, fullTableName);
			conn.commit();
			verifyRows(conn, fullTableName, 6);
		}
	}

	private void verifyRows(Connection conn, String fullTableName, int expectedMaxId) throws SQLException {
		ResultSet rs;
		//query the data table
		rs = conn.createStatement().executeQuery("select /*+ NO_INDEX */ max(id) from " + fullTableName + "");
		assertTrue(rs.next());
		assertEquals(expectedMaxId, rs.getLong(1));
		assertFalse(rs.next());
		
		// query the index
		rs = conn.createStatement().executeQuery("select /*+ INDEX(DEMO IDX) */ max(id) from " + fullTableName + "");
		assertTrue(rs.next());
		assertEquals(expectedMaxId, rs.getLong(1));
		assertFalse(rs.next());
	}

	private void upsertRows(Connection conn, String fullTableName) throws SQLException {
		ResultSet rs;
		MutationState state = conn.unwrap(PhoenixConnection.class)
				.getMutationState();
		conn.createStatement().executeQuery("select 1 from " + fullTableName + " LIMIT 1").next();
		long wp = state.getWritePointer();
		conn.createStatement().execute(
				"upsert into " + fullTableName + " select max(id)+1, 'a4', 'b4' from " + fullTableName + "");
		assertEquals(PhoenixVisibilityLevel.SNAPSHOT_EXCLUDE_CURRENT,
				state.getVisibilityLevel());
		rs = conn.createStatement().executeQuery("select max(id) from " + fullTableName + "");

		assertTrue(rs.next());
		assertEquals(4, rs.getLong(1));
		assertFalse(rs.next());

		conn.createStatement().execute(
				"upsert into " + fullTableName + " select max(id)+1, 'a5', 'b5' from " + fullTableName + "");
		assertEquals(PhoenixVisibilityLevel.SNAPSHOT_EXCLUDE_CURRENT,
				state.getVisibilityLevel());
		assertNotEquals(wp, state.getWritePointer()); // Make sure write ptr
														// moves
		wp = state.getWritePointer();
		rs = conn.createStatement().executeQuery("select max(id) from " + fullTableName + "");

		assertTrue(rs.next());
		assertEquals(5, rs.getLong(1));
		assertFalse(rs.next());
		
		conn.createStatement().execute(
				"upsert into " + fullTableName + " select max(id)+1, 'a6', 'b6' from " + fullTableName + "");
		assertEquals(PhoenixVisibilityLevel.SNAPSHOT_EXCLUDE_CURRENT,
				state.getVisibilityLevel());
		assertNotEquals(wp, state.getWritePointer()); // Make sure write ptr
														// moves
		wp = state.getWritePointer();
		rs = conn.createStatement().executeQuery("select max(id) from " + fullTableName + "");

		assertTrue(rs.next());
		assertEquals(6, rs.getLong(1));
		assertFalse(rs.next());
	}
	
	@Test
    public void testCheckpointForDeleteAndUpsert() throws Exception {
        String tableName = "TBL_" + generateUniqueName();
        String indexName = "IDX_" + generateUniqueName();
        String fullTableName = SchemaUtil.getTableName(tableName, tableName);
		ResultSet rs;
		try (Connection conn = getConnection()) {
			conn.setAutoCommit(false);
			Statement stmt = conn.createStatement();
			stmt.execute("CREATE TABLE " + fullTableName + "1(ID1 BIGINT NOT NULL PRIMARY KEY, FK1A INTEGER, FK1B INTEGER)"
					+ tableDDLOptions);
			stmt.execute("CREATE TABLE " + fullTableName + "2(ID2 BIGINT NOT NULL PRIMARY KEY, FK2 INTEGER)"
					+ tableDDLOptions);
			stmt.execute("CREATE " + (localIndex ? "LOCAL " : "")
					+ "INDEX " + indexName + " ON " + fullTableName + "1 (FK1B)");
			
			stmt.executeUpdate("upsert into " + fullTableName + "1 values (1, 3, 3)");
			stmt.executeUpdate("upsert into " + fullTableName + "1 values (2, 2, 2)");
			stmt.executeUpdate("upsert into " + fullTableName + "1 values (3, 1, 1)");
			stmt.executeUpdate("upsert into " + fullTableName + "2 values (1, 1)");
			conn.commit();

	        MutationState state = conn.unwrap(PhoenixConnection.class).getMutationState();
	        // Start a new transaction
	        stmt.executeQuery("select 1 from " + fullTableName + "1 LIMIT 1").next();
	        long wp = state.getWritePointer();
	        conn.createStatement().execute("delete from " + fullTableName + "1 where id1=fk1b AND fk1b=id1");
	        assertEquals(PhoenixVisibilityLevel.SNAPSHOT, state.getVisibilityLevel());
	        assertEquals(wp, state.getWritePointer()); // Make sure write ptr didn't move
	
	        rs = conn.createStatement().executeQuery("select /*+ NO_INDEX */ id1 from " + fullTableName + "1");
	        assertTrue(rs.next());
	        assertEquals(1,rs.getLong(1));
	        assertTrue(rs.next());
	        assertEquals(3,rs.getLong(1));
	        assertFalse(rs.next());
	        
	        rs = conn.createStatement().executeQuery("select /*+ INDEX(DEMO IDX) */ id1 from " + fullTableName + "1");
            assertTrue(rs.next());
	        assertEquals(3,rs.getLong(1));
	        assertTrue(rs.next());
	        assertEquals(1,rs.getLong(1));
	        assertFalse(rs.next());
	
	        conn.createStatement().execute("delete from " + fullTableName + "1 where id1 in (select fk1a from " + fullTableName + "1 join " + fullTableName + "2 on (fk2=id1))");
	        assertEquals(PhoenixVisibilityLevel.SNAPSHOT_EXCLUDE_CURRENT, state.getVisibilityLevel());
	        assertNotEquals(wp, state.getWritePointer()); // Make sure write ptr moved
	
	        rs = conn.createStatement().executeQuery("select /*+ NO_INDEX */ id1 from " + fullTableName + "1");
	        assertTrue(rs.next());
	        assertEquals(1,rs.getLong(1));
	        assertFalse(rs.next());
	
            rs = conn.createStatement().executeQuery("select /*+ INDEX(DEMO IDX) */ id1 from " + fullTableName + "1");
            assertTrue(rs.next());
            assertEquals(1,rs.getLong(1));
            assertFalse(rs.next());
    
            stmt.executeUpdate("upsert into " + fullTableName + "1 SELECT id1 + 3, id1, id1 FROM " + fullTableName + "1");
            stmt.executeUpdate("upsert into " + fullTableName + "2 values (2, 4)");

            conn.createStatement().execute("delete from " + fullTableName + "1 where id1 in (select fk1a from " + fullTableName + "1 join " + fullTableName + "2 on (fk2=id1))");
            assertEquals(PhoenixVisibilityLevel.SNAPSHOT_EXCLUDE_CURRENT, state.getVisibilityLevel());
            assertNotEquals(wp, state.getWritePointer()); // Make sure write ptr moved
    
            rs = conn.createStatement().executeQuery("select /*+ NO_INDEX */ id1 from " + fullTableName + "1");
            assertTrue(rs.next());
            assertEquals(4,rs.getLong(1));
            assertFalse(rs.next());
    
            rs = conn.createStatement().executeQuery("select /*+ INDEX(DEMO IDX) */ id1 from " + fullTableName + "1");
            assertTrue(rs.next());
            assertEquals(4,rs.getLong(1));
            assertFalse(rs.next());
    
	        conn.rollback();
	        
	        rs = conn.createStatement().executeQuery("select /*+ NO_INDEX */ id1 from " + fullTableName + "1");
	        assertTrue(rs.next());
	        assertEquals(1,rs.getLong(1));
	        assertTrue(rs.next());
	        assertEquals(2,rs.getLong(1));
	        assertTrue(rs.next());
	        assertEquals(3,rs.getLong(1));
	        assertFalse(rs.next());

	        rs = conn.createStatement().executeQuery("select /*+ INDEX(DEMO IDX) */ id1 from " + fullTableName + "1");
            assertTrue(rs.next());
            assertEquals(3,rs.getLong(1));
            assertTrue(rs.next());
            assertEquals(2,rs.getLong(1));
            assertTrue(rs.next());
            assertEquals(1,rs.getLong(1));
            assertFalse(rs.next());
            
            conn.createStatement().execute("drop index " + indexName + " on " + fullTableName + "1");
            conn.createStatement().execute("delete from " + fullTableName + "1 where id1=fk1b AND fk1b=id1");
            conn.createStatement().execute("delete from " + fullTableName + "1 where id1 in (select fk1a from " + fullTableName + "1 join " + fullTableName + "2 on (fk2=id1))");
            assertEquals(PhoenixVisibilityLevel.SNAPSHOT_EXCLUDE_CURRENT, state.getVisibilityLevel());
            assertNotEquals(wp, state.getWritePointer()); // Make sure write ptr moved
    
            rs = conn.createStatement().executeQuery("select /*+ NO_INDEX */ id1 from " + fullTableName + "1");
            assertTrue(rs.next());
            assertEquals(1,rs.getLong(1));
            assertFalse(rs.next());
    
            rs = conn.createStatement().executeQuery("select /*+ INDEX(DEMO IDX) */ id1 from " + fullTableName + "1");
            assertTrue(rs.next());
            assertEquals(1,rs.getLong(1));
            assertFalse(rs.next());
    
		}
    }  

    
}<|MERGE_RESOLUTION|>--- conflicted
+++ resolved
@@ -105,18 +105,11 @@
         stmt.execute("CREATE TABLE " + fullTableName + "(pk INTEGER PRIMARY KEY, val INTEGER)"+tableDDLOptions);
         stmt.execute("CREATE "+(localIndex? "LOCAL " : "")+"INDEX " + indexName + " ON " + fullTableName + "(val)");
 
-<<<<<<< HEAD
         stmt.execute("UPSERT INTO " + fullTableName + " VALUES (NEXT VALUE FOR " + seqName + ",1)");
         String sqlStr = "UPSERT INTO " + fullTableName + " SELECT NEXT VALUE FOR " + seqName + ", val FROM " + fullTableName;
         PreparedStatement pstmt = conn.prepareStatement(sqlStr);
         for (int i=0; i<6; i++) {
             int upsertCount = pstmt.executeUpdate();
-=======
-        conn.createStatement().execute("UPSERT INTO " + fullTableName + " VALUES (NEXT VALUE FOR " + seqName + ",1)");
-        PreparedStatement stmt = comm.prepareStatement("UPSERT INTO " + fullTableName + " SELECT NEXT VALUE FOR " + seqName + ", val FROM " + fullTableName);
-        for (int i=0; i<6; i++) {
-            int upsertCount = stmt.executeUpdate();
->>>>>>> 26094587
             assertEquals((int)Math.pow(2, i), upsertCount);
         }
         conn.close();
