/**
 * Licensed to the Apache Software Foundation (ASF) under one
 * or more contributor license agreements.  See the NOTICE file
 * distributed with this work for additional information
 * regarding copyright ownership.  The ASF licenses this file
 * to you under the Apache License, Version 2.0 (the
 * "License"); you may not use this file except in compliance
 * with the License.  You may obtain a copy of the License at
 *
 *     http://www.apache.org/licenses/LICENSE-2.0
 *
 * Unless required by applicable law or agreed to in writing, software
 * distributed under the License is distributed on an "AS IS" BASIS,
 * WITHOUT WARRANTIES OR CONDITIONS OF ANY KIND, either express or implied.
 * See the License for the specific language governing permissions and
 * limitations under the License.
 */
package org.apache.phoenix.trace;

import static org.apache.phoenix.util.PhoenixRuntime.ANNOTATION_ATTRIB_PREFIX;
import static org.apache.phoenix.util.TestUtil.TEST_PROPERTIES;

import java.sql.Connection;
import java.sql.DriverManager;
import java.sql.SQLException;
<<<<<<< HEAD
import java.util.HashMap;
=======
import java.util.Collections;
>>>>>>> f4ef42d6
import java.util.Map;
import java.util.Properties;

import org.apache.commons.logging.Log;
import org.apache.commons.logging.LogFactory;
import org.apache.phoenix.end2end.BaseHBaseManagedTimeIT;
import org.apache.phoenix.metrics.MetricInfo;
import org.apache.phoenix.metrics.Metrics;
import org.apache.phoenix.metrics.PhoenixAbstractMetric;
import org.apache.phoenix.metrics.PhoenixMetricTag;
import org.apache.phoenix.metrics.PhoenixMetricsRecord;
import org.apache.phoenix.query.QueryServices;
import org.apache.phoenix.query.QueryServicesOptions;
import org.apache.phoenix.schema.TableNotFoundException;
import org.apache.phoenix.trace.util.Tracing;
import org.apache.phoenix.trace.util.Tracing.Frequency;
import org.apache.phoenix.util.PhoenixRuntime;
import org.apache.phoenix.util.PropertiesUtil;
import org.junit.Before;

/**
 * Base test for tracing tests - helps manage getting tracing/non-tracing
 * connections, as well as any supporting utils.
 */
public class BaseTracingTestIT extends BaseHBaseManagedTimeIT {
    private static final Log LOG = LogFactory.getLog(BaseTracingTestIT.class);

    /**
     * Hadoop1 doesn't yet support tracing (need metrics library support) so we just skip those
     * tests for the moment
     * @return <tt>true</tt> if the test should exit because some necessary classes are missing, or
     *         <tt>false</tt> if the tests can continue normally
     */
    static boolean shouldEarlyExitForHadoop1Test() {
        try {
            // get a receiver for the spans
            TracingCompat.newTraceMetricSource();
            // which also needs to a source for the metrics system
            Metrics.getManager();
            return false;
        } catch (RuntimeException e) {
            LOG.error("Shouldn't run test because can't instantiate necessary metrics/tracing classes!");
        }

        return true;
    }

    @Before
    public void resetTracingTableIfExists() throws Exception {
        Connection conn = getConnectionWithoutTracing();
        conn.setAutoCommit(true);
        try {
            conn.createStatement().executeUpdate("DELETE FROM " + QueryServicesOptions.DEFAULT_TRACING_STATS_TABLE_NAME);
        } catch (TableNotFoundException ignore) {
        }
    }
    
    public static Connection getConnectionWithoutTracing() throws SQLException {
        Properties props = PropertiesUtil.deepCopy(TEST_PROPERTIES);
        return getConnectionWithoutTracing(props);
    }

    public static Connection getConnectionWithoutTracing(Properties props) throws SQLException {
        Connection conn = getConnectionWithTracingFrequency(props, Frequency.NEVER);
        conn.setAutoCommit(false);
        return conn;
    }
    
    public static Connection getTracingConnection() throws Exception { 
<<<<<<< HEAD
    	return getTracingConnection(new HashMap<String, String>(0));
    }

    public static Connection getTracingConnection(Map<String, String> customAnnotations) throws Exception {
        Properties props = PropertiesUtil.deepCopy(TEST_PROPERTIES);
        for (Map.Entry<String, String> annot : customAnnotations.entrySet()) {
        	props.put(QueryServices.TRACING_CUSTOM_ANNOTATION_ATTRIB_PREFIX + annot.getKey(), annot.getValue());
=======
    	return getTracingConnection(Collections.<String, String>emptyMap(), null);
    }

    public static Connection getTracingConnection(Map<String, String> customAnnotations, String tenantId) throws Exception {
        Properties props = PropertiesUtil.deepCopy(TEST_PROPERTIES);
        for (Map.Entry<String, String> annot : customAnnotations.entrySet()) {
        	props.put(ANNOTATION_ATTRIB_PREFIX + annot.getKey(), annot.getValue());
        }
        if (tenantId != null) {
        	props.put(PhoenixRuntime.TENANT_ID_ATTRIB, tenantId);
>>>>>>> f4ef42d6
        }
        return getConnectionWithTracingFrequency(props, Tracing.Frequency.ALWAYS);
    }

    public static Connection getConnectionWithTracingFrequency(Properties props,
            Tracing.Frequency frequency) throws SQLException {
        Tracing.setSampling(props, frequency);
        return DriverManager.getConnection(getUrl(), props);
    }

    public static PhoenixMetricsRecord createRecord(long traceid, long parentid, long spanid,
            String desc, long startTime, long endTime, String hostname, String... tags) {
        PhoenixMetricRecordImpl record =
                new PhoenixMetricRecordImpl(TracingCompat.getTraceMetricName(traceid), desc);
        PhoenixAbstractMetric span = new PhoenixMetricImpl(MetricInfo.SPAN.traceName, spanid);
        record.addMetric(span);

        PhoenixAbstractMetric parent = new PhoenixMetricImpl(MetricInfo.PARENT.traceName, parentid);
        record.addMetric(parent);

        PhoenixAbstractMetric start = new PhoenixMetricImpl(MetricInfo.START.traceName, startTime);
        record.addMetric(start);

        PhoenixAbstractMetric end = new PhoenixMetricImpl(MetricInfo.END.traceName, endTime);
        record.addMetric(end);

        int tagCount = 0;
        for (String annotation : tags) {
            PhoenixMetricTag tag =
                    new PhoenixTagImpl(MetricInfo.ANNOTATION.traceName,
                            Integer.toString(tagCount++), annotation);
            record.addTag(tag);
        }
        String hostnameValue = "host-name.value";
        PhoenixMetricTag hostnameTag =
                new PhoenixTagImpl(MetricInfo.HOSTNAME.traceName, "", hostnameValue);
        record.addTag(hostnameTag);

        return record;
    }
}<|MERGE_RESOLUTION|>--- conflicted
+++ resolved
@@ -23,11 +23,7 @@
 import java.sql.Connection;
 import java.sql.DriverManager;
 import java.sql.SQLException;
-<<<<<<< HEAD
-import java.util.HashMap;
-=======
 import java.util.Collections;
->>>>>>> f4ef42d6
 import java.util.Map;
 import java.util.Properties;
 
@@ -39,7 +35,6 @@
 import org.apache.phoenix.metrics.PhoenixAbstractMetric;
 import org.apache.phoenix.metrics.PhoenixMetricTag;
 import org.apache.phoenix.metrics.PhoenixMetricsRecord;
-import org.apache.phoenix.query.QueryServices;
 import org.apache.phoenix.query.QueryServicesOptions;
 import org.apache.phoenix.schema.TableNotFoundException;
 import org.apache.phoenix.trace.util.Tracing;
@@ -97,15 +92,6 @@
     }
     
     public static Connection getTracingConnection() throws Exception { 
-<<<<<<< HEAD
-    	return getTracingConnection(new HashMap<String, String>(0));
-    }
-
-    public static Connection getTracingConnection(Map<String, String> customAnnotations) throws Exception {
-        Properties props = PropertiesUtil.deepCopy(TEST_PROPERTIES);
-        for (Map.Entry<String, String> annot : customAnnotations.entrySet()) {
-        	props.put(QueryServices.TRACING_CUSTOM_ANNOTATION_ATTRIB_PREFIX + annot.getKey(), annot.getValue());
-=======
     	return getTracingConnection(Collections.<String, String>emptyMap(), null);
     }
 
@@ -116,7 +102,6 @@
         }
         if (tenantId != null) {
         	props.put(PhoenixRuntime.TENANT_ID_ATTRIB, tenantId);
->>>>>>> f4ef42d6
         }
         return getConnectionWithTracingFrequency(props, Tracing.Frequency.ALWAYS);
     }
