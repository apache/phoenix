/*
 * Licensed to the Apache Software Foundation (ASF) under one
 * or more contributor license agreements.  See the NOTICE file
 * distributed with this work for additional information
 * regarding copyright ownership.  The ASF licenses this file
 * to you under the Apache License, Version 2.0 (the
 * "License"); you may not use this file except in compliance
 * with the License.  You may obtain a copy of the License at
 *
 * http://www.apache.org/licenses/LICENSE-2.0
 *
 * Unless required by applicable law or agreed to in writing, software
 * distributed under the License is distributed on an "AS IS" BASIS,
 * WITHOUT WARRANTIES OR CONDITIONS OF ANY KIND, either express or implied.
 * See the License for the specific language governing permissions and
 * limitations under the License.
 */
package org.apache.phoenix.trace;

import static org.apache.phoenix.util.PhoenixRuntime.ANNOTATION_ATTRIB_PREFIX;
import static org.apache.phoenix.util.PhoenixRuntime.TENANT_ID_ATTRIB;
import static org.apache.phoenix.util.TestUtil.TEST_PROPERTIES;
import static org.junit.Assert.*;

import java.sql.Connection;
import java.sql.DriverManager;
import java.sql.PreparedStatement;
import java.sql.ResultSet;
import java.sql.SQLException;
import java.sql.Statement;
import java.util.*;
import java.util.concurrent.CountDownLatch;
import java.util.concurrent.TimeUnit;
import java.util.stream.Collectors;

import io.opentelemetry.api.GlobalOpenTelemetry;
import io.opentelemetry.api.OpenTelemetry;
import io.opentelemetry.api.baggage.Baggage;
import io.opentelemetry.api.baggage.BaggageBuilder;
import io.opentelemetry.api.common.AttributeKey;
import io.opentelemetry.api.common.Attributes;
import io.opentelemetry.api.trace.Span;
import io.opentelemetry.context.Context;
import io.opentelemetry.context.Scope;
import io.opentelemetry.sdk.OpenTelemetrySdk;
import io.opentelemetry.sdk.testing.exporter.InMemorySpanExporter;
import io.opentelemetry.sdk.trace.SdkTracerProvider;
import io.opentelemetry.sdk.trace.data.SpanData;
import io.opentelemetry.sdk.trace.export.SimpleSpanProcessor;
import org.apache.hadoop.hbase.util.Bytes;
import org.apache.phoenix.compat.hbase.coprocessor.CompatBaseScannerRegionObserver;
import org.apache.phoenix.coprocessor.BaseScannerRegionObserver;
import org.apache.phoenix.end2end.ParallelStatsDisabledTest;
import org.apache.phoenix.jdbc.PhoenixConnection;
import org.apache.phoenix.thirdparty.com.google.common.collect.Maps;
import org.apache.phoenix.trace.TraceReader.SpanInfo;
import org.apache.phoenix.trace.TraceReader.TraceHolder;
import org.apache.phoenix.util.ReadOnlyProps;
import org.junit.Before;
import org.junit.BeforeClass;
import org.junit.Ignore;
import org.junit.Test;
import org.junit.experimental.categories.Category;
import org.slf4j.Logger;
import org.slf4j.LoggerFactory;

import org.apache.phoenix.thirdparty.com.google.common.collect.ImmutableMap;

/**
 * Test that the logging sink stores the expected metrics/stats
 */
<<<<<<< HEAD
=======
@Category(ParallelStatsDisabledTest.class)
@Ignore("Will need to revisit for new HDFS/HBase/HTrace, broken on 5.x")
>>>>>>> 005986de
public class PhoenixTracingEndToEndIT extends BaseTracingTestIT {

    private static final Logger LOGGER = LoggerFactory.getLogger(PhoenixTracingEndToEndIT.class);
    private static final int MAX_RETRIES = 10;
    private String enabledForLoggingTable;
    private String enableForLoggingIndex;

    private static InMemorySpanExporter testExporter = InMemorySpanExporter.create();

    @BeforeClass
    public static void doSetup() throws Exception {
        GlobalOpenTelemetry.resetForTest();
        SdkTracerProvider sdkTracerProvider = SdkTracerProvider.builder()
            .addSpanProcessor(SimpleSpanProcessor.create(testExporter))
            .build();
        OpenTelemetry openTelemetry = OpenTelemetrySdk.builder()
            .setTracerProvider(sdkTracerProvider)
            .buildAndRegisterGlobal();
        Map<String, String> props = Maps.newHashMapWithExpectedSize(1);
        props.put(
            CompatBaseScannerRegionObserver.PHOENIX_MAX_LOOKBACK_AGE_CONF_KEY, Integer.toString(60*60)); // An hour
        setUpTestDriver(new ReadOnlyProps(props.entrySet().iterator()));
    }

    @Before
    public void setupMetrics() throws Exception {
        enabledForLoggingTable = "ENABLED_FOR_LOGGING_" + generateUniqueName();
        enableForLoggingIndex = "ENABALED_FOR_LOGGING_INDEX_" + generateUniqueName();
    }

    /**
     * Simple test that we can correctly write spans to the phoenix table
     * @throws Exception on failure
     */
    @Ignore
    // this is to test traces are being in stored in phoenix table
    // in this PR we are not making changes to support phoenix as a
    // store for traces
    public void testWriteSpans() throws Exception {

        LOGGER.info("testWriteSpans TableName: " + tracingTableName);
        // watch our sink so we know when commits happen
        latch = new CountDownLatch(1);

        testTraceWriter.start();

        // write some spans
        Span span = TraceUtil.getGlobalTracer().spanBuilder("Start write test").startSpan();

        // add a child with some annotations
        Span child = TraceUtil.getGlobalTracer().spanBuilder("child 1").setParent(Context.current().with(span)).startSpan();
        child.addEvent("timeline annotation");
        child.setAttribute("test annotation", 10);
        child.end();

        // sleep a little bit to get some time difference
        Thread.sleep(100);


        // look for the writes to make sure they were made
        Connection conn = getConnectionWithoutTracing();
        checkStoredTraces(conn, new TraceChecker() {
            @Override
            public boolean foundTrace(TraceHolder trace, SpanInfo info) {
                if (info.description.equals("child 1")) {
                    assertEquals("Not all annotations present", 1, info.annotationCount);
                    assertEquals("Not all tags present", 1, info.tagCount);
                    boolean found = false;
                    for (String annotation : info.annotations) {
                        if (annotation.startsWith("test annotation")) {
                            found = true;
                        }
                    }
                    assertTrue("Missing the annotations in span: " + info, found);
                    found = false;
                    for (String tag : info.tags) {
                        if (tag.endsWith("timeline annotation")) {
                            found = true;
                        }
                    }
                    assertTrue("Missing the tags in span: " + info, found);
                    return true;
                }
                return false;
            }
        });
    }

    /**
     * Test that span will actually go into the this sink and be written on both side of the wire,
     * through the indexing code.
     * @throws Exception
     */
    @Test
    public void testClientServerIndexingTracing() throws Exception {
        testExporter.reset();
        LOGGER.info("testClientServerIndexingTracing TableName: " + tracingTableName);

        // separate connection so we don't create extra traces
        Connection conn = getConnectionWithoutTracing();
        createTestTable(conn, true);
        // trace the requests we send
        Connection traceable = getTracingConnection();
        LOGGER.debug("Doing dummy the writes to the tracked table");
        String insert = "UPSERT INTO " + enabledForLoggingTable + " VALUES (?, ?)";
        PreparedStatement stmt = traceable.prepareStatement(insert);
        stmt.setString(1, "key1");
        stmt.setLong(2, 1);
        // this first trace just does a simple open/close of the span. Its not doing anything
        // terribly interesting because we aren't auto-committing on the connection, so it just
        // updates the mutation state and returns.
        stmt.execute();
        stmt.setString(1, "key2");
        stmt.setLong(2, 2);
        stmt.execute();
        traceable.commit();


        // read the traces back out

        /* Expected:
         * 1. Single element trace - for first PreparedStatement#execute span
         * 2. Two element trace for second PreparedStatement#execute span
         *  a. execute call
         *  b. metadata lookup*
         * 3. Commit trace.
         *  a. Committing to tables
         *    i. Committing to single table
         *    ii. hbase batch write*
         *    i.I. span on server
         *    i.II. building index updates
         *    i.III. waiting for latch
         * where '*' is a generically named thread (e.g phoenix-1-thread-X)
         */
        List<SpanData> spans = testExporter.getFinishedSpanItems();
        boolean indexingCompleted = checkStoredTraces(spans, "Completing post index");
        assertTrue("Never found indexing updates", indexingCompleted);
    }

    private void createTestTable(Connection conn, boolean withIndex) throws SQLException {
        // create a dummy table
        String ddl =
                "create table if not exists " + enabledForLoggingTable + "(" + "k varchar not null, " + "c1 bigint"
                        + " CONSTRAINT pk PRIMARY KEY (k))";
        conn.createStatement().execute(ddl);

        // early exit if we don't need to create an index
        if (!withIndex) {
            return;
        }
        // create an index on the table - we know indexing has some basic tracing
        ddl = "CREATE INDEX IF NOT EXISTS " + enableForLoggingIndex + " on " + enabledForLoggingTable + " (c1)";
        conn.createStatement().execute(ddl);
    }

    @Test
    public void testScanTracing() throws Exception {
        testExporter.reset();
        LOGGER.info("testScanTracing TableName: " + tracingTableName);

        // separate connections to minimize amount of traces that are generated
        Connection traceable = getTracingConnection();
        Connection conn = getConnectionWithoutTracing();

        // create a dummy table
        createTestTable(conn, false);

        // update the table, but don't trace these, to simplify the traces we read
        LOGGER.debug("Doing dummy the writes to the tracked table");
        String insert = "UPSERT INTO " + enabledForLoggingTable + " VALUES (?, ?)";
        PreparedStatement stmt = conn.prepareStatement(insert);
        stmt.setString(1, "key1");
        stmt.setLong(2, 1);
        stmt.execute();
        conn.commit();
        conn.rollback();

        // setup for next set of updates
        stmt.setString(1, "key2");
        stmt.setLong(2, 2);
        stmt.execute();
        conn.commit();
        conn.rollback();

        // do a scan of the table
        String read = "SELECT * FROM " + enabledForLoggingTable;
        ResultSet results = traceable.createStatement().executeQuery(read);
        assertTrue("Didn't get first result", results.next());
        assertTrue("Didn't get second result", results.next());
        results.close();
        
        // don't trace reads either
        boolean tracingComplete = checkStoredTraces(testExporter.getFinishedSpanItems(), "Parallel scanner");
        assertTrue("No spans found for current table: " + enabledForLoggingTable,
            testExporter.getFinishedSpanItems().stream().filter(spanData -> spanData.getName()
                    .contains("Parallel scans for table: " + enabledForLoggingTable))
                .collect(Collectors.toList()).size() > 0);
        assertTrue("Didn't find the parallel scanner in the tracing", tracingComplete);
    }

    @Test
    public void testScanTracingOnServer() throws Exception {
        testExporter.reset();
        LOGGER.info("testScanTracingOnServer TableName: " + tracingTableName);

        // separate connections to minimize amount of traces that are generated
        Connection traceable = getTracingConnection();
        Connection conn = getConnectionWithoutTracing();

        // one call for client side, one call for server side
        latch = new CountDownLatch(5);
        testTraceWriter.start();

        // create a dummy table
        createTestTable(conn, false);

        // update the table, but don't trace these, to simplify the traces we read
        LOGGER.debug("Doing dummy the writes to the tracked table");
        String insert = "UPSERT INTO " + enabledForLoggingTable + " VALUES (?, ?)";
        PreparedStatement stmt = conn.prepareStatement(insert);
        stmt.setString(1, "key1");
        stmt.setLong(2, 1);
        stmt.execute();
        conn.commit();

        // setup for next set of updates
        stmt.setString(1, "key2");
        stmt.setLong(2, 2);
        stmt.execute();
        conn.commit();
        testExporter.reset();
        // do a scan of the table
        Span selectSpan =
            TraceUtil.getGlobalTracer().spanBuilder("select span for " + enabledForLoggingTable)
                .startSpan();
        try (Scope scope = selectSpan.makeCurrent()) {
            String read = "SELECT COUNT(*) FROM " + enabledForLoggingTable;
            ResultSet results = traceable.createStatement().executeQuery(read);
            assertTrue("Didn't get count result", results.next());
            // make sure we got the expected count
            assertEquals("Didn't get the expected number of row", 2, results.getInt(1));
            results.close();
        } finally {
            selectSpan.end();
        }
        Optional<SpanData> optionalSpanData = testExporter.getFinishedSpanItems().stream()
            .filter(spanData -> spanData.getName().contains(enabledForLoggingTable)).findFirst();
        Set<String> parentSpansSet = testExporter.getFinishedSpanItems().stream()
            .filter(spanData -> spanData.getName().contains(enabledForLoggingTable))
            .collect(Collectors.toList()).stream().map(spanData -> spanData.getTraceId())
            .collect(Collectors.toSet());
        List<SpanData> spanDataList = null;
        if (optionalSpanData.isPresent()) {
            spanDataList = testExporter.getFinishedSpanItems().stream()
                .filter(spanData -> parentSpansSet.contains(spanData.getTraceId()))
                .collect(Collectors.toList());
        }
        assertNotNull("Span exist for current table: " + enabledForLoggingTable, spanDataList);
        // don't trace reads either
        boolean found = checkStoredTraces(testExporter.getFinishedSpanItems(),
            BaseScannerRegionObserver.SCANNER_OPENED_TRACE_INFO);
        assertTrue("Didn't find the parallel scanner in the tracing", found);
    }

    @Test
    public void testCustomAnnotationTracing() throws Exception {
        testExporter.reset();
        LOGGER.info("testCustomAnnotationTracing TableName: " + tracingTableName);

    	final String customAnnotationKey = "myannot";
    	final String customAnnotationValue = "a1";
    	final String tenantId = "tenant1";
        // separate connections to minimize amount of traces that are generated
        Connection traceable = getTracingConnection(ImmutableMap.of(customAnnotationKey, customAnnotationValue), tenantId);
        Connection conn = getConnectionWithoutTracing();


        // create a dummy table
        createTestTable(conn, false);

        // update the table, but don't trace these, to simplify the traces we read
        LOGGER.debug("Doing dummy the writes to the tracked table");
        String insert = "UPSERT INTO " + enabledForLoggingTable + " VALUES (?, ?)";
        PreparedStatement stmt = conn.prepareStatement(insert);
        stmt.setString(1, "key1");
        stmt.setLong(2, 1);
        stmt.execute();
        conn.commit();
        conn.rollback();

        // setup for next set of updates
        stmt.setString(1, "key2");
        stmt.setLong(2, 2);
        stmt.execute();
        conn.commit();
        conn.rollback();

        // do a scan of the table
        Span span = TraceUtil.getGlobalTracer().spanBuilder("select span").setAttribute(ANNOTATION_ATTRIB_PREFIX + customAnnotationKey, customAnnotationValue).startSpan();
        try(Scope scope = span.makeCurrent()){
            String read = "SELECT * FROM " + enabledForLoggingTable;
            ResultSet results = traceable.createStatement().executeQuery(read);
            assertTrue("Didn't get first result", results.next());
            assertTrue("Didn't get second result", results.next());
            results.close();
        } finally {
            span.end();
        }
        List<SpanData> completedSpans = testExporter.getFinishedSpanItems();
        Optional<SpanData> optionalSpanData = completedSpans.stream().filter(spanData -> spanData.getName().contains("select span")).findFirst();
        assertTrue(optionalSpanData.isPresent());
        SpanData spanData = optionalSpanData.get();
        Attributes attributes =  spanData.getAttributes();

        assertNotNull("Attribute value for key:" + ANNOTATION_ATTRIB_PREFIX + customAnnotationKey, attributes.get(AttributeKey.stringKey(ANNOTATION_ATTRIB_PREFIX + customAnnotationKey)));
        assertTrue(attributes.get(AttributeKey.stringKey(ANNOTATION_ATTRIB_PREFIX + customAnnotationKey)).equals(customAnnotationValue));
        // CurrentSCN is also added as an annotation. Not tested here because it screws up test setup.
    }

    @Test
    public void testTraceOnOrOff() throws Exception {
        Connection conn1 = getConnectionWithoutTracing(); //DriverManager.getConnection(getUrl());
        try{
            /*Statement statement = conn1.createStatement();
            ResultSet  rs = statement.executeQuery("TRACE ON");
            assertTrue(rs.next());
            PhoenixConnection pconn = (PhoenixConnection) conn1;
            long traceId = pconn.getTraceScope().getSpan().getTraceId();
            assertEquals(traceId, rs.getLong(1));
            assertEquals(traceId, rs.getLong("trace_id"));
            assertFalse(rs.next());
            assertEquals(Sampler.ALWAYS, pconn.getSampler());

            rs = statement.executeQuery("TRACE OFF");
            assertTrue(rs.next());
            assertEquals(traceId, rs.getLong(1));
            assertEquals(traceId, rs.getLong("trace_id"));
            assertFalse(rs.next());
            assertEquals(Sampler.NEVER, pconn.getSampler());

            rs = statement.executeQuery("TRACE OFF");
            assertFalse(rs.next());

            rs = statement.executeQuery("TRACE ON  WITH SAMPLING 0.5");
            rs.next();
            assertTrue(((PhoenixConnection) conn1).getSampler() instanceof ProbabilitySampler);

            rs = statement.executeQuery("TRACE ON  WITH SAMPLING 1.0");
            assertTrue(rs.next());
            traceId = pconn.getTraceScope().getSpan()
            .getTraceId();
            assertEquals(traceId, rs.getLong(1));
            assertEquals(traceId, rs.getLong("trace_id"));
            assertFalse(rs.next());
            assertEquals(Sampler.ALWAYS, pconn.getSampler());

            rs = statement.executeQuery("TRACE ON  WITH SAMPLING 0.5");
            rs.next();
            assertTrue(((PhoenixConnection) conn1).getSampler() instanceof ProbabilitySampler);

            rs = statement.executeQuery("TRACE ON WITH SAMPLING 0.0");
            rs.next();
            assertEquals(Sampler.NEVER, pconn.getSampler());

            rs = statement.executeQuery("TRACE OFF");
            assertFalse(rs.next());
            */

       } finally {
            conn1.close();
        }
    }

    @Test
    public void testSingleSpan() throws Exception {

        LOGGER.info("testSingleSpan TableName: " + tracingTableName);

        Properties props = new Properties(TEST_PROPERTIES);
        Connection conn = DriverManager.getConnection(getUrl(), props);
        latch = new CountDownLatch(1);
        testTraceWriter.start();

        /*// create a simple metrics record
        long traceid = 987654;
        Span span = createNewSpan(traceid, Span.ROOT_SPAN_ID, 10, "root", 12, 13, "Some process", "test annotation for a span");

        Tracer.getInstance().deliver(span);
        assertTrue("Updates not written in table", latch.await(60, TimeUnit.SECONDS));

        // start a reader
        validateTraces(Collections.singletonList(span), conn, traceid, tracingTableName);
         */
    }

    /**
     * Test multiple spans, within the same trace. Some spans are independent of the parent span,
     * some are child spans
     * @throws Exception on failure
     */
    @Test
    public void testMultipleSpans() throws Exception {
        /*
        LOGGER.info("testMultipleSpans TableName: " + tracingTableName);

        Connection conn = getConnectionWithoutTracing();
        latch = new CountDownLatch(4);
        testTraceWriter.start();

        // create a simple metrics record
        long traceid = 12345;
        List<Span> spans = new ArrayList<Span>();

        Span span =
                createNewSpan(traceid, Span.ROOT_SPAN_ID, 7777, "root", 10, 30,
                        "root process", "root-span tag");
        spans.add(span);

        // then create a child record
        span =
                createNewSpan(traceid, 7777, 6666, "c1", 11, 15, "c1 process",
                        "first child");
        spans.add(span);

        // create a different child
        span =
                createNewSpan(traceid, 7777, 5555, "c2", 11, 18, "c2 process",
                        "second child");
        spans.add(span);

        // create a child of the second child
        span =
                createNewSpan(traceid, 5555, 4444, "c3", 12, 16, "c3 process",
                        "third child");
        spans.add(span);

        for(Span span1 : spans)
            Tracer.getInstance().deliver(span1);

        assertTrue("Updates not written in table", latch.await(100, TimeUnit.SECONDS));

        // start a reader
        validateTraces(spans, conn, traceid, tracingTableName);*/
    }

    private void validateTraces(List<Span> spans, Connection conn, long traceid, String tableName)
            throws Exception {
        TraceReader reader = new TraceReader(conn, tableName);
        Collection<TraceHolder> traces = reader.readAll(1);
        assertEquals("Got an unexpected number of traces!", 1, traces.size());
        // make sure the trace matches what we wrote
        TraceHolder trace = traces.iterator().next();
        assertEquals("Got an unexpected traceid", traceid, trace.traceid);
        assertEquals("Got an unexpected number of spans", spans.size(), trace.spans.size());

        validateTrace(spans, trace);
    }

    /**
     * @param spans
     * @param trace
     */
    private void validateTrace(List<Span> spans, TraceHolder trace) {
        // drop each span into a sorted list so we get the expected ordering
        Iterator<SpanInfo> spanIter = trace.spans.iterator();
        /*for (Span span : spans) {
            SpanInfo spanInfo = spanIter.next();
            LOGGER.info("Checking span:\n" + spanInfo);

            long parentId = span.getParentId();
            if(parentId == Span.ROOT_SPAN_ID) {
                assertNull("Got a parent, but it was a root span!", spanInfo.parent);
            } else {
                assertEquals("Got an unexpected parent span id", parentId, spanInfo.parent.id);
            }

            assertEquals("Got an unexpected start time", span.getStartTimeMillis(), spanInfo.start);
            assertEquals("Got an unexpected end time", span.getStopTimeMillis(), spanInfo.end);

            int annotationCount = 0;
            for(Map.Entry<byte[], byte[]> entry : span.getKVAnnotations().entrySet()) {
                int count = annotationCount++;
                assertEquals("Didn't get expected annotation", count + " - " + Bytes.toString(entry.getValue()),
                        spanInfo.annotations.get(count));
            }
            assertEquals("Didn't get expected number of annotations", annotationCount,
                    spanInfo.annotationCount);
        }*/
    }

    private void assertAnnotationPresent(final String annotationKey, final String annotationValue, Connection conn) throws Exception {
        boolean tracingComplete = checkStoredTraces(conn, new TraceChecker(){
            @Override
            public boolean foundTrace(TraceHolder currentTrace) {
                return currentTrace.toString().contains(annotationKey + " - " + annotationValue);
            }
        });

        assertTrue("Didn't find the custom annotation in the tracing", tracingComplete);
    }

    private boolean checkStoredTraces(List<SpanData> spans, String spanString) {
        return spans.stream().filter(spanData -> spanData.getName().contains(spanString)).findFirst().isPresent();
    }

    private boolean checkStoredTraces(Connection conn, TraceChecker checker) throws Exception {
        TraceReader reader = new TraceReader(conn, tracingTableName);
        int retries = 0;
        boolean found = false;
        outer: while (retries < MAX_RETRIES) {
            Collection<TraceHolder> traces = reader.readAll(100);
            for (TraceHolder trace : traces) {
                LOGGER.info("Got trace: " + trace);
                found = checker.foundTrace(trace);
                if (found) {
                    break outer;
                }
                for (SpanInfo span : trace.spans) {
                    found = checker.foundTrace(trace, span);
                    if (found) {
                        break outer;
                    }
                }
            }
            LOGGER.info("======  Waiting for tracing updates to be propagated ========");
            Thread.sleep(1000);
            retries++;
        }
        return found;
    }

    private abstract class TraceChecker {
        public boolean foundTrace(TraceHolder currentTrace) {
            return false;
        }

        public boolean foundTrace(TraceHolder currentTrace, SpanInfo currentSpan) {
            return false;
        }
    }

}<|MERGE_RESOLUTION|>--- conflicted
+++ resolved
@@ -69,11 +69,8 @@
 /**
  * Test that the logging sink stores the expected metrics/stats
  */
-<<<<<<< HEAD
-=======
 @Category(ParallelStatsDisabledTest.class)
 @Ignore("Will need to revisit for new HDFS/HBase/HTrace, broken on 5.x")
->>>>>>> 005986de
 public class PhoenixTracingEndToEndIT extends BaseTracingTestIT {
 
     private static final Logger LOGGER = LoggerFactory.getLogger(PhoenixTracingEndToEndIT.class);
