--- conflicted
+++ resolved
@@ -17,13 +17,8 @@
  */
 package org.apache.phoenix.trace;
 
-<<<<<<< HEAD
-import static org.apache.phoenix.query.QueryServicesOptions.DEFAULT_TRACING_STATS_TABLE_NAME;
-=======
 import static org.apache.phoenix.util.PhoenixRuntime.TENANT_ID_ATTRIB;
->>>>>>> f4ef42d6
 import static org.junit.Assert.assertEquals;
-import static org.junit.Assert.assertFalse;
 import static org.junit.Assert.assertTrue;
 
 import java.sql.Connection;
@@ -265,7 +260,7 @@
     @Test
     public void testScanTracing() throws Exception {
         // separate connections to minimize amount of traces that are generated
-        Connection traceable = getTracingConnection(ImmutableMap.of("annot1", "v1"));
+        Connection traceable = getTracingConnection();
         Connection conn = getConnectionWithoutTracing();
 
         // one call for client side, one call for server side
@@ -366,14 +361,9 @@
     public void testCustomAnnotationTracing() throws Exception {
     	final String customAnnotationKey = "myannot";
     	final String customAnnotationValue = "a1";
-<<<<<<< HEAD
-        // separate connections to minimize amount of traces that are generated
-        Connection traceable = getTracingConnection(ImmutableMap.of(customAnnotationKey, customAnnotationValue));
-=======
     	final String tenantId = "tenant1";
         // separate connections to minimize amount of traces that are generated
         Connection traceable = getTracingConnection(ImmutableMap.of(customAnnotationKey, customAnnotationValue), tenantId);
->>>>>>> f4ef42d6
         Connection conn = getConnectionWithoutTracing();
 
         // one call for client side, one call for server side
@@ -409,12 +399,6 @@
 
         assertTrue("Get expected updates to trace table", updated.await(200, TimeUnit.SECONDS));
 
-<<<<<<< HEAD
-        boolean tracingComplete = checkStoredTraces(conn, new TraceChecker(){
-            @Override
-            public boolean foundTrace(TraceHolder currentTrace) {
-            	return currentTrace.toString().contains(customAnnotationKey);
-=======
         assertAnnotationPresent(customAnnotationKey, customAnnotationValue, conn);
         assertAnnotationPresent(TENANT_ID_ATTRIB, tenantId, conn);
         // CurrentSCN is also added as an annotation. Not tested here because it screws up test setup.
@@ -425,23 +409,10 @@
             @Override
             public boolean foundTrace(TraceHolder currentTrace) {
             	return currentTrace.toString().contains(annotationKey + " - " + annotationValue);
->>>>>>> f4ef42d6
             }
         });
         
         assertTrue("Didn't find the custom annotation in the tracing", tracingComplete);
-<<<<<<< HEAD
-        
-		ResultSet rs = conn.createStatement().executeQuery(
-				"select annotations.a0, " + PhoenixTableMetricsWriter.ANNOTATION_COUNT 
-					+ " from " + DEFAULT_TRACING_STATS_TABLE_NAME + "(annotations.a0 varchar)"
-					+ " where annotations.a0 like '%" + customAnnotationKey + "%'");
-        
-		assertTrue("Didn't find the custom annotation in the tracing", rs.next());
-		assertTrue(rs.getString(1).contains(customAnnotationValue));
-		assertFalse("Expected only one line with custom annotation but found more", rs.next());
-=======
->>>>>>> f4ef42d6
     }
     
     private boolean checkStoredTraces(Connection conn, TraceChecker checker) throws Exception {
