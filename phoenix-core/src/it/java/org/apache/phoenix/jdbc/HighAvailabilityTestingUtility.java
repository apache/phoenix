/*
 * Licensed to the Apache Software Foundation (ASF) under one
 * or more contributor license agreements.  See the NOTICE file
 * distributed with this work for additional information
 * regarding copyright ownership.  The ASF licenses this file
 * to you under the Apache License, Version 2.0 (the
 * "License"); you may not use this file except in compliance
 * with the License.  You may obtain a copy of the License at
 *
 * http://www.apache.org/licenses/LICENSE-2.0
 *
 * Unless required by applicable law or agreed to in writing, software
 * distributed under the License is distributed on an "AS IS" BASIS,
 * WITHOUT WARRANTIES OR CONDITIONS OF ANY KIND, either express or implied.
 * See the License for the specific language governing permissions and
 * limitations under the License.
 */
package org.apache.phoenix.jdbc;

import org.apache.hadoop.hbase.*;
import org.apache.phoenix.end2end.PhoenixRegionServerEndpointTestImpl;
import org.apache.phoenix.end2end.ServerMetadataCacheTestImpl;
import org.apache.phoenix.thirdparty.com.google.common.annotations.VisibleForTesting;
import org.apache.phoenix.thirdparty.com.google.common.collect.ImmutableList;
import org.apache.commons.lang3.RandomUtils;
import org.apache.curator.framework.CuratorFramework;
import org.apache.hadoop.conf.Configuration;
import org.apache.hadoop.hbase.client.Admin;
import org.apache.hadoop.hbase.ipc.PhoenixRpcSchedulerFactory;
import org.apache.hadoop.hbase.regionserver.RSRpcServices;
import org.apache.hadoop.hbase.replication.ReplicationPeerConfig;
import org.apache.phoenix.hbase.index.util.IndexManagementUtil;
import org.apache.phoenix.jdbc.ClusterRoleRecord.ClusterRole;
import org.slf4j.Logger;
import org.slf4j.LoggerFactory;

import java.io.Closeable;
import java.io.IOException;
import java.sql.Connection;
import java.sql.DriverManager;
import java.sql.ResultSet;
import java.sql.SQLException;
import java.sql.Statement;
import java.util.Arrays;
import java.util.List;
import java.util.Optional;
import java.util.Properties;
import java.util.concurrent.Executors;
import java.util.concurrent.TimeoutException;
import java.util.concurrent.atomic.AtomicReference;

import static org.apache.hadoop.hbase.HConstants.*;
import static org.apache.hadoop.hbase.coprocessor.CoprocessorHost.REGIONSERVER_COPROCESSOR_CONF_KEY;
import static org.apache.hadoop.hbase.ipc.RpcClient.*;
import static org.apache.hadoop.hdfs.DFSConfigKeys.DFS_REPLICATION_KEY;
import static org.apache.hadoop.test.GenericTestUtils.waitFor;
import static org.apache.phoenix.hbase.index.write.AbstractParallelWriterIndexCommitter.NUM_CONCURRENT_INDEX_WRITER_THREADS_CONF_KEY;
import static org.apache.phoenix.jdbc.ClusterRoleRecordGeneratorTool.PHOENIX_HA_GROUP_STORE_PEER_ID_DEFAULT;
import static org.apache.phoenix.jdbc.FailoverPhoenixConnection.FAILOVER_TIMEOUT_MS_ATTR;
import static org.apache.phoenix.jdbc.HighAvailabilityGroup.*;
import static org.apache.phoenix.jdbc.PhoenixHAAdmin.HighAvailibilityCuratorProvider;

import static org.apache.phoenix.query.QueryServices.COLLECT_REQUEST_LEVEL_METRICS;
import static org.apache.phoenix.util.PhoenixRuntime.JDBC_PROTOCOL_MASTER;
import static org.apache.phoenix.util.PhoenixRuntime.JDBC_PROTOCOL_RPC;
import static org.apache.phoenix.util.PhoenixRuntime.JDBC_PROTOCOL_ZK;
import static org.junit.Assert.assertEquals;
import static org.junit.Assert.assertNotNull;
import static org.junit.Assert.assertTrue;

/**
 * Utility class for testing HBase failover.
 */
public class HighAvailabilityTestingUtility {
    private static final Logger LOG = LoggerFactory.getLogger(HighAvailabilityTestingUtility.class);

    /**
     * Utility class for creating and maintaining HBase DR cluster pair.
     *
     * TODO: @Bharath check if we can use utility from upstream HBase for a pair of mini clusters.
     */
    public static class HBaseTestingUtilityPair implements Closeable {
        private final HBaseTestingUtility hbaseCluster1 = new HBaseTestingUtility();
        private final HBaseTestingUtility hbaseCluster2 = new HBaseTestingUtility();
        /** The host\:port::/hbase format of the JDBC string for HBase cluster 1. */
        private String zkUrl1;
        /** The host\:port::/hbase format of the JDBC string for HBase cluster 2. */
<<<<<<< HEAD
        private String zkUrl2;
        private PhoenixHAAdminHelper haAdmin1;
        private PhoenixHAAdminHelper haAdmin2;
=======
        private String url2;
        private PhoenixHAAdmin haAdmin1;
        private PhoenixHAAdmin haAdmin2;
>>>>>>> e853980b
        private Admin admin1;
        private Admin admin2;
        @VisibleForTesting
        static final String PRINCIPAL = "USER_FOO";

        public HBaseTestingUtilityPair() {
            Configuration conf1 = hbaseCluster1.getConfiguration();
            Configuration conf2 = hbaseCluster2.getConfiguration();
            setUpDefaultHBaseConfig(conf1);
            setUpDefaultHBaseConfig(conf2);
        }

        /**
         * Instantiates and starts the two mini HBase DR cluster. Enable peering if configured.
         *
         * @throws Exception if fails to start either cluster
         */
        public void start() throws Exception {
            hbaseCluster1.startMiniCluster();
            hbaseCluster2.startMiniCluster();

            /*
            Note that in hbase2 testing utility these give inconsistent results, one gives ip other gives localhost
            String address1 = hbaseCluster1.getZkCluster().getAddress().toString();
            String confAddress = hbaseCluster1.getConfiguration().get(HConstants.ZOOKEEPER_QUORUM);
             */

            String confAddress1 = hbaseCluster1.getConfiguration().get(HConstants.ZOOKEEPER_QUORUM);
            String confAddress2 = hbaseCluster2.getConfiguration().get(HConstants.ZOOKEEPER_QUORUM);

            zkUrl1 = String.format("%s\\:%d::/hbase", confAddress1, hbaseCluster1.getZkCluster().getClientPort());
            zkUrl2 = String.format("%s\\:%d::/hbase", confAddress2, hbaseCluster2.getZkCluster().getClientPort());

<<<<<<< HEAD
            haAdmin1 = new PhoenixHAAdminHelper(getZkUrl1(), hbaseCluster1.getConfiguration(), PhoenixHAAdminTool.HighAvailibilityCuratorProvider.INSTANCE);
            haAdmin2 = new PhoenixHAAdminHelper(getZkUrl2(), hbaseCluster2.getConfiguration(), PhoenixHAAdminTool.HighAvailibilityCuratorProvider.INSTANCE);
=======
            haAdmin1 = new PhoenixHAAdmin(getUrl1(), hbaseCluster1.getConfiguration(), HighAvailibilityCuratorProvider.INSTANCE);
            haAdmin2 = new PhoenixHAAdmin(getUrl2(), hbaseCluster2.getConfiguration(), HighAvailibilityCuratorProvider.INSTANCE);
>>>>>>> e853980b

            admin1 = hbaseCluster1.getConnection().getAdmin();
            admin2 = hbaseCluster2.getConnection().getAdmin();

            // Enable replication between the two HBase clusters.
            ReplicationPeerConfig replicationPeerConfig1 = ReplicationPeerConfig.newBuilder().setClusterKey(hbaseCluster2.getClusterKey()).build();
            ReplicationPeerConfig replicationPeerConfig2 = ReplicationPeerConfig.newBuilder().setClusterKey(hbaseCluster1.getClusterKey()).build();

            admin1.addReplicationPeer(PHOENIX_HA_GROUP_STORE_PEER_ID_DEFAULT, replicationPeerConfig1);
            admin2.addReplicationPeer(PHOENIX_HA_GROUP_STORE_PEER_ID_DEFAULT, replicationPeerConfig2);

            LOG.info("MiniHBase DR cluster pair is ready for testing.  Cluster Urls [{},{}]",
                    getZkUrl1(), getZkUrl2());
            logClustersStates();
        }

        /**
         * Get Specific url of specific cluster based on index and registryType
         */
        public String getURL(int clusterIndex, ClusterRoleRecord.RegistryType registryType) {
            if (registryType == null) {
                return clusterIndex == 1 ? zkUrl1 : zkUrl2;
            }
            String masterAddress1 = hbaseCluster1.getConfiguration().get(HConstants.MASTER_ADDRS_KEY);
            String masterAddress2 = hbaseCluster2.getConfiguration().get(HConstants.MASTER_ADDRS_KEY);
            switch (registryType) {
                case RPC:
                case MASTER:
                    return clusterIndex == 1 ? masterAddress1.replaceAll(":", "\\\\:") :
                            masterAddress2.replaceAll(":", "\\\\:");
                case ZK:
                default:
                    return clusterIndex == 1 ? zkUrl1 : zkUrl2;
            }
        }

        /** initialize two ZK clusters for cluster role znode. */
        public void initClusterRole(String haGroupName, HighAvailabilityPolicy policy)
                throws Exception {
            ClusterRoleRecord record = new ClusterRoleRecord(
                    haGroupName, policy,
                    getZkUrl1(), ClusterRole.ACTIVE,
                    getZkUrl2(), ClusterRole.STANDBY,
                    1);
            addRoleRecordToClusters(record);
        }

        public void initClusterRole(String haGroupName, HighAvailabilityPolicy policy,
                                    ClusterRoleRecord.RegistryType type) throws Exception {
            ClusterRoleRecord record = new ClusterRoleRecord(
                    haGroupName, policy, type,
                    getURL(1, type), ClusterRole.ACTIVE,
                    getURL(2, type), ClusterRole.STANDBY,
                    1);
            addRoleRecordToClusters(record);
        }

        private void addRoleRecordToClusters(ClusterRoleRecord record) throws Exception {
            int failures = 0;
            do {
                try {
                    haAdmin1.createOrUpdateDataOnZookeeper(record);
                } catch (Exception e) {
                    failures++;
                }
            } while (failures > 0 && failures < 4);
            failures = 0;
            do {
                try {
                    haAdmin2.createOrUpdateDataOnZookeeper(record);
                } catch (Exception e) {
                    failures++;
                    Thread.sleep(200);
                }
            } while (failures > 0 && failures < 4);
        }

        /**
         * Set cluster roles for an HA group and wait the cluster role transition to happen.
         *
         * @param haGroup the HA group name
         * @param role1 cluster role for the first cluster in the group
         * @param role2 cluster role for the second cluster in the group
         */
        public void transitClusterRole(HighAvailabilityGroup haGroup, ClusterRole role1,
                ClusterRole role2) throws Exception {
            final ClusterRoleRecord newRoleRecord = new ClusterRoleRecord(
                    haGroup.getGroupInfo().getName(), haGroup.getRoleRecord().getPolicy(),
                    haGroup.getRoleRecord().getRegistryType(),
                    getURL(1, haGroup.getRoleRecord().getRegistryType()), role1,
                    getURL(2, haGroup.getRoleRecord().getRegistryType()), role2,
                    haGroup.getRoleRecord().getVersion() + 1); // always use a newer version
            applyNewRoleRecord(newRoleRecord, haGroup);
        }

        /**
         * Set registryType for roleRecord and wait the cluster role transition to happen.
         *
         * @param haGroup the HA group name
         * @param type RegistryType to change roleRecord to
         */
        public void transitClusterRoleRecordRegistry(HighAvailabilityGroup haGroup,
                                                     ClusterRoleRecord.RegistryType type) throws Exception {
            final ClusterRoleRecord newRoleRecord = new ClusterRoleRecord(
                    haGroup.getGroupInfo().getName(), haGroup.getRoleRecord().getPolicy(),
                    type,
                    getURL(1, type), ClusterRole.ACTIVE,
                    getURL(2, type), ClusterRole.STANDBY,
                    haGroup.getRoleRecord().getVersion() + 1); // always use a newer version
            applyNewRoleRecord(newRoleRecord, haGroup);
        }

        public void refreshClusterRoleRecordAfterClusterRestart(HighAvailabilityGroup haGroup,
                                                ClusterRole role1, ClusterRole role2) throws Exception {
            final ClusterRoleRecord newRoleRecord = new ClusterRoleRecord(
                    haGroup.getGroupInfo().getName(), haGroup.getRoleRecord().getPolicy(),
                    haGroup.getRoleRecord().getRegistryType(),
                    getURL(1, haGroup.getRoleRecord().getRegistryType()), role1,
                    getURL(2, haGroup.getRoleRecord().getRegistryType()), role2,
                    haGroup.getRoleRecord().getVersion() + 1); // always use a newer version
            applyNewRoleRecord(newRoleRecord, haGroup);
        }

        private void applyNewRoleRecord(ClusterRoleRecord newRoleRecord,
                                        HighAvailabilityGroup haGroup) throws Exception {
            LOG.info("Transiting cluster role for HA group {} V{}->V{}, existing: {}, new: {}",
                    haGroup.getGroupInfo().getName(), haGroup.getRoleRecord().getVersion(),
                    newRoleRecord.getVersion(), haGroup.getRoleRecord(), newRoleRecord);
            boolean successAtLeastOnce = false;
            try {
                haAdmin1.createOrUpdateDataOnZookeeper(newRoleRecord);
                successAtLeastOnce = true;
            } catch (IOException e) {
                LOG.warn("Fail to update new record on {} because {}", getZkUrl1(), e.getMessage());
            }
            try {
                haAdmin2.createOrUpdateDataOnZookeeper(newRoleRecord);
                successAtLeastOnce = true;
            } catch (IOException e) {
                LOG.warn("Fail to update new record on {} because {}", getZkUrl2(), e.getMessage());
            }

            if (!successAtLeastOnce) {
                throw new IOException("Failed to update the new role record on either cluster");
            }
            // wait for the cluster roles are populated into client side from ZK nodes.
            waitFor(() -> newRoleRecord.equals(haGroup.getRoleRecord()), 1000, 10_000);
            // May have to wait for the transistion to be picked up client side, current test timeouts around 3seconds
            Thread.sleep(5000);

            LOG.info("Now the HA group {} should have detected and updated V{} cluster role record",
                    haGroup, newRoleRecord.getVersion());
        }

        /**
         * Log the state of both clusters
         */
        public void logClustersStates() {
            String cluster1Status, cluster2Status;
            try {
                cluster1Status = admin1.getClusterMetrics().toString();
            } catch (IOException e) {
                cluster1Status = "Unable to get cluster status.";
            }
            try {
                cluster2Status = admin2.getClusterMetrics().toString();
            } catch (IOException e){
                cluster2Status = "Unable to get cluster status.";
            }
            LOG.info("Cluster Status [\n{},\n{}\n]", cluster1Status, cluster2Status);
        }

        /**
         * @return testing utility for cluster 1
         */
        public HBaseTestingUtility getHBaseCluster1() {
            return hbaseCluster1;
        }

        /**
         * @return testing utility for cluster 2
         */
        public HBaseTestingUtility getHBaseCluster2() {
            return hbaseCluster2;
        }

        /**
         * Returns a Phoenix Connection to a cluster
         * @param clusterIndex 1 based
         * @return a Phoenix Connection to the indexed cluster
         */
        public Connection getClusterConnection(int clusterIndex, HighAvailabilityGroup haGroup) throws SQLException {
            Properties props = new Properties();
            String url = getJdbcUrl(haGroup, getURL(clusterIndex, haGroup.getRoleRecord().getRegistryType()));
            return DriverManager.getConnection(url, props);
        }

        /**
         * Returns a Phoenix Connection to cluster 1
         * @return a Phoenix Connection to the cluster
         */
        public Connection getCluster1Connection(HighAvailabilityGroup haGroup) throws SQLException {
            return getClusterConnection(1, haGroup);
        }

        /**
         * Returns a Phoenix Connection to cluster 2
         * @return a Phoenix Connection to the cluster
         */
        public Connection getCluster2Connection(HighAvailabilityGroup haGroup) throws SQLException {
            return getClusterConnection(2, haGroup);
        }

        //TODO: Replace with a real check for replication complete
        /**
         * Checks/waits with timeout if replication is done
         * @return true if replication is done else false
         */
        public boolean checkReplicationComplete() {
            try {
                //Can replace with a real check for replication complete in the future
                Thread.sleep(5000);
            } catch (InterruptedException e) {
                throw new RuntimeException(e);
            }
            return true;
        }

        /** A Testable interface that can throw checked exception. */
        @FunctionalInterface
        public interface Testable {
            void test() throws Exception;
        }

        /**
         * Shutdown mini HBase cluster, do the test, and restart the HBase cluster.
         *
         * Please note the ZK cluster and DFS cluster are untouched.
         *
         * @param cluster the HBase cluster facility whose HBase cluster to restart
         * @param testable testing logic that is runnable
         * @throws Exception if fails to stop, test or restart HBase cluster
         */
        public static void doTestWhenOneHBaseDown(HBaseTestingUtility cluster, Testable testable)
                throws Exception {
            final int zkClientPort = cluster.getZkCluster().getClientPort();
            try {
                LOG.info("Shutting down HBase cluster using ZK localhost:{}", zkClientPort);
                cluster.shutdownMiniHBaseCluster();
                LOG.info("Start testing when HBase is down using ZK localhost:{}", zkClientPort);
                testable.test();
                LOG.info("Test succeeded when HBase is down using ZK localhost:{}", zkClientPort);
            } finally {
                LOG.info("Finished testing when HBase is down using ZK localhost:{}", zkClientPort);
                cluster.startMiniHBaseCluster(StartMiniClusterOption.builder().numMasters(1).numRegionServers(1).build());
                LOG.info("Restarted HBase cluster using ZK localhost:{}", zkClientPort);
            }
        }

        /**
         * Shutdown mini ZK and HBase cluster, do the test, and restart both HBase and ZK cluster.
         *
         * @param cluster the HBase cluster facility that has mini ZK, DFS and HBase cluster
         * @param testable testing logic that is runnable
         * @throws Exception if fails to stop, test or restart
         */
        public static void doTestWhenOneZKDown(HBaseTestingUtility cluster, Testable testable)
                throws Exception {
            final int zkClientPort = cluster.getZkCluster().getClientPort();
            try {
                LOG.info("Shutting down HBase cluster using ZK localhost:{}", zkClientPort);
                cluster.shutdownMiniHBaseCluster();
                LOG.info("Shutting down ZK cluster at localhost:{}", zkClientPort);
                cluster.shutdownMiniZKCluster();
                LOG.info("Start testing when ZK & HBase is down at localhost:{}", zkClientPort);
                testable.test();
                LOG.info("Test succeeded when ZK & HBase is down at localhost:{}", zkClientPort);
            } finally {
                LOG.info("Finished testing when ZK & HBase is down at localhost:{}", zkClientPort);
                cluster.startMiniZKCluster(1, zkClientPort);
                LOG.info("Restarted ZK cluster at localhost:{}", zkClientPort);
                cluster.startMiniHBaseCluster(StartMiniClusterOption.builder().numMasters(1).numRegionServers(1).build());
                LOG.info("Restarted HBase cluster using ZK localhost:{}", zkClientPort);
            }
        }

        /**
         * The JDBC connection url for the given clusters in particular format.
         * Note that HAUrl will contain ZK as host which is used to create HA Connection
         * from client, although wrapped connections can be using master url based on the
         * registry Type set in roleRecord.
         *
         * below methods will return urls based on registryType and HAUrl will be zk based
         */
        public String getJdbcHAUrl() {
            return getJdbcHAUrl(PRINCIPAL);
        }

        public String getJdbcHAUrl(String principal) {
            return String.format("%s:[%s|%s]:%s", JDBC_PROTOCOL_ZK, getZkUrl1(), getZkUrl2(), principal);
        }

        public String getJdbcHAUrlWithoutPrincipal() {
            return String.format("%s:[%s|%s]", JDBC_PROTOCOL_ZK, getZkUrl1(), getZkUrl2());
        }


        public String getJdbcUrl1(HighAvailabilityGroup haGroup) {
            return getJdbcUrl(haGroup, getURL(1, haGroup.getRoleRecord().getRegistryType()));
        }

        public String getJdbcUrl1(HighAvailabilityGroup haGroup, String principal) {
            return getJdbcUrl(haGroup, getURL(1, haGroup.getRoleRecord().getRegistryType()), principal);
        }

        public String getJdbcUrl2(HighAvailabilityGroup haGroup) {
            return getJdbcUrl(haGroup, getURL(2, haGroup.getRoleRecord().getRegistryType()));
        }

        public String getJdbcUrl2(HighAvailabilityGroup haGroup, String principal) {
            return getJdbcUrl(haGroup, getURL(2, haGroup.getRoleRecord().getRegistryType()), principal);
        }

        public String getJdbcUrl(HighAvailabilityGroup haGroup, String url) {
            String interimUrl = getUrlWithoutPrincipal(haGroup, url);
            return String.format("%s:%s",interimUrl, PRINCIPAL);
        }

        public String getJdbcUrl(HighAvailabilityGroup haGroup, String url, String principal) {
            String interimUrl = getUrlWithoutPrincipal(haGroup, url);
            return String.format("%s:%s",interimUrl, principal);
        }

        public String getJdbcUrl(String url) {
            return String.format("jdbc:phoenix+zk:%s:%s", url, PRINCIPAL);
        }

        public String getJdbcUrlWithoutPrincipal(HighAvailabilityGroup haGroup, String url) {
            String interimUrl = getUrlWithoutPrincipal(haGroup, url);
            if (interimUrl.endsWith("::")) {
                interimUrl = interimUrl.substring(0, interimUrl.length() - 2);
            }
            return interimUrl;
        }

        public String getZkUrl1() {
            return zkUrl1;
        }

        public String getZkUrl2() {
            return zkUrl2;
        }

        private String getUrlWithoutPrincipal(HighAvailabilityGroup haGroup, String url) {
            StringBuilder sb = new StringBuilder();
            switch (haGroup.getRoleRecord().getRegistryType()) {
                case MASTER:
                    return sb.append(JDBC_PROTOCOL_MASTER).append(":").append(url).append("::").toString();
                case RPC:
                    return sb.append(JDBC_PROTOCOL_RPC).append(":").append(url).append("::").toString();
                case ZK:
                default:
                    return sb.append(JDBC_PROTOCOL_ZK).append(":").append(url).toString();
            }
        }

        /**
         * @return a ZK client by curator framework for the cluster 1.
         */
        public CuratorFramework createCurator1() throws IOException {
            Properties properties = new Properties();
            getHBaseCluster1().getConfiguration()
                    .iterator()
                    .forEachRemaining(k -> properties.setProperty(k.getKey(), k.getValue()));
            return HighAvailabilityGroup.getCurator(getZkUrl1(), properties);
        }

        /**
         * @return a ZK client by curator framework for the cluster 2.
         */
        public CuratorFramework createCurator2() throws IOException {
            Properties properties = new Properties();
            getHBaseCluster2().getConfiguration()
                    .iterator()
                    .forEachRemaining(k -> properties.setProperty(k.getKey(), k.getValue()));
            return HighAvailabilityGroup.getCurator(getZkUrl2(), properties);
        }

        /**
         * Create table on two clusters and enable replication.
         *
         * @param tableName the table name
         * @throws SQLException if error happens
         */
        public void createTableOnClusterPair(HighAvailabilityGroup haGroup, String tableName) throws SQLException {
            createTableOnClusterPair(haGroup, tableName, true);
        }

        /**
         * Create table on two clusters.
         *
         * If the replication scope is true then enable replication for this table.
         *
         * @param tableName the table name
         * @param replicationScope the table replication scope true=1 and false=0
         * @throws SQLException if error happens
         */
        public void createTableOnClusterPair(HighAvailabilityGroup haGroup, String tableName, boolean replicationScope)
                throws SQLException {
            for (String url : Arrays.asList(getURL(1, haGroup.getRoleRecord().getRegistryType()),
                    getURL(2, haGroup.getRoleRecord().getRegistryType()))) {
                String jdbcUrl = getJdbcUrl(haGroup, url);
                try (Connection conn = DriverManager.getConnection(jdbcUrl, new Properties())) {
                    conn.createStatement().execute(String.format(
                            "CREATE TABLE IF NOT EXISTS %s (\n"
                                    + "id INTEGER PRIMARY KEY,\n"
                                    + "v INTEGER\n"
                                    + ") REPLICATION_SCOPE=%d",
                            tableName, replicationScope ? 1 : 0));
                    conn.createStatement().execute(
                            String.format("CREATE LOCAL INDEX IF NOT EXISTS IDX_%s ON %s(v)",
                                    tableName, tableName));
                    conn.commit();
                    /*
                    This is being called to clear the metadata coprocessor global cache singleton
                    which otherwise short circuits the table creation on the 2nd call
                    As the 2 region servers share a jvm
                     */
                    ((PhoenixConnection) conn).getQueryServices().clearCache();
                }
            }
            LOG.info("Created table {} on cluster pair {}", tableName, this);
        }

        /**
         * Create multi-tenant table and view with randomly generated table name.
         *
         * @param tableName the table name
         * @throws SQLException if error happens
         */
        public void createTenantSpecificTable(HighAvailabilityGroup haGroup, String tableName) throws SQLException {
            for (String url : Arrays.asList(getURL(1, haGroup.getRoleRecord().getRegistryType()),
                    getURL(2, haGroup.getRoleRecord().getRegistryType()))) {
                String jdbcUrl = getJdbcUrl(haGroup, url);
                try (Connection conn = DriverManager.getConnection(jdbcUrl, new Properties())) {
                    conn.createStatement().execute(String.format(
                            "CREATE TABLE IF NOT EXISTS %s (\n"
                                    + "tenant_id VARCHAR NOT NULL,\n"
                                    + "id INTEGER NOT NULL,\n"
                                    + "v INTEGER\n"
                                    + "CONSTRAINT pk PRIMARY KEY (tenant_id, id)"
                                    + ") REPLICATION_SCOPE=1, MULTI_TENANT=true",
                            tableName));
                    conn.commit();
                    /*
                    This is being called to clear the metadata coprocessor global cache singleton
                    which otherwise short circuits the table creation on the 2nd call
                    As the 2 region servers share a jvm
                     */
                    ((PhoenixConnection) conn).getQueryServices().clearCache();
                }
            }
            LOG.info("Created multi-tenant table {} on cluster pair {}", tableName, this);
        }

        public void restartCluster1() throws Exception {
            try {
                hbaseCluster1.shutdownMiniHBaseCluster();
                hbaseCluster1.shutdownMiniZKCluster();
            } finally {
                hbaseCluster1.startMiniZKCluster(1);
                hbaseCluster1.startMiniHBaseCluster(StartMiniClusterOption.builder().numMasters(1).numRegionServers(1).build());

                String confAddress = hbaseCluster1.getConfiguration().get(HConstants.ZOOKEEPER_QUORUM);

                zkUrl1 = String.format("%s\\:%d::/hbase", confAddress, hbaseCluster1.getZkCluster().getClientPort());

                haAdmin1 = new PhoenixHAAdminHelper(getZkUrl1(), hbaseCluster1.getConfiguration(), PhoenixHAAdminTool.HighAvailibilityCuratorProvider.INSTANCE);

                admin1 = hbaseCluster1.getConnection().getAdmin();
            }

        }

        public void restartCluster2() throws Exception {
            try {
                hbaseCluster2.shutdownMiniHBaseCluster();
                hbaseCluster2.shutdownMiniZKCluster();
            } finally {
                hbaseCluster2.startMiniZKCluster(1);
                hbaseCluster2.startMiniHBaseCluster(StartMiniClusterOption.builder().numMasters(1).numRegionServers(1).build());

                String confAddress = hbaseCluster2.getConfiguration().get(HConstants.ZOOKEEPER_QUORUM);

                zkUrl2 = String.format("%s\\:%d::/hbase", confAddress, hbaseCluster2.getZkCluster().getClientPort());

                haAdmin2 = new PhoenixHAAdminHelper(getZkUrl2(), hbaseCluster2.getConfiguration(), PhoenixHAAdminTool.HighAvailibilityCuratorProvider.INSTANCE);

                admin2 = hbaseCluster2.getConnection().getAdmin();
            }
        }

        /**
         * Shuts down the two hbase clusters.
         */
        @Override
        public void close() throws IOException {
            haAdmin1.close();
            haAdmin2.close();
            admin1.close();
            admin2.close();
            try {
                ServerMetadataCacheTestImpl.resetCache();
                hbaseCluster1.shutdownMiniCluster();
                hbaseCluster2.shutdownMiniCluster();
            } catch (Exception e) {
                LOG.error("Got exception to close HBaseTestingUtilityPair", e);
                throw new IOException(e);
            }
            LOG.info("Cluster pair {} is closed successfully.", this);
        }

        @Override
        public String toString() {
            return "HBaseTestingUtilityPair{" + getZkUrl1() + ", " + getZkUrl2() + "}";
        }

        /** Sets up the default HBase configuration for Phoenix HA testing. */
        private static void setUpDefaultHBaseConfig(Configuration conf) {
            // Set Phoenix HA timeout for ZK client to be a smaller number
            conf.setInt(PHOENIX_HA_ZK_CONNECTION_TIMEOUT_MS_KEY, 1000);
            conf.setInt(PHOENIX_HA_ZK_SESSION_TIMEOUT_MS_KEY, 1000);
            conf.setInt(PHOENIX_HA_ZK_RETRY_BASE_SLEEP_MS_KEY, 100);
            conf.setInt(PHOENIX_HA_ZK_RETRY_MAX_KEY, 2);
            conf.setInt(PHOENIX_HA_ZK_RETRY_MAX_SLEEP_MS_KEY, 1000);

            // Set Phoenix related settings, eg. for index management
            conf.set(IndexManagementUtil.WAL_EDIT_CODEC_CLASS_KEY,
                    IndexManagementUtil.INDEX_WAL_EDIT_CODEC_CLASS_NAME);
            // set the server rpc scheduler factory, used to configure the cluster
            conf.set(RSRpcServices.REGION_SERVER_RPC_SCHEDULER_FACTORY_CLASS,
                    PhoenixRpcSchedulerFactory.class.getName());
            conf.setInt(NUM_CONCURRENT_INDEX_WRITER_THREADS_CONF_KEY, 1);


            conf.setLong(HConstants.ZK_SESSION_TIMEOUT, 12_000);
            conf.setLong(HConstants.ZOOKEEPER_TICK_TIME, 6_000);
            conf.setInt(HConstants.HBASE_CLIENT_RETRIES_NUMBER, 2);
            // Make HBase run faster by skipping sanity checks
            conf.setBoolean("hbase.unsafe.stream.capability.enforcefalse", false);
            conf.setBoolean("hbase.procedure.store.wal.use.hsync", false);
            conf.setBoolean("hbase.table.sanity.checks", false);
            /*
             * The default configuration of mini cluster ends up spawning a lot of threads
             * that are not really needed by phoenix for test purposes. Limiting these threads
             * helps us in running several mini clusters at the same time without hitting
             * the threads limit imposed by the OS.
             */
            conf.setInt(HConstants.REGION_SERVER_HANDLER_COUNT, 5);
            conf.setInt("hbase.regionserver.metahandler.count", 2);
            conf.setInt(HConstants.MASTER_HANDLER_COUNT, 2);
            conf.setInt("dfs.namenode.handler.count", 2);
            conf.setInt("dfs.namenode.service.handler.count", 2);
            conf.setInt("dfs.datanode.handler.count", 2);
            conf.setInt("ipc.server.read.threadpool.size", 2);
            conf.setInt("ipc.server.handler.threadpool.size", 2);
            conf.setInt("hbase.regionserver.hlog.syncer.count", 2);
            conf.setInt("hbase.hfile.compaction.discharger.interval", 5000);
            conf.setInt("hbase.hlog.asyncer.number", 2);
            conf.setInt("hbase.assignment.zkevent.workers", 5);
            conf.setInt("hbase.assignment.threads.max", 5);
            conf.setInt("hbase.catalogjanitor.interval", 5000);

            // Hadoop cluster settings to avoid failing tests
            conf.setInt(DFS_REPLICATION_KEY, 1); // we only need one replica for testing

            // Phoenix Region Server Endpoint needed for metadata caching
            conf.set(REGIONSERVER_COPROCESSOR_CONF_KEY,
                        PhoenixRegionServerEndpointTestImpl.class.getName());
        }
    }

    /**
     * This tests that basic operation using a connection works.
     *
     * @param conn the JDBC connection to test; could be a tenant specific connection
     * @param tableName the table name to test
     * @param haGroupName the HA Group name for this test
     * @throws SQLException if it fails to test
     */
    public static void doTestBasicOperationsWithConnection(Connection conn, String tableName, String haGroupName)
            throws SQLException {
        try (Statement stmt = conn.createStatement()) {
            assertNotNull(conn.getClientInfo());
            assertEquals(haGroupName, conn.getClientInfo(PHOENIX_HA_GROUP_ATTR));
            doTestBasicOperationsWithStatement(conn, stmt, tableName);
        }
    }

    /**
     * This tests that basic operation using a Statement works.
     *
     * @param conn the JDBC connection from which the statement was created
     * @param stmt the JDBC statement to test
     * @param tableName the table name to test
     * @throws SQLException if it fails to test
     */
    public static void doTestBasicOperationsWithStatement(Connection conn, Statement stmt,
            String tableName) throws SQLException {
        int id = RandomUtils.nextInt();
        stmt.executeUpdate(String.format("UPSERT INTO %s VALUES(%d, 1984)", tableName, id));
        conn.commit();

        try (ResultSet rs = conn.createStatement().executeQuery(
                String.format("SELECT v FROM %s WHERE id = %d", tableName, id))) {
            assertTrue(rs.next());
            assertEquals(1984, rs.getInt(1));
        }
    }

    /**
     * Wrapper for HighAvailibilityGroup::get with some retries built in for timing issues on establishing connection
     * This helper method will wait up to 3 minutes to retrieve the HA Group
     */
    public static HighAvailabilityGroup getHighAvailibilityGroup(String jdbcUrl, Properties clientProperties) throws TimeoutException, InterruptedException {
        AtomicReference<HighAvailabilityGroup> haGroupRef = new AtomicReference<>();
        GenericTestUtils.waitFor(() -> {
            try {
                Optional<HighAvailabilityGroup> haGroup = HighAvailabilityGroup.get(jdbcUrl, clientProperties);
                if (!haGroup.isPresent()) {
                    return false;
                }
                haGroupRef.set(haGroup.get());
                return true;
            } catch (SQLException throwables) {
                return false;
            }
        },1_000,180_000);
        return haGroupRef.get();
    }

    public static List<PhoenixHAExecutorServiceProvider.PhoenixHAClusterExecutorServices> getListOfSingleThreadExecutorServices() {
        return ImmutableList.of( new PhoenixHAExecutorServiceProvider.PhoenixHAClusterExecutorServices(Executors.newFixedThreadPool(1), Executors.newFixedThreadPool(1)),
                new PhoenixHAExecutorServiceProvider.PhoenixHAClusterExecutorServices(Executors.newFixedThreadPool(1), Executors.newFixedThreadPool(1)));
    }

    /**
     * Properties with tuned retry and timeout configuration to bring up and down miniclusters and connect to them
     * @return set properteis
     */
    public static Properties getHATestProperties() {
        Properties properties = new Properties();
        // Set some client configurations to make test run faster
        properties.setProperty(COLLECT_REQUEST_LEVEL_METRICS, String.valueOf(true));
        properties.setProperty(FAILOVER_TIMEOUT_MS_ATTR, "30000");
        properties.setProperty(PHOENIX_HA_ZK_RETRY_MAX_KEY, "3");
        properties.setProperty(PHOENIX_HA_ZK_RETRY_MAX_SLEEP_MS_KEY, "1000");
        properties.setProperty(ZK_SYNC_BLOCKING_TIMEOUT_MS,"1000");
        properties.setProperty(ZK_SESSION_TIMEOUT, "3000");
        properties.setProperty(PHOENIX_HA_TRANSITION_TIMEOUT_MS_KEY, "3000");
        properties.setProperty("zookeeper.recovery.retry.maxsleeptime", "1000");
        properties.setProperty("zookeeper.recovery.retry","1");
        properties.setProperty("zookeeper.recovery.retry.intervalmill","10");
        properties.setProperty(HBASE_CLIENT_RETRIES_NUMBER,"4");
        properties.setProperty(HBASE_CLIENT_PAUSE,"2000"); //bad server elapses in 2sec
        properties.setProperty(HBASE_RPC_TIMEOUT_KEY,"2000");
        properties.setProperty(HBASE_CLIENT_META_OPERATION_TIMEOUT,"2000");
        properties.setProperty(SOCKET_TIMEOUT_CONNECT,"2000");
        properties.setProperty(SOCKET_TIMEOUT_READ,"2000");
        properties.setProperty(SOCKET_TIMEOUT_WRITE,"2000");
        properties.setProperty(REPLICATION_SOURCE_SHIPEDITS_TIMEOUT,"5000");
        properties.setProperty(HConstants.THREAD_WAKE_FREQUENCY, "100");
        return properties;
    }
}<|MERGE_RESOLUTION|>--- conflicted
+++ resolved
@@ -85,15 +85,9 @@
         /** The host\:port::/hbase format of the JDBC string for HBase cluster 1. */
         private String zkUrl1;
         /** The host\:port::/hbase format of the JDBC string for HBase cluster 2. */
-<<<<<<< HEAD
         private String zkUrl2;
-        private PhoenixHAAdminHelper haAdmin1;
-        private PhoenixHAAdminHelper haAdmin2;
-=======
-        private String url2;
         private PhoenixHAAdmin haAdmin1;
         private PhoenixHAAdmin haAdmin2;
->>>>>>> e853980b
         private Admin admin1;
         private Admin admin2;
         @VisibleForTesting
@@ -127,13 +121,8 @@
             zkUrl1 = String.format("%s\\:%d::/hbase", confAddress1, hbaseCluster1.getZkCluster().getClientPort());
             zkUrl2 = String.format("%s\\:%d::/hbase", confAddress2, hbaseCluster2.getZkCluster().getClientPort());
 
-<<<<<<< HEAD
-            haAdmin1 = new PhoenixHAAdminHelper(getZkUrl1(), hbaseCluster1.getConfiguration(), PhoenixHAAdminTool.HighAvailibilityCuratorProvider.INSTANCE);
-            haAdmin2 = new PhoenixHAAdminHelper(getZkUrl2(), hbaseCluster2.getConfiguration(), PhoenixHAAdminTool.HighAvailibilityCuratorProvider.INSTANCE);
-=======
-            haAdmin1 = new PhoenixHAAdmin(getUrl1(), hbaseCluster1.getConfiguration(), HighAvailibilityCuratorProvider.INSTANCE);
-            haAdmin2 = new PhoenixHAAdmin(getUrl2(), hbaseCluster2.getConfiguration(), HighAvailibilityCuratorProvider.INSTANCE);
->>>>>>> e853980b
+            haAdmin1 = new PhoenixHAAdmin(getZkUrl1(), hbaseCluster1.getConfiguration(), HighAvailibilityCuratorProvider.INSTANCE);
+            haAdmin2 = new PhoenixHAAdmin(getZkUrl2(), hbaseCluster2.getConfiguration(), HighAvailibilityCuratorProvider.INSTANCE);
 
             admin1 = hbaseCluster1.getConnection().getAdmin();
             admin2 = hbaseCluster2.getConnection().getAdmin();
@@ -611,7 +600,7 @@
 
                 zkUrl1 = String.format("%s\\:%d::/hbase", confAddress, hbaseCluster1.getZkCluster().getClientPort());
 
-                haAdmin1 = new PhoenixHAAdminHelper(getZkUrl1(), hbaseCluster1.getConfiguration(), PhoenixHAAdminTool.HighAvailibilityCuratorProvider.INSTANCE);
+                haAdmin1 = new PhoenixHAAdmin(getZkUrl1(), hbaseCluster1.getConfiguration(), HighAvailibilityCuratorProvider.INSTANCE);
 
                 admin1 = hbaseCluster1.getConnection().getAdmin();
             }
@@ -630,7 +619,7 @@
 
                 zkUrl2 = String.format("%s\\:%d::/hbase", confAddress, hbaseCluster2.getZkCluster().getClientPort());
 
-                haAdmin2 = new PhoenixHAAdminHelper(getZkUrl2(), hbaseCluster2.getConfiguration(), PhoenixHAAdminTool.HighAvailibilityCuratorProvider.INSTANCE);
+                haAdmin2 = new PhoenixHAAdmin(getZkUrl2(), hbaseCluster2.getConfiguration(), HighAvailibilityCuratorProvider.INSTANCE);
 
                 admin2 = hbaseCluster2.getConnection().getAdmin();
             }
