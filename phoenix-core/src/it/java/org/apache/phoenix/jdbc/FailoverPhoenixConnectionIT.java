--- conflicted
+++ resolved
@@ -250,11 +250,7 @@
      */
     @Test(timeout = 300000)
     public void testNonHAConnectionNotClosedAfterFailover() throws Exception {
-<<<<<<< HEAD
-        String firstUrl = String.format("jdbc:phoenix:%s", CLUSTERS.getZkUrl1());
-=======
-        String firstUrl = String.format("jdbc:phoenix+zk:%s", CLUSTERS.getUrl1());
->>>>>>> f36be07d
+        String firstUrl = String.format("jdbc:phoenix+zk:%s", CLUSTERS.getZkUrl1());
         // This is a vanilla Phoenix connection without using high availability (HA) feature.
         Connection phoenixConn = DriverManager.getConnection(firstUrl, new Properties());
         Connection failoverConn = createFailoverConnection();
