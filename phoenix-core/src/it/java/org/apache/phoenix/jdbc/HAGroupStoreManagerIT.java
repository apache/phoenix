--- conflicted
+++ resolved
@@ -21,7 +21,6 @@
 import org.apache.hadoop.conf.Configuration;
 import org.apache.hadoop.hbase.HConstants;
 import org.apache.phoenix.end2end.NeedsOwnMiniClusterTest;
-import org.apache.phoenix.exception.StaleHAGroupStoreRecordVersionException;
 import org.apache.phoenix.query.BaseTest;
 import org.apache.phoenix.exception.InvalidClusterRoleTransitionException;
 import org.apache.phoenix.thirdparty.com.google.common.collect.Maps;
@@ -35,16 +34,13 @@
 import org.junit.experimental.categories.Category;
 import org.junit.rules.TestName;
 
-import java.io.IOException;
 import java.lang.reflect.Field;
-import java.sql.SQLException;
 import java.util.List;
 import java.util.Map;
 import java.util.Optional;
 import java.util.concurrent.ConcurrentHashMap;
 import java.util.stream.Collectors;
 
-import static org.apache.phoenix.jdbc.HAGroupStoreRecord.DEFAULT_RECORD_VERSION;
 import static org.apache.hadoop.hbase.HConstants.DEFAULT_ZK_SESSION_TIMEOUT;
 import static org.apache.hadoop.hbase.HConstants.ZK_SESSION_TIMEOUT;
 import static org.apache.phoenix.jdbc.HAGroupStoreClient.ZK_CONSISTENT_HA_GROUP_RECORD_NAMESPACE;
@@ -73,7 +69,6 @@
     private String zkUrl;
     private String peerZKUrl;
     private static final HighAvailabilityTestingUtility.HBaseTestingUtilityPair CLUSTERS = new HighAvailabilityTestingUtility.HBaseTestingUtilityPair();
-    private final String defaultProtocolVersion = "1.0";
 
     @BeforeClass
     public static synchronized void doSetup() throws Exception {
@@ -113,14 +108,9 @@
 
         // Update to ACTIVE_TO_STANDBY role (should block mutations)
         HAGroupStoreRecord transitionRecord = new HAGroupStoreRecord(
-<<<<<<< HEAD
                 "1.0", haGroupName, HAGroupStoreRecord.HAGroupState.ACTIVE_IN_SYNC_TO_STANDBY,
                 null, HighAvailabilityPolicy.FAILOVER.toString(), this.peerZKUrl, this.zkUrl,
                  this.peerZKUrl, 0L);
-=======
-                defaultProtocolVersion, haGroupName, HAGroupStoreRecord.HAGroupState.ACTIVE_IN_SYNC_TO_STANDBY, DEFAULT_RECORD_VERSION);
->>>>>>> b4e53319
-
         haAdmin.updateHAGroupStoreRecordInZooKeeper(haGroupName, transitionRecord, 0);
         Thread.sleep(ZK_CURATOR_EVENT_PROPAGATION_TIMEOUT_MS);
 
@@ -138,13 +128,9 @@
         HAGroupStoreTestUtil.upsertHAGroupRecordInSystemTable(haGroupName1, zkUrl,
                 this.peerZKUrl, ClusterRoleRecord.ClusterRole.ACTIVE, ClusterRoleRecord.ClusterRole.ACTIVE, null);
         HAGroupStoreRecord activeRecord1 = new HAGroupStoreRecord(
-<<<<<<< HEAD
                 "1.0", haGroupName1, HAGroupStoreRecord.HAGroupState.ACTIVE_IN_SYNC,
                 null, HighAvailabilityPolicy.FAILOVER.toString(), this.peerZKUrl, this.zkUrl,
                  this.peerZKUrl, 0L);
-=======
-                defaultProtocolVersion, haGroupName1, HAGroupStoreRecord.HAGroupState.ACTIVE_IN_SYNC, DEFAULT_RECORD_VERSION);
->>>>>>> b4e53319
         haAdmin.createHAGroupStoreRecordInZooKeeper(activeRecord1);
 
         HAGroupStoreTestUtil.upsertHAGroupRecordInSystemTable(haGroupName2, zkUrl,
@@ -156,13 +142,9 @@
 
         // Update only second group to ACTIVE_NOT_IN_SYNC_TO_STANDBY
         HAGroupStoreRecord transitionRecord2 = new HAGroupStoreRecord(
-<<<<<<< HEAD
                 "1.0", haGroupName2, HAGroupStoreRecord.HAGroupState.ACTIVE_NOT_IN_SYNC_TO_STANDBY,
                 null, HighAvailabilityPolicy.FAILOVER.toString(), this.peerZKUrl, this.zkUrl,
                  this.peerZKUrl, 0L);
-=======
-                defaultProtocolVersion, haGroupName2, HAGroupStoreRecord.HAGroupState.ACTIVE_NOT_IN_SYNC_TO_STANDBY, DEFAULT_RECORD_VERSION);
->>>>>>> b4e53319
 
         haAdmin.updateHAGroupStoreRecordInZooKeeper(haGroupName2, transitionRecord2, 0);
         Thread.sleep(ZK_CURATOR_EVENT_PROPAGATION_TIMEOUT_MS);
@@ -229,13 +211,9 @@
         try {
             // Create a HAGroupStoreRecord in the peer cluster
             HAGroupStoreRecord peerRecord = new HAGroupStoreRecord(
-<<<<<<< HEAD
                     "1.0", haGroupName, HAGroupStoreRecord.HAGroupState.STANDBY,
                     null, HighAvailabilityPolicy.FAILOVER.toString(), this.peerZKUrl, this.zkUrl,
                      this.peerZKUrl, 0L);
-=======
-                    defaultProtocolVersion, haGroupName, HAGroupStoreRecord.HAGroupState.STANDBY, DEFAULT_RECORD_VERSION);
->>>>>>> b4e53319
 
             peerHaAdmin.createHAGroupStoreRecordInZooKeeper(peerRecord);
             Thread.sleep(ZK_CURATOR_EVENT_PROPAGATION_TIMEOUT_MS);
@@ -260,13 +238,9 @@
 
             // Create peer record again with different state
             HAGroupStoreRecord newPeerRecord = new HAGroupStoreRecord(
-<<<<<<< HEAD
                     "1.0", haGroupName, HAGroupStoreRecord.HAGroupState.DEGRADED_STANDBY,
                     null, HighAvailabilityPolicy.FAILOVER.toString(), this.peerZKUrl, this.zkUrl,
                      this.peerZKUrl, 0L);
-=======
-                    defaultProtocolVersion, haGroupName, HAGroupStoreRecord.HAGroupState.DEGRADED_STANDBY_FOR_READER, DEFAULT_RECORD_VERSION);
->>>>>>> b4e53319
 
             peerHaAdmin.createHAGroupStoreRecordInZooKeeper(newPeerRecord);
             Thread.sleep(ZK_CURATOR_EVENT_PROPAGATION_TIMEOUT_MS);
@@ -305,13 +279,9 @@
 
         // Create a HAGroupStoreRecord first
         HAGroupStoreRecord record = new HAGroupStoreRecord(
-<<<<<<< HEAD
                 "1.0", haGroupName, HAGroupStoreRecord.HAGroupState.ACTIVE_IN_SYNC,
                 null, HighAvailabilityPolicy.FAILOVER.toString(), this.peerZKUrl, this.zkUrl,
                  this.peerZKUrl, 0L);
-=======
-                defaultProtocolVersion, haGroupName, HAGroupStoreRecord.HAGroupState.ACTIVE_IN_SYNC, DEFAULT_RECORD_VERSION);
->>>>>>> b4e53319
 
         haAdmin.createHAGroupStoreRecordInZooKeeper(record);
         Thread.sleep(ZK_CURATOR_EVENT_PROPAGATION_TIMEOUT_MS);
@@ -352,13 +322,9 @@
         HAGroupStoreManager haGroupStoreManager = HAGroupStoreManager.getInstance(conf);
         // Create HAGroupStoreRecord with ACTIVE_IN_SYNC_TO_STANDBY role
         HAGroupStoreRecord transitionRecord = new HAGroupStoreRecord(
-<<<<<<< HEAD
                 "1.0", haGroupName, HAGroupStoreRecord.HAGroupState.ACTIVE_IN_SYNC_TO_STANDBY,
                 null, HighAvailabilityPolicy.FAILOVER.toString(), this.peerZKUrl, this.zkUrl,
                  this.peerZKUrl, 0L);
-=======
-                defaultProtocolVersion, haGroupName, HAGroupStoreRecord.HAGroupState.ACTIVE_IN_SYNC_TO_STANDBY, DEFAULT_RECORD_VERSION);
->>>>>>> b4e53319
 
         haAdmin.createHAGroupStoreRecordInZooKeeper(transitionRecord);
         Thread.sleep(ZK_CURATOR_EVENT_PROPAGATION_TIMEOUT_MS);
@@ -377,13 +343,9 @@
 
         // Create an initial HAGroupStoreRecord with ACTIVE status
         HAGroupStoreRecord initialRecord = new HAGroupStoreRecord(
-<<<<<<< HEAD
                 "1.0", haGroupName, HAGroupStoreRecord.HAGroupState.ACTIVE_IN_SYNC,
                 null, HighAvailabilityPolicy.FAILOVER.toString(), this.peerZKUrl, this.zkUrl,
                  this.peerZKUrl, 0L);
-=======
-                defaultProtocolVersion, haGroupName, HAGroupStoreRecord.HAGroupState.ACTIVE_IN_SYNC, DEFAULT_RECORD_VERSION);
->>>>>>> b4e53319
 
         haAdmin.createHAGroupStoreRecordInZooKeeper(initialRecord);
         Thread.sleep(ZK_CURATOR_EVENT_PROPAGATION_TIMEOUT_MS);
@@ -520,13 +482,9 @@
 
         // Update the auto-created record to STANDBY state for testing
         HAGroupStoreRecord standbyRecord = new HAGroupStoreRecord(
-<<<<<<< HEAD
                 "1.0", haGroupName, HAGroupStoreRecord.HAGroupState.STANDBY,
                 null, HighAvailabilityPolicy.FAILOVER.toString(), this.peerZKUrl, this.zkUrl,
                  this.peerZKUrl, 0L);
-=======
-                defaultProtocolVersion, haGroupName, HAGroupStoreRecord.HAGroupState.STANDBY, DEFAULT_RECORD_VERSION);
->>>>>>> b4e53319
 
         // Get the record to initialize ZNode from HAGroup so that we can artificially update it via HAAdmin
         Optional<HAGroupStoreRecord> currentRecord = haGroupStoreManager.getHAGroupStoreRecord(haGroupName);
@@ -544,26 +502,6 @@
         Optional<HAGroupStoreRecord> updatedRecordOpt = haGroupStoreManager.getHAGroupStoreRecord(haGroupName);
         assertTrue(updatedRecordOpt.isPresent());
         HAGroupStoreRecord updatedRecord = updatedRecordOpt.get();
-<<<<<<< HEAD
-=======
-        assertEquals(HAGroupStoreRecord.HAGroupState.DEGRADED_STANDBY_FOR_READER, updatedRecord.getHAGroupState());
-
-        // Test transition from DEGRADED_STANDBY_FOR_WRITER to DEGRADED_STANDBY
-        HAGroupStoreRecord degradedWriterRecord = new HAGroupStoreRecord(
-                defaultProtocolVersion, haGroupName, HAGroupStoreRecord.HAGroupState.DEGRADED_STANDBY_FOR_WRITER, DEFAULT_RECORD_VERSION);
-
-        haAdmin.updateHAGroupStoreRecordInZooKeeper(haGroupName, degradedWriterRecord, 2);
-        Thread.sleep(ZK_CURATOR_EVENT_PROPAGATION_TIMEOUT_MS);
-
-        // Call setReaderToDegraded again
-        haGroupStoreManager.setReaderToDegraded(haGroupName);
-        Thread.sleep(ZK_CURATOR_EVENT_PROPAGATION_TIMEOUT_MS);
-
-        // Verify the status was updated to DEGRADED_STANDBY
-        updatedRecordOpt = haGroupStoreManager.getHAGroupStoreRecord(haGroupName);
-        assertTrue(updatedRecordOpt.isPresent());
-        updatedRecord = updatedRecordOpt.get();
->>>>>>> b4e53319
         assertEquals(HAGroupStoreRecord.HAGroupState.DEGRADED_STANDBY, updatedRecord.getHAGroupState());
     }
 
@@ -646,8 +584,10 @@
         CLUSTERS.getHBaseCluster2().getMiniHBaseCluster().getConf().setLong(ZK_SESSION_TIMEOUT, 10*1000);
 
         HAGroupStoreTestUtil.upsertHAGroupRecordInSystemTable(haGroupName, zkUrl1, zkUrl2,
+                CLUSTERS.getMasterAddress1(), CLUSTERS.getMasterAddress2(),
                 ClusterRoleRecord.ClusterRole.ACTIVE, ClusterRoleRecord.ClusterRole.STANDBY, null);
         HAGroupStoreTestUtil.upsertHAGroupRecordInSystemTable(haGroupName, zkUrl1, zkUrl2,
+                CLUSTERS.getMasterAddress1(), CLUSTERS.getMasterAddress2(),
                 ClusterRoleRecord.ClusterRole.ACTIVE, ClusterRoleRecord.ClusterRole.STANDBY, zkUrl2);
 
         // Create separate HAAdmin instances for both clusters using try-with-resources
@@ -721,9 +661,9 @@
         ClusterRoleRecord cluster1Role = cluster1HAManager.getClusterRoleRecord(haGroupName);
         ClusterRoleRecord cluster2Role = cluster2HAManager.getClusterRoleRecord(haGroupName);
         assertEquals("Cluster1 should now have STANDBY role",
-                ClusterRoleRecord.ClusterRole.STANDBY, cluster1Role.getRole(CLUSTERS.getZkUrl1()));
+                ClusterRoleRecord.ClusterRole.STANDBY, cluster1Role.getRole(CLUSTERS.getMasterAddress1()));
          assertEquals("Cluster2 should now have ACTIVE role",
-                 ClusterRoleRecord.ClusterRole.ACTIVE, cluster2Role.getRole(CLUSTERS.getZkUrl2()));
+                 ClusterRoleRecord.ClusterRole.ACTIVE, cluster2Role.getRole(CLUSTERS.getMasterAddress2()));
     }
 
     @Test
@@ -737,8 +677,10 @@
         CLUSTERS.getHBaseCluster2().getMiniHBaseCluster().getConf().setLong(ZK_SESSION_TIMEOUT, 10*1000);
 
         HAGroupStoreTestUtil.upsertHAGroupRecordInSystemTable(haGroupName, zkUrl1, zkUrl2,
+                CLUSTERS.getMasterAddress1(), CLUSTERS.getMasterAddress2(),
                 ClusterRoleRecord.ClusterRole.ACTIVE, ClusterRoleRecord.ClusterRole.STANDBY, null);
         HAGroupStoreTestUtil.upsertHAGroupRecordInSystemTable(haGroupName, zkUrl1, zkUrl2,
+                CLUSTERS.getMasterAddress1(), CLUSTERS.getMasterAddress2(),
                 ClusterRoleRecord.ClusterRole.ACTIVE, ClusterRoleRecord.ClusterRole.STANDBY, zkUrl2);
 
         // Create HAGroupStoreManager instances for both clusters using constructor
@@ -829,9 +771,9 @@
         ClusterRoleRecord cluster1Role = cluster1HAManager.getClusterRoleRecord(haGroupName);
         ClusterRoleRecord cluster2Role = cluster2HAManager.getClusterRoleRecord(haGroupName);
         assertEquals("Cluster1 should have ACTIVE role",
-                ClusterRoleRecord.ClusterRole.ACTIVE, cluster1Role.getRole(CLUSTERS.getZkUrl1()));
+                ClusterRoleRecord.ClusterRole.ACTIVE, cluster1Role.getRole(CLUSTERS.getMasterAddress1()));
         assertEquals("Cluster2 should have STANDBY role",
-                ClusterRoleRecord.ClusterRole.STANDBY, cluster2Role.getRole(CLUSTERS.getZkUrl2()));
+                ClusterRoleRecord.ClusterRole.STANDBY, cluster2Role.getRole(CLUSTERS.getMasterAddress2()));
     }
 
     @Test
@@ -844,9 +786,11 @@
         CLUSTERS.getHBaseCluster1().getMiniHBaseCluster().getConf().setLong(ZK_SESSION_TIMEOUT, 10*1000);
         CLUSTERS.getHBaseCluster2().getMiniHBaseCluster().getConf().setLong(ZK_SESSION_TIMEOUT, 10*1000);
 
-        HAGroupStoreTestUtil.upsertHAGroupRecordInSystemTable(haGroupName, zkUrl1, zkUrl2,
+        HAGroupStoreTestUtil.upsertHAGroupRecordInSystemTable(haGroupName, zkUrl1, zkUrl2, 
+                CLUSTERS.getMasterAddress1(), CLUSTERS.getMasterAddress2(),
                 ClusterRoleRecord.ClusterRole.ACTIVE, ClusterRoleRecord.ClusterRole.STANDBY, null);
         HAGroupStoreTestUtil.upsertHAGroupRecordInSystemTable(haGroupName, zkUrl1, zkUrl2,
+                CLUSTERS.getMasterAddress1(), CLUSTERS.getMasterAddress2(),
                 ClusterRoleRecord.ClusterRole.ACTIVE, ClusterRoleRecord.ClusterRole.STANDBY, zkUrl2);
 
         // Create HAGroupStoreManager instances for both clusters using constructor
