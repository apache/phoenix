--- conflicted
+++ resolved
@@ -606,202 +606,9 @@
                 haGroup.getRoleRecord().getRegistryType());
     }
 
-<<<<<<< HEAD
     private String getJdbcHAUrlForGivenHAGroup(HAURLInfo haURLInfo) {
         return HighAvailabilityGroup.getJDBCUrl(String.format("[%s|%s]", CLUSTERS.getZkUrl1(),
                         CLUSTERS.getZkUrl2()), haURLInfo,
                             ClusterRoleRecord.RegistryType.ZK);
-=======
-    /**
-     * Test that if STANDBY cluster ZK service is down, connect to new HA group should work.
-     *
-     * This differs from {@link #testCanConnectNewGroupWhenStandbyHBaseClusterDown} because this is
-     * testing scenarios when STANDBY ZK cluster is down.
-     */
-    @Test
-    public void testCanConnectNewGroupWhenStandbyZKClusterDown() throws Exception {
-        // get and initialize a new HA group when cluster2 is down
-        String haGroupName2 = testName.getMethodName() + RandomStringUtils.randomAlphabetic(3);
-        clientProperties.setProperty(PHOENIX_HA_GROUP_ATTR, haGroupName2);
-        CLUSTERS.initClusterRole(haGroupName2, HighAvailabilityPolicy.FAILOVER);
-
-       doTestWhenOneZKDown(CLUSTERS.getHBaseCluster2(), () -> {
-           Optional<HighAvailabilityGroup> haGroup2 = Optional.empty();
-           try {
-               HAURLInfo haURLInfo = HighAvailabilityGroup.getUrlInfo(jdbcUrl, clientProperties);
-               haGroup2 = HighAvailabilityGroup.get(jdbcUrl, clientProperties);
-               assertTrue(haGroup2.isPresent());
-               assertNotSame(haGroup2.get(), haGroup);
-               // get a new connection in this new HA group; should be pointing to ACTIVE cluster1
-               Connection connection = haGroup2.get().connect(clientProperties, haURLInfo);
-               assertNotNull(connection);
-               assertNotNull(connection.unwrap(FailoverPhoenixConnection.class));
-           } finally {
-               haGroup2.ifPresent(HighAvailabilityGroup::close);
-           }
-       });
-    }
-
-    /**
-     * Test it can not establish active connection to the ACTIVE HBase cluster if it is down.
-     */
-    @Test
-    public void testCanNotEstablishConnectionWhenActiveHBaseClusterDown() throws Exception {
-        doTestWhenOneHBaseDown(CLUSTERS.getHBaseCluster1(), () -> {
-            try {
-                haGroup.connectActive(clientProperties, haURLInfo);
-                fail("Should have failed because ACTIVE HBase cluster is down.");
-            } catch (SQLException e) {
-                LOG.info("Got expected exception when ACTIVE HBase cluster is down", e);
-                assertEquals(CANNOT_ESTABLISH_CONNECTION.getErrorCode(), e.getErrorCode());
-            }
-        });
-    }
-
-     /**
-      * Test that client can not establish connection to when the ACTIVE ZK cluster is down,
-      * while client can establish active connection after active ZK cluster restarts.
-      *
-      * This differs from the {@link #testCanNotEstablishConnectionWhenActiveHBaseClusterDown()}
-      * because this is for ZK cluster down while the other is for HBase cluster down.
-      */
-    @Test
-    public void testConnectActiveWhenActiveZKClusterRestarts() throws Exception {
-        doTestWhenOneZKDown(CLUSTERS.getHBaseCluster1(), () -> {
-            try {
-                haGroup.connectActive(clientProperties, haURLInfo);
-                fail("Should have failed because of ACTIVE ZK cluster is down.");
-            } catch (SQLException e) {
-                LOG.info("Got expected exception when ACTIVE ZK cluster is down", e);
-                assertEquals(CANNOT_ESTABLISH_CONNECTION.getErrorCode(), e.getErrorCode());
-            }
-        });
-
-        try (Connection conn = haGroup.connectActive(clientProperties, haURLInfo)) {
-            assertNotNull(conn);
-            LOG.info("Successfully connect to HA group {} after restarting ACTIVE ZK", haGroup);
-        } // all other exceptions will fail the test
-    }
-
-    /**
-     * Test when one ZK starts after the HA group has been initialized.
-     *
-     * In this case, both cluster role managers will start and apply discovered cluster role record.
-     */
-    @Test
-    public void testOneZKStartsAfterInit() throws Exception {
-        String haGroupName2 = testName.getMethodName() + RandomStringUtils.randomAlphabetic(3);
-        clientProperties.setProperty(PHOENIX_HA_GROUP_ATTR, haGroupName2);
-
-        // create cluster role records with different versions on two ZK clusters
-        final String zpath = ZKPaths.PATH_SEPARATOR + haGroupName2;
-        ClusterRoleRecord record1 = new ClusterRoleRecord(
-                haGroupName2, HighAvailabilityPolicy.FAILOVER,
-                CLUSTERS.getUrl1(), ClusterRole.ACTIVE,
-                CLUSTERS.getUrl2(), ClusterRole.STANDBY,
-                1);
-        CLUSTERS.createCurator1().create().forPath(zpath, ClusterRoleRecord.toJson(record1));
-        ClusterRoleRecord record2 = new ClusterRoleRecord(
-                record1.getHaGroupName(), record1.getPolicy(),
-                record1.getZk1(), record1.getRole1(),
-                record1.getZk2(), record1.getRole2(),
-                record1.getVersion() + 1); // record2 is newer
-        CLUSTERS.createCurator2().create().forPath(zpath, ClusterRoleRecord.toJson(record2));
-
-        doTestWhenOneZKDown(CLUSTERS.getHBaseCluster2(), () -> {
-            Optional<HighAvailabilityGroup> haGroup2 = HighAvailabilityGroup.get(jdbcUrl, clientProperties);
-            assertTrue(haGroup2.isPresent());
-            assertNotSame(haGroup2.get(), haGroup);
-            // apparently the HA group cluster role record should be from the healthy cluster
-            assertEquals(record1, haGroup2.get().getRoleRecord());
-        });
-
-        // When ZK2 is connected, its cluster role manager should apply newer cluster role record
-        waitFor(() -> {
-            try {
-                Optional<HighAvailabilityGroup> haGroup2 = HighAvailabilityGroup.get(jdbcUrl, clientProperties);
-                return haGroup2.isPresent() && record2.equals(haGroup2.get().getRoleRecord());
-            } catch (SQLException e) {
-                LOG.warn("Fail to get HA group {}", haGroupName2);
-                return false;
-            }
-        }, 100, 30_000);
-
-        // clean up HA group 2
-        HighAvailabilityGroup.get(jdbcUrl, clientProperties).ifPresent(HighAvailabilityGroup::close);
-    }
-
-    /**
-     * Test that HA connection request will fall back to the first cluster when HA group fails
-     * to initialize due to missing cluster role record (CRR).
-     */
-    @Test
-    public void testFallbackToSingleConnection() throws Exception {
-        final String tableName = testName.getMethodName();
-        CLUSTERS.createTableOnClusterPair(tableName);
-
-        String haGroupName2 = testName.getMethodName() + RandomStringUtils.randomAlphabetic(3);
-        clientProperties.setProperty(PHOENIX_HA_GROUP_ATTR, haGroupName2);
-        // no cluster role record for the HA group with name haGroupName2
-        try (Connection conn = DriverManager.getConnection(jdbcUrl, clientProperties)) {
-            // connection is PhoenixConnection instead of HA connection (failover or parallel)
-            assertTrue(conn instanceof PhoenixConnection);
-            // Deterministically talking to the first cluster: first means "smaller" URL
-            String firstClusterUrl = CLUSTERS.getUrl1();
-            if (CLUSTERS.getUrl1().compareTo(CLUSTERS.getUrl2()) > 0) {
-                firstClusterUrl = CLUSTERS.getUrl2();
-            }
-            assertEquals(PhoenixRuntime.JDBC_PROTOCOL_ZK + PhoenixRuntime.JDBC_PROTOCOL_SEPARATOR + firstClusterUrl, ((PhoenixConnection) conn).getURL());
-            doTestBasicOperationsWithConnection(conn, tableName, haGroupName2);
-        }
-
-        // disable fallback feature even if the cluster role record is missing for this group
-        clientProperties.setProperty(PHOENIX_HA_SHOULD_FALLBACK_WHEN_MISSING_CRR_KEY, "false");
-        try {
-            DriverManager.getConnection(jdbcUrl, clientProperties);
-            fail("Should have failed when disabling fallback to single cluster");
-        } catch (SQLException e) {
-            LOG.info("Got expected exception when disabling fallback");
-        }
-        clientProperties.remove(PHOENIX_HA_SHOULD_FALLBACK_WHEN_MISSING_CRR_KEY);
-
-        // Now create the cluster role record
-        CLUSTERS.initClusterRole(haGroupName2, HighAvailabilityPolicy.FAILOVER);
-        // And invalidate the negative cache. We are doing it manually because the default time for
-        // expireAfterWrite is too long for testing. We do not need to test the cache per se.
-        HighAvailabilityGroup.MISSING_CRR_GROUPS_CACHE.invalidateAll();
-
-        // After it is expired in the negative cache, the HA group will start serving HA connections
-        try (Connection conn = DriverManager.getConnection(jdbcUrl, clientProperties)) {
-           assertTrue(conn instanceof FailoverPhoenixConnection);
-           doTestBasicOperationsWithConnection(conn, tableName, haGroupName2);
-        }
-    }
-
-    /**
-     * Test that HA connection request will not fall back to the first cluster when one ZK is down.
-     */
-    @Test
-    public void testNotFallbackToSingleConnection() throws Exception {
-        final String tableName = testName.getMethodName();
-        CLUSTERS.createTableOnClusterPair(tableName);
-        String haGroupName2 = testName.getMethodName() + RandomStringUtils.randomAlphabetic(3);
-        clientProperties.setProperty(PHOENIX_HA_GROUP_ATTR, haGroupName2);
-
-        doTestWhenOneZKDown(CLUSTERS.getHBaseCluster2(), () -> {
-            try {
-                DriverManager.getConnection(jdbcUrl, clientProperties);
-                fail("Should have failed since one HA group can not initialized. Not falling back");
-            } catch (SQLException e) {
-                LOG.info("Got expected exception as HA group fails to initialize", e);
-            }
-        });
-
-        // After cluster 2 is up and running again, fallback to single cluster will work
-        try (Connection conn = DriverManager.getConnection(jdbcUrl, clientProperties)) {
-            // connection is PhoenixConnection instead of HA connection (failover or parallel)
-            assertTrue(conn instanceof PhoenixConnection);
-        }
->>>>>>> f36be07d
     }
 }