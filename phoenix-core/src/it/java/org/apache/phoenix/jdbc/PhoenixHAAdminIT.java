/*
 * Licensed to the Apache Software Foundation (ASF) under one
 * or more contributor license agreements.  See the NOTICE file
 * distributed with this work for additional information
 * regarding copyright ownership.  The ASF licenses this file
 * to you under the Apache License, Version 2.0 (the
 * "License"); you may not use this file except in compliance
 * with the License.  You may obtain a copy of the License at
 *
 * http://www.apache.org/licenses/LICENSE-2.0
 *
 * Unless required by applicable law or agreed to in writing, software
 * distributed under the License is distributed on an "AS IS" BASIS,
 * WITHOUT WARRANTIES OR CONDITIONS OF ANY KIND, either express or implied.
 * See the License for the specific language governing permissions and
 * limitations under the License.
 */
package org.apache.phoenix.jdbc;

import org.apache.commons.lang3.tuple.Pair;
import org.apache.phoenix.end2end.NeedsOwnMiniClusterTest;
import org.apache.phoenix.exception.StaleHAGroupStoreRecordVersionException;
import org.apache.phoenix.query.BaseTest;
import org.apache.phoenix.thirdparty.com.google.common.collect.Maps;
import org.apache.phoenix.util.ReadOnlyProps;
import org.apache.zookeeper.KeeperException;
import org.apache.zookeeper.data.Stat;
import org.junit.After;
import org.junit.Before;
import org.junit.BeforeClass;
import org.junit.Rule;
import org.junit.Test;
import org.junit.experimental.categories.Category;
import org.junit.rules.TestName;

import java.io.IOException;
import java.util.Map;
import java.util.concurrent.CountDownLatch;
import java.util.concurrent.ExecutorService;
import java.util.concurrent.Executors;
import java.util.concurrent.TimeUnit;
import java.util.concurrent.atomic.AtomicInteger;

import static org.apache.phoenix.jdbc.HAGroupStoreClient.ZK_CONSISTENT_HA_GROUP_RECORD_NAMESPACE;
import static org.apache.phoenix.jdbc.PhoenixHAAdmin.toPath;
import static org.junit.Assert.assertEquals;
import static org.junit.Assert.assertNotNull;
import static org.junit.Assert.assertNull;
import static org.junit.Assert.assertTrue;
import static org.junit.Assert.fail;

/**
 * Integration tests for {@link PhoenixHAAdmin} HAGroupStoreRecord operations
 */
@Category(NeedsOwnMiniClusterTest.class)
public class PhoenixHAAdminIT extends BaseTest {

    private static final HighAvailabilityTestingUtility.HBaseTestingUtilityPair CLUSTERS = new HighAvailabilityTestingUtility.HBaseTestingUtilityPair();
    private PhoenixHAAdmin haAdmin;
    private PhoenixHAAdmin peerHaAdmin;
    private final String defaultProtocolVersion = "v1.0";
    private final long defaultStateVersion = 1;

    @Rule
    public TestName testName = new TestName();

    @BeforeClass
    public static synchronized void doSetup() throws Exception {
        Map<String, String> props = Maps.newHashMapWithExpectedSize(1);
        setUpTestDriver(new ReadOnlyProps(props.entrySet().iterator()));
        CLUSTERS.start();
    }

    @Before
    public void before() throws Exception {
        haAdmin = new PhoenixHAAdmin(CLUSTERS.getHBaseCluster1().getConfiguration(), ZK_CONSISTENT_HA_GROUP_RECORD_NAMESPACE);
        peerHaAdmin = new PhoenixHAAdmin(CLUSTERS.getHBaseCluster2().getConfiguration(), ZK_CONSISTENT_HA_GROUP_RECORD_NAMESPACE);
        cleanupTestZnodes();
    }

    @After
    public void after() throws Exception {
        cleanupTestZnodes();
        if (haAdmin != null) {
            haAdmin.close();
        }
        if (peerHaAdmin != null) {
            peerHaAdmin.close();
        }
    }

    private void cleanupTestZnodes() throws Exception {
        haAdmin.getCurator().delete().quietly().forPath(toPath(testName.getMethodName()));
        peerHaAdmin.getCurator().delete().quietly().forPath(toPath(testName.getMethodName()));
    }

    @Test
    public void testCreateHAGroupStoreRecordInZooKeeper() throws Exception {
        String haGroupName = testName.getMethodName();
        String peerZKUrl = CLUSTERS.getZkUrl2();

<<<<<<< HEAD
        HAGroupStoreRecord record = new HAGroupStoreRecord(
                "v1.0",
                haGroupName,
                HAGroupStoreRecord.HAGroupState.ACTIVE_IN_SYNC,
                null, HighAvailabilityPolicy.FAILOVER.toString(), peerZKUrl,
                CLUSTERS.getZkUrl1(), CLUSTERS.getZkUrl2(), 0L
        );
=======
        HAGroupStoreRecord record = createInitialRecord(haGroupName);
>>>>>>> b4e53319

        // Create the record in ZooKeeper
        haAdmin.createHAGroupStoreRecordInZooKeeper(record);

        // Verify the record was created by reading it back
        byte[] data = haAdmin.getCurator().getData().forPath(toPath(haGroupName));
        HAGroupStoreRecord savedRecord = HAGroupStoreRecord.fromJson(data).get();

        assertEquals(record.getHaGroupName(), savedRecord.getHaGroupName());
        assertEquals(record.getClusterRole(), savedRecord.getClusterRole());
    }

    @Test
    public void testCreateHAGroupStoreRecordInZooKeeperWithExistingNode() throws Exception {
        String haGroupName = testName.getMethodName();

<<<<<<< HEAD
        HAGroupStoreRecord record1 = new HAGroupStoreRecord(
                "v1.0",
                haGroupName,
                HAGroupStoreRecord.HAGroupState.ACTIVE_IN_SYNC,
                null, HighAvailabilityPolicy.FAILOVER.toString(), CLUSTERS.getZkUrl2(),
                CLUSTERS.getZkUrl1(), CLUSTERS.getZkUrl2(), 0L
        );
=======
        HAGroupStoreRecord record1 = createInitialRecord(haGroupName);
>>>>>>> b4e53319

        // Create the first record
        haAdmin.createHAGroupStoreRecordInZooKeeper(record1);

        // Try to create again with different data
        HAGroupStoreRecord record2 = new HAGroupStoreRecord(
                defaultProtocolVersion,
                haGroupName,
                HAGroupStoreRecord.HAGroupState.STANDBY,
<<<<<<< HEAD
                null, HighAvailabilityPolicy.FAILOVER.toString(), CLUSTERS.getZkUrl2(),
                CLUSTERS.getZkUrl1(), CLUSTERS.getZkUrl2(), 0L
=======
                defaultStateVersion
>>>>>>> b4e53319
        );

        // This should throw an exception due to NodeExistsException handling
        try {
            haAdmin.createHAGroupStoreRecordInZooKeeper(record2);
            fail("Expected NodeExistsException");
        } catch (IOException e) {
            // Expected exception
            assertTrue(e.getCause() instanceof KeeperException.NodeExistsException);
            assertTrue(e.getMessage().contains("Failed to create HAGroupStoreRecord for HA group"));
        }

        // Verify the original record is still there (not overwritten)
        byte[] data = haAdmin.getCurator().getData().forPath(toPath(haGroupName));
        HAGroupStoreRecord savedRecord = HAGroupStoreRecord.fromJson(data).get();

        assertEquals(record1.getHAGroupState(), savedRecord.getHAGroupState());
        assertEquals(record1.getProtocolVersion(), savedRecord.getProtocolVersion());
        assertEquals(record1.getHaGroupName(), savedRecord.getHaGroupName());
        assertEquals(record1.getRecordVersion(), savedRecord.getRecordVersion());
    }

    @Test
    public void testUpdateHAGroupStoreRecordInZooKeeper() throws Exception {
        String haGroupName = testName.getMethodName();
        String peerZKUrl = CLUSTERS.getZkUrl2();

        // Create initial record
<<<<<<< HEAD
        HAGroupStoreRecord initialRecord = new HAGroupStoreRecord(
                "v1.0",
                haGroupName,
                HAGroupStoreRecord.HAGroupState.ACTIVE_IN_SYNC,
                null, HighAvailabilityPolicy.FAILOVER.toString(), peerZKUrl,
                CLUSTERS.getZkUrl1(), CLUSTERS.getZkUrl2(), 0L
        );
=======
        HAGroupStoreRecord initialRecord = createInitialRecord(haGroupName);
>>>>>>> b4e53319

        haAdmin.createHAGroupStoreRecordInZooKeeper(initialRecord);

        // Get the current stat for version checking
        Stat stat = haAdmin.getCurator().checkExists().forPath(toPath(haGroupName));
        assertNotNull(stat);
        int currentVersion = stat.getVersion();

        // Update the record
        HAGroupStoreRecord updatedRecord = new HAGroupStoreRecord(
                defaultProtocolVersion,
                haGroupName,
                HAGroupStoreRecord.HAGroupState.STANDBY,
<<<<<<< HEAD
                null, HighAvailabilityPolicy.FAILOVER.toString(), peerZKUrl,
                CLUSTERS.getZkUrl1(), CLUSTERS.getZkUrl2(), 0L
=======
                defaultStateVersion + 1
>>>>>>> b4e53319
        );

        haAdmin.updateHAGroupStoreRecordInZooKeeper(haGroupName, updatedRecord, currentVersion);

        // Verify the record was updated
        byte[] data = haAdmin.getCurator().getData().forPath(toPath(haGroupName));
        HAGroupStoreRecord savedRecord = HAGroupStoreRecord.fromJson(data).get();

        assertEquals(updatedRecord.getClusterRole(), savedRecord.getClusterRole());
        assertEquals(updatedRecord.getHAGroupState(), savedRecord.getHAGroupState());
        assertEquals(updatedRecord.getProtocolVersion(), savedRecord.getProtocolVersion());
        assertEquals(updatedRecord.getHaGroupName(), savedRecord.getHaGroupName());
        assertEquals(updatedRecord.getRecordVersion(), savedRecord.getRecordVersion());
    }

    @Test
    public void testUpdateHAGroupStoreRecordInZooKeeperWithStaleVersion() throws Exception {
        String haGroupName = testName.getMethodName();
        String peerZKUrl = CLUSTERS.getZkUrl2();

        // Create initial record
<<<<<<< HEAD
        HAGroupStoreRecord initialRecord = new HAGroupStoreRecord(
                "v1.0",
                haGroupName,
                HAGroupStoreRecord.HAGroupState.ACTIVE_IN_SYNC,
                null, HighAvailabilityPolicy.FAILOVER.toString(), peerZKUrl,
                CLUSTERS.getZkUrl1(), CLUSTERS.getZkUrl2(), 0L
        );
=======
        HAGroupStoreRecord initialRecord = createInitialRecord(haGroupName);
>>>>>>> b4e53319

        haAdmin.createHAGroupStoreRecordInZooKeeper(initialRecord);

        // Get the current stat for version checking
        Stat stat = haAdmin.getCurator().checkExists().forPath(toPath(haGroupName));
        assertNotNull(stat);
        int currentVersion = stat.getVersion();

        // Update the record with current version (should succeed)
        HAGroupStoreRecord updatedRecord = new HAGroupStoreRecord(
                defaultProtocolVersion,
                haGroupName,
                HAGroupStoreRecord.HAGroupState.STANDBY,
<<<<<<< HEAD
                null, HighAvailabilityPolicy.FAILOVER.toString(), peerZKUrl,
                CLUSTERS.getZkUrl1(), CLUSTERS.getZkUrl2(), 0L
=======
                defaultStateVersion + 1
>>>>>>> b4e53319
        );

        haAdmin.updateHAGroupStoreRecordInZooKeeper(haGroupName, updatedRecord, currentVersion);

        // Try to update again with the same (now stale) version - should fail
        HAGroupStoreRecord anotherUpdate = new HAGroupStoreRecord(
                defaultProtocolVersion,
                haGroupName,
                HAGroupStoreRecord.HAGroupState.ACTIVE_IN_SYNC_TO_STANDBY,
<<<<<<< HEAD
                null, HighAvailabilityPolicy.FAILOVER.toString(), peerZKUrl,
                CLUSTERS.getZkUrl1(), CLUSTERS.getZkUrl2(), 0L
=======
                defaultStateVersion + 2
>>>>>>> b4e53319
        );

        try {
            haAdmin.updateHAGroupStoreRecordInZooKeeper(haGroupName, anotherUpdate, currentVersion);
            fail("Expected StaleHAGroupStoreRecordVersionException");
        } catch (StaleHAGroupStoreRecordVersionException e) {
            // Expected exception
            assertTrue(e.getMessage().contains("with cached stat version"));
        }
    }

    @Test
    public void testGetHAGroupStoreRecordInZooKeeper() throws Exception {
        String haGroupName = testName.getMethodName();
        String peerZKUrl = CLUSTERS.getZkUrl2();

        // Create initial record
<<<<<<< HEAD
        HAGroupStoreRecord initialRecord = new HAGroupStoreRecord(
                "v1.0",
                haGroupName,
                HAGroupStoreRecord.HAGroupState.ACTIVE_IN_SYNC,
                null, HighAvailabilityPolicy.FAILOVER.toString(), peerZKUrl,
                CLUSTERS.getZkUrl1(), CLUSTERS.getZkUrl2(), 0L
        );
=======
        HAGroupStoreRecord initialRecord = createInitialRecord(haGroupName);
>>>>>>> b4e53319

        haAdmin.createHAGroupStoreRecordInZooKeeper(initialRecord);

        // Get the record and stat
        Pair<HAGroupStoreRecord, Stat> result = haAdmin.getHAGroupStoreRecordInZooKeeper(haGroupName);

        assertNotNull(result);
        assertNotNull(result.getLeft());
        assertNotNull(result.getRight());

        HAGroupStoreRecord retrievedRecord = result.getLeft();
        Stat stat = result.getRight();

        assertEquals(initialRecord.getHaGroupName(), retrievedRecord.getHaGroupName());
        assertEquals(initialRecord.getClusterRole(), retrievedRecord.getClusterRole());
        assertEquals(initialRecord.getHAGroupState(), retrievedRecord.getHAGroupState());
        assertEquals(initialRecord.getProtocolVersion(), retrievedRecord.getProtocolVersion());
        assertEquals(initialRecord.getRecordVersion(), retrievedRecord.getRecordVersion());

        // Verify stat is valid
        assertTrue(stat.getVersion() >= 0);
        assertTrue(stat.getCtime() > 0);
        assertTrue(stat.getMtime() > 0);
    }

    @Test
    public void testGetHAGroupStoreRecordInZooKeeperNonExistentNode() throws Exception {
        assertNull(haAdmin.getHAGroupStoreRecordInZooKeeper(testName.getMethodName()).getLeft());
        assertNull(haAdmin.getHAGroupStoreRecordInZooKeeper(testName.getMethodName()).getLeft());
    }

    @Test
    public void testCompleteWorkflowCreateUpdateGet() throws Exception {
        String haGroupName = testName.getMethodName();
        String peerZKUrl = CLUSTERS.getZkUrl2();

        // Step 1: Create initial record
<<<<<<< HEAD
        HAGroupStoreRecord initialRecord = new HAGroupStoreRecord(
                "v1.0",
                haGroupName,
                HAGroupStoreRecord.HAGroupState.ACTIVE_IN_SYNC,
                null, HighAvailabilityPolicy.FAILOVER.toString(), peerZKUrl,
                CLUSTERS.getZkUrl1(), CLUSTERS.getZkUrl2(), 0L
        );
=======
        HAGroupStoreRecord initialRecord = createInitialRecord(haGroupName);
>>>>>>> b4e53319

        haAdmin.createHAGroupStoreRecordInZooKeeper(initialRecord);

        // Step 2: Get the record
        Pair<HAGroupStoreRecord, Stat> result = haAdmin.getHAGroupStoreRecordInZooKeeper(haGroupName);
        HAGroupStoreRecord retrievedRecord = result.getLeft();
        Stat stat = result.getRight();

        assertEquals(initialRecord.getHaGroupName(), retrievedRecord.getHaGroupName());
        assertEquals(initialRecord.getClusterRole(), retrievedRecord.getClusterRole());
        assertEquals(initialRecord.getHAGroupState(), retrievedRecord.getHAGroupState());
        assertEquals(initialRecord.getProtocolVersion(), retrievedRecord.getProtocolVersion());
        assertEquals(initialRecord.getRecordVersion(), retrievedRecord.getRecordVersion());

        // Step 3: Update the record
        HAGroupStoreRecord updatedRecord = new HAGroupStoreRecord(
                defaultProtocolVersion,
                haGroupName,
                HAGroupStoreRecord.HAGroupState.STANDBY,
<<<<<<< HEAD
                null, HighAvailabilityPolicy.FAILOVER.toString(), peerZKUrl,
                CLUSTERS.getZkUrl1(), CLUSTERS.getZkUrl2(), 0L
=======
                defaultStateVersion + 1
>>>>>>> b4e53319
        );

        haAdmin.updateHAGroupStoreRecordInZooKeeper(haGroupName, updatedRecord, stat.getVersion());

        // Step 4: Get the updated record
        Pair<HAGroupStoreRecord, Stat> updatedResult = haAdmin.getHAGroupStoreRecordInZooKeeper(haGroupName);
        HAGroupStoreRecord finalRecord = updatedResult.getLeft();
        Stat finalStat = updatedResult.getRight();

        assertEquals(updatedRecord.getHaGroupName(), finalRecord.getHaGroupName());
        assertEquals(updatedRecord.getClusterRole(), finalRecord.getClusterRole());
        assertEquals(updatedRecord.getHAGroupState(), finalRecord.getHAGroupState());
        assertEquals(updatedRecord.getProtocolVersion(), finalRecord.getProtocolVersion());
        assertEquals(updatedRecord.getRecordVersion(), finalRecord.getRecordVersion());
        // Verify stat version increased
        assertTrue(finalStat.getVersion() > stat.getVersion());
    }

    @Test
    public void testMultiThreadedUpdatesConcurrentVersionConflict() throws Exception {
        String haGroupName = testName.getMethodName();

        // Create initial record
<<<<<<< HEAD
        HAGroupStoreRecord initialRecord = new HAGroupStoreRecord(
                "v1.0",
                haGroupName,
                HAGroupStoreRecord.HAGroupState.ACTIVE_IN_SYNC,
                null, HighAvailabilityPolicy.FAILOVER.toString(), CLUSTERS.getZkUrl2(),
                CLUSTERS.getZkUrl1(), CLUSTERS.getZkUrl2(), 0L
        );
=======
        HAGroupStoreRecord initialRecord = createInitialRecord(haGroupName);
>>>>>>> b4e53319

        haAdmin.createHAGroupStoreRecordInZooKeeper(initialRecord);

        // Get the current stat for version checking
        Pair<HAGroupStoreRecord, Stat> result = haAdmin.getHAGroupStoreRecordInZooKeeper(haGroupName);
        int currentVersion = result.getRight().getVersion();

        // Number of threads to run concurrently
        int threadCount = 5;
        ExecutorService executorService = Executors.newFixedThreadPool(threadCount);
        CountDownLatch startLatch = new CountDownLatch(1);
        CountDownLatch finishLatch = new CountDownLatch(threadCount);

        // Counters for tracking results
        AtomicInteger successCount = new AtomicInteger(0);
        AtomicInteger staleVersionExceptionCount = new AtomicInteger(0);
        AtomicInteger otherExceptionCount = new AtomicInteger(0);

        // Submit multiple threads that will all try to update with the same version
        for (int i = 0; i < threadCount; i++) {
            executorService.submit(() -> {
                try {
                    // Wait for all threads to be ready
                    startLatch.await();

                    // Create a unique update record for this thread
                    HAGroupStoreRecord updatedRecord = new HAGroupStoreRecord(
                            defaultProtocolVersion,
                            haGroupName,
                            HAGroupStoreRecord.HAGroupState.STANDBY,
<<<<<<< HEAD
                            null, HighAvailabilityPolicy.FAILOVER.toString(), CLUSTERS.getZkUrl2(),
                            CLUSTERS.getZkUrl1(), CLUSTERS.getZkUrl2(), 0L
=======
                            defaultStateVersion + 1
>>>>>>> b4e53319
                    );

                    // All threads use the same currentVersion, causing conflicts
                    haAdmin.updateHAGroupStoreRecordInZooKeeper(haGroupName, updatedRecord, currentVersion);
                    successCount.incrementAndGet();

                } catch (StaleHAGroupStoreRecordVersionException e) {
                    staleVersionExceptionCount.incrementAndGet();
                } catch (Exception e) {
                    otherExceptionCount.incrementAndGet();
                } finally {
                    finishLatch.countDown();
                }
            });
        }

        // Start all threads at the same time
        startLatch.countDown();

        // Wait for all threads to complete
        assertTrue("Threads did not complete within timeout",
                finishLatch.await(10, TimeUnit.SECONDS));

        executorService.shutdown();
        assertTrue("ExecutorService did not shutdown within timeout",
                executorService.awaitTermination(5, TimeUnit.SECONDS));

        // Verify results
        assertEquals("No other exceptions should occur", 0, otherExceptionCount.get());
        assertEquals("Exactly one thread should succeed", 1, successCount.get());
        assertEquals("All other threads should get stale version exception",
                threadCount - 1, staleVersionExceptionCount.get());

        // Verify the final state - should contain the update from the successful thread
        Pair<HAGroupStoreRecord, Stat> finalResult = haAdmin.getHAGroupStoreRecordInZooKeeper(haGroupName);
        HAGroupStoreRecord finalRecord = finalResult.getLeft();
        Stat finalStat = finalResult.getRight();

        // The successful update should have changed the role to STANDBY
        assertEquals(ClusterRoleRecord.ClusterRole.STANDBY, finalRecord.getClusterRole());

        // The ZooKeeper version should have increased
        assertTrue("ZooKeeper version should have increased", finalStat.getVersion() > currentVersion);
    }

    @Test
    public void testMultiThreadedUpdatesWithDifferentVersions() throws Exception {
        String haGroupName = testName.getMethodName();

        // Create initial record
<<<<<<< HEAD
        HAGroupStoreRecord initialRecord = new HAGroupStoreRecord(
                "v1.0",
                haGroupName,
                HAGroupStoreRecord.HAGroupState.ACTIVE_IN_SYNC,
                null, HighAvailabilityPolicy.FAILOVER.toString(), CLUSTERS.getZkUrl2(),
                CLUSTERS.getZkUrl1(), CLUSTERS.getZkUrl2(), 0L
        );
=======
        HAGroupStoreRecord initialRecord = createInitialRecord(haGroupName);
>>>>>>> b4e53319

        haAdmin.createHAGroupStoreRecordInZooKeeper(initialRecord);

        // Number of threads to run sequentially (each gets the latest version)
        int threadCount = 10;
        ExecutorService executorService = Executors.newFixedThreadPool(1); // Single thread pool for sequential execution
        CountDownLatch finishLatch = new CountDownLatch(threadCount);

        // Counter for tracking results
        AtomicInteger successCount = new AtomicInteger(0);
        AtomicInteger failureCount = new AtomicInteger(0);

        // Submit multiple threads that will update sequentially
        for (int i = 0; i < threadCount; i++) {
            final int threadId = i;
            executorService.submit(() -> {
                try {
                    // Get the current version for this thread
                    Pair<HAGroupStoreRecord, Stat> currentResult = haAdmin.getHAGroupStoreRecordInZooKeeper(haGroupName);
                    int currentVersion = currentResult.getRight().getVersion();

                    // Create update record for this thread
                    HAGroupStoreRecord updatedRecord = new HAGroupStoreRecord(
                            defaultProtocolVersion,
                            haGroupName,
                            threadId % 2 == 0 ? HAGroupStoreRecord.HAGroupState.ACTIVE_IN_SYNC : HAGroupStoreRecord.HAGroupState.STANDBY,
<<<<<<< HEAD
                            null, HighAvailabilityPolicy.FAILOVER.toString(), CLUSTERS.getZkUrl2(),
                            CLUSTERS.getZkUrl1(), CLUSTERS.getZkUrl2(), 0L
=======
                            defaultStateVersion + 1
>>>>>>> b4e53319
                    );

                    // Update with the current version
                    haAdmin.updateHAGroupStoreRecordInZooKeeper(haGroupName, updatedRecord, currentVersion);
                    successCount.incrementAndGet();

                } catch (Exception e) {
                    failureCount.incrementAndGet();
                } finally {
                    finishLatch.countDown();
                }
            });
        }

        // Wait for all threads to complete
        assertTrue("Threads did not complete within timeout",
                finishLatch.await(15, TimeUnit.SECONDS));

        executorService.shutdown();
        assertTrue("ExecutorService did not shutdown within timeout",
                executorService.awaitTermination(5, TimeUnit.SECONDS));

        // Verify results - all should succeed since they each get the latest version
        assertEquals("All threads should succeed when using correct versions",
                threadCount, successCount.get());
        assertEquals("No threads should fail", 0, failureCount.get());

        // Verify the final state
        Pair<HAGroupStoreRecord, Stat> finalResult = haAdmin.getHAGroupStoreRecordInZooKeeper(haGroupName);

        // The final record should have the version from the last update
        assertEquals(threadCount, finalResult.getRight().getVersion());
    }

    private HAGroupStoreRecord createInitialRecord(String haGroupName) {
        return new HAGroupStoreRecord(
                defaultProtocolVersion,
                haGroupName,
                HAGroupStoreRecord.HAGroupState.ACTIVE_IN_SYNC,
                defaultStateVersion
        );
    }



}<|MERGE_RESOLUTION|>--- conflicted
+++ resolved
@@ -58,8 +58,6 @@
     private static final HighAvailabilityTestingUtility.HBaseTestingUtilityPair CLUSTERS = new HighAvailabilityTestingUtility.HBaseTestingUtilityPair();
     private PhoenixHAAdmin haAdmin;
     private PhoenixHAAdmin peerHaAdmin;
-    private final String defaultProtocolVersion = "v1.0";
-    private final long defaultStateVersion = 1;
 
     @Rule
     public TestName testName = new TestName();
@@ -98,18 +96,8 @@
     public void testCreateHAGroupStoreRecordInZooKeeper() throws Exception {
         String haGroupName = testName.getMethodName();
         String peerZKUrl = CLUSTERS.getZkUrl2();
-
-<<<<<<< HEAD
-        HAGroupStoreRecord record = new HAGroupStoreRecord(
-                "v1.0",
-                haGroupName,
-                HAGroupStoreRecord.HAGroupState.ACTIVE_IN_SYNC,
-                null, HighAvailabilityPolicy.FAILOVER.toString(), peerZKUrl,
-                CLUSTERS.getZkUrl1(), CLUSTERS.getZkUrl2(), 0L
-        );
-=======
+        
         HAGroupStoreRecord record = createInitialRecord(haGroupName);
->>>>>>> b4e53319
 
         // Create the record in ZooKeeper
         haAdmin.createHAGroupStoreRecordInZooKeeper(record);
@@ -125,33 +113,19 @@
     @Test
     public void testCreateHAGroupStoreRecordInZooKeeperWithExistingNode() throws Exception {
         String haGroupName = testName.getMethodName();
-
-<<<<<<< HEAD
-        HAGroupStoreRecord record1 = new HAGroupStoreRecord(
-                "v1.0",
-                haGroupName,
-                HAGroupStoreRecord.HAGroupState.ACTIVE_IN_SYNC,
-                null, HighAvailabilityPolicy.FAILOVER.toString(), CLUSTERS.getZkUrl2(),
-                CLUSTERS.getZkUrl1(), CLUSTERS.getZkUrl2(), 0L
-        );
-=======
+        
         HAGroupStoreRecord record1 = createInitialRecord(haGroupName);
->>>>>>> b4e53319
 
         // Create the first record
         haAdmin.createHAGroupStoreRecordInZooKeeper(record1);
 
         // Try to create again with different data
         HAGroupStoreRecord record2 = new HAGroupStoreRecord(
-                defaultProtocolVersion,
+                HAGroupStoreRecord.DEFAULT_PROTOCOL_VERSION,
                 haGroupName,
                 HAGroupStoreRecord.HAGroupState.STANDBY,
-<<<<<<< HEAD
                 null, HighAvailabilityPolicy.FAILOVER.toString(), CLUSTERS.getZkUrl2(),
-                CLUSTERS.getZkUrl1(), CLUSTERS.getZkUrl2(), 0L
-=======
-                defaultStateVersion
->>>>>>> b4e53319
+                CLUSTERS.getMasterAddress1(), CLUSTERS.getMasterAddress2(), 0L
         );
 
         // This should throw an exception due to NodeExistsException handling
@@ -171,7 +145,7 @@
         assertEquals(record1.getHAGroupState(), savedRecord.getHAGroupState());
         assertEquals(record1.getProtocolVersion(), savedRecord.getProtocolVersion());
         assertEquals(record1.getHaGroupName(), savedRecord.getHaGroupName());
-        assertEquals(record1.getRecordVersion(), savedRecord.getRecordVersion());
+        assertEquals(record1.getAdminCRRVersion(), savedRecord.getAdminCRRVersion());
     }
 
     @Test
@@ -180,17 +154,7 @@
         String peerZKUrl = CLUSTERS.getZkUrl2();
 
         // Create initial record
-<<<<<<< HEAD
-        HAGroupStoreRecord initialRecord = new HAGroupStoreRecord(
-                "v1.0",
-                haGroupName,
-                HAGroupStoreRecord.HAGroupState.ACTIVE_IN_SYNC,
-                null, HighAvailabilityPolicy.FAILOVER.toString(), peerZKUrl,
-                CLUSTERS.getZkUrl1(), CLUSTERS.getZkUrl2(), 0L
-        );
-=======
-        HAGroupStoreRecord initialRecord = createInitialRecord(haGroupName);
->>>>>>> b4e53319
+        HAGroupStoreRecord initialRecord = createInitialRecord(haGroupName);
 
         haAdmin.createHAGroupStoreRecordInZooKeeper(initialRecord);
 
@@ -201,15 +165,11 @@
 
         // Update the record
         HAGroupStoreRecord updatedRecord = new HAGroupStoreRecord(
-                defaultProtocolVersion,
+                HAGroupStoreRecord.DEFAULT_PROTOCOL_VERSION,
                 haGroupName,
                 HAGroupStoreRecord.HAGroupState.STANDBY,
-<<<<<<< HEAD
                 null, HighAvailabilityPolicy.FAILOVER.toString(), peerZKUrl,
-                CLUSTERS.getZkUrl1(), CLUSTERS.getZkUrl2(), 0L
-=======
-                defaultStateVersion + 1
->>>>>>> b4e53319
+                CLUSTERS.getMasterAddress1(), CLUSTERS.getMasterAddress2(), 0L
         );
 
         haAdmin.updateHAGroupStoreRecordInZooKeeper(haGroupName, updatedRecord, currentVersion);
@@ -222,7 +182,7 @@
         assertEquals(updatedRecord.getHAGroupState(), savedRecord.getHAGroupState());
         assertEquals(updatedRecord.getProtocolVersion(), savedRecord.getProtocolVersion());
         assertEquals(updatedRecord.getHaGroupName(), savedRecord.getHaGroupName());
-        assertEquals(updatedRecord.getRecordVersion(), savedRecord.getRecordVersion());
+        assertEquals(updatedRecord.getAdminCRRVersion(), savedRecord.getAdminCRRVersion());
     }
 
     @Test
@@ -231,17 +191,7 @@
         String peerZKUrl = CLUSTERS.getZkUrl2();
 
         // Create initial record
-<<<<<<< HEAD
-        HAGroupStoreRecord initialRecord = new HAGroupStoreRecord(
-                "v1.0",
-                haGroupName,
-                HAGroupStoreRecord.HAGroupState.ACTIVE_IN_SYNC,
-                null, HighAvailabilityPolicy.FAILOVER.toString(), peerZKUrl,
-                CLUSTERS.getZkUrl1(), CLUSTERS.getZkUrl2(), 0L
-        );
-=======
-        HAGroupStoreRecord initialRecord = createInitialRecord(haGroupName);
->>>>>>> b4e53319
+        HAGroupStoreRecord initialRecord = createInitialRecord(haGroupName);
 
         haAdmin.createHAGroupStoreRecordInZooKeeper(initialRecord);
 
@@ -252,30 +202,22 @@
 
         // Update the record with current version (should succeed)
         HAGroupStoreRecord updatedRecord = new HAGroupStoreRecord(
-                defaultProtocolVersion,
+                HAGroupStoreRecord.DEFAULT_PROTOCOL_VERSION,
                 haGroupName,
                 HAGroupStoreRecord.HAGroupState.STANDBY,
-<<<<<<< HEAD
                 null, HighAvailabilityPolicy.FAILOVER.toString(), peerZKUrl,
-                CLUSTERS.getZkUrl1(), CLUSTERS.getZkUrl2(), 0L
-=======
-                defaultStateVersion + 1
->>>>>>> b4e53319
+                CLUSTERS.getMasterAddress1(), CLUSTERS.getMasterAddress2(), 0L
         );
 
         haAdmin.updateHAGroupStoreRecordInZooKeeper(haGroupName, updatedRecord, currentVersion);
 
         // Try to update again with the same (now stale) version - should fail
         HAGroupStoreRecord anotherUpdate = new HAGroupStoreRecord(
-                defaultProtocolVersion,
+                HAGroupStoreRecord.DEFAULT_PROTOCOL_VERSION,
                 haGroupName,
                 HAGroupStoreRecord.HAGroupState.ACTIVE_IN_SYNC_TO_STANDBY,
-<<<<<<< HEAD
                 null, HighAvailabilityPolicy.FAILOVER.toString(), peerZKUrl,
-                CLUSTERS.getZkUrl1(), CLUSTERS.getZkUrl2(), 0L
-=======
-                defaultStateVersion + 2
->>>>>>> b4e53319
+                CLUSTERS.getMasterAddress1(), CLUSTERS.getMasterAddress2(), 0L
         );
 
         try {
@@ -293,17 +235,7 @@
         String peerZKUrl = CLUSTERS.getZkUrl2();
 
         // Create initial record
-<<<<<<< HEAD
-        HAGroupStoreRecord initialRecord = new HAGroupStoreRecord(
-                "v1.0",
-                haGroupName,
-                HAGroupStoreRecord.HAGroupState.ACTIVE_IN_SYNC,
-                null, HighAvailabilityPolicy.FAILOVER.toString(), peerZKUrl,
-                CLUSTERS.getZkUrl1(), CLUSTERS.getZkUrl2(), 0L
-        );
-=======
-        HAGroupStoreRecord initialRecord = createInitialRecord(haGroupName);
->>>>>>> b4e53319
+        HAGroupStoreRecord initialRecord = createInitialRecord(haGroupName);
 
         haAdmin.createHAGroupStoreRecordInZooKeeper(initialRecord);
 
@@ -321,7 +253,7 @@
         assertEquals(initialRecord.getClusterRole(), retrievedRecord.getClusterRole());
         assertEquals(initialRecord.getHAGroupState(), retrievedRecord.getHAGroupState());
         assertEquals(initialRecord.getProtocolVersion(), retrievedRecord.getProtocolVersion());
-        assertEquals(initialRecord.getRecordVersion(), retrievedRecord.getRecordVersion());
+        assertEquals(initialRecord.getAdminCRRVersion(), retrievedRecord.getAdminCRRVersion());
 
         // Verify stat is valid
         assertTrue(stat.getVersion() >= 0);
@@ -341,17 +273,7 @@
         String peerZKUrl = CLUSTERS.getZkUrl2();
 
         // Step 1: Create initial record
-<<<<<<< HEAD
-        HAGroupStoreRecord initialRecord = new HAGroupStoreRecord(
-                "v1.0",
-                haGroupName,
-                HAGroupStoreRecord.HAGroupState.ACTIVE_IN_SYNC,
-                null, HighAvailabilityPolicy.FAILOVER.toString(), peerZKUrl,
-                CLUSTERS.getZkUrl1(), CLUSTERS.getZkUrl2(), 0L
-        );
-=======
-        HAGroupStoreRecord initialRecord = createInitialRecord(haGroupName);
->>>>>>> b4e53319
+        HAGroupStoreRecord initialRecord = createInitialRecord(haGroupName);
 
         haAdmin.createHAGroupStoreRecordInZooKeeper(initialRecord);
 
@@ -364,19 +286,15 @@
         assertEquals(initialRecord.getClusterRole(), retrievedRecord.getClusterRole());
         assertEquals(initialRecord.getHAGroupState(), retrievedRecord.getHAGroupState());
         assertEquals(initialRecord.getProtocolVersion(), retrievedRecord.getProtocolVersion());
-        assertEquals(initialRecord.getRecordVersion(), retrievedRecord.getRecordVersion());
+        assertEquals(initialRecord.getAdminCRRVersion(), retrievedRecord.getAdminCRRVersion());
 
         // Step 3: Update the record
         HAGroupStoreRecord updatedRecord = new HAGroupStoreRecord(
-                defaultProtocolVersion,
+                HAGroupStoreRecord.DEFAULT_PROTOCOL_VERSION,
                 haGroupName,
                 HAGroupStoreRecord.HAGroupState.STANDBY,
-<<<<<<< HEAD
                 null, HighAvailabilityPolicy.FAILOVER.toString(), peerZKUrl,
-                CLUSTERS.getZkUrl1(), CLUSTERS.getZkUrl2(), 0L
-=======
-                defaultStateVersion + 1
->>>>>>> b4e53319
+                CLUSTERS.getMasterAddress1(), CLUSTERS.getMasterAddress2(), 0L
         );
 
         haAdmin.updateHAGroupStoreRecordInZooKeeper(haGroupName, updatedRecord, stat.getVersion());
@@ -390,7 +308,7 @@
         assertEquals(updatedRecord.getClusterRole(), finalRecord.getClusterRole());
         assertEquals(updatedRecord.getHAGroupState(), finalRecord.getHAGroupState());
         assertEquals(updatedRecord.getProtocolVersion(), finalRecord.getProtocolVersion());
-        assertEquals(updatedRecord.getRecordVersion(), finalRecord.getRecordVersion());
+        assertEquals(updatedRecord.getAdminCRRVersion(), finalRecord.getAdminCRRVersion());
         // Verify stat version increased
         assertTrue(finalStat.getVersion() > stat.getVersion());
     }
@@ -400,17 +318,7 @@
         String haGroupName = testName.getMethodName();
 
         // Create initial record
-<<<<<<< HEAD
-        HAGroupStoreRecord initialRecord = new HAGroupStoreRecord(
-                "v1.0",
-                haGroupName,
-                HAGroupStoreRecord.HAGroupState.ACTIVE_IN_SYNC,
-                null, HighAvailabilityPolicy.FAILOVER.toString(), CLUSTERS.getZkUrl2(),
-                CLUSTERS.getZkUrl1(), CLUSTERS.getZkUrl2(), 0L
-        );
-=======
-        HAGroupStoreRecord initialRecord = createInitialRecord(haGroupName);
->>>>>>> b4e53319
+        HAGroupStoreRecord initialRecord = createInitialRecord(haGroupName);
 
         haAdmin.createHAGroupStoreRecordInZooKeeper(initialRecord);
 
@@ -438,15 +346,11 @@
 
                     // Create a unique update record for this thread
                     HAGroupStoreRecord updatedRecord = new HAGroupStoreRecord(
-                            defaultProtocolVersion,
+                            HAGroupStoreRecord.DEFAULT_PROTOCOL_VERSION,
                             haGroupName,
                             HAGroupStoreRecord.HAGroupState.STANDBY,
-<<<<<<< HEAD
                             null, HighAvailabilityPolicy.FAILOVER.toString(), CLUSTERS.getZkUrl2(),
-                            CLUSTERS.getZkUrl1(), CLUSTERS.getZkUrl2(), 0L
-=======
-                            defaultStateVersion + 1
->>>>>>> b4e53319
+                            CLUSTERS.getMasterAddress1(), CLUSTERS.getMasterAddress2(), 0L
                     );
 
                     // All threads use the same currentVersion, causing conflicts
@@ -497,17 +401,7 @@
         String haGroupName = testName.getMethodName();
 
         // Create initial record
-<<<<<<< HEAD
-        HAGroupStoreRecord initialRecord = new HAGroupStoreRecord(
-                "v1.0",
-                haGroupName,
-                HAGroupStoreRecord.HAGroupState.ACTIVE_IN_SYNC,
-                null, HighAvailabilityPolicy.FAILOVER.toString(), CLUSTERS.getZkUrl2(),
-                CLUSTERS.getZkUrl1(), CLUSTERS.getZkUrl2(), 0L
-        );
-=======
-        HAGroupStoreRecord initialRecord = createInitialRecord(haGroupName);
->>>>>>> b4e53319
+        HAGroupStoreRecord initialRecord = createInitialRecord(haGroupName);
 
         haAdmin.createHAGroupStoreRecordInZooKeeper(initialRecord);
 
@@ -531,15 +425,11 @@
 
                     // Create update record for this thread
                     HAGroupStoreRecord updatedRecord = new HAGroupStoreRecord(
-                            defaultProtocolVersion,
+                            HAGroupStoreRecord.DEFAULT_PROTOCOL_VERSION,
                             haGroupName,
                             threadId % 2 == 0 ? HAGroupStoreRecord.HAGroupState.ACTIVE_IN_SYNC : HAGroupStoreRecord.HAGroupState.STANDBY,
-<<<<<<< HEAD
                             null, HighAvailabilityPolicy.FAILOVER.toString(), CLUSTERS.getZkUrl2(),
-                            CLUSTERS.getZkUrl1(), CLUSTERS.getZkUrl2(), 0L
-=======
-                            defaultStateVersion + 1
->>>>>>> b4e53319
+                            CLUSTERS.getMasterAddress1(), CLUSTERS.getMasterAddress2(), 0L
                     );
 
                     // Update with the current version
@@ -576,13 +466,12 @@
 
     private HAGroupStoreRecord createInitialRecord(String haGroupName) {
         return new HAGroupStoreRecord(
-                defaultProtocolVersion,
+                "v1.0",
                 haGroupName,
                 HAGroupStoreRecord.HAGroupState.ACTIVE_IN_SYNC,
-                defaultStateVersion
-        );
-    }
-
-
-
+                null,
+                HighAvailabilityPolicy.FAILOVER.toString(), 
+                CLUSTERS.getZkUrl2(),
+                CLUSTERS.getMasterAddress1(), CLUSTERS.getMasterAddress2(), 0L);
+    }
 }