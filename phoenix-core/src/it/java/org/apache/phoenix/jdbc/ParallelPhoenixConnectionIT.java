/*
 * Licensed to the Apache Software Foundation (ASF) under one
 * or more contributor license agreements.  See the NOTICE file
 * distributed with this work for additional information
 * regarding copyright ownership.  The ASF licenses this file
 * to you under the Apache License, Version 2.0 (the
 * "License"); you may not use this file except in compliance
 * with the License.  You may obtain a copy of the License at
 *
 * http://www.apache.org/licenses/LICENSE-2.0
 *
 * Unless required by applicable law or agreed to in writing, software
 * distributed under the License is distributed on an "AS IS" BASIS,
 * WITHOUT WARRANTIES OR CONDITIONS OF ANY KIND, either express or implied.
 * See the License for the specific language governing permissions and
 * limitations under the License.
 */
package org.apache.phoenix.jdbc;

import static org.apache.hadoop.test.GenericTestUtils.waitFor;
import static org.apache.phoenix.jdbc.HighAvailabilityGroup.PHOENIX_HA_GROUP_ATTR;
import static org.apache.phoenix.jdbc.HighAvailabilityPolicy.PARALLEL;
import static org.apache.phoenix.jdbc.HighAvailabilityTestingUtility.HBaseTestingUtilityPair.doTestWhenOneHBaseDown;
import static org.apache.phoenix.jdbc.HighAvailabilityTestingUtility.doTestBasicOperationsWithConnection;
import static org.apache.phoenix.monitoring.GlobalClientMetrics.GLOBAL_HA_PARALLEL_CONNECTION_CREATED_COUNTER;
import static org.apache.phoenix.monitoring.GlobalClientMetrics.GLOBAL_HA_PARALLEL_CONNECTION_ERROR_COUNTER;
import static org.apache.phoenix.monitoring.GlobalClientMetrics.GLOBAL_HA_PARALLEL_POOL1_TASK_END_TO_END_TIME;
import static org.apache.phoenix.monitoring.GlobalClientMetrics.GLOBAL_HA_PARALLEL_POOL1_TASK_EXECUTED_COUNTER;
import static org.apache.phoenix.monitoring.GlobalClientMetrics.GLOBAL_HA_PARALLEL_POOL1_TASK_EXECUTION_TIME;
import static org.apache.phoenix.monitoring.GlobalClientMetrics.GLOBAL_HA_PARALLEL_POOL1_TASK_QUEUE_WAIT_TIME;
import static org.apache.phoenix.monitoring.GlobalClientMetrics.GLOBAL_HA_PARALLEL_POOL1_TASK_REJECTED_COUNTER;
import static org.apache.phoenix.monitoring.GlobalClientMetrics.GLOBAL_HA_PARALLEL_POOL2_TASK_END_TO_END_TIME;
import static org.apache.phoenix.monitoring.GlobalClientMetrics.GLOBAL_HA_PARALLEL_POOL2_TASK_EXECUTED_COUNTER;
import static org.apache.phoenix.monitoring.GlobalClientMetrics.GLOBAL_HA_PARALLEL_POOL2_TASK_EXECUTION_TIME;
import static org.apache.phoenix.monitoring.GlobalClientMetrics.GLOBAL_HA_PARALLEL_POOL2_TASK_QUEUE_WAIT_TIME;
import static org.apache.phoenix.monitoring.GlobalClientMetrics.GLOBAL_HA_PARALLEL_POOL2_TASK_REJECTED_COUNTER;
import static org.apache.phoenix.query.BaseTest.extractThreadPoolExecutorFromCQSI;
import static org.apache.phoenix.query.QueryServices.AUTO_COMMIT_ATTRIB;
import static org.apache.phoenix.query.QueryServices.CLUSTER_ROLE_BASED_MUTATION_BLOCK_ENABLED;
import static org.apache.phoenix.query.QueryServices.CQSI_THREAD_POOL_ALLOW_CORE_THREAD_TIMEOUT;
import static org.apache.phoenix.query.QueryServices.CQSI_THREAD_POOL_CORE_POOL_SIZE;
import static org.apache.phoenix.query.QueryServices.CQSI_THREAD_POOL_ENABLED;
import static org.apache.phoenix.query.QueryServices.CQSI_THREAD_POOL_KEEP_ALIVE_SECONDS;
import static org.apache.phoenix.query.QueryServices.CQSI_THREAD_POOL_MAX_QUEUE;
import static org.apache.phoenix.query.QueryServices.CQSI_THREAD_POOL_MAX_THREADS;
import static org.apache.phoenix.query.QueryServices.CQSI_THREAD_POOL_METRICS_ENABLED;
import static org.junit.Assert.assertEquals;
import static org.junit.Assert.assertFalse;
import static org.junit.Assert.assertNotSame;
import static org.junit.Assert.assertTrue;
import static org.junit.Assert.fail;
import static org.junit.Assume.assumeTrue;
import static org.mockito.Mockito.doAnswer;

import java.sql.Connection;
import java.sql.DriverManager;
import java.sql.PreparedStatement;
import java.sql.ResultSet;
import java.sql.SQLException;
import java.sql.Statement;
import java.util.ArrayList;
import java.util.List;
import java.util.Map;
import java.util.Properties;
import java.util.concurrent.CompletableFuture;
import java.util.concurrent.CountDownLatch;
import java.util.concurrent.ThreadPoolExecutor;

import org.apache.commons.lang3.RandomStringUtils;
import org.apache.hadoop.hbase.client.RetriesExhaustedWithDetailsException;
import org.apache.hadoop.hbase.util.VersionInfo;
import org.apache.hadoop.test.GenericTestUtils;
import org.apache.phoenix.end2end.NeedsOwnMiniClusterTest;
import org.apache.phoenix.exception.MutationBlockedIOException;
import org.apache.phoenix.jdbc.ClusterRoleRecord.ClusterRole;
import org.apache.phoenix.jdbc.HighAvailabilityTestingUtility.HBaseTestingUtilityPair;
import org.apache.phoenix.jdbc.PhoenixStatement.Operation;
import org.apache.phoenix.log.LogLevel;
import org.apache.phoenix.monitoring.GlobalMetric;
import org.apache.phoenix.monitoring.HTableThreadPoolHistograms;
import org.apache.phoenix.monitoring.HTableThreadPoolMetricsManager;
import org.apache.phoenix.monitoring.HistogramDistribution;
import org.apache.phoenix.monitoring.MetricType;
import org.apache.phoenix.query.ConnectionQueryServices;
import org.apache.phoenix.query.ConnectionQueryServicesImpl;
import org.apache.phoenix.query.QueryServices;
import org.apache.phoenix.util.PhoenixRuntime;
import org.apache.phoenix.util.QueryUtil;
import org.junit.AfterClass;
import org.junit.Assert;
import org.junit.Before;
import org.junit.BeforeClass;
import org.junit.Rule;
import org.junit.Test;
import org.junit.experimental.categories.Category;
import org.junit.rules.TestName;
<<<<<<< HEAD
=======
import org.mockito.Mockito;
>>>>>>> 03f99d77
import org.slf4j.Logger;
import org.slf4j.LoggerFactory;

/**
 * Test failover basics for {@link ParallelPhoenixConnection}.
 */
@Category(NeedsOwnMiniClusterTest.class)
public class ParallelPhoenixConnectionIT {
    private static final Logger LOG = LoggerFactory.getLogger(ParallelPhoenixConnectionIT.class);
    private static final HBaseTestingUtilityPair CLUSTERS = new HBaseTestingUtilityPair();
    private static final Properties GLOBAL_PROPERTIES = new Properties();

    @Rule
    public TestName testName = new TestName();

    /** Client properties to create a connection per test. */
    private Properties clientProperties;
    /** HA group for this test. */
    private HighAvailabilityGroup haGroup;
    /** Table name per test case. */
    private String tableName;
    /** HA Group name for this test. */
    private String haGroupName;

    @BeforeClass
    public static void setUpBeforeClass() throws Exception {
        CLUSTERS.getHBaseCluster1().getConfiguration().setBoolean(CLUSTER_ROLE_BASED_MUTATION_BLOCK_ENABLED, true);
        CLUSTERS.getHBaseCluster2().getConfiguration().setBoolean(CLUSTER_ROLE_BASED_MUTATION_BLOCK_ENABLED, true);
        CLUSTERS.getHBaseCluster1().getConfiguration().setInt("hbase.client.retries.number", 0);
        CLUSTERS.getHBaseCluster2().getConfiguration().setInt("hbase.client.retries.number", 0);
        CLUSTERS.start();
        DriverManager.registerDriver(PhoenixDriver.INSTANCE);
        DriverManager.registerDriver(new PhoenixTestDriver());
        GLOBAL_PROPERTIES.setProperty(AUTO_COMMIT_ATTRIB, "true");
        GLOBAL_PROPERTIES.setProperty(QueryServices.COLLECT_REQUEST_LEVEL_METRICS, String.valueOf(true));
        GLOBAL_PROPERTIES.setProperty(QueryServices.LOG_LEVEL, LogLevel.DEBUG.name()); //Need logging for query metrics
        GLOBAL_PROPERTIES.setProperty(CQSI_THREAD_POOL_ENABLED, String.valueOf(true));
        GLOBAL_PROPERTIES.setProperty(CQSI_THREAD_POOL_KEEP_ALIVE_SECONDS, String.valueOf(13));
        GLOBAL_PROPERTIES.setProperty(CQSI_THREAD_POOL_CORE_POOL_SIZE, String.valueOf(17));
        GLOBAL_PROPERTIES.setProperty(CQSI_THREAD_POOL_MAX_THREADS, String.valueOf(19));
        GLOBAL_PROPERTIES.setProperty(CQSI_THREAD_POOL_MAX_QUEUE, String.valueOf(23));
<<<<<<< HEAD
        GLOBAL_PROPERTIES.setProperty(CQSI_THREAD_POOL_ALLOW_CORE_THREAD_TIMEOUT, String.valueOf(true));
        GLOBAL_PROPERTIES.setProperty("hbase.client.retries.number", "0");
=======
        GLOBAL_PROPERTIES.setProperty(CQSI_THREAD_POOL_ALLOW_CORE_THREAD_TIMEOUT,
            String.valueOf(true));
        GLOBAL_PROPERTIES.setProperty(CQSI_THREAD_POOL_METRICS_ENABLED, String.valueOf(true));
>>>>>>> 03f99d77
    }

    @AfterClass
    public static void tearDownAfterClass() throws Exception {
        DriverManager.deregisterDriver(PhoenixDriver.INSTANCE);
        CLUSTERS.close();
    }

    @Before
    public void setup() throws Exception {
        haGroupName = testName.getMethodName();
        clientProperties = new Properties(GLOBAL_PROPERTIES);
        clientProperties.setProperty(PHOENIX_HA_GROUP_ATTR, haGroupName);
        // Make first cluster ACTIVE
        CLUSTERS.initClusterRole(haGroupName, PARALLEL);

        haGroup = HighAvailabilityTestingUtility.getHighAvailibilityGroup(CLUSTERS.getJdbcHAUrl(), clientProperties);
        LOG.info("Initialized haGroup {} with URL {}", haGroup, CLUSTERS.getJdbcHAUrl());
        tableName = testName.getMethodName().toUpperCase();
        CLUSTERS.createTableOnClusterPair(haGroup, tableName);
    }

    /**
     * Test Phoenix connection creation and basic operations with HBase cluster pair.
     */
    @Test
    public void testOperationUsingConnection() throws Exception {
        try (Connection conn = getParallelConnection()) {
            doTestBasicOperationsWithConnection(conn, tableName, haGroupName);
        }
    }

    @Test
    public void testUserPrincipal() throws Exception {
        try (Connection conn = getParallelConnection()) {
            ParallelPhoenixConnection pr = conn.unwrap(ParallelPhoenixConnection.class);
            PhoenixConnection pConn;
            PhoenixConnection pConn2;
            if (CLUSTERS.getJdbcUrl1(haGroup).equals(pr.getFutureConnection1().get().getURL())) {
                assertEquals(CLUSTERS.getJdbcUrl2(haGroup), pr.getFutureConnection2().get().getURL());
                pConn = pr.getFutureConnection1().get();
                pConn2 = pr.getFutureConnection2().get();
            } else {
                assertEquals(CLUSTERS.getJdbcUrl1(haGroup), pr.getFutureConnection2().get().getURL());
                assertEquals(CLUSTERS.getJdbcUrl2(haGroup), pr.getFutureConnection1().get().getURL());
                pConn = pr.getFutureConnection2().get();
                pConn2 = pr.getFutureConnection1().get();
            }

            ConnectionQueryServices cqsi;
            // verify connection#1
            cqsi = PhoenixDriver.INSTANCE.getConnectionQueryServices(CLUSTERS.getJdbcUrl1(haGroup), clientProperties);
            Assert.assertEquals(HBaseTestingUtilityPair.PRINCIPAL, cqsi.getUserName());
            ConnectionQueryServices cqsiFromConn = pConn.getQueryServices();
            Assert.assertEquals(HBaseTestingUtilityPair.PRINCIPAL, cqsiFromConn.getUserName());
            Assert.assertSame(cqsi, cqsiFromConn);
            // verify connection#2
            cqsi = PhoenixDriver.INSTANCE.getConnectionQueryServices(CLUSTERS.getJdbcUrl2(haGroup), clientProperties);
            Assert.assertEquals(HBaseTestingUtilityPair.PRINCIPAL, cqsi.getUserName());
            cqsiFromConn = pConn2.getQueryServices();
            Assert.assertEquals(HBaseTestingUtilityPair.PRINCIPAL, cqsiFromConn.getUserName());
            Assert.assertSame(cqsi, cqsiFromConn);
        }
    }

    @Test
    public void testDifferentCQSIThreadPoolsForParallelConnection() throws Exception {
        try (Connection conn = getParallelConnection()) {
            ParallelPhoenixConnection pr = conn.unwrap(ParallelPhoenixConnection.class);
            PhoenixConnection pConn;
            PhoenixConnection pConn2;
            if (CLUSTERS.getJdbcUrl1(haGroup).equals(pr.getFutureConnection1().get().getURL())) {
                pConn = pr.getFutureConnection1().get();
                pConn2 = pr.getFutureConnection2().get();
            } else {
                pConn = pr.getFutureConnection2().get();
                pConn2 = pr.getFutureConnection1().get();
            }

            // verify connection#1
            ConnectionQueryServices cqsi = PhoenixDriver.INSTANCE.getConnectionQueryServices(CLUSTERS.getJdbcUrl1(haGroup), clientProperties);
            ConnectionQueryServices cqsiFromConn = pConn.getQueryServices();
            // Check that same ThreadPoolExecutor object is used for CQSIs
            ThreadPoolExecutor threadPoolExecutor1 = extractThreadPoolExecutorFromCQSI(cqsi);
            Assert.assertSame(threadPoolExecutor1, extractThreadPoolExecutorFromCQSI(cqsiFromConn));

            // verify connection#2
            cqsi = PhoenixDriver.INSTANCE.getConnectionQueryServices(CLUSTERS.getJdbcUrl2(haGroup), clientProperties);
            cqsiFromConn = pConn2.getQueryServices();
            Assert.assertSame(cqsi, cqsiFromConn);
            // Check that same ThreadPoolExecutor object is used for CQSIs
            ThreadPoolExecutor threadPoolExecutor2 = extractThreadPoolExecutorFromCQSI(cqsi);
            Assert.assertSame(extractThreadPoolExecutorFromCQSI(cqsi), extractThreadPoolExecutorFromCQSI(cqsiFromConn));

            // Check that both threadPools for parallel connections are different.
            assertNotSame(threadPoolExecutor1, threadPoolExecutor2);
        }
    }

    @Test
    public void testCqsiThreadPoolMetricsForParallelConnection() throws Exception {
        try (Connection conn = getParallelConnection()) {
            ParallelPhoenixConnection pr = conn.unwrap(ParallelPhoenixConnection.class);

            // Get details of connection#1
            PhoenixConnection pConn1 = pr.getFutureConnection1().get();
            Configuration config1 = pConn1.getQueryServices().getConfiguration();
            String zkQuorum1 = config1.get(HConstants.ZOOKEEPER_QUORUM);
            String principal1 = config1.get(QueryServices.QUERY_SERVICES_NAME);

            // Get details of connection#2
            PhoenixConnection pConn2 = pr.getFutureConnection2().get();
            Configuration config2 = pConn2.getQueryServices().getConfiguration();
            String zkQuorum2 = config2.get(HConstants.ZOOKEEPER_QUORUM);
            String principal2 = config2.get(QueryServices.QUERY_SERVICES_NAME);

            // Slow down connection#1
            CountDownLatch latch = new CountDownLatch(1);
            slowDownConnection(pr, pr.getFutureConnection1(), "futureConnection1", latch);

            try (Statement stmt = conn.createStatement()) {
                HTableThreadPoolMetricsManager.getHistogramsForAllThreadPools();
                try (ResultSet rs =
                    stmt.executeQuery(String.format("SELECT COUNT(*) FROM %s", tableName))) {
                    assertTrue(rs.next());
                    assertEquals(0, rs.getInt(1));
                    assertFalse(rs.next());
                }

                Map<String, List<HistogramDistribution>> htableHistograms =
                    HTableThreadPoolMetricsManager.getHistogramsForAllThreadPools();

                // Assert connection#1 CQSI thread pool metrics
                String conn1HistogramKey = getHistogramKey(config1);
                assertHTableThreadPoolHistograms(htableHistograms.get(conn1HistogramKey),
                    conn1HistogramKey, false, zkQuorum1, principal1);

                // Assert connection#2 CQSI thread pool metrics
                String conn2HistogramKey = getHistogramKey(config2);
                assertHTableThreadPoolHistograms(htableHistograms.get(conn2HistogramKey),
                    conn2HistogramKey, true, zkQuorum2, principal2);

                // Assert that the CQSI thread pool metrics for both connections are different
                Assert.assertNotEquals(conn1HistogramKey, conn2HistogramKey);
            } finally {
                latch.countDown();
            }
        }
    }

    private void slowDownConnection(ParallelPhoenixConnection pr,
        CompletableFuture<PhoenixConnection> pConn, String futureConnectionField,
        CountDownLatch latch) throws Exception {
        Assert.assertTrue(futureConnectionField.equals("futureConnection1")
            || futureConnectionField.equals("futureConnection2"));

        PhoenixConnection spy = Mockito.spy(pConn.get());
        doAnswer((invocation) -> {
            // Block the statement creation until the latch is counted down
            latch.await();
            return invocation.callRealMethod();
        }).when(spy).createStatement();

        // Replace the existing CompletableFuture with the spied CompletableFuture
        Field futureField = ParallelPhoenixConnection.class.getDeclaredField(futureConnectionField);
        futureField.setAccessible(true);
        CompletableFuture<PhoenixConnection> spiedFuture = CompletableFuture.completedFuture(spy);
        futureField.set(pr, spiedFuture);

        // Verify that the spied CompletableFuture has been setup correctly
        if (futureConnectionField.equals("futureConnection1")) {
            Assert.assertSame(spy, pr.getFutureConnection1().get());
        } else {
            Assert.assertSame(spy, pr.getFutureConnection2().get());
        }
    }

    private String getHistogramKey(Configuration config) throws SQLException {
        String url =
            QueryUtil.getConnectionUrl(clientProperties, config, HBaseTestingUtilityPair.PRINCIPAL);
        return ConnectionInfo.createNoLogin(url, null, null).toUrl();
    }

    private void assertHTableThreadPoolHistograms(List<HistogramDistribution> histograms,
        String histogramKey, boolean isUsed, String zkQuorum, String principal) {
        Assert.assertNotNull(histograms);
        assertEquals(2, histograms.size());
        for (HistogramDistribution histogram : histograms) {
            if (isUsed) {
                assertTrue(histogram.getCount() > 0);
            } else {
                assertEquals(0, histogram.getCount());
            }
            assertEquals(zkQuorum,
                histogram.getTags().get(HTableThreadPoolHistograms.Tag.servers.name()));
            assertEquals(principal,
                histogram.getTags().get(HTableThreadPoolHistograms.Tag.cqsiName.name()));
        }
    }

    /**
     * Test Phoenix connection creation and basic operations with HBase cluster(s) unavailable.
     */
    @Test
    public void testCluster1Unavailable() throws Exception {
        doTestWhenOneHBaseDown(CLUSTERS.getHBaseCluster1(), () -> {
            CLUSTERS.logClustersStates();
            try (Connection conn = getParallelConnection()) {
                doTestBasicOperationsWithConnection(conn, tableName, haGroupName);
            }
        });
    }

    /**
     * Test Phoenix connection creation and basic operations with HBase one cluster is OFFLINE role.
     */
    @Test
    public void testCluster1OfflineRole() throws Exception {
        CLUSTERS.transitClusterRole(haGroup, ClusterRole.OFFLINE, ClusterRole.ACTIVE);
        try (Connection conn = getParallelConnection()) {
            doTestBasicOperationsWithConnection(conn, tableName, haGroupName);
        }
    }

    /**
     * Test Phoenix connection creation and basic operations with HBase both cluster is ACTIVE_TO_STANDBY role.
     */
    @Test
    public void testBothClusterATSRole() throws Exception {
        CLUSTERS.transitClusterRole(haGroup, ClusterRole.ACTIVE_TO_STANDBY, ClusterRole.ACTIVE_TO_STANDBY);
        try (Connection conn = getParallelConnection()) {
            doTestBasicOperationsWithConnection(conn, tableName, haGroupName);
            fail("Expected MutationBlockedIOException to be thrown");
        } catch (SQLException e) {
            assertTrue(containsMutationBlockedException(e));
        } finally {
            CLUSTERS.transitClusterRole(haGroup, ClusterRole.ACTIVE, ClusterRole.STANDBY);
        }
    }

    /**
     * Test Phoenix connection creation and
     * basic operations with HBase one cluster is ACTIVE_TO_STANDBY role
     * and other in ACTIVE role.
     */
    @Test
    public void testOneClusterATSRoleWithActive() throws Exception {
        testOneClusterATSRole(ClusterRole.ACTIVE);
    }

    /**
     * Test Phoenix connection creation and
     * basic operations with HBase one cluster is ACTIVE_TO_STANDBY role
     * and other in STANDBY role.
     */
    @Test
    public void testOneClusterATSRoleWithStandby() throws Exception {
        testOneClusterATSRole(ClusterRole.STANDBY);
    }

    private void testOneClusterATSRole(ClusterRole otherRole) throws Exception {
        CLUSTERS.transitClusterRole(haGroup, ClusterRole.ACTIVE_TO_STANDBY, otherRole);
        try (Connection conn = getParallelConnection()) {
            doTestBasicOperationsWithConnection(conn, tableName, haGroupName);
        } catch (SQLException e) {
            fail("Expected no exception to be thrown as one cluster is "
                    + "in ACTIVE_TO_STANDBY and other in " + otherRole);
        } finally {
            CLUSTERS.transitClusterRole(haGroup, ClusterRole.ACTIVE, ClusterRole.STANDBY);
        }
    }

    private boolean containsMutationBlockedException(SQLException e) {
        Throwable cause = e.getCause();
        // Recursively check for MutationBlockedIOException buried in exception stack.
        while (cause != null) {
            if (cause instanceof RetriesExhaustedWithDetailsException) {
                RetriesExhaustedWithDetailsException re = (RetriesExhaustedWithDetailsException) cause;
                return re.getCause(0) instanceof MutationBlockedIOException;
            }
            cause = cause.getCause();
        }
        return false;
    }

    /**
     * Test Phoenix connection creation and basic operations.
     */
    @Test
    public void testPreparedStatementsBasic() throws Exception {
        String upsertSQL = String.format("UPSERT INTO %s VALUES(?, ?)", tableName);
        try (Connection conn = getParallelConnection()) {
            PreparedStatement preparedStatement = conn.prepareStatement(upsertSQL);
            for (int i = 0; i < 100; i++) {
                preparedStatement.setInt(1,i);
                preparedStatement.setInt(2,i);

                preparedStatement.execute();
            }
            assertOperationTypeForStatement(preparedStatement, Operation.UPSERT);
        }
        CLUSTERS.checkReplicationComplete();

        //ensure values on both clusters
        try (Connection conn = CLUSTERS.getCluster1Connection(haGroup);
             Statement statement = conn.createStatement();
             ResultSet rs = statement.executeQuery(String.format("SELECT COUNT(*) FROM %s", tableName))) {
            assertTrue(rs.next());
            assertEquals(100, rs.getInt(1));
        }

        //ensure values on both clusters
        try (Connection conn = CLUSTERS.getCluster2Connection(haGroup);
             Statement statement = conn.createStatement();
             ResultSet rs = statement.executeQuery(String.format("SELECT COUNT(*) FROM %s", tableName))) {
            assertTrue(rs.next());
            assertEquals(100, rs.getInt(1));
        }

        //Get a few via parallel
        try (Connection conn = getParallelConnection();
             PreparedStatement preparedStatement = conn.prepareStatement(String.format("SELECT v FROM %s WHERE id IN (1,3,7,19) ",tableName));
             ResultSet rs = preparedStatement.executeQuery()) {
            assertOperationTypeForStatement(preparedStatement, Operation.QUERY);
            assertTrue(rs.next());
            assertEquals(1, rs.getInt(1));
            assertTrue(rs.next());
            assertEquals(3, rs.getInt(1));
            assertTrue(rs.next());
            assertEquals(7, rs.getInt(1));
            assertTrue(rs.next());
            assertEquals(19, rs.getInt(1));
            assertFalse(rs.next());
        }
    }

    /**
     * Test Phoenix connection creation and basic operations.
     */
    @Test
    public void testClusterBasic() throws Exception {
        try (Connection conn = getParallelConnection()) {
            for(int i = 0; i < 100; i++) {
                try (Statement statement = conn.createStatement()) {
                    String upsertSQL = String.format("UPSERT INTO %s VALUES(%d, %d)", tableName, i,i);
                    statement.executeUpdate(upsertSQL);
                }
            }

        }
        CLUSTERS.checkReplicationComplete();

        //ensure values on both clusters
        try (Connection conn = CLUSTERS.getCluster1Connection(haGroup);
             Statement statement = conn.createStatement();
             ResultSet rs = statement.executeQuery(String.format("SELECT COUNT(*) FROM %s",tableName))) {
            assertOperationTypeForStatement(statement, Operation.QUERY);
            assertTrue(rs.next());
            assertEquals(100, rs.getInt(1));
        }
        try (Connection conn = CLUSTERS.getCluster2Connection(haGroup);
             Statement statement = conn.createStatement();
             ResultSet rs = statement.executeQuery(String.format("SELECT COUNT(*) FROM %s",tableName))) {
            assertTrue(rs.next());
            assertEquals(100, rs.getInt(1));
        }


        //Get a few via parallel
        try (Connection conn = getParallelConnection();
             Statement statement = conn.createStatement();
             ResultSet rs = statement.executeQuery(String.format("SELECT v FROM %s WHERE id IN (1,3,7,19) ",tableName))) {
            assertOperationTypeForStatement(statement, Operation.QUERY);
            assertTrue(rs.next());
            assertEquals(1, rs.getInt(1));
            assertTrue(rs.next());
            assertEquals(3, rs.getInt(1));
            assertTrue(rs.next());
            assertEquals(7, rs.getInt(1));
            assertTrue(rs.next());
            assertEquals(19, rs.getInt(1));
            assertFalse(rs.next());
        }
    }

    /**
     * Test Phoenix connection post close does not allow use
     */
    @Test
    public void testClosedConnectionNotReusable() throws Exception {
        try (Connection conn = getParallelConnection()) {
            doTestBasicOperationsWithConnection(conn, tableName, haGroupName);
            Statement statement1 = conn.createStatement();
            ResultSet rs = statement1.executeQuery(String.format("SELECT v FROM %s ",tableName));

            conn.close();
            try {
                Statement statement2 = conn.createStatement();
                fail("Should not reach this point");
            } catch (Exception e) {
                LOG.error("Exception expected: ",e);
            }
            try {
                rs.next();
                fail("Should not reach this point");
            } catch (Exception e) {

            }
        }
    }

    @Test
    public void testConnectionErrorCount() throws Exception {

        doTestWhenOneHBaseDown(CLUSTERS.getHBaseCluster1(), () -> {
            CLUSTERS.logClustersStates();
            GLOBAL_HA_PARALLEL_CONNECTION_CREATED_COUNTER.getMetric().reset();
            GLOBAL_HA_PARALLEL_CONNECTION_ERROR_COUNTER.getMetric().reset();
            try (Connection conn = getParallelConnection()) {
                doTestBasicOperationsWithConnection(conn, tableName, haGroupName);
            }
            assertEquals(1,GLOBAL_HA_PARALLEL_CONNECTION_CREATED_COUNTER.getMetric().getValue());
            assertEquals(0,GLOBAL_HA_PARALLEL_CONNECTION_ERROR_COUNTER.getMetric().getValue());

            try (Connection conn = getParallelConnection()) {
                /* Determine which cluster is down from a phoenix HA point of view and close the other */

                CompletableFuture<PhoenixConnection> pConn = null;
                int downClientPort = CLUSTERS.getHBaseCluster1().getZkCluster().getClientPort();
                if(((ParallelPhoenixConnection) conn).getContext().getHaGroup().getRoleRecord().
                        getUrl1().contains(String.valueOf(downClientPort))) {
                    pConn = ((ParallelPhoenixConnection) conn).futureConnection2;
                } else {
                    pConn = ((ParallelPhoenixConnection) conn).futureConnection1;
                }

                //Close the connection this will cause "failures", may have to retry wait for this
                try {
                    pConn.get().close();
                } catch (Exception e) {
                    LOG.error("Unexpected Exception in future connection get/close",e);
                    throw e;
                }
                try (Statement stmt = conn.createStatement()) {
                    stmt.executeQuery(String.format("SELECT v FROM %s WHERE id = %d", tableName, 0));
                }
                fail();
            } catch (Exception e) {
                //should fail
            }
            assertEquals(2,GLOBAL_HA_PARALLEL_CONNECTION_CREATED_COUNTER.getMetric().getValue());
            assertEquals(1,GLOBAL_HA_PARALLEL_CONNECTION_ERROR_COUNTER.getMetric().getValue());
        });
    }

    /**
     * Test Phoenix connection metrics.
     */
    @Test
    public void testMetrics() throws Exception {
        // CLUSTERS.disableCluster(1);
        CLUSTERS.logClustersStates();
        try (Connection conn = getParallelConnection()) {
            PhoenixRuntime.resetMetrics(conn);

            try (Statement stmt = conn.createStatement()) {
                stmt.executeUpdate(String.format("UPSERT INTO %s VALUES(%d, 1984)", tableName, 0));
                conn.commit();
            }
            waitForCompletion(conn);
            Map<String, Map<MetricType, Long>> metrics = PhoenixRuntime.getWriteMetricInfoForMutationsSinceLastReset(conn);

            assertEquals(2, metrics.size()); //table metrics and parallel_phoenix_metrics
            Map<MetricType, Long> parallelMetrics = metrics.get(ParallelPhoenixContext.PARALLEL_PHOENIX_METRICS);

            assertEquals(0, parallelMetrics.get(MetricType.HA_PARALLEL_COUNT_FAILED_OPERATIONS_ACTIVE_CLUSTER).longValue());
            assertEquals(0, parallelMetrics.get(MetricType.HA_PARALLEL_COUNT_FAILED_OPERATIONS_STANDBY_CLUSTER).longValue());

            //We have 5 operations, createStatement, executeUpdate, commit, statement.close
            assertEquals(4, parallelMetrics.get(MetricType.HA_PARALLEL_COUNT_OPERATIONS_ACTIVE_CLUSTER).longValue());
            assertEquals(4, parallelMetrics.get(MetricType.HA_PARALLEL_COUNT_OPERATIONS_STANDBY_CLUSTER).longValue());
            assertEquals(4, parallelMetrics.get(MetricType.HA_PARALLEL_COUNT_USED_OPERATIONS_ACTIVE_CLUSTER).longValue() + parallelMetrics.get(MetricType.HA_PARALLEL_COUNT_USED_OPERATIONS_STANDBY_CLUSTER).longValue());

            PhoenixRuntime.resetMetrics(conn);

            //Close the 1st connection this will cause "failures"
            ((ParallelPhoenixConnection) conn).futureConnection1.get().close();

            try (Statement stmt = conn.createStatement()) {
                stmt.executeUpdate(String.format("UPSERT INTO %s VALUES(%d, 1984)", tableName, 0));
                conn.commit();
            }

            waitForCompletion(conn);
            metrics = PhoenixRuntime.getWriteMetricInfoForMutationsSinceLastReset(conn);

            assertEquals(2, metrics.size());
            parallelMetrics = metrics.get(ParallelPhoenixContext.PARALLEL_PHOENIX_METRICS);

            // 1 failure is for the createStatement which fails since the connection is closed,
            // all the following operations don't get run due to strict chaining.
            assertEquals(1, parallelMetrics.get(MetricType.HA_PARALLEL_COUNT_FAILED_OPERATIONS_ACTIVE_CLUSTER).longValue());
            assertEquals(0, parallelMetrics.get(MetricType.HA_PARALLEL_COUNT_FAILED_OPERATIONS_STANDBY_CLUSTER).longValue());

            //We have 4 operations, createStatement, executeUpdate, commit, statement.close
            assertEquals(1, parallelMetrics.get(MetricType.HA_PARALLEL_COUNT_OPERATIONS_ACTIVE_CLUSTER).longValue());
            assertEquals(4, parallelMetrics.get(MetricType.HA_PARALLEL_COUNT_OPERATIONS_STANDBY_CLUSTER).longValue());
            assertEquals(4, parallelMetrics.get(MetricType.HA_PARALLEL_COUNT_USED_OPERATIONS_STANDBY_CLUSTER).longValue());
        }
        try (Connection conn = getParallelConnection()) {
            try (Statement stmt = conn.createStatement();
                 ResultSet rs = stmt.executeQuery(String.format("SELECT * FROM  %s ", tableName))) {
                rs.next();
                rs.getInt(1);
                rs.getInt(2);
                rs.next();

                Map<String, Map<MetricType, Long>> metrics = PhoenixRuntime.getRequestReadMetricInfo(rs);
                assertEquals(2, metrics.size());
                Map<MetricType, Long>  tableMetrics = metrics.get(ParallelPhoenixContext.PARALLEL_PHOENIX_METRICS);

                assertEquals(0, tableMetrics.get(MetricType.HA_PARALLEL_COUNT_FAILED_OPERATIONS_ACTIVE_CLUSTER).longValue());
                assertEquals(0, tableMetrics.get(MetricType.HA_PARALLEL_COUNT_FAILED_OPERATIONS_STANDBY_CLUSTER).longValue());

                //We have 3 operations, createStatement, executeQuery, and next but next doesn't bind so doesn't count toward the operations currently
                assertEquals(2, tableMetrics.get(MetricType.HA_PARALLEL_COUNT_OPERATIONS_ACTIVE_CLUSTER).longValue());
                assertEquals(2, tableMetrics.get(MetricType.HA_PARALLEL_COUNT_OPERATIONS_STANDBY_CLUSTER).longValue());
                assertEquals(3, tableMetrics.get(MetricType.HA_PARALLEL_COUNT_USED_OPERATIONS_ACTIVE_CLUSTER).longValue() + tableMetrics.get(MetricType.HA_PARALLEL_COUNT_USED_OPERATIONS_STANDBY_CLUSTER).longValue());

            }

        }
    }

    /**
     * Test Phoenix connection metrics when no metrics have been generated
     */
    @Test
    public void testNoMetrics() throws Exception {
        try (Connection conn = getParallelConnection()) {
            Map<String, Map<MetricType, Long>> metrics = PhoenixRuntime.getReadMetricInfoForMutationsSinceLastReset(conn);
            assertEquals(1, metrics.size());
            Map<MetricType, Long> tableMetrics = metrics.get(ParallelPhoenixContext.PARALLEL_PHOENIX_METRICS);

            waitForCompletion(conn);

            assertEquals(6, tableMetrics.size());

            assertEquals(0, tableMetrics.get(MetricType.HA_PARALLEL_COUNT_FAILED_OPERATIONS_ACTIVE_CLUSTER).longValue());
            assertEquals(0, tableMetrics.get(MetricType.HA_PARALLEL_COUNT_FAILED_OPERATIONS_STANDBY_CLUSTER).longValue());

            //We have 0 operations
            assertEquals(0, tableMetrics.get(MetricType.HA_PARALLEL_COUNT_OPERATIONS_ACTIVE_CLUSTER).longValue() +
                    tableMetrics.get(MetricType.HA_PARALLEL_COUNT_OPERATIONS_STANDBY_CLUSTER).longValue());
            assertEquals(0, tableMetrics.get(MetricType.HA_PARALLEL_COUNT_USED_OPERATIONS_ACTIVE_CLUSTER).longValue() +
                    tableMetrics.get(MetricType.HA_PARALLEL_COUNT_USED_OPERATIONS_STANDBY_CLUSTER).longValue());
        }
    }

    @Test
    public void testGlobalClientExecutorServiceMetrics() throws Exception {
        try (Connection conn = getParallelConnection()) {
            resetGlobalClientMetrics();

            try (Statement stmt = conn.createStatement()) {
                stmt.executeUpdate(String.format("UPSERT INTO %s VALUES(%d, 1984)", tableName, 0));
                conn.commit();
            }
            assertTrue(conn instanceof ParallelPhoenixConnection);
            ParallelPhoenixContext context = ((ParallelPhoenixConnection) conn).getContext();
            waitFor(() -> context.getChainOnConn1().isDone(), 100, 5000);
            waitFor(() -> context.getChainOnConn2().isDone(), 100, 5000);
            assertTrue(GLOBAL_HA_PARALLEL_POOL1_TASK_EXECUTED_COUNTER.getMetric().getValue() > 0);
            assertTrue(
                    GLOBAL_HA_PARALLEL_POOL1_TASK_QUEUE_WAIT_TIME.getMetric().getNumberOfSamples() > 0);
            assertTrue(GLOBAL_HA_PARALLEL_POOL1_TASK_QUEUE_WAIT_TIME.getMetric().getValue() >= 0);
            assertTrue(
                    GLOBAL_HA_PARALLEL_POOL1_TASK_END_TO_END_TIME.getMetric().getNumberOfSamples() > 0);
            assertTrue(GLOBAL_HA_PARALLEL_POOL1_TASK_END_TO_END_TIME.getMetric().getValue() >= 0);
            assertTrue(GLOBAL_HA_PARALLEL_POOL1_TASK_EXECUTION_TIME.getMetric().getNumberOfSamples() > 0);
            assertTrue(GLOBAL_HA_PARALLEL_POOL1_TASK_EXECUTION_TIME.getMetric().getValue() >= 0);
            assertEquals(0, GLOBAL_HA_PARALLEL_POOL1_TASK_REJECTED_COUNTER.getMetric().getValue());

            assertTrue(GLOBAL_HA_PARALLEL_POOL2_TASK_EXECUTED_COUNTER.getMetric().getValue() > 0);
            assertTrue(
                GLOBAL_HA_PARALLEL_POOL2_TASK_QUEUE_WAIT_TIME.getMetric().getNumberOfSamples() > 0);
            assertTrue(GLOBAL_HA_PARALLEL_POOL2_TASK_QUEUE_WAIT_TIME.getMetric().getValue() >= 0);
            assertTrue(
                GLOBAL_HA_PARALLEL_POOL2_TASK_END_TO_END_TIME.getMetric().getNumberOfSamples() > 0);
            assertTrue(GLOBAL_HA_PARALLEL_POOL2_TASK_END_TO_END_TIME.getMetric().getValue() >= 0);
            assertTrue(
                GLOBAL_HA_PARALLEL_POOL2_TASK_EXECUTION_TIME.getMetric().getNumberOfSamples() > 0);
            assertTrue(GLOBAL_HA_PARALLEL_POOL2_TASK_EXECUTION_TIME.getMetric().getValue() >= 0);
            assertEquals(0, GLOBAL_HA_PARALLEL_POOL2_TASK_REJECTED_COUNTER.getMetric().getValue());
        }
    }

    private void resetGlobalClientMetrics() {
        for (GlobalMetric m : PhoenixRuntime.getGlobalPhoenixClientMetrics()) {
            m.reset();
        }
    }

    /**
     * Test Phoenix connection metadata differs but no issue
     */
    @Test
    public void testSeparateMetadata() throws Exception {
        //make a table on the 2nd cluster
        String tableName = "TABLE_" + RandomStringUtils.randomAlphabetic(10);
        try(Connection conn = CLUSTERS.getCluster2Connection(haGroup)) {

            String ddl = "CREATE TABLE " + tableName + " ( MYKEY VARCHAR NOT NULL, MYVALUE VARCHAR CONSTRAINT PK_DATA PRIMARY KEY (MYKEY))";
            try(Statement stmt = conn.createStatement()) {
                stmt.execute(ddl);
            }
            try(Statement stmt = conn.createStatement()){
                stmt.execute("UPSERT INTO " + tableName + " VALUES('hi','bye')");
            }
            conn.commit();
        }

        //Get a few via parallel
        try (Connection conn = getParallelConnection();
             Statement statement = conn.createStatement();
             ResultSet rs = statement.executeQuery(String.format("SELECT * FROM %s",tableName))) {
            assertTrue(rs.next());
        }
    }

    /**
     * This is to make sure all Phoenix connections are closed when registryType changes
     * of a CRR , ZK --> MASTER
     *
     * Test with many connections.
     */
    @Test
    public void testAllWrappedConnectionsClosedAfterRegistryChangeToMaster() throws Exception {
        short numberOfConnections = 10;
        List<Connection> connectionList = new ArrayList<>(numberOfConnections);
        for (short i = 0; i < numberOfConnections; i++) {
            connectionList.add(getParallelConnection());
        }
        ConnectionQueryServicesImpl cqsi = (ConnectionQueryServicesImpl) PhoenixDriver.INSTANCE.
                getConnectionQueryServices(CLUSTERS.getJdbcUrl1(haGroup), clientProperties);
        ConnectionInfo connInfo = ConnectionInfo.create(CLUSTERS.getJdbcUrl1(haGroup),
                PhoenixDriver.INSTANCE.getQueryServices().getProps(), clientProperties);

        ClusterRoleRecord.RegistryType newRegistry = ClusterRoleRecord.RegistryType.MASTER;
        CLUSTERS.transitClusterRoleRecordRegistry(haGroup, newRegistry);

        for (short i = 0; i < numberOfConnections; i++) {
            LOG.info("Asserting connection number {}", i);
            ParallelPhoenixConnection conn = ((ParallelPhoenixConnection) connectionList.get(i));
            assertFalse(conn.isClosed());
            assertTrue(conn.futureConnection1.get().isClosed());
            assertTrue(conn.futureConnection2.get().isClosed());
        }
        //CQSI should be closed
        try {
            cqsi.checkClosed();
            fail("Should have thrown an exception as cqsi should be closed");
        } catch (IllegalStateException e) {
            //Exception cqsi should have been invalidated as well
            assertFalse(PhoenixDriver.INSTANCE.checkIfCQSIIsInCache(connInfo));
        } catch (Exception e) {
            fail("Should have thrown on IllegalStateException as cqsi should be closed");
        }
    }

    /**
     * This is to make sure all Phoenix connections are closed when registryType changes
     * of a CRR. ZK --> RPC
     *
     * Test with many connections.
     */
    @Test(timeout = 300000)
    public void testAllWrappedConnectionsClosedAfterRegistryChangeToRpc() throws Exception {
        short numberOfConnections = 10;
        List<Connection> connectionList = new ArrayList<>(numberOfConnections);
        for (short i = 0; i < numberOfConnections; i++) {
            connectionList.add(getParallelConnection());
        }
        ConnectionQueryServicesImpl cqsi = (ConnectionQueryServicesImpl) PhoenixDriver.INSTANCE.
                getConnectionQueryServices(CLUSTERS.getJdbcUrl1(haGroup), clientProperties);
        ConnectionInfo connInfo = ConnectionInfo.create(CLUSTERS.getJdbcUrl1(haGroup),
                PhoenixDriver.INSTANCE.getQueryServices().getProps(), clientProperties);

        ClusterRoleRecord.RegistryType newRegistry = ClusterRoleRecord.RegistryType.RPC;
        //RPC Registry is only there in hbase version greater than 2.5.0
        assumeTrue(VersionInfo.compareVersion(VersionInfo.getVersion(), "2.5.0")>=0);
        CLUSTERS.transitClusterRoleRecordRegistry(haGroup, newRegistry);

        for (short i = 0; i < numberOfConnections; i++) {
            LOG.info("Asserting connection number {}", i);
            ParallelPhoenixConnection conn = ((ParallelPhoenixConnection) connectionList.get(i));
            assertFalse(conn.isClosed());
            assertTrue(conn.futureConnection1.get().isClosed());
            assertTrue(conn.futureConnection2.get().isClosed());
        }
        //CQSI should be closed
        try {
            cqsi.checkClosed();
            fail("Should have thrown an exception as cqsi should be closed");
        } catch (IllegalStateException e) {
            //Exception cqsi should have been invalidated as well
            assertFalse(PhoenixDriver.INSTANCE.checkIfCQSIIsInCache(connInfo));
        } catch (Exception e) {
            fail("Should have thrown on IllegalStateException as cqsi should be closed");
        }
    }

    /**
     * Helper method to test Operation type of Phoenix Statement provided by
     * PhoenixMonitoredStatement#getUpdateOperation method.
     */
    private static void assertOperationTypeForStatement(Statement statement, Operation expectedUpdateOpType) throws SQLException {
        PhoenixMonitoredStatement stmt = statement.unwrap(PhoenixMonitoredStatement.class);
        assertEquals(expectedUpdateOpType, stmt.getUpdateOperation());
    }

    /**
     * Returns a Parallel Phoenix Connection
     * @return Parallel Phoenix Connection
     * @throws SQLException
     */
    private Connection getParallelConnection() throws SQLException {
        return DriverManager.getConnection(CLUSTERS.getJdbcHAUrl(), clientProperties);
    }

    void waitForCompletion(Connection conn) throws Exception {
        ParallelPhoenixContext context = ((ParallelPhoenixConnection) conn).getContext();
        Thread.sleep(200);
        GenericTestUtils.waitFor(() -> context.getChainOnConn1().isDone(),100,30000);
        GenericTestUtils.waitFor(() -> context.getChainOnConn2().isDone(),100,30000);
        //The final metrics for selection are actually outside of the chain so for now adding a sleep
        Thread.sleep(200);
    }
}<|MERGE_RESOLUTION|>--- conflicted
+++ resolved
@@ -94,10 +94,7 @@
 import org.junit.Test;
 import org.junit.experimental.categories.Category;
 import org.junit.rules.TestName;
-<<<<<<< HEAD
-=======
 import org.mockito.Mockito;
->>>>>>> 03f99d77
 import org.slf4j.Logger;
 import org.slf4j.LoggerFactory;
 
@@ -139,14 +136,10 @@
         GLOBAL_PROPERTIES.setProperty(CQSI_THREAD_POOL_CORE_POOL_SIZE, String.valueOf(17));
         GLOBAL_PROPERTIES.setProperty(CQSI_THREAD_POOL_MAX_THREADS, String.valueOf(19));
         GLOBAL_PROPERTIES.setProperty(CQSI_THREAD_POOL_MAX_QUEUE, String.valueOf(23));
-<<<<<<< HEAD
-        GLOBAL_PROPERTIES.setProperty(CQSI_THREAD_POOL_ALLOW_CORE_THREAD_TIMEOUT, String.valueOf(true));
-        GLOBAL_PROPERTIES.setProperty("hbase.client.retries.number", "0");
-=======
         GLOBAL_PROPERTIES.setProperty(CQSI_THREAD_POOL_ALLOW_CORE_THREAD_TIMEOUT,
             String.valueOf(true));
+        GLOBAL_PROPERTIES.setProperty("hbase.client.retries.number", "0");
         GLOBAL_PROPERTIES.setProperty(CQSI_THREAD_POOL_METRICS_ENABLED, String.valueOf(true));
->>>>>>> 03f99d77
     }
 
     @AfterClass
