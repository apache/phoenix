/*
 * Licensed to the Apache Software Foundation (ASF) under one
 * or more contributor license agreements.  See the NOTICE file
 * distributed with this work for additional information
 * regarding copyright ownership.  The ASF licenses this file
 * to you under the Apache License, Version 2.0 (the
 * "License"); you may not use this file except in compliance
 * with the License.  You may obtain a copy of the License at
 *
 * http://www.apache.org/licenses/LICENSE-2.0
 *
 * Unless required by applicable law or agreed to in writing, software
 * distributed under the License is distributed on an "AS IS" BASIS,
 * WITHOUT WARRANTIES OR CONDITIONS OF ANY KIND, either express or implied.
 * See the License for the specific language governing permissions and
 * limitations under the License.
 */
package org.apache.phoenix.monitoring;

import org.apache.hadoop.conf.Configuration;
import org.apache.hadoop.hbase.DoNotRetryIOException;
import org.apache.hadoop.hbase.HBaseConfiguration;

import org.apache.hadoop.hbase.HBaseTestingUtility;
import org.apache.hadoop.hbase.HRegionLocation;
import org.apache.hadoop.hbase.client.RetriesExhaustedWithDetailsException;
import org.apache.hbase.thirdparty.com.google.common.collect.Maps;
import org.apache.phoenix.end2end.NeedsOwnMiniClusterTest;
import org.apache.phoenix.end2end.ServerMetadataCacheTestImpl;
import org.apache.phoenix.exception.PhoenixIOException;
import org.apache.phoenix.exception.SQLExceptionInfo;
import org.apache.phoenix.execute.CommitException;
import org.apache.phoenix.jdbc.ConnectionInfo;
import org.apache.phoenix.jdbc.PhoenixConnection;
import org.apache.phoenix.jdbc.PhoenixTestDriver;
import org.apache.phoenix.query.BaseTest;
import org.apache.phoenix.query.ConfigurationFactory;
import org.apache.phoenix.query.ConnectionQueryServices;
import org.apache.phoenix.query.ConnectionQueryServicesImpl;
import org.apache.phoenix.query.QueryServices;
import org.apache.phoenix.query.QueryServicesTestImpl;
import org.apache.phoenix.util.DefaultEnvironmentEdge;
import org.apache.phoenix.util.EnvironmentEdge;
import org.apache.phoenix.util.EnvironmentEdgeManager;
import org.apache.phoenix.util.InstanceResolver;
import org.apache.phoenix.util.PhoenixRuntime;
import org.apache.phoenix.util.DelayedOrFailingRegionServer;
import org.apache.phoenix.util.ReadOnlyProps;

import org.apache.phoenix.util.ValidateLastDDLTimestampUtil;
import org.junit.AfterClass;
import org.junit.Assert;
import org.junit.Before;
import org.junit.BeforeClass;
import org.junit.Ignore;
import org.junit.Test;
import org.junit.experimental.categories.Category;

import javax.annotation.concurrent.GuardedBy;

import static org.apache.phoenix.jdbc.PhoenixDatabaseMetaData.SYSTEM_CATALOG_NAME;
import static org.apache.phoenix.exception.SQLExceptionCode.DATA_EXCEEDS_MAX_CAPACITY;
import static org.apache.phoenix.exception.SQLExceptionCode.GET_TABLE_REGIONS_FAIL;
import static org.apache.phoenix.exception.SQLExceptionCode.OPERATION_TIMED_OUT;
import static org.apache.phoenix.monitoring.MetricType.ATOMIC_UPSERT_COMMIT_TIME;
import static org.apache.phoenix.monitoring.MetricType.ATOMIC_UPSERT_SQL_COUNTER;
import static org.apache.phoenix.monitoring.GlobalClientMetrics.GLOBAL_MUTATION_BYTES;
import static org.apache.phoenix.monitoring.GlobalClientMetrics.GLOBAL_QUERY_TIME;
import static org.apache.phoenix.monitoring.GlobalClientMetrics.GLOBAL_SCAN_BYTES;
<<<<<<< HEAD
import static org.apache.phoenix.monitoring.MetricType.DELETE_EXECUTE_MUTATION_TIME;
import static org.apache.phoenix.monitoring.MetricType.DELETE_PLAN_CREATION_TIME;
import static org.apache.phoenix.monitoring.MetricType.DELETE_PLAN_EXECUTION_TIME;
import static org.apache.phoenix.monitoring.MetricType.UPSERT_EXECUTE_MUTATION_TIME;
import static org.apache.phoenix.monitoring.MetricType.UPSERT_PLAN_CREATION_TIME;
import static org.apache.phoenix.monitoring.MetricType.UPSERT_PLAN_EXECUTION_TIME;
=======
import static org.apache.phoenix.monitoring.MetricType.MUTATION_BATCH_COUNTER;
>>>>>>> b8339249
import static org.apache.phoenix.monitoring.MetricType.NUM_SYSTEM_TABLE_RPC_SUCCESS;
import static org.apache.phoenix.monitoring.MetricType.DELETE_AGGREGATE_FAILURE_SQL_COUNTER;
import static org.apache.phoenix.monitoring.MetricType.DELETE_AGGREGATE_SUCCESS_SQL_COUNTER;
import static org.apache.phoenix.monitoring.MetricType.DELETE_BATCH_FAILED_COUNTER;
import static org.apache.phoenix.monitoring.MetricType.DELETE_BATCH_FAILED_SIZE;
import static org.apache.phoenix.monitoring.MetricType.DELETE_COMMIT_TIME;
import static org.apache.phoenix.monitoring.MetricType.DELETE_FAILED_SQL_COUNTER;
import static org.apache.phoenix.monitoring.MetricType.DELETE_MUTATION_BYTES;
import static org.apache.phoenix.monitoring.MetricType.DELETE_MUTATION_SQL_COUNTER;
import static org.apache.phoenix.monitoring.MetricType.DELETE_SQL_COUNTER;
import static org.apache.phoenix.monitoring.MetricType.DELETE_SQL_QUERY_TIME;
import static org.apache.phoenix.monitoring.MetricType.DELETE_SUCCESS_SQL_COUNTER;
import static org.apache.phoenix.monitoring.MetricType.MUTATION_BATCH_FAILED_SIZE;
import static org.apache.phoenix.monitoring.MetricType.MUTATION_BATCH_SIZE;
import static org.apache.phoenix.monitoring.MetricType.MUTATION_BYTES;
import static org.apache.phoenix.monitoring.MetricType.QUERY_FAILED_COUNTER;
import static org.apache.phoenix.monitoring.MetricType.QUERY_POINTLOOKUP_FAILED_COUNTER;
import static org.apache.phoenix.monitoring.MetricType.QUERY_POINTLOOKUP_TIMEOUT_COUNTER;
import static org.apache.phoenix.monitoring.MetricType.QUERY_SCAN_FAILED_COUNTER;
import static org.apache.phoenix.monitoring.MetricType.QUERY_SCAN_TIMEOUT_COUNTER;
import static org.apache.phoenix.monitoring.MetricType.QUERY_TIMEOUT_COUNTER;
import static org.apache.phoenix.monitoring.MetricType.RESULT_SET_TIME_MS;
import static org.apache.phoenix.monitoring.MetricType.SCAN_BYTES;
import static org.apache.phoenix.monitoring.MetricType.SELECT_AGGREGATE_FAILURE_SQL_COUNTER;
import static org.apache.phoenix.monitoring.MetricType.SELECT_AGGREGATE_SUCCESS_SQL_COUNTER;
import static org.apache.phoenix.monitoring.MetricType.SELECT_FAILED_SQL_COUNTER;
import static org.apache.phoenix.monitoring.MetricType.SELECT_POINTLOOKUP_FAILED_SQL_COUNTER;
import static org.apache.phoenix.monitoring.MetricType.SELECT_POINTLOOKUP_SUCCESS_SQL_COUNTER;
import static org.apache.phoenix.monitoring.MetricType.SELECT_SCAN_FAILED_SQL_COUNTER;
import static org.apache.phoenix.monitoring.MetricType.SELECT_SCAN_SUCCESS_SQL_COUNTER;
import static org.apache.phoenix.monitoring.MetricType.SELECT_SQL_COUNTER;
import static org.apache.phoenix.monitoring.MetricType.SELECT_SQL_QUERY_TIME;
import static org.apache.phoenix.monitoring.MetricType.SELECT_SUCCESS_SQL_COUNTER;
import static org.apache.phoenix.monitoring.MetricType.TIME_SPENT_IN_SYSTEM_TABLE_RPC_CALLS;
import static org.apache.phoenix.monitoring.MetricType.UPSERT_AGGREGATE_FAILURE_SQL_COUNTER;
import static org.apache.phoenix.monitoring.MetricType.UPSERT_AGGREGATE_SUCCESS_SQL_COUNTER;
import static org.apache.phoenix.monitoring.MetricType.UPSERT_BATCH_FAILED_COUNTER;
import static org.apache.phoenix.monitoring.MetricType.UPSERT_BATCH_FAILED_SIZE;
import static org.apache.phoenix.monitoring.MetricType.UPSERT_COMMIT_TIME;
import static org.apache.phoenix.monitoring.MetricType.UPSERT_FAILED_SQL_COUNTER;
import static org.apache.phoenix.monitoring.MetricType.UPSERT_MUTATION_BYTES;
import static org.apache.phoenix.monitoring.MetricType.UPSERT_MUTATION_SQL_COUNTER;
import static org.apache.phoenix.monitoring.MetricType.UPSERT_SQL_COUNTER;
import static org.apache.phoenix.monitoring.MetricType.UPSERT_SQL_QUERY_TIME;
import static org.apache.phoenix.monitoring.MetricType.UPSERT_SUCCESS_SQL_COUNTER;
import static org.apache.phoenix.monitoring.PhoenixMetricsIT.POINT_LOOKUP_SELECT_QUERY;
import static org.apache.phoenix.monitoring.PhoenixMetricsIT.RANGE_SCAN_SELECT_QUERY;
import static org.apache.phoenix.monitoring.PhoenixMetricsIT.createTableAndInsertValues;
import static org.apache.phoenix.monitoring.PhoenixMetricsIT.createTableAndRunUpsertSelect;
import static org.apache.phoenix.monitoring.PhoenixMetricsIT.doPointDeleteFromTable;
import static org.apache.phoenix.monitoring.PhoenixMetricsIT.doDeleteAllFromTable;
import static org.apache.phoenix.query.QueryServices.ENABLE_SERVER_UPSERT_SELECT;
import static org.apache.phoenix.util.DelayedOrFailingRegionServer.INJECTED_EXCEPTION_STRING;
import static org.apache.phoenix.util.EnvironmentEdge.convertTimeInMsToNs;
import static org.apache.phoenix.util.PhoenixRuntime.JDBC_PROTOCOL_SEPARATOR;
import static org.apache.phoenix.util.PhoenixRuntime.UPSERT_BATCH_SIZE_ATTRIB;
import static org.apache.phoenix.util.PhoenixRuntime.clearTableLevelMetrics;
import static org.apache.phoenix.util.PhoenixRuntime.getOverAllReadRequestMetricInfo;
import static org.apache.phoenix.util.PhoenixRuntime.getPhoenixTableClientMetrics;
import static org.apache.phoenix.util.PhoenixRuntime.getRequestReadMetricInfo;
import static org.apache.phoenix.util.PhoenixRuntime.getWriteMetricInfoForMutationsSinceLastReset;
import static org.junit.Assert.assertEquals;
import static org.junit.Assert.assertFalse;
import static org.junit.Assert.assertNotNull;
import static org.junit.Assert.assertNull;
import static org.junit.Assert.assertTrue;
import static org.junit.Assert.fail;

import java.sql.Connection;
import java.sql.DriverManager;
import java.sql.PreparedStatement;
import java.sql.ResultSet;
import java.sql.SQLException;
import java.sql.Statement;
import java.util.HashMap;
import java.util.List;
import java.util.Map;
import java.util.Properties;
import java.util.concurrent.atomic.AtomicLong;

@Category(NeedsOwnMiniClusterTest.class)
public class PhoenixTableLevelMetricsIT extends BaseTest {

    private static final String
            CREATE_TABLE_DDL =
            "CREATE TABLE %s (K VARCHAR(%d) NOT NULL" + " PRIMARY KEY, V VARCHAR)";
    private static final String UPSERT_DML = "UPSERT INTO %s VALUES (?, ?)";
    private static final String KEY = "key";
    private static final String VALUE = "value";
    private static final int CLOCK_DELAY = 1;
    private static final int MIN_CLOCK_DELAYS_IN_EXECUTE_MUTATION = 5;
    private static boolean failExecuteQueryAndClientSideDeletes;
    private static long injectDelay;
    private static HBaseTestingUtility hbaseTestUtil;

    @BeforeClass public static void doSetup() throws Exception {
        final Configuration conf = HBaseConfiguration.create();
        setUpConfigForMiniCluster(conf);
        conf.set(QueryServices.TABLE_LEVEL_METRICS_ENABLED, String.valueOf(true));
        conf.set(QueryServices.METRIC_PUBLISHER_ENABLED, String.valueOf(true));
        conf.set(QueryServices.COLLECT_REQUEST_LEVEL_METRICS, String.valueOf(true));

        InstanceResolver.clearSingletons();
        // Override to get required config for static fields loaded that require HBase config
        InstanceResolver.getSingleton(ConfigurationFactory.class, new ConfigurationFactory() {

            @Override public Configuration getConfiguration() {
                return conf;
            }

            @Override public Configuration getConfiguration(Configuration confToClone) {
                Configuration copy = new Configuration(conf);
                copy.addResource(confToClone);
                return copy;
            }
        });
        hbaseTestUtil = new HBaseTestingUtility(conf);
        hbaseTestUtil.startMiniCluster(1, 1, null, null, DelayedOrFailingRegionServer.class);
        // establish url and quorum. Need to use PhoenixDriver and not PhoenixTestDriver
        String zkQuorum = "localhost:" + hbaseTestUtil.getZkCluster().getClientPort();
        url = PhoenixRuntime.JDBC_PROTOCOL + JDBC_PROTOCOL_SEPARATOR + zkQuorum;

        // Add our own driver
        Map<String, String> props = Maps.newHashMapWithExpectedSize(1);
        props.put(BaseTest.DRIVER_CLASS_NAME_ATTRIB, PhoenixMetricsTestingDriver.class.getName());
        props.put(ENABLE_SERVER_UPSERT_SELECT, "true");
        initAndRegisterTestDriver(url, new ReadOnlyProps(props.entrySet().iterator()));
    }

    private void useCustomClock() {
        MyClock clock = new MyClock(10, CLOCK_DELAY);
        EnvironmentEdgeManager.injectEdge(clock);
    }

    @AfterClass public static void tearDownMiniCluster() {
        try {
            if (hbaseTestUtil != null) {
                hbaseTestUtil.shutdownMiniCluster();
            }
        } catch (Exception e) {
            // ignore
        } finally {
            ServerMetadataCacheTestImpl.resetCache();
        }
    }

    public static void checkSystemCatalogTableMetric() {
        for (PhoenixTableMetric metric : getPhoenixTableClientMetrics().get(SYSTEM_CATALOG_NAME)) {
            if (metric.getMetricType().equals(NUM_SYSTEM_TABLE_RPC_SUCCESS)) {
                assertMetricValue(metric, NUM_SYSTEM_TABLE_RPC_SUCCESS, 0, CompareOp.GT);
            }
            if (metric.getMetricType().equals(TIME_SPENT_IN_SYSTEM_TABLE_RPC_CALLS)) {
                assertMetricValue(metric, TIME_SPENT_IN_SYSTEM_TABLE_RPC_CALLS, 0,
                        CompareOp.GT);
            }
        }
    }

    /**
     * Assert table-level metrics related to SELECT queries
     *
     * @param tableName                           table name
     * @param isPointLookup                       true if it is a point lookup
     * @param expectedSqlSuccessCt                expected number of successes related to query execution
     * @param expectedSqlFailureCt                expected number of failures related to query execution
     * @param expectedMinTimeElapsed              minimum expected time elapsed during query execution
     * @param hasResultSetIterationStarted        true if we have actually started issuing the scan(s) and
     *                                            iterating over results via ResultSet.next() calls
     * @param expectedResultSetIterFailedCounter  expected number of failures related to rs.next()
     * @param expectedResultSetIterTimeoutCounter expected number of timeouts related to rs.next()
     * @param rs                                  current ResultSet which we can use to check table-level metric values against
     *                                            the ReadMetricQueue and OverallQueryMetrics. Null indicates that rs iteration
     *                                            has not started yet due to an exception in the executeMutation step itself
     */
    static void assertSelectQueryTableMetrics(final String tableName, final boolean isPointLookup,
            final long expectedSelectAggregateSuccessCt,
            final long expectedSelectAggregateFailureCt, final long expectedSqlSuccessCt,
            final long expectedSqlFailureCt, final long expectedMinTimeElapsed,
            final boolean hasResultSetIterationStarted,
            final long expectedResultSetIterFailedCounter,
            final long expectedResultSetIterTimeoutCounter, final ResultSet rs)
            throws SQLException {
        // The resultSet must be closed since we modify certain timing related metrics when calling rs.close()
        if (hasResultSetIterationStarted) {
            assertTrue(rs != null && rs.isClosed());
        } else {
            assertTrue(rs == null || rs.isBeforeFirst());
        }
        assertFalse(getPhoenixTableClientMetrics().isEmpty());
        assertFalse(getPhoenixTableClientMetrics().get(tableName).isEmpty());
        final long
                expectedTimeToFetchAllRecordsRsNext =
                rs == null ? 0 : getOverAllReadRequestMetricInfo(rs).get(RESULT_SET_TIME_MS);
        final long
                expectedScanBytes =
                rs == null || rs.isBeforeFirst() ?
                        0 :
                        getRequestReadMetricInfo(rs).get(tableName).get(SCAN_BYTES);
        final long expectedSqlCounter = expectedSqlSuccessCt + expectedSqlFailureCt;

        for (PhoenixTableMetric metric : getPhoenixTableClientMetrics().get(tableName)) {
            assertMetricValue(metric, SELECT_SQL_COUNTER, expectedSqlCounter, CompareOp.EQ);
            assertMetricValue(metric, SELECT_AGGREGATE_FAILURE_SQL_COUNTER,
                    expectedSelectAggregateFailureCt, CompareOp.EQ);
            assertMetricValue(metric, SELECT_AGGREGATE_SUCCESS_SQL_COUNTER,
                    expectedSelectAggregateSuccessCt, CompareOp.EQ);
            assertMetricValue(metric, SELECT_SUCCESS_SQL_COUNTER, expectedSqlSuccessCt,
                    CompareOp.EQ);
            assertMetricValue(metric, isPointLookup ?
                    SELECT_POINTLOOKUP_SUCCESS_SQL_COUNTER :
                    SELECT_SCAN_SUCCESS_SQL_COUNTER, expectedSqlSuccessCt, CompareOp.EQ);
            assertMetricValue(metric, SELECT_FAILED_SQL_COUNTER, expectedSqlFailureCt,
                    CompareOp.EQ);
            assertMetricValue(metric, isPointLookup ?
                    SELECT_POINTLOOKUP_FAILED_SQL_COUNTER :
                    SELECT_SCAN_FAILED_SQL_COUNTER, expectedSqlFailureCt, CompareOp.EQ);
            assertMetricValue(metric, SELECT_SQL_QUERY_TIME, expectedMinTimeElapsed, CompareOp.GT);

            if (hasResultSetIterationStarted) {
                if (expectedResultSetIterFailedCounter == 0) {
                    assertMetricValue(metric, SCAN_BYTES, 0, CompareOp.GT);
                    assertMetricValue(metric, RESULT_SET_TIME_MS, 0, CompareOp.GT);
                } else {
                    assertMetricValue(metric, SCAN_BYTES, 0, CompareOp.EQ);
                }
                assertMetricValue(metric, SCAN_BYTES, expectedScanBytes, CompareOp.EQ);
                assertMetricValue(metric, QUERY_FAILED_COUNTER, expectedResultSetIterFailedCounter,
                        CompareOp.EQ);
                assertMetricValue(metric, isPointLookup ?
                                QUERY_POINTLOOKUP_FAILED_COUNTER :
                                QUERY_SCAN_FAILED_COUNTER, expectedResultSetIterFailedCounter,
                        CompareOp.EQ);
                assertMetricValue(metric, QUERY_TIMEOUT_COUNTER,
                        expectedResultSetIterTimeoutCounter, CompareOp.EQ);
                assertMetricValue(metric, isPointLookup ?
                                QUERY_POINTLOOKUP_TIMEOUT_COUNTER :
                                QUERY_SCAN_TIMEOUT_COUNTER, expectedResultSetIterTimeoutCounter,
                        CompareOp.EQ);
                assertMetricValue(metric, RESULT_SET_TIME_MS, expectedTimeToFetchAllRecordsRsNext,
                        CompareOp.EQ);
            } else {
                assertMetricValue(metric, SCAN_BYTES, 0, CompareOp.EQ);
                assertMetricValue(metric, QUERY_FAILED_COUNTER, 0, CompareOp.EQ);
                assertMetricValue(metric, isPointLookup ?
                        QUERY_POINTLOOKUP_FAILED_COUNTER :
                        QUERY_SCAN_FAILED_COUNTER, 0, CompareOp.EQ);
                assertMetricValue(metric, QUERY_TIMEOUT_COUNTER, 0, CompareOp.EQ);
                assertMetricValue(metric, isPointLookup ?
                        QUERY_POINTLOOKUP_TIMEOUT_COUNTER :
                        QUERY_SCAN_TIMEOUT_COUNTER, 0, CompareOp.EQ);
                assertMetricValue(metric, RESULT_SET_TIME_MS, 0, CompareOp.EQ);
            }
        }
    }

    /**
     * Assert table-level metrics related to UPSERT and DELETE queries
     *
     * @param tableName                             table name
     * @param expectedUpsertOrDeleteSuccessSqlCt    expected number of successes for upsert or delete
     *                                              mutation execution
     * @param expectedUpsertOrDeleteFailedSqlCt     expected number of failures for upsert or delete
     *                                              mutation execution
     * @param expectedMinUpsertOrDeleteSqlQueryTime minimum expected time elapsed during upsert or
     *                                              delete mutation execution
     * @param hasMutationBeenExplicitlyCommitted    true if conn.commit() was explicitly called,
     *                                              false if connection was autoCommit = true or if
     *                                              conn.commit() was not called
     * @param expectedMutBatchSize                  total number of mutations to be committed
     * @param expectedMinUpsertOrDeleteCommitTime   minimum expected time taken to commit upsert or
     *                                              delete mutations
     * @param expectedUpsertOrDeleteBatchFailedSize expected total size of upsert or delete mutation
     *                                              batches that failed to commit
     * @param writeMutMetrics                       write mutation metrics object
     * @param conn                                  connection object. Note: this method must be called after connection close
     *                                              since that's where we populate table-level write metrics
<<<<<<< HEAD
     * @param expectedSystemCatalogMetric           True if metrics for calls to SYSTEM.CATALOG table were captured
     *                                              and should be validated
     * @param expectedMinMutationPlanCreationTime   minimum expected time taken to create mutation plan
     * @param expectedMinMutationPlanExecutionTime  minimum expected time taken to execute mutation plan
     * @param expectedMinExecuteMutationTime        minimum expected time taken by executeMutation() call
     *
     * @throws SQLException
       */
=======
     * @param expectedMutationBatchCount            expected number of mutation batches per commit call

     */
>>>>>>> b8339249
    private static void assertMutationTableMetrics(final boolean isUpsert, final String tableName,
            final long expectedUpsertOrDeleteSuccessSqlCt,
            final long expectedUpsertOrDeleteFailedSqlCt,
            final long expectedMinUpsertOrDeleteSqlQueryTime,
            final boolean hasMutationBeenExplicitlyCommitted, final long expectedMutBatchSize,
            final long expectedMinUpsertOrDeleteCommitTime,
            final long expectedUpsertOrDeleteBatchFailedSize,
            final long expectedUpsertOrDeleteAggregateSuccessCt,
            final long expectedUpsertOrDeleteAggregateFailureCt,
            final Map<MetricType, Long> writeMutMetrics, final Connection conn,
<<<<<<< HEAD
            final boolean expectedSystemCatalogMetric,
            final long expectedMinMutationPlanCreationTime,
            final long expectedMinMutationPlanExecutionTime,
            final long expectedMinExecuteMutationTime)
=======
            final boolean expectedSystemCatalogMetric, final long expectedMutationBatchCount)
>>>>>>> b8339249
            throws SQLException {
        assertTrue(conn != null && conn.isClosed());
        assertFalse(hasMutationBeenExplicitlyCommitted && writeMutMetrics == null);
        assertFalse(getPhoenixTableClientMetrics().isEmpty());
        assertFalse(getPhoenixTableClientMetrics().get(tableName).isEmpty());

        final long
                expectedUpsertOrDeleteSqlCt =
                expectedUpsertOrDeleteSuccessSqlCt + expectedUpsertOrDeleteFailedSqlCt;

        for (PhoenixTableMetric metric : getPhoenixTableClientMetrics().get(tableName)) {
            // executeMutation() related metrics:
            assertMetricValue(metric, isUpsert ? UPSERT_SQL_COUNTER : DELETE_SQL_COUNTER,
                    expectedUpsertOrDeleteSqlCt, CompareOp.EQ);
            assertMetricValue(metric,
                    isUpsert ? UPSERT_SUCCESS_SQL_COUNTER : DELETE_SUCCESS_SQL_COUNTER,
                    expectedUpsertOrDeleteSuccessSqlCt, CompareOp.EQ);
            assertMetricValue(metric,
                    isUpsert ? UPSERT_FAILED_SQL_COUNTER : DELETE_FAILED_SQL_COUNTER,
                    expectedUpsertOrDeleteFailedSqlCt, CompareOp.EQ);
            assertMetricValue(metric, isUpsert ? UPSERT_SQL_QUERY_TIME : DELETE_SQL_QUERY_TIME,
                    expectedMinUpsertOrDeleteSqlQueryTime, CompareOp.GTEQ);
            assertMetricValue(metric, isUpsert ? UPSERT_PLAN_CREATION_TIME : DELETE_PLAN_CREATION_TIME,
                    writeMutMetrics.get(isUpsert ? UPSERT_PLAN_CREATION_TIME : DELETE_PLAN_CREATION_TIME),
                    CompareOp.EQ);
            assertMetricValue(metric, isUpsert ? UPSERT_PLAN_CREATION_TIME : DELETE_PLAN_CREATION_TIME,
                    expectedMinMutationPlanCreationTime, CompareOp.GTEQ);
            assertMetricValue(metric, isUpsert ? UPSERT_PLAN_EXECUTION_TIME : DELETE_PLAN_EXECUTION_TIME,
                    writeMutMetrics.get(isUpsert ? UPSERT_PLAN_EXECUTION_TIME : DELETE_PLAN_EXECUTION_TIME),
                    CompareOp.EQ);
            assertMetricValue(metric, isUpsert ? UPSERT_PLAN_EXECUTION_TIME : DELETE_PLAN_EXECUTION_TIME,
                    expectedMinMutationPlanExecutionTime, CompareOp.GTEQ);
            assertMetricValue(metric, isUpsert ? UPSERT_EXECUTE_MUTATION_TIME : DELETE_EXECUTE_MUTATION_TIME,
                    writeMutMetrics.get(isUpsert ? UPSERT_EXECUTE_MUTATION_TIME : DELETE_EXECUTE_MUTATION_TIME),
                    CompareOp.EQ);
            assertMetricValue(metric, isUpsert ? UPSERT_EXECUTE_MUTATION_TIME : DELETE_EXECUTE_MUTATION_TIME,
                    expectedMinExecuteMutationTime, CompareOp.GTEQ);
            if(expectedSystemCatalogMetric){
                assertMetricValue(metric,NUM_SYSTEM_TABLE_RPC_SUCCESS,0,CompareOp.GT);
                assertMetricValue(metric,TIME_SPENT_IN_SYSTEM_TABLE_RPC_CALLS,0,CompareOp.GT);
            }

            if (hasMutationBeenExplicitlyCommitted) {
                // conn.commit() related metrics
                assertMetricValue(metric, MUTATION_BATCH_SIZE,
                        writeMutMetrics.get(MUTATION_BATCH_SIZE), CompareOp.EQ);
                assertMetricValue(metric, MUTATION_BATCH_SIZE, expectedMutBatchSize, CompareOp.EQ);
                assertMetricValue(metric, MUTATION_BYTES, writeMutMetrics.get(MUTATION_BYTES),
                        CompareOp.EQ);
                assertMetricValue(metric, MUTATION_BATCH_FAILED_SIZE,
                        writeMutMetrics.get(MUTATION_BATCH_FAILED_SIZE), CompareOp.EQ);
                assertMetricValue(metric, MUTATION_BATCH_FAILED_SIZE,
                        expectedUpsertOrDeleteBatchFailedSize, CompareOp.EQ);

                assertMetricValue(metric, isUpsert ? UPSERT_COMMIT_TIME : DELETE_COMMIT_TIME,
                        writeMutMetrics.get(isUpsert ? UPSERT_COMMIT_TIME : DELETE_COMMIT_TIME),
                        CompareOp.EQ);
                if (expectedUpsertOrDeleteAggregateSuccessCt > 0) {
                    assertMetricValue(metric, isUpsert ?
                                    UPSERT_AGGREGATE_SUCCESS_SQL_COUNTER :
                                    DELETE_AGGREGATE_SUCCESS_SQL_COUNTER,
                            expectedUpsertOrDeleteAggregateSuccessCt, CompareOp.EQ);
                }
                if (expectedUpsertOrDeleteAggregateFailureCt > 0) {
                    assertMetricValue(metric, isUpsert ?
                                    UPSERT_AGGREGATE_FAILURE_SQL_COUNTER :
                                    DELETE_AGGREGATE_FAILURE_SQL_COUNTER,
                            expectedUpsertOrDeleteAggregateFailureCt, CompareOp.EQ);
                }
                if (expectedUpsertOrDeleteBatchFailedSize > 0) {
                    assertMetricValue(metric, isUpsert ? UPSERT_COMMIT_TIME : DELETE_COMMIT_TIME, 0,
                            CompareOp.EQ);
                    assertMetricValue(metric,
                            isUpsert ? UPSERT_MUTATION_SQL_COUNTER : DELETE_MUTATION_SQL_COUNTER, 0,
                            CompareOp.EQ);
                } else {
                    assertMetricValue(metric, isUpsert ? UPSERT_COMMIT_TIME : DELETE_COMMIT_TIME,
                            expectedMinUpsertOrDeleteCommitTime, CompareOp.GTEQ);
                    assertMetricValue(metric,
                            isUpsert ? UPSERT_MUTATION_SQL_COUNTER : DELETE_MUTATION_SQL_COUNTER,
                            expectedMutBatchSize, CompareOp.EQ);
                }
                assertMetricValue(metric, isUpsert ? UPSERT_MUTATION_BYTES : DELETE_MUTATION_BYTES,
                        writeMutMetrics
                                .get(isUpsert ? UPSERT_MUTATION_BYTES : DELETE_MUTATION_BYTES),
                        CompareOp.EQ);
                assertMetricValue(metric,
                        isUpsert ? UPSERT_MUTATION_SQL_COUNTER : DELETE_MUTATION_SQL_COUNTER,
                        writeMutMetrics.get(isUpsert ?
                                UPSERT_MUTATION_SQL_COUNTER :
                                DELETE_MUTATION_SQL_COUNTER), CompareOp.EQ);
                assertMetricValue(metric,
                        isUpsert ? UPSERT_BATCH_FAILED_SIZE : DELETE_BATCH_FAILED_SIZE,
                        writeMutMetrics.get(isUpsert ?
                                UPSERT_BATCH_FAILED_SIZE :
                                DELETE_BATCH_FAILED_SIZE), CompareOp.EQ);
                assertMetricValue(metric,
                        isUpsert ? UPSERT_BATCH_FAILED_SIZE : DELETE_BATCH_FAILED_SIZE,
                        expectedUpsertOrDeleteBatchFailedSize, CompareOp.EQ);
                assertMetricValue(metric,
                        isUpsert ? UPSERT_BATCH_FAILED_COUNTER : DELETE_BATCH_FAILED_COUNTER,
                        writeMutMetrics.get(isUpsert ?
                                UPSERT_BATCH_FAILED_COUNTER :
                                DELETE_BATCH_FAILED_COUNTER), CompareOp.EQ);
                assertMetricValue(metric, MUTATION_BATCH_COUNTER,
                        writeMutMetrics.get(MUTATION_BATCH_COUNTER), CompareOp.EQ);
                assertMetricValue(metric, MUTATION_BATCH_COUNTER,
                        expectedMutationBatchCount, CompareOp.EQ);
            }
        }
        if (expectedSystemCatalogMetric) {
            checkSystemCatalogTableMetric();
        }
    }

    private void assertHistogramMetricsForMutations(String tableName, boolean isUpsert,
            long ltCount, long szCount, boolean verifyMetricValues) {
        LatencyHistogram ltHisto;
        SizeHistogram szHisto;
        if (isUpsert) {
            ltHisto = TableMetricsManager.getUpsertLatencyHistogramForTable(tableName);
            szHisto = TableMetricsManager.getUpsertSizeHistogramForTable(tableName);
        } else {
            ltHisto = TableMetricsManager.getDeleteLatencyHistogramForTable(tableName);
            szHisto = TableMetricsManager.getDeleteSizeHistogramForTable(tableName);
        }
        assertNotNull(ltHisto);
        assertNotNull(szHisto);
        assertEquals(ltCount, ltHisto.getHistogram().getTotalCount());
        assertEquals(szCount, szHisto.getHistogram().getTotalCount());

        // If we are just comparing one data point then we can compare with table metrics
        // or global metrics but if there are multiple data points then we can't compare histogram
        // data points with global metrics.
        if (verifyMetricValues) {
            long sqlTime;
            if (isUpsert) {
                sqlTime = getMetricFromTableMetrics(tableName, MetricType.UPSERT_SQL_QUERY_TIME);
            } else {
                sqlTime = getMetricFromTableMetrics(tableName, MetricType.DELETE_SQL_QUERY_TIME);

            }
            long commitTime = getMetricFromTableMetrics(tableName, MetricType.MUTATION_COMMIT_TIME);
            // Latency metric for mutation is sum of time spent in executeMutation
            // and PhoenixConnection#commit time.
            long totalCommitTimeFromMetrics = sqlTime + commitTime;

            // Histogram#maxValue is the last value in the bucket. So we can't compare directly
            // maxValue with totalCommitTimeFromMetrics.
            Assert.assertTrue(ltHisto.getHistogram().valuesAreEquivalent(totalCommitTimeFromMetrics,
                    ltHisto.getHistogram().getMaxValue()));

            long mutationBytesFromGlobalMetrics = GLOBAL_MUTATION_BYTES.getMetric().getValue();
            Assert.assertTrue(szHisto.getHistogram().valuesAreEquivalent(mutationBytesFromGlobalMetrics,
                    szHisto.getHistogram().getMaxValue()));
        }

    }

    /**
     * Checks that if the metric is of the passed in type, it has the expected value
     * (based on the CompareOp). If the metric type is different than checkType, ignore
     *
     * @param m            metric to check
     * @param checkType    type to check for
     * @param compareValue value to compare against
     * @param op           CompareOp
     */
    private static void assertMetricValue(Metric m, MetricType checkType, long compareValue,
            CompareOp op) {
        if (m.getMetricType().equals(checkType)) {
            switch (op) {
            case EQ:
                assertEquals(compareValue, m.getValue());
                break;
            case LT:
                assertTrue(m.getValue() < compareValue);
                break;
            case LTEQ:
                assertTrue(m.getValue() <= compareValue);
                break;
            case GT:
                assertTrue(m.getValue() > compareValue);
                break;
            case GTEQ:
                assertTrue(m.getValue() >= compareValue);
                break;
            }
        }
    }

    @Before public void resetTableLevelMetrics() {
        clearTableLevelMetrics();
        failExecuteQueryAndClientSideDeletes = false;
        injectDelay = 0L;
        // Need to reset otherwise tests that inject their own clock may cause tests run after them
        // to flake
        EnvironmentEdgeManager.reset();
        DelayedOrFailingRegionServer.setDelayEnabled(false);
        DelayedOrFailingRegionServer.injectFailureForRegionOfTable(null);

    }

    @Test public void testTableLevelMetricsforSuccessfulPointLookupQuery() throws Exception {
        String tableName = generateUniqueName();
        ResultSet rs;
        try (Connection conn = getConnFromTestDriver()) {
            createTableAndInsertValues(tableName, false, false, 20, true, conn, false);
        }
        try (Connection conn = getConnFromTestDriver(); Statement stmt = conn.createStatement()) {
            rs = stmt.executeQuery(String.format(POINT_LOOKUP_SELECT_QUERY, tableName));
            assertSelectQueryTableMetrics(tableName, true, 0, 0, 1, 0, 0, false, 0, 0, rs);
            rs.next();
        } // Note that connection close will close the underlying rs too
        assertSelectQueryTableMetrics(tableName, true, 1, 0, 1, 0, 0, true, 0, 0, rs);
    }

    @Test public void testTableLevelMetricsforSuccessfulScanQuery() throws Exception {
        String tableName = generateUniqueName();
        ResultSet rs;
        try (Connection conn = getConnFromTestDriver()) {
            createTableAndInsertValues(tableName, false, false, 20, true, conn, false);
        }
        try (Connection conn = getConnFromTestDriver(); Statement stmt = conn.createStatement()) {
            rs = stmt.executeQuery(String.format(RANGE_SCAN_SELECT_QUERY, tableName));
            assertSelectQueryTableMetrics(tableName, false, 0, 0, 1, 0, 0, false, 0, 0, rs);
            while (rs.next()) {
                //  do nothing
            }
        }
        assertSelectQueryTableMetrics(tableName, false, 1, 0, 1, 0, 0, true, 0, 0, rs);
    }

    /**
     * After PHOENIX-6767 point lookup queries don't require to get table regions using
     * {@link ConnectionQueryServices#getAllTableRegions(byte[], int)}  to prepare scans
     * so custom driver defined here inject failures or delays don't have effect.
     * Hence skipping the test.
     */
    @Ignore
    @Test public void testTableLevelMetricsforFailingSelectQuery() throws Exception {
        String tableName = generateUniqueName();
        try (Connection conn = getConnFromTestDriver()) {
            createTableAndInsertValues(tableName, false, false, 10, true, conn, false);
        }
        try (Connection conn = getConnFromTestDriver(); Statement stmt = conn.createStatement()) {
            failExecuteQueryAndClientSideDeletes = true;
            try {
                stmt.executeQuery(String.format(POINT_LOOKUP_SELECT_QUERY, tableName));
                fail();
            } catch (SQLException sqlE) {
                assertEquals(GET_TABLE_REGIONS_FAIL.getErrorCode(), sqlE.getErrorCode());
                assertSelectQueryTableMetrics(tableName, true, 0, 1, 0, 1, 0, false, 0, 0, null);
            }
        }
    }

    /**
     * After PHOENIX-6767 point lookup queries don't require to get table regions using
     * {@link ConnectionQueryServices#getAllTableRegions(byte[], int)}  to prepare scans
     * so custom driver {@link PhoenixMetricsTestingDriver} defined here inject failures or delays
     * don't have effect. Hence skipping the test.
     */
    @Ignore
    @Test public void testTableLevelMetricsforDelayedSelectQuery() throws Exception {
        String tableName = generateUniqueName();
        ResultSet rs;
        try (Connection conn = getConnFromTestDriver()) {
            createTableAndInsertValues(tableName, false, false, 10, true, conn, false);
        }
        try (Connection conn = getConnFromTestDriver(); Statement stmt = conn.createStatement()) {
            injectDelay = 1000;
            rs = stmt.executeQuery(String.format(POINT_LOOKUP_SELECT_QUERY, tableName));
            assertSelectQueryTableMetrics(tableName, true, 0, 0, 1, 0, injectDelay, false, 0, 0,
                    rs);
            rs.next();
        }
        assertSelectQueryTableMetrics(tableName, true, 1, 0, 1, 0, injectDelay, true, 0, 0, rs);
    }

    @Test public void testTableLevelMetricsForSelectFetchResultsTimeout() throws SQLException {
        String tableName = generateUniqueName();
        final int queryTimeout = 10; //seconds
        ResultSet rs;
        try (Connection conn = getConnFromTestDriver()) {
            createTableAndInsertValues(tableName, false, false, 2, true, conn, false);
        }
        try (Connection conn = getConnFromTestDriver(); Statement stmt = conn.createStatement()) {
            stmt.setQueryTimeout(queryTimeout);
            rs = stmt.executeQuery(String.format(POINT_LOOKUP_SELECT_QUERY, tableName));
            assertSelectQueryTableMetrics(tableName, true, 0, 0, 1, 0, 0, false, 0, 0, rs);
            // Make the query time out with a longer delay than the set query timeout value (in ms)
            MyClock clock = new MyClock(10, queryTimeout * 2 * 1000);
            EnvironmentEdgeManager.injectEdge(clock);
            try {
                rs.next();
                fail();
            } catch (SQLException e) {
                assertEquals(OPERATION_TIMED_OUT.getErrorCode(), e.getErrorCode());
            }
        }
        assertSelectQueryTableMetrics(tableName, true, 0, 1, 1, 0, 0, true, 1, 1, rs);
    }

    @Test public void testTableLevelMetricsForSelectFetchResultsTimeoutSlowScanner()
            throws SQLException {
        String tableName = generateUniqueName();
        final int queryTimeout = 10; //seconds
        ResultSet rs;
        try (Connection conn = getConnFromTestDriver()) {
            createTableAndInsertValues(tableName, false, false, 10, true, conn, false);
        }
        try (Connection conn = getConnFromTestDriver(); Statement stmt = conn.createStatement()) {
            stmt.setQueryTimeout(queryTimeout);
            rs = stmt.executeQuery(String.format(POINT_LOOKUP_SELECT_QUERY, tableName));
            assertSelectQueryTableMetrics(tableName, true, 0, 0, 1, 0, 0, false, 0, 0, rs);

            // Delay the RS scanner by a value greater than the query timeout
            DelayedOrFailingRegionServer.setDelayEnabled(true);
            DelayedOrFailingRegionServer.setDelayScan(queryTimeout * 1000 + 1); // ms
            try {
                rs.next();
                fail();
            } catch (SQLException e) {
                assertEquals(OPERATION_TIMED_OUT.getErrorCode(), e.getErrorCode());
                assertTrue(getOverAllReadRequestMetricInfo(rs).get(RESULT_SET_TIME_MS)
                        >= queryTimeout * 1000);
            }
        }
        assertSelectQueryTableMetrics(tableName, true, 0, 1, 1, 0, 0, true, 1, 1, rs);
    }

    @Test public void testTableLevelMetricsForSelectFetchResultsServerSideFailure()
            throws SQLException {
        String tableName = generateUniqueName();
        ResultSet rs;
        try (Connection conn = getConnFromTestDriver()) {
            createTableAndInsertValues(tableName, false, false, 10, true, conn, false);
        }
        try (Connection conn = getConnFromTestDriver(); Statement stmt = conn.createStatement()) {
            rs = stmt.executeQuery(String.format(POINT_LOOKUP_SELECT_QUERY, tableName));
            assertSelectQueryTableMetrics(tableName, true, 0, 0, 1, 0, 0, false, 0, 0, rs);

            // Inject a failure during the scan operation on the server-side
            DelayedOrFailingRegionServer.injectFailureForRegionOfTable(tableName);
            try {
                while (rs.next()) {
                    // do nothing
                }
                fail();
            } catch (PhoenixIOException e) {
                Throwable doNotRetryIOException = null;
                for (Throwable t = e.getCause(); t != null; t = t.getCause()) {
                    if (t instanceof DoNotRetryIOException) {
                        doNotRetryIOException = t;
                        break;
                    }
                }
                assertNotNull(doNotRetryIOException);
                assertTrue(doNotRetryIOException.getMessage().contains(INJECTED_EXCEPTION_STRING));
            }
        }
        assertSelectQueryTableMetrics(tableName, true, 0, 1, 1, 0, 0, true, 1, 0, rs);
    }

    @Test public void testTableLevelMetricsForUpsert() throws Throwable {
        useCustomClock();
        String tableName = generateUniqueName();
        int numRows = 10000;
        Connection conn = null;
        Throwable exception = null;
        try {
            conn = getConnFromTestDriver();
            createTableAndInsertValues(tableName, true, false, numRows, true, conn, false);
        } catch (Throwable t) {
            exception = t;
        } finally {
            // Otherwise the test fails with an error from assertions below instead of the real exception
            if (exception != null) {
                throw exception;
            }
            assertNotNull("Failed to get a connection!", conn);
            // Get write metrics before closing the connection since that clears those metrics
            Map<MetricType, Long>
                    writeMutMetrics =
                    getWriteMetricInfoForMutationsSinceLastReset(conn).get(tableName);
            conn.close();
            // Must be asserted after connection close since that's where
            // we populate table-level metrics
<<<<<<< HEAD
            assertMutationTableMetrics(true, tableName, numRows, 0,
                    MIN_CLOCK_DELAYS_IN_EXECUTE_MUTATION * CLOCK_DELAY * numRows,
                    true, numRows, 0, 0, 1, 0,
                    writeMutMetrics, conn, true,
                    convertTimeInMsToNs(CLOCK_DELAY) * numRows,
                    convertTimeInMsToNs(CLOCK_DELAY) * numRows,
                    convertTimeInMsToNs(MIN_CLOCK_DELAYS_IN_EXECUTE_MUTATION * CLOCK_DELAY) * numRows);
=======
            assertMutationTableMetrics(true, tableName, numRows, 0, 0, true, numRows, 0, 0, 1, 0,
                    writeMutMetrics, conn, true, 100);
>>>>>>> b8339249
        }
    }

    @Test public void testTableLevelMetricsForBatchUpserts() throws Throwable {
        useCustomClock();
        String tableName = generateUniqueName();
        int numRows = 20;
        Connection conn = null;
        Throwable exception = null;
        try {
            conn = getConnFromTestDriver();
            createTableAndInsertValues(tableName, true, false, numRows, true, conn, true);
        } catch (Throwable t) {
            exception = t;
        } finally {
            // Otherwise the test fails with an error from assertions below instead of the real exception
            if (exception != null) {
                throw exception;
            }
            assertNotNull("Failed to get a connection!", conn);
            // Get write metrics before closing the connection since that clears those metrics
            Map<MetricType, Long>
                    writeMutMetrics =
                    getWriteMetricInfoForMutationsSinceLastReset(conn).get(tableName);
            conn.close();
<<<<<<< HEAD
            assertMutationTableMetrics(true, tableName, numRows, 0,
                    MIN_CLOCK_DELAYS_IN_EXECUTE_MUTATION * CLOCK_DELAY * numRows,
                    true, numRows, 0, 0, 1, 0,
                     writeMutMetrics, conn, true,
                    convertTimeInMsToNs(CLOCK_DELAY) * numRows,
                    convertTimeInMsToNs(CLOCK_DELAY) * numRows,
                    convertTimeInMsToNs(MIN_CLOCK_DELAYS_IN_EXECUTE_MUTATION * CLOCK_DELAY) * numRows);
=======
            assertMutationTableMetrics(true, tableName, numRows, 0, 0, true, numRows, 0, 0, 1, 0,
                    writeMutMetrics, conn, true, 1);
>>>>>>> b8339249
        }
    }

    @Test public void testTableLevelMetricsAutoCommitTrueUpsert() throws Throwable {
        useCustomClock();
        String tableName = generateUniqueName();
        String ddl = String.format(CREATE_TABLE_DDL, tableName, 20);
        int numRows = 10;
        try (Connection conn = getConnFromTestDriver(); Statement stmt = conn.createStatement()) {
            stmt.execute(ddl);
        }
        String dml = String.format(UPSERT_DML, tableName);
        Connection conn = null;
        Throwable exception = null;
        try {
            conn = getConnFromTestDriver();
            try (PreparedStatement prepStmt = conn.prepareStatement(dml)) {
                conn.setAutoCommit(true);
                for (int i = 0; i < numRows; i++) {
                    prepStmt.setString(1, KEY + i);
                    prepStmt.setString(2, VALUE + i);
                    prepStmt.executeUpdate();
                }
            }
        } catch (Throwable t) {
            exception = t;
        } finally {
            // Otherwise the test fails with an error from assertions below instead of the real exception
            if (exception != null) {
                throw exception;
            }
            assertNotNull("Failed to get a connection!", conn);
            Map<MetricType, Long>
                    writeMutMetrics =
                    getWriteMetricInfoForMutationsSinceLastReset(conn).get(tableName);
            conn.close();
            // Time taken during executeMutation should be longer than the actual
            // mutation commit time since autoCommit was on
            assertMutationTableMetrics(true, tableName, numRows, 0,
                    writeMutMetrics.get(UPSERT_COMMIT_TIME), true, numRows, 0, 0, numRows, 0,
<<<<<<< HEAD
                    writeMutMetrics, conn,true,
                    convertTimeInMsToNs(CLOCK_DELAY) * numRows,
                    convertTimeInMsToNs(CLOCK_DELAY) * numRows,
                    convertTimeInMsToNs(MIN_CLOCK_DELAYS_IN_EXECUTE_MUTATION * CLOCK_DELAY) * numRows);
=======
                    writeMutMetrics, conn,true, 10);
>>>>>>> b8339249
        }
    }

    @Test public void testTableLevelMetricsforFailingUpsert() throws Throwable {
        useCustomClock();
        String tableName = generateUniqueName();
        // Restrict the key to just 2 characters so that we fail later
        String ddl = String.format(CREATE_TABLE_DDL, tableName, 2);
        try (Connection conn = getConnFromTestDriver(); Statement stmt = conn.createStatement()) {
            stmt.execute(ddl);
        }
        String dml = String.format(UPSERT_DML, tableName);
        Connection conn = null;
        Throwable exception = null;
        try {
            conn = getConnFromTestDriver();
            try (PreparedStatement prepStmt = conn.prepareStatement(dml)) {
                prepStmt.setString(1, KEY);
                prepStmt.setString(2, VALUE);
                try {
                    prepStmt.executeUpdate();
                    fail();
                } catch (SQLException sqlE) {
                    assertEquals(DATA_EXCEEDS_MAX_CAPACITY.getErrorCode(), sqlE.getErrorCode());
                }
            }
        } catch (Throwable t) {
            exception = t;
        } finally {
            // Otherwise the test fails with an error from assertions below instead of the real exception
            if (exception != null) {
                throw exception;
            }
            assertNotNull("Failed to get a connection!", conn);
            Map<MetricType, Long>
                    writeMutMetrics =
                    getWriteMetricInfoForMutationsSinceLastReset(conn).get(tableName);
            conn.close();
<<<<<<< HEAD
            assertMutationTableMetrics(true, tableName, 0, 1, 0, false, 0, 0, 0, 1, 0,
                    writeMutMetrics, conn, true,
                    convertTimeInMsToNs(CLOCK_DELAY), 0,
                    convertTimeInMsToNs(3 * CLOCK_DELAY));
=======
            assertMutationTableMetrics(true, tableName, 0, 1, 0, false, 0, 0, 0, 1, 0, null, conn, true, 0);
>>>>>>> b8339249
        }
    }

    @Test public void testTableLevelMetricsforUpsertSqlTime() throws Throwable {
        useCustomClock();
        String tableName = generateUniqueName();
        String ddl = String.format(CREATE_TABLE_DDL, tableName, 10);
        int numRows = 10;
        long delay = 300;
        try (Connection conn = getConnFromTestDriver(); Statement stmt = conn.createStatement()) {
            stmt.execute(ddl);
        }
        String dml = String.format(UPSERT_DML, tableName);
        Connection conn = null;
        Throwable exception = null;
        try {
            conn = getConnFromTestDriver();
            try (PreparedStatement prepStmt = conn.prepareStatement(dml)) {
                MyClock clock = new MyClock(10, delay);
                EnvironmentEdgeManager.injectEdge(clock);
                for (int i = 0; i < numRows; i++) {
                    prepStmt.setString(1, KEY + i);
                    prepStmt.setString(2, VALUE + i);
                    prepStmt.executeUpdate();
                }
            }
            conn.commit();
        } catch (Throwable t) {
            exception = t;
        } finally {
            // Otherwise the test fails with an error from assertions below instead of the real exception
            if (exception != null) {
                throw exception;
            }
            assertNotNull("Failed to get a connection!", conn);
            Map<MetricType, Long>
                    writeMutMetrics =
                    getWriteMetricInfoForMutationsSinceLastReset(conn).get(tableName);
            conn.close();
<<<<<<< HEAD
            assertMutationTableMetrics(true, tableName, numRows, 0,
                    MIN_CLOCK_DELAYS_IN_EXECUTE_MUTATION * delay * numRows,
                    true, numRows, 0, 0, 1,
                    0, writeMutMetrics, conn, true,
                    convertTimeInMsToNs(delay) * numRows,
                    convertTimeInMsToNs(delay) * numRows,
                    convertTimeInMsToNs(MIN_CLOCK_DELAYS_IN_EXECUTE_MUTATION * delay) * numRows);
=======
            assertMutationTableMetrics(true, tableName, numRows, 0, delay, true, numRows, 0, 0, 1,
                    0, writeMutMetrics, conn, true, 1);
>>>>>>> b8339249
        }
    }

    @Test public void testTableLevelMetricsUpsertCommitFailedWithAutoCommitTrue() throws Throwable {
        useCustomClock();
        String tableName = generateUniqueName();
        String ddl = String.format(CREATE_TABLE_DDL, tableName, 10);
        int numRows = 10;
        try (Connection conn = getConnFromTestDriver(); Statement stmt = conn.createStatement()) {
            stmt.execute(ddl);
        }
        String dml = String.format(UPSERT_DML, tableName);
        Connection conn = null;
        Throwable exception = null;
        try {
            conn = getConnFromTestDriver();
            conn.setAutoCommit(true);
            DelayedOrFailingRegionServer.injectFailureForRegionOfTable(tableName);
            try (PreparedStatement prepStmt = conn.prepareStatement(dml)) {
                for (int i = 0; i < numRows; i++) {
                    prepStmt.setString(1, KEY + i);
                    prepStmt.setString(2, VALUE + i);
                    prepStmt.executeUpdate();
                }
            }
        } catch (CommitException e) {
            Throwable retriesExhaustedEx = null;
            for (Throwable t = e.getCause(); t != null; t = t.getCause()) {
                if (t instanceof RetriesExhaustedWithDetailsException) {
                    retriesExhaustedEx = t;
                    break;
                }
            }
            assertNotNull(retriesExhaustedEx);
            assertTrue(retriesExhaustedEx.getMessage().contains(INJECTED_EXCEPTION_STRING));
        } catch (Throwable t) {
            exception = t;
        } finally {
            // Otherwise the test fails with an error from assertions below instead of the real exception
            if (exception != null) {
                throw exception;
            }
            assertNotNull("Failed to get a connection!", conn);
            Map<MetricType, Long>
                    writeMutMetrics =
                    getWriteMetricInfoForMutationsSinceLastReset(conn).get(tableName);
            conn.close();
<<<<<<< HEAD
            assertMutationTableMetrics(true, tableName, 0, 1,
                    MIN_CLOCK_DELAYS_IN_EXECUTE_MUTATION * CLOCK_DELAY,
                    true, 1, 0, 1, 0, 1,
                    writeMutMetrics, conn, true,
                    convertTimeInMsToNs(CLOCK_DELAY),
                    convertTimeInMsToNs(CLOCK_DELAY),
                    convertTimeInMsToNs(MIN_CLOCK_DELAYS_IN_EXECUTE_MUTATION * CLOCK_DELAY));
=======
            assertMutationTableMetrics(true, tableName, 0, 1, 0, true, 1, 0, 1, 0, 1,
                    writeMutMetrics, conn, true, 1);
>>>>>>> b8339249
        }
    }

    @Test public void testTableLevelMetricsUpsertCommitFailed() throws Throwable {
        useCustomClock();
        String tableName = generateUniqueName();
        String ddl = String.format(CREATE_TABLE_DDL, tableName, 10);
        int numRows = 10;
        try (Connection conn = getConnFromTestDriver(); Statement stmt = conn.createStatement()) {
            stmt.execute(ddl);
        }
        String dml = String.format(UPSERT_DML, tableName);
        Connection conn = null;
        Throwable exception = null;
        try {
            conn = getConnFromTestDriver();
            try (PreparedStatement prepStmt = conn.prepareStatement(dml)) {
                for (int i = 0; i < numRows; i++) {
                    prepStmt.setString(1, KEY + i);
                    prepStmt.setString(2, VALUE + i);
                    prepStmt.executeUpdate();
                }
            }
            DelayedOrFailingRegionServer.injectFailureForRegionOfTable(tableName);
            try {
                conn.commit();
                fail();
            } catch (CommitException e) {
                Throwable retriesExhaustedEx = null;
                for (Throwable t = e.getCause(); t != null; t = t.getCause()) {
                    if (t instanceof RetriesExhaustedWithDetailsException) {
                        retriesExhaustedEx = t;
                        break;
                    }
                }
                assertNotNull(retriesExhaustedEx);
                assertTrue(retriesExhaustedEx.getMessage().contains(INJECTED_EXCEPTION_STRING));
            }
        } catch (Throwable t) {
            exception = t;
        } finally {
            // Otherwise the test fails with an error from assertions below instead of the real exception
            if (exception != null) {
                throw exception;
            }
            assertNotNull("Failed to get a connection!", conn);
            Map<MetricType, Long>
                    writeMutMetrics =
                    getWriteMetricInfoForMutationsSinceLastReset(conn).get(tableName);
            conn.close();
<<<<<<< HEAD
            assertMutationTableMetrics(true, tableName, numRows, 0,
                    MIN_CLOCK_DELAYS_IN_EXECUTE_MUTATION * CLOCK_DELAY,
                    true, numRows, 0, numRows, 0,
                    1, writeMutMetrics, conn, true,
                    convertTimeInMsToNs(CLOCK_DELAY),
                    convertTimeInMsToNs(CLOCK_DELAY),
                    convertTimeInMsToNs(MIN_CLOCK_DELAYS_IN_EXECUTE_MUTATION * CLOCK_DELAY));
=======
            assertMutationTableMetrics(true, tableName, numRows, 0, 0, true, numRows, 0, numRows, 0,
                    1, writeMutMetrics, conn, true, 1);
>>>>>>> b8339249
        }
    }

    @Test public void testUpsertCommitTimeSlowRS() throws Throwable {
        String tableName = generateUniqueName();
        String ddl = String.format(CREATE_TABLE_DDL, tableName, 10);
        int numRows = 10;
        final int delayRs = 5000; // ms
        try (Connection conn = getConnFromTestDriver(); Statement stmt = conn.createStatement()) {
            stmt.execute(ddl);
        }
        String dml = String.format(UPSERT_DML, tableName);
        Connection conn = null;
        Throwable exception = null;
        try {
            conn = getConnFromTestDriver();
            try (PreparedStatement prepStmt = conn.prepareStatement(dml)) {
                for (int i = 0; i < numRows; i++) {
                    prepStmt.setString(1, KEY + i);
                    prepStmt.setString(2, VALUE + i);
                    prepStmt.executeUpdate();
                }
            }
            DelayedOrFailingRegionServer.setDelayEnabled(true);
            DelayedOrFailingRegionServer.setDelayMultiOp(delayRs);
            conn.commit();
        } catch (Throwable t) {
            exception = t;
        } finally {
            // Otherwise the test fails with an error from assertions below instead of the real exception
            if (exception != null) {
                throw exception;
            }
            assertNotNull("Failed to get a connection!", conn);
            Map<MetricType, Long>
                    writeMutMetrics =
                    getWriteMetricInfoForMutationsSinceLastReset(conn).get(tableName);
            conn.close();
<<<<<<< HEAD
            assertMutationTableMetrics(true, tableName, numRows, 0,
                    0, true, numRows, delayRs, 0, 1,
                    0, writeMutMetrics, conn, true, 0, 0, 0);
=======
            assertMutationTableMetrics(true, tableName, numRows, 0, 0, true, numRows, delayRs, 0, 1,
                    0, writeMutMetrics, conn, true, 1);
        }
    }

    @Test public void testUpsertSelectWithRunOnServerAsTrue() throws SQLException {
        String srcTableName = generateUniqueName();
        String destTableName = generateUniqueName();
        int numRows = 10;
        Map<MetricType, Long> writeMutMetrics;
        try (Connection conn = getConnFromTestDriver()) {
            createTableAndInsertValues(srcTableName, true, true,
                    numRows, true, conn, false);
        }
        try (Connection conn = getConnFromTestDriver()) {
            conn.setAutoCommit(true); // Set auto-commit to make upsert select run on server
            createTableAndRunUpsertSelect(destTableName, srcTableName, true,
                    true, true, conn);
            writeMutMetrics = PhoenixRuntime.getWriteMetricInfoForMutationsSinceLastReset(conn).get(destTableName);
        }
        assertNull(writeMutMetrics); // No commits were done from client to server so, no metrics recorded
        for (PhoenixTableMetric metric: getPhoenixTableClientMetrics().get(destTableName)) {
            assertMetricValue(metric, MUTATION_BATCH_COUNTER, 0, CompareOp.EQ);
        }
    }

    @Test public void testUpsertSelectWithRunOnServerAsFalse() throws SQLException {
        String srcTableName = generateUniqueName();
        String destTableName = generateUniqueName();
        int numRows = 10;
        Map<MetricType, Long> writeMutMetrics;
        try (Connection conn = getConnFromTestDriver()) {
            createTableAndInsertValues(srcTableName, true, true,
                    numRows, true, conn, false);
        }
        try (Connection conn = getConnFromTestDriver()) {
            createTableAndRunUpsertSelect(destTableName, srcTableName, true,
                    true, true, conn);
            writeMutMetrics = PhoenixRuntime.getWriteMetricInfoForMutationsSinceLastReset(conn).get(destTableName);
        }
        // Rows were fetched to client from source table and committed to destination table on server
        assertNotNull(writeMutMetrics);
        for (PhoenixTableMetric metric: getPhoenixTableClientMetrics().get(destTableName)) {
            assertMetricValue(metric, MUTATION_BATCH_COUNTER,
                    writeMutMetrics.get(MUTATION_BATCH_COUNTER), CompareOp.EQ);
            assertMetricValue(metric, MUTATION_BATCH_COUNTER, 1, CompareOp.EQ);
        }
    }

    @Test public void testUpsertWithOverriddenUpsertBatchSize() throws SQLException {
        String tableName = generateUniqueName();
        int numRows = 100;
        Map<MetricType, Long> writeMutMetrics;
        Properties props = new Properties();
        props.put(UPSERT_BATCH_SIZE_ATTRIB, "5");
        try (Connection conn = DriverManager.getConnection(url, props)) {
            createTableAndInsertValues(tableName, true, true,
                    numRows, true, conn, false);
            writeMutMetrics = PhoenixRuntime.getWriteMetricInfoForMutationsSinceLastReset(conn).get(tableName);
        }
        assertNotNull(writeMutMetrics);
        for (PhoenixTableMetric metric: getPhoenixTableClientMetrics().get(tableName)) {
            assertMetricValue(metric, MUTATION_BATCH_COUNTER,
                    writeMutMetrics.get(MUTATION_BATCH_COUNTER), CompareOp.EQ);
            assertMetricValue(metric, MUTATION_BATCH_COUNTER, 20, CompareOp.EQ);
>>>>>>> b8339249
        }
    }

    @Test public void testTableLevelMetricsForPointDelete() throws Throwable {
        useCustomClock();
        String tableName = generateUniqueName();
        int numRows = 15;
        Connection conn = null;
        Throwable exception = null;
        try {
            conn = getConnFromTestDriver();
            createTableAndInsertValues(tableName, true, true, numRows, true, conn, false);
            // Reset metrics from the upserts
            PhoenixRuntime.resetMetrics(conn);
            clearTableLevelMetrics();
            doPointDeleteFromTable(tableName, conn);
            conn.commit();
        } catch (Throwable t) {
            exception = t;
        } finally {
            // Otherwise the test fails with an error from assertions below instead of the real exception
            if (exception != null) {
                throw exception;
            }
            assertNotNull("Failed to get a connection!", conn);
            // Get write metrics before closing the connection since that clears those metrics
            Map<MetricType, Long>
                    writeMutMetrics =
                    getWriteMetricInfoForMutationsSinceLastReset(conn).get(tableName);
            conn.close();
<<<<<<< HEAD
            assertMutationTableMetrics(false, tableName, 1, 0,
                    MIN_CLOCK_DELAYS_IN_EXECUTE_MUTATION * CLOCK_DELAY,
                    true, 1, 0, 0, 1, 0,
                    writeMutMetrics, conn, false,
                    convertTimeInMsToNs(CLOCK_DELAY),
                    convertTimeInMsToNs(CLOCK_DELAY),
                    convertTimeInMsToNs(MIN_CLOCK_DELAYS_IN_EXECUTE_MUTATION * CLOCK_DELAY));
=======
            assertMutationTableMetrics(false, tableName, 1, 0, 0, true, 1, 0, 0, 1, 0,
                    writeMutMetrics, conn, false, 1);
>>>>>>> b8339249
        }
    }

    @Test public void testTableLevelMetricsForDeleteAll() throws Throwable {
        useCustomClock();
        String tableName = generateUniqueName();
        int numRows = 15;
        Connection conn = null;
        Throwable exception = null;
        try {
            conn = getConnFromTestDriver();
            createTableAndInsertValues(tableName, true, true, numRows, true, conn, false);
            // Reset metrics from the upserts
            PhoenixRuntime.resetMetrics(conn);
            clearTableLevelMetrics();
            doDeleteAllFromTable(tableName, conn);
            conn.commit();
        } catch (Throwable t) {
            exception = t;
        } finally {
            // Otherwise the test fails with an error from assertions below instead of the real exception
            if (exception != null) {
                throw exception;
            }
            assertNotNull("Failed to get a connection!", conn);
            // Get write metrics before closing the connection since that clears those metrics
            Map<MetricType, Long>
                    writeMutMetrics =
                    getWriteMetricInfoForMutationsSinceLastReset(conn).get(tableName);
            conn.close();
<<<<<<< HEAD
            assertMutationTableMetrics(false, tableName, 1, 0,
                    MIN_CLOCK_DELAYS_IN_EXECUTE_MUTATION * CLOCK_DELAY,
                    true, numRows, 0, 0, 1, 0,
                    writeMutMetrics, conn, false,
                    convertTimeInMsToNs(CLOCK_DELAY),
                    convertTimeInMsToNs(CLOCK_DELAY),
                    convertTimeInMsToNs(MIN_CLOCK_DELAYS_IN_EXECUTE_MUTATION * CLOCK_DELAY));
=======
            assertMutationTableMetrics(false, tableName, 1, 0, 0, true, numRows, 0, 0, 1, 0,
                    writeMutMetrics, conn, false, 1);
>>>>>>> b8339249
        }
    }

    @Test public void testTableLevelMetricsAutoCommitTrueDelete() throws Throwable {
        useCustomClock();
        String tableName = generateUniqueName();
        int numRows = 15;
        Connection conn = null;
        Throwable exception = null;
        try (Connection ddlAndUpsertConn = getConnFromTestDriver()) {
            createTableAndInsertValues(tableName, true, true, numRows, true, ddlAndUpsertConn,
                    false);
            // Reset metrics from the upserts
            PhoenixRuntime.resetMetrics(ddlAndUpsertConn);
            clearTableLevelMetrics();
        }
        try {
            conn = getConnFromTestDriver();
            conn.setAutoCommit(true);
            doPointDeleteFromTable(tableName, conn);
        } catch (Throwable t) {
            exception = t;
        } finally {
            // Otherwise the test fails with an error from assertions below instead of the real exception
            if (exception != null) {
                throw exception;
            }
            assertNotNull("Failed to get a connection!", conn);
            // Get write metrics before closing the connection since that clears those metrics
            Map<MetricType, Long>
                    writeMutMetrics =
                    getWriteMetricInfoForMutationsSinceLastReset(conn).get(tableName);
            // When autoCommit = true, deletes happen on the server and so mutation metrics are not
            // accumulated for those mutations except of the ones collected in executeMutation method
            assertNotNull(writeMutMetrics);
            conn.close();
<<<<<<< HEAD
            assertMutationTableMetrics(false, tableName, 1, 0,
                    MIN_CLOCK_DELAYS_IN_EXECUTE_MUTATION * CLOCK_DELAY,
                    false, 0, 0, 0, 0, 0,
                    writeMutMetrics, conn, false,
                    convertTimeInMsToNs(CLOCK_DELAY),
                    convertTimeInMsToNs(CLOCK_DELAY),
                    convertTimeInMsToNs(MIN_CLOCK_DELAYS_IN_EXECUTE_MUTATION * CLOCK_DELAY));
=======
            assertMutationTableMetrics(false, tableName, 1, 0, 0, false, 0, 0, 0, 0, 0,
                    writeMutMetrics, conn, false, 1);
>>>>>>> b8339249
        }
    }

    /**
     * After PHOENIX-6767 point lookup queries don't require to get table regions using
     * {@link ConnectionQueryServices#getAllTableRegions(byte[], int)}  to prepare scans
     * so custom driver defined here inject failures or delays don't have effect.
     * Hence skipping the test.
     */
    @Ignore
    @Test public void testTableLevelMetricsforFailingDelete() throws Throwable {
        String tableName = generateUniqueName();
        int numRows = 15;
        Connection conn = null;
        Throwable exception = null;
        try {
            conn = getConnFromTestDriver();
            createTableAndInsertValues(tableName, true, true, numRows, true, conn, false);
            // Reset metrics from the upserts
            PhoenixRuntime.resetMetrics(conn);
            clearTableLevelMetrics();

            failExecuteQueryAndClientSideDeletes = true;
            try {
                doPointDeleteFromTable(tableName, conn);
                fail();
            } catch (SQLException sqlE) {
                assertEquals(GET_TABLE_REGIONS_FAIL.getErrorCode(), sqlE.getErrorCode());
            }
        } catch (Throwable t) {
            exception = t;
        } finally {
            // Otherwise the test fails with an error from assertions below instead of the real exception
            if (exception != null) {
                throw exception;
            }
            assertNotNull("Failed to get a connection!", conn);
            // Get write metrics before closing the connection since that clears those metrics
            Map<MetricType, Long>
                    writeMutMetrics =
                    getWriteMetricInfoForMutationsSinceLastReset(conn).get(tableName);
            assertNull(writeMutMetrics);
            conn.close();
<<<<<<< HEAD
            assertMutationTableMetrics(false, tableName, 0, 1, 0, false, 0, 0, 0, 0, 1, null, conn, false, 0, 0, 0);
=======
            assertMutationTableMetrics(false, tableName, 0, 1, 0, false, 0, 0, 0, 0, 1, null, conn, false, 0);
>>>>>>> b8339249
        }
    }

    /**
     * After PHOENIX-6767 point lookup queries don't require to get table regions using
     * {@link ConnectionQueryServices#getAllTableRegions(byte[], int)}  to prepare scans
     * so custom driver defined here inject failures or delays don't have effect.
     * Hence skipping the test.
     */
    @Ignore
    @Test public void testTableLevelMetricsforDelayedDeleteQuery() throws Throwable {
        String tableName = generateUniqueName();
        Connection conn = null;
        Throwable exception = null;
        try {
            conn = getConnFromTestDriver();
            createTableAndInsertValues(tableName, false, true, 10, true, conn, false);
            // Reset metrics from the upserts
            PhoenixRuntime.resetMetrics(conn);
            clearTableLevelMetrics();

            injectDelay = 3000;
            doPointDeleteFromTable(tableName, conn);
            conn.commit();
        } catch (Throwable t) {
            exception = t;
        } finally {
            // Otherwise the test fails with an error from assertions below instead of the real exception
            if (exception != null) {
                throw exception;
            }
            assertNotNull("Failed to get a connection!", conn);
            // Get write metrics before closing the connection since that clears those metrics
            Map<MetricType, Long>
                    writeMutMetrics =
                    getWriteMetricInfoForMutationsSinceLastReset(conn).get(tableName);
            conn.close();
            assertMutationTableMetrics(false, tableName, 1, 0, injectDelay, true, 1, 0, 0, 1, 0,
<<<<<<< HEAD
                    writeMutMetrics, conn, false, 0, 0, 0);
=======
                    writeMutMetrics, conn, false, 1);
>>>>>>> b8339249
        }
    }

    @Test public void testTableLevelMetricsDeleteCommitFailed() throws Throwable {
        useCustomClock();
        String tableName = generateUniqueName();
        int numRows = 15;
        Connection conn = null;
        Throwable exception = null;
        try {
            conn = getConnFromTestDriver();
            createTableAndInsertValues(tableName, true, true, numRows, true, conn, false);
            // Reset metrics from the upserts
            PhoenixRuntime.resetMetrics(conn);
            clearTableLevelMetrics();
            doDeleteAllFromTable(tableName, conn);

            DelayedOrFailingRegionServer.injectFailureForRegionOfTable(tableName);
            try {
                conn.commit();
                fail();
            } catch (CommitException e) {
                Throwable retriesExhaustedEx = null;
                for (Throwable t = e.getCause(); t != null; t = t.getCause()) {
                    if (t instanceof RetriesExhaustedWithDetailsException) {
                        retriesExhaustedEx = t;
                        break;
                    }
                }
                assertNotNull(retriesExhaustedEx);
                assertTrue(retriesExhaustedEx.getMessage().contains(INJECTED_EXCEPTION_STRING));
            }
        } catch (Throwable t) {
            exception = t;
        } finally {
            // Otherwise the test fails with an error from assertions below instead of the real exception
            if (exception != null) {
                throw exception;
            }
            assertNotNull("Failed to get a connection!", conn);
            // Get write metrics before closing the connection since that clears those metrics
            Map<MetricType, Long>
                    writeMutMetrics =
                    getWriteMetricInfoForMutationsSinceLastReset(conn).get(tableName);
            conn.close();
<<<<<<< HEAD
            assertMutationTableMetrics(false, tableName, 1, 0,
                    MIN_CLOCK_DELAYS_IN_EXECUTE_MUTATION * CLOCK_DELAY,
                    true, numRows, 0, numRows, 0, 1,
                    writeMutMetrics, conn, false,
                    convertTimeInMsToNs(CLOCK_DELAY),
                    convertTimeInMsToNs(CLOCK_DELAY),
                    convertTimeInMsToNs(MIN_CLOCK_DELAYS_IN_EXECUTE_MUTATION * CLOCK_DELAY));
=======
            assertMutationTableMetrics(false, tableName, 1, 0, 0, true, numRows, 0, numRows, 0, 1,
                    writeMutMetrics, conn, false, 1);
>>>>>>> b8339249
        }
    }

    @Test
    public void testMetricsWithIndexUsage() throws Exception {
        useCustomClock();
        // Generate unique names for the table and index
        String dataTable = generateUniqueName();
        String indexName = generateUniqueName() + "_IDX";


        try (Connection conn = getConnFromTestDriver()) {
            // Create a mutable table with one key and one column
            String tableDdl = "CREATE TABLE "
                    + dataTable
                    + " (K VARCHAR NOT NULL, V INTEGER, CONSTRAINT PK PRIMARY KEY(K))" + " IMMUTABLE_ROWS = true";
            conn.createStatement().execute(tableDdl);

            // Create an index for the column 'V'
            String indexDdl = "CREATE INDEX " + indexName + " ON " + dataTable + " (V)";
            conn.createStatement().execute(indexDdl);
        }

        // Insert data into the table
        String insertData = "UPSERT INTO " + dataTable + " VALUES (?, ?)";
        Map<String, Map<MetricType, Long>> writeMutMetrics;
        try (Connection conn = getConnFromTestDriver();
             PreparedStatement stmt = conn.prepareStatement(insertData)) {
            for (int i = 1; i <= 10; i++) {
                stmt.setString(1, "key" + i);
                stmt.setInt(2, i);
                stmt.executeUpdate();
            }
            conn.commit();
            writeMutMetrics = PhoenixRuntime.getWriteMetricInfoForMutationsSinceLastReset(conn);
        }
        for(PhoenixTableMetric metric: getPhoenixTableClientMetrics().get(dataTable)) {
            if(metric.getMetricType().equals(MUTATION_BATCH_COUNTER)) {
                assertMetricValue(metric, MUTATION_BATCH_COUNTER, 1, CompareOp.EQ);
                assertMetricValue(metric, MUTATION_BATCH_COUNTER,
                        writeMutMetrics.get(dataTable).get(MUTATION_BATCH_COUNTER), CompareOp.EQ);
            }
        }
        for(PhoenixTableMetric metric: getPhoenixTableClientMetrics().get(indexName)) {
            if(metric.getMetricType().equals(MUTATION_BATCH_COUNTER)) {
                assertMetricValue(metric, MUTATION_BATCH_COUNTER, 2, CompareOp.EQ);
                assertMetricValue(metric, MUTATION_BATCH_COUNTER,
                        writeMutMetrics.get(indexName).get(MUTATION_BATCH_COUNTER), CompareOp.EQ);
            }
        }
        // Assert that mutation plan creation and execution metrics have captured only for
        // data table and not index table
        for(PhoenixTableMetric metric: getPhoenixTableClientMetrics().get(dataTable)) {
            assertMetricValue(metric, UPSERT_PLAN_CREATION_TIME, convertTimeInMsToNs(CLOCK_DELAY), CompareOp.GTEQ);
            assertMetricValue(metric, UPSERT_PLAN_EXECUTION_TIME, convertTimeInMsToNs(CLOCK_DELAY), CompareOp.GTEQ);
            assertMetricValue(metric, UPSERT_EXECUTE_MUTATION_TIME,
                    convertTimeInMsToNs(MIN_CLOCK_DELAYS_IN_EXECUTE_MUTATION * CLOCK_DELAY), CompareOp.GTEQ);
        }
        for(PhoenixTableMetric metric: getPhoenixTableClientMetrics().get(indexName)) {
            assertMetricValue(metric, UPSERT_PLAN_CREATION_TIME, 0, CompareOp.EQ);
            assertMetricValue(metric, UPSERT_PLAN_EXECUTION_TIME, 0, CompareOp.EQ);
            assertMetricValue(metric, UPSERT_EXECUTE_MUTATION_TIME, 0, CompareOp.EQ);
        }

        // Check if the index is being used
        try (Connection conn = getConnFromTestDriver()) {
            String query = "SELECT * FROM " + dataTable + " WHERE V = ?";
            try (PreparedStatement stmt = conn.prepareStatement(query)) {
                // Set a parameter value that corresponds to the data inserted
                stmt.setInt(1, 5);
                clearTableLevelMetrics();
                // Execute the query
                try (ResultSet resultSet = stmt.executeQuery()) {
                    while (resultSet.next()) {

                    }
                }
                assertTrue(!getPhoenixTableClientMetrics().get(indexName).isEmpty());
                // Assert that the index is used
                boolean metricExists = false;
                for (PhoenixTableMetric metric : getPhoenixTableClientMetrics().get(indexName)) {
                    if (metric.getMetricType().equals(SELECT_SQL_COUNTER)) {
                        metricExists = true;
                        assertMetricValue(metric, SELECT_SQL_COUNTER, 1, CompareOp.EQ);
                        break;
                    }
                }
                assertTrue(metricExists);
                metricExists = false;
                //assert BaseTable is not being queried
                //if client is validating last_ddl_timestamps with ucf=never,
                //there will be no metrics for base table (like getTable RPC times/counts).
                if (ValidateLastDDLTimestampUtil
                        .getValidateLastDdlTimestampEnabled(conn.unwrap(PhoenixConnection.class))) {
                    assertFalse(getPhoenixTableClientMetrics().containsKey(dataTable));
                } else {
                    for (PhoenixTableMetric metric : getPhoenixTableClientMetrics().get(dataTable)) {
                        if (metric.getMetricType().equals(SELECT_SQL_COUNTER)) {
                            metricExists = true;
                            assertMetricValue(metric, SELECT_SQL_COUNTER, 0, CompareOp.EQ);
                            break;
                        }
                    }
                    assertTrue(metricExists);
                }
            }
        }
    }

    @Test public void testDeleteCommitTimeSlowRS() throws Throwable {
        String tableName = generateUniqueName();
        int numRows = 15;
        Connection conn = null;
        Throwable exception = null;
        final int delayRs = 5000; //ms
        try {
            conn = getConnFromTestDriver();
            createTableAndInsertValues(tableName, true, true, numRows, true, conn, false);
            // Reset metrics from the upserts
            PhoenixRuntime.resetMetrics(conn);
            clearTableLevelMetrics();
            doDeleteAllFromTable(tableName, conn);

            DelayedOrFailingRegionServer.setDelayEnabled(true);
            DelayedOrFailingRegionServer.setDelayMultiOp(delayRs);
            conn.commit();
        } catch (Throwable t) {
            exception = t;
        } finally {
            // Otherwise the test fails with an error from assertions below instead of the real exception
            if (exception != null) {
                throw exception;
            }
            assertNotNull("Failed to get a connection!", conn);
            // Get write metrics before closing the connection since that clears those metrics
            Map<MetricType, Long>
                    writeMutMetrics =
                    getWriteMetricInfoForMutationsSinceLastReset(conn).get(tableName);
            conn.close();
            assertMutationTableMetrics(false, tableName, 1, 0, 0, true, numRows, delayRs, 0, 1, 0,
<<<<<<< HEAD
                    writeMutMetrics, conn, false, 0, 0, 0);
=======
                    writeMutMetrics, conn, false, 1);
>>>>>>> b8339249
        }
    }

    @Test public void testTableLevelMetricsForAtomicUpserts() throws Throwable {
        useCustomClock();
        String tableName = generateUniqueName();
        Connection conn = null;
        Throwable exception = null;
        int numAtomicUpserts = 4;
        try {
            conn = getConnFromTestDriver();
            String ddl = "create table " + tableName + "(pk varchar primary key, counter1 bigint)";
            conn.createStatement().execute(ddl);
            String dml;
            ResultSet rs;
            dml = String.format("UPSERT INTO %s VALUES('a', 0)", tableName);
            conn.createStatement().execute(dml);
            dml = String.format("UPSERT INTO %s VALUES('a', 0) ON DUPLICATE KEY UPDATE counter1 = counter1 + 1", tableName);
            for (int i = 0; i < numAtomicUpserts; ++i) {
                conn.createStatement().execute(dml);
            }
            conn.commit();
            String dql = String.format("SELECT counter1 FROM %s WHERE counter1 > 0", tableName);
            rs = conn.createStatement().executeQuery(dql);
            assertTrue(rs.next());
            assertEquals(4, rs.getInt(1));
        }catch (Throwable t) {
            exception = t;
        } finally {
            // Otherwise the test fails with an error from assertions below instead of the real exception
            if (exception != null) {
                throw exception;
            }
            assertNotNull("Failed to get a connection!", conn);
            // Get write metrics before closing the connection since that clears those metrics
            Map<MetricType, Long>
                writeMutMetrics =
                getWriteMetricInfoForMutationsSinceLastReset(conn).get(tableName);
            conn.close();
            // 1 regular upsert + numAtomicUpserts
            // 2 mutations (regular and atomic on the same row in the same batch will be split)
<<<<<<< HEAD
            assertMutationTableMetrics(true, tableName, 1 + numAtomicUpserts, 0,
                    MIN_CLOCK_DELAYS_IN_EXECUTE_MUTATION * CLOCK_DELAY * (numAtomicUpserts + 1),
                    true, 2, 0, 0, 2, 0,
                    writeMutMetrics, conn, false,
                    convertTimeInMsToNs(CLOCK_DELAY) * (numAtomicUpserts + 1),
                    convertTimeInMsToNs(CLOCK_DELAY) * (numAtomicUpserts + 1),
                    convertTimeInMsToNs(MIN_CLOCK_DELAYS_IN_EXECUTE_MUTATION * CLOCK_DELAY) * (numAtomicUpserts + 1));
=======
            assertMutationTableMetrics(true, tableName, 1 + numAtomicUpserts, 0, 0, true, 2, 0, 0, 2, 0,
                writeMutMetrics, conn, false, 2);
>>>>>>> b8339249
            assertEquals(numAtomicUpserts, getMetricFromTableMetrics(tableName, ATOMIC_UPSERT_SQL_COUNTER));
            assertTrue(getMetricFromTableMetrics(tableName, ATOMIC_UPSERT_COMMIT_TIME) > 0);
        }
    }

    @Test
    public void testHistogramMetricsForMutations() throws Exception {
        String tableName = generateUniqueName();
        // Reset table level metrics to capture histogram metrics for upsert.
        try (Connection conn =  getConnFromTestDriver()) {
            createTableAndInsertValues(tableName, true, true, 10, true, conn, false);
        }
        // Metrics will be reset after creation of table so below we will get latency
        // just for upsert queries.
        // Since we are recording latency histograms after every executeMutation method and
        // since we are not batch upserting, it will record histogram event after every upsert.
        assertHistogramMetricsForMutations(tableName, true, 1, 1, true);

        // Reset table histograms as well as global metrics
        PhoenixRuntime.clearTableLevelMetrics();
        PhoenixMetricsIT.resetGlobalMetrics();
        try (Connection connection = getConnFromTestDriver();
                Statement statement = connection.createStatement()) {
            String delete = "DELETE FROM " + tableName;
            statement.execute(delete);
            connection.commit();
        }
        // Verify metrics for delete mutations
        assertHistogramMetricsForMutations(tableName, false, 1, 1, true);
        PhoenixRuntime.clearTableLevelMetrics();
    }

    @Test
    public void testHistogramMetricsForMutationsAutoCommitTrue() throws Exception {
        String tableName = generateUniqueName();
        // Reset table level metrics to capture histogram metrics for upsert.
        try (Connection conn =  getConnFromTestDriver()) {
            conn.setAutoCommit(true);
            createTableAndInsertValues(tableName, true, true, 10, false, conn, false);
        }
        // Metrics will be reset after creation of table so below we will get latency
        // just for upsert queries.
        // Since we are recording latency histograms after every executeMutation method and
        // since we are not batch upserting, it will record histogram event after every upsert.
        assertHistogramMetricsForMutations(tableName, true, 10, 10, false);

        // Reset table histograms as well as global metrics
        PhoenixRuntime.clearTableLevelMetrics();
        PhoenixMetricsIT.resetGlobalMetrics();
        try (Connection connection = getConnFromTestDriver();
                Statement statement = connection.createStatement()) {
            connection.setAutoCommit(true);
            String delete = "DELETE FROM " + tableName;
            statement.execute(delete);
        }
        // Verify metrics for delete mutations. We won't get any data point for
        // size histogram since delete happened on server side using ServerSelectDeleteMutationPlan.
        assertHistogramMetricsForMutations(tableName, false,1, 0, false);
        PhoenixRuntime.clearTableLevelMetrics();
    }

    @Test
    public void testHistogramMetricsForQueries() throws Exception {
        String tableName = generateUniqueName();
        // Reset table level metrics to capture histogram metrics for select queries.
        try (Connection conn = getConnFromTestDriver()) {
            createTableAndInsertValues(tableName, true, true, 10, true, conn, true);
        }
        // Reset table metrics as well as global metrics
        PhoenixRuntime.clearTableLevelMetrics();
        PhoenixMetricsIT.resetGlobalMetrics();
        DelayedOrFailingRegionServer.setDelayEnabled(true);
        DelayedOrFailingRegionServer.setDelayScan(30);
        try (Connection conn =  getConnFromTestDriver();
                Statement statement = conn.createStatement()) {
            String select = "SELECT * FROM " + tableName;
            ResultSet resultSet = statement.executeQuery(select);
            while (resultSet.next()) {
                // do nothing
            }
            resultSet.close();
        } // conn close will close the rs at which point we will increment the scan_bytes counter

        // Verify that value from histogram is equal to metric from global metrics.
        LatencyHistogram ltHisto = TableMetricsManager.getQueryLatencyHistogramForTable(tableName);
        SizeHistogram szHisto = TableMetricsManager.getQuerySizeHistogramForTable(tableName);

        assertHistogramMetricsForQueries(tableName, ltHisto, szHisto, 1, 1);
    }

    @Test
    public void testHistogramMetricsForRangeScan() throws Exception {
        String tableName = generateUniqueName();
        // Reset table level metrics to capture histogram metrics for select queries.
        try (Connection conn = getConnFromTestDriver()) {
            createTableAndInsertValues(tableName, true, true, 10, true, conn, true);
        }
        // Reset global metrics and table level metrics.
        PhoenixMetricsIT.resetGlobalMetrics();
        PhoenixRuntime.clearTableLevelMetrics();
        try (Connection conn =  getConnFromTestDriver();
                Statement statement = conn.createStatement()) {
            String select = "SELECT * FROM " + tableName;
            ResultSet resultSet = statement.executeQuery(select);
            while (resultSet.next()) {
                // do nothing
            }
        } // conn close will close the rs at which point we will increment the scan_bytes counter

        // Make sure that point lookup histograms are empty since this is a range scan query.
        LatencyHistogram pointLookupLtHisto =
                TableMetricsManager.getPointLookupLatencyHistogramForTable(tableName);
        SizeHistogram pointLookupSzHisto =
                TableMetricsManager.getPointLookupSizeHistogramForTable(tableName);
        Assert.assertEquals(0, pointLookupLtHisto.getHistogram().getTotalCount());
        Assert.assertEquals(0, pointLookupSzHisto.getHistogram().getTotalCount());

        LatencyHistogram ltHistogram =
                TableMetricsManager.getRangeScanLatencyHistogramForTable(tableName);
        Assert.assertEquals(1, ltHistogram.getHistogram().getTotalCount());
        SizeHistogram sizeHistogram =
                TableMetricsManager.getRangeScanSizeHistogramForTable(tableName);
        Assert.assertEquals(1, sizeHistogram.getHistogram().getTotalCount());

        // Verify that value from histogram is equal to metric from global metrics.
        assertHistogramMetricsForQueries(tableName, ltHistogram, sizeHistogram, 1, 1);
    }

    // Verify that there is a histogram counter for the operation and verify with table level metrics
    private void assertHistogramMetricsForQueries(String tableName, LatencyHistogram ltHistogram,
            SizeHistogram sizeHistogram, int ltCount, int szCount) {
        Assert.assertEquals(ltCount, ltHistogram.getHistogram().getTotalCount());
        Assert.assertEquals(szCount, sizeHistogram.getHistogram().getTotalCount());

        // Get latency metrics from table level metrics
        Long queryTime = GLOBAL_QUERY_TIME.getMetric().getValue();
        long rsNextTime = getMetricFromTableMetrics(tableName, MetricType.RESULT_SET_TIME_MS);
        // Latency for queries is sum of time spent in executeQuery phase and rs.next phase.
        long totalLatency = queryTime + rsNextTime;
        long maxLtValue = ltHistogram.getHistogram().getMaxValue();
        Assert.assertTrue(ltHistogram.getHistogram().valuesAreEquivalent(totalLatency, maxLtValue));

        Long scanBytes = GLOBAL_SCAN_BYTES.getMetric().getValue();
        long maxSzValue = sizeHistogram.getHistogram().getMaxValue();
        Assert.assertTrue(sizeHistogram.getHistogram().valuesAreEquivalent(scanBytes, maxSzValue));
    }

    private Connection getConnFromTestDriver() throws SQLException {
        Connection conn = DriverManager.getConnection(url);
        assertTrue(conn.unwrap(PhoenixConnection.class)
                .getQueryServices() instanceof PhoenixMetricsTestingQueryServices);
        return conn;
    }

    private long getMetricFromTableMetrics(String tableName, MetricType type) {
        Long value = TableMetricsManager.getMetricValue(tableName, type);
        Assert.assertNotNull(value);
        return value;
    }

    private enum CompareOp {
        LT, EQ, GT, LTEQ, GTEQ
    }

    private static class MyClock extends EnvironmentEdge {
        private final long delay;
        private AtomicLong time;

        public MyClock(long time, long delay) {
            this.time = new AtomicLong(time);
            this.delay = delay;
        }

        @Override public long currentTime() {
            long currentTime = this.time.get();
            this.time.addAndGet(this.delay);
            return currentTime;
        }
    }

    /**
     * Custom QueryServices object which we can use to inject failures and delays
     */
    private static class PhoenixMetricsTestingQueryServices extends ConnectionQueryServicesImpl {

        PhoenixMetricsTestingQueryServices(QueryServices services,
                ConnectionInfo connectionInfo, Properties info) {
            super(services, connectionInfo, info);
        }

        @Override
        public List<HRegionLocation> getAllTableRegions(byte[] tableName)
                throws SQLException {
            if (failExecuteQueryAndClientSideDeletes) {
                throw new SQLExceptionInfo.Builder(GET_TABLE_REGIONS_FAIL).build().buildException();
            }
            try {
                Thread.sleep(injectDelay);
            } catch (InterruptedException e) {
                throw new RuntimeException(e);
            }
            return super.getAllTableRegions(tableName);
        }

        // Make plan.iterator() fail (ultimately calls CQSI.getAllTableRegions())
        @Override public List<HRegionLocation> getAllTableRegions(byte[] tableName,
                                                                  int queryTimeout)
                throws SQLException {
            if (failExecuteQueryAndClientSideDeletes) {
                throw new SQLExceptionInfo.Builder(GET_TABLE_REGIONS_FAIL).build().buildException();
            }
            try {
                Thread.sleep(injectDelay);
            } catch (InterruptedException e) {
                throw new RuntimeException(e);
            }
            return super.getAllTableRegions(tableName, queryTimeout);
        }

        @Override
        public List<HRegionLocation> getTableRegions(byte[] tableName, byte[] startRowKey,
                                                     byte[] endRowKey) throws SQLException {
            if (failExecuteQueryAndClientSideDeletes) {
                throw new SQLExceptionInfo.Builder(GET_TABLE_REGIONS_FAIL)
                        .build().buildException();
            }
            try {
                Thread.sleep(injectDelay);
            } catch (InterruptedException e) {
                throw new RuntimeException(e);
            }
            return super.getTableRegions(tableName, startRowKey, endRowKey);
        }

        @Override
        public List<HRegionLocation> getTableRegions(byte[] tableName, byte[] startRowKey,
                                                     byte[] endRowKey, int queryTimeout) throws SQLException {
            if (failExecuteQueryAndClientSideDeletes) {
                throw new SQLExceptionInfo.Builder(GET_TABLE_REGIONS_FAIL)
                    .build().buildException();
            }
            try {
                Thread.sleep(injectDelay);
            } catch (InterruptedException e) {
                throw new RuntimeException(e);
            }
            return super.getTableRegions(tableName, startRowKey, endRowKey, queryTimeout);
        }
    }

    /**
     * Custom driver to return a custom QueryServices object
     */
    public static class PhoenixMetricsTestingDriver extends PhoenixTestDriver {
        @GuardedBy("this")
        private final Map<ConnectionInfo, ConnectionQueryServices>
                connectionQueryServicesMap = new HashMap<>();

        private final QueryServices qsti;
        private ReadOnlyProps overrideProps;

        public PhoenixMetricsTestingDriver(ReadOnlyProps props) {
            overrideProps = props;
            qsti = new QueryServicesTestImpl(getDefaultProps(), overrideProps);
        }

        @Override public boolean acceptsURL(String url) {
            return true;
        }

        @Override public synchronized ConnectionQueryServices getConnectionQueryServices(String url,
                                                                                         Properties info) throws SQLException {
            ConnectionInfo connInfo = ConnectionInfo.create(url, null, info);
            ConnectionQueryServices connectionQueryServices = connectionQueryServicesMap.get(connInfo);
            if (connectionQueryServices != null) {
                return connectionQueryServices;
            }
            connectionQueryServices = new PhoenixMetricsTestingQueryServices(qsti, connInfo, info);
            connectionQueryServices.init(url, info);
            connectionQueryServicesMap.put(connInfo, connectionQueryServices);
            return connectionQueryServices;
        }
    }
}<|MERGE_RESOLUTION|>--- conflicted
+++ resolved
@@ -67,16 +67,13 @@
 import static org.apache.phoenix.monitoring.GlobalClientMetrics.GLOBAL_MUTATION_BYTES;
 import static org.apache.phoenix.monitoring.GlobalClientMetrics.GLOBAL_QUERY_TIME;
 import static org.apache.phoenix.monitoring.GlobalClientMetrics.GLOBAL_SCAN_BYTES;
-<<<<<<< HEAD
 import static org.apache.phoenix.monitoring.MetricType.DELETE_EXECUTE_MUTATION_TIME;
 import static org.apache.phoenix.monitoring.MetricType.DELETE_PLAN_CREATION_TIME;
 import static org.apache.phoenix.monitoring.MetricType.DELETE_PLAN_EXECUTION_TIME;
 import static org.apache.phoenix.monitoring.MetricType.UPSERT_EXECUTE_MUTATION_TIME;
 import static org.apache.phoenix.monitoring.MetricType.UPSERT_PLAN_CREATION_TIME;
 import static org.apache.phoenix.monitoring.MetricType.UPSERT_PLAN_EXECUTION_TIME;
-=======
 import static org.apache.phoenix.monitoring.MetricType.MUTATION_BATCH_COUNTER;
->>>>>>> b8339249
 import static org.apache.phoenix.monitoring.MetricType.NUM_SYSTEM_TABLE_RPC_SUCCESS;
 import static org.apache.phoenix.monitoring.MetricType.DELETE_AGGREGATE_FAILURE_SQL_COUNTER;
 import static org.apache.phoenix.monitoring.MetricType.DELETE_AGGREGATE_SUCCESS_SQL_COUNTER;
@@ -353,20 +350,15 @@
      * @param writeMutMetrics                       write mutation metrics object
      * @param conn                                  connection object. Note: this method must be called after connection close
      *                                              since that's where we populate table-level write metrics
-<<<<<<< HEAD
      * @param expectedSystemCatalogMetric           True if metrics for calls to SYSTEM.CATALOG table were captured
      *                                              and should be validated
+     * @param expectedMutationBatchCount            expected number of mutation batches per commit call
      * @param expectedMinMutationPlanCreationTime   minimum expected time taken to create mutation plan
      * @param expectedMinMutationPlanExecutionTime  minimum expected time taken to execute mutation plan
      * @param expectedMinExecuteMutationTime        minimum expected time taken by executeMutation() call
      *
      * @throws SQLException
        */
-=======
-     * @param expectedMutationBatchCount            expected number of mutation batches per commit call
-
-     */
->>>>>>> b8339249
     private static void assertMutationTableMetrics(final boolean isUpsert, final String tableName,
             final long expectedUpsertOrDeleteSuccessSqlCt,
             final long expectedUpsertOrDeleteFailedSqlCt,
@@ -377,14 +369,11 @@
             final long expectedUpsertOrDeleteAggregateSuccessCt,
             final long expectedUpsertOrDeleteAggregateFailureCt,
             final Map<MetricType, Long> writeMutMetrics, final Connection conn,
-<<<<<<< HEAD
             final boolean expectedSystemCatalogMetric,
+            final long expectedMutationBatchCount,
             final long expectedMinMutationPlanCreationTime,
             final long expectedMinMutationPlanExecutionTime,
             final long expectedMinExecuteMutationTime)
-=======
-            final boolean expectedSystemCatalogMetric, final long expectedMutationBatchCount)
->>>>>>> b8339249
             throws SQLException {
         assertTrue(conn != null && conn.isClosed());
         assertFalse(hasMutationBeenExplicitlyCommitted && writeMutMetrics == null);
@@ -774,18 +763,14 @@
             conn.close();
             // Must be asserted after connection close since that's where
             // we populate table-level metrics
-<<<<<<< HEAD
             assertMutationTableMetrics(true, tableName, numRows, 0,
                     MIN_CLOCK_DELAYS_IN_EXECUTE_MUTATION * CLOCK_DELAY * numRows,
                     true, numRows, 0, 0, 1, 0,
-                    writeMutMetrics, conn, true,
+                    writeMutMetrics, conn, true, 100,
                     convertTimeInMsToNs(CLOCK_DELAY) * numRows,
                     convertTimeInMsToNs(CLOCK_DELAY) * numRows,
-                    convertTimeInMsToNs(MIN_CLOCK_DELAYS_IN_EXECUTE_MUTATION * CLOCK_DELAY) * numRows);
-=======
-            assertMutationTableMetrics(true, tableName, numRows, 0, 0, true, numRows, 0, 0, 1, 0,
-                    writeMutMetrics, conn, true, 100);
->>>>>>> b8339249
+                    convertTimeInMsToNs(
+                            MIN_CLOCK_DELAYS_IN_EXECUTE_MUTATION * CLOCK_DELAY) * numRows);
         }
     }
 
@@ -811,18 +796,14 @@
                     writeMutMetrics =
                     getWriteMetricInfoForMutationsSinceLastReset(conn).get(tableName);
             conn.close();
-<<<<<<< HEAD
             assertMutationTableMetrics(true, tableName, numRows, 0,
                     MIN_CLOCK_DELAYS_IN_EXECUTE_MUTATION * CLOCK_DELAY * numRows,
                     true, numRows, 0, 0, 1, 0,
-                     writeMutMetrics, conn, true,
+                     writeMutMetrics, conn, true, 1,
                     convertTimeInMsToNs(CLOCK_DELAY) * numRows,
                     convertTimeInMsToNs(CLOCK_DELAY) * numRows,
-                    convertTimeInMsToNs(MIN_CLOCK_DELAYS_IN_EXECUTE_MUTATION * CLOCK_DELAY) * numRows);
-=======
-            assertMutationTableMetrics(true, tableName, numRows, 0, 0, true, numRows, 0, 0, 1, 0,
-                    writeMutMetrics, conn, true, 1);
->>>>>>> b8339249
+                    convertTimeInMsToNs(
+                            MIN_CLOCK_DELAYS_IN_EXECUTE_MUTATION * CLOCK_DELAY) * numRows);
         }
     }
 
@@ -863,14 +844,11 @@
             // mutation commit time since autoCommit was on
             assertMutationTableMetrics(true, tableName, numRows, 0,
                     writeMutMetrics.get(UPSERT_COMMIT_TIME), true, numRows, 0, 0, numRows, 0,
-<<<<<<< HEAD
-                    writeMutMetrics, conn,true,
+                    writeMutMetrics, conn,true, 10,
                     convertTimeInMsToNs(CLOCK_DELAY) * numRows,
                     convertTimeInMsToNs(CLOCK_DELAY) * numRows,
-                    convertTimeInMsToNs(MIN_CLOCK_DELAYS_IN_EXECUTE_MUTATION * CLOCK_DELAY) * numRows);
-=======
-                    writeMutMetrics, conn,true, 10);
->>>>>>> b8339249
+                    convertTimeInMsToNs(
+                            MIN_CLOCK_DELAYS_IN_EXECUTE_MUTATION * CLOCK_DELAY) * numRows);
         }
     }
 
@@ -909,14 +887,10 @@
                     writeMutMetrics =
                     getWriteMetricInfoForMutationsSinceLastReset(conn).get(tableName);
             conn.close();
-<<<<<<< HEAD
             assertMutationTableMetrics(true, tableName, 0, 1, 0, false, 0, 0, 0, 1, 0,
-                    writeMutMetrics, conn, true,
+                    writeMutMetrics, conn, true, 0,
                     convertTimeInMsToNs(CLOCK_DELAY), 0,
                     convertTimeInMsToNs(3 * CLOCK_DELAY));
-=======
-            assertMutationTableMetrics(true, tableName, 0, 1, 0, false, 0, 0, 0, 1, 0, null, conn, true, 0);
->>>>>>> b8339249
         }
     }
 
@@ -956,18 +930,14 @@
                     writeMutMetrics =
                     getWriteMetricInfoForMutationsSinceLastReset(conn).get(tableName);
             conn.close();
-<<<<<<< HEAD
             assertMutationTableMetrics(true, tableName, numRows, 0,
                     MIN_CLOCK_DELAYS_IN_EXECUTE_MUTATION * delay * numRows,
                     true, numRows, 0, 0, 1,
-                    0, writeMutMetrics, conn, true,
+                    0, writeMutMetrics, conn, true, 1,
                     convertTimeInMsToNs(delay) * numRows,
                     convertTimeInMsToNs(delay) * numRows,
-                    convertTimeInMsToNs(MIN_CLOCK_DELAYS_IN_EXECUTE_MUTATION * delay) * numRows);
-=======
-            assertMutationTableMetrics(true, tableName, numRows, 0, delay, true, numRows, 0, 0, 1,
-                    0, writeMutMetrics, conn, true, 1);
->>>>>>> b8339249
+                    convertTimeInMsToNs(
+                            MIN_CLOCK_DELAYS_IN_EXECUTE_MUTATION * delay) * numRows);
         }
     }
 
@@ -1015,18 +985,13 @@
                     writeMutMetrics =
                     getWriteMetricInfoForMutationsSinceLastReset(conn).get(tableName);
             conn.close();
-<<<<<<< HEAD
             assertMutationTableMetrics(true, tableName, 0, 1,
                     MIN_CLOCK_DELAYS_IN_EXECUTE_MUTATION * CLOCK_DELAY,
                     true, 1, 0, 1, 0, 1,
-                    writeMutMetrics, conn, true,
+                    writeMutMetrics, conn, true, 1,
                     convertTimeInMsToNs(CLOCK_DELAY),
                     convertTimeInMsToNs(CLOCK_DELAY),
                     convertTimeInMsToNs(MIN_CLOCK_DELAYS_IN_EXECUTE_MUTATION * CLOCK_DELAY));
-=======
-            assertMutationTableMetrics(true, tableName, 0, 1, 0, true, 1, 0, 1, 0, 1,
-                    writeMutMetrics, conn, true, 1);
->>>>>>> b8339249
         }
     }
 
@@ -1077,18 +1042,13 @@
                     writeMutMetrics =
                     getWriteMetricInfoForMutationsSinceLastReset(conn).get(tableName);
             conn.close();
-<<<<<<< HEAD
             assertMutationTableMetrics(true, tableName, numRows, 0,
                     MIN_CLOCK_DELAYS_IN_EXECUTE_MUTATION * CLOCK_DELAY,
                     true, numRows, 0, numRows, 0,
-                    1, writeMutMetrics, conn, true,
+                    1, writeMutMetrics, conn, true, 1,
                     convertTimeInMsToNs(CLOCK_DELAY),
                     convertTimeInMsToNs(CLOCK_DELAY),
                     convertTimeInMsToNs(MIN_CLOCK_DELAYS_IN_EXECUTE_MUTATION * CLOCK_DELAY));
-=======
-            assertMutationTableMetrics(true, tableName, numRows, 0, 0, true, numRows, 0, numRows, 0,
-                    1, writeMutMetrics, conn, true, 1);
->>>>>>> b8339249
         }
     }
 
@@ -1127,17 +1087,14 @@
                     writeMutMetrics =
                     getWriteMetricInfoForMutationsSinceLastReset(conn).get(tableName);
             conn.close();
-<<<<<<< HEAD
             assertMutationTableMetrics(true, tableName, numRows, 0,
                     0, true, numRows, delayRs, 0, 1,
-                    0, writeMutMetrics, conn, true, 0, 0, 0);
-=======
-            assertMutationTableMetrics(true, tableName, numRows, 0, 0, true, numRows, delayRs, 0, 1,
-                    0, writeMutMetrics, conn, true, 1);
+                    0, writeMutMetrics, conn, true, 1, 0, 0, 0);
         }
     }
 
     @Test public void testUpsertSelectWithRunOnServerAsTrue() throws SQLException {
+        useCustomClock();
         String srcTableName = generateUniqueName();
         String destTableName = generateUniqueName();
         int numRows = 10;
@@ -1152,13 +1109,31 @@
                     true, true, conn);
             writeMutMetrics = PhoenixRuntime.getWriteMetricInfoForMutationsSinceLastReset(conn).get(destTableName);
         }
-        assertNull(writeMutMetrics); // No commits were done from client to server so, no metrics recorded
+        // No commits were done from client to server but metrics
+        // were recorded from executeUpdate() call
+        assertNotNull(writeMutMetrics);
         for (PhoenixTableMetric metric: getPhoenixTableClientMetrics().get(destTableName)) {
+            assertMetricValue(metric, MUTATION_BATCH_COUNTER,
+                    writeMutMetrics.get(MUTATION_BATCH_COUNTER), CompareOp.EQ);
             assertMetricValue(metric, MUTATION_BATCH_COUNTER, 0, CompareOp.EQ);
+            assertMetricValue(metric, UPSERT_PLAN_CREATION_TIME,
+                    writeMutMetrics.get(UPSERT_PLAN_CREATION_TIME), CompareOp.EQ);
+            assertMetricValue(metric, UPSERT_PLAN_CREATION_TIME,
+                    convertTimeInMsToNs(CLOCK_DELAY), CompareOp.GTEQ);
+            assertMetricValue(metric, UPSERT_PLAN_EXECUTION_TIME,
+                    writeMutMetrics.get(UPSERT_PLAN_EXECUTION_TIME), CompareOp.EQ);
+            assertMetricValue(metric, UPSERT_PLAN_EXECUTION_TIME,
+                    convertTimeInMsToNs(CLOCK_DELAY), CompareOp.GTEQ);
+            assertMetricValue(metric, UPSERT_EXECUTE_MUTATION_TIME,
+                    writeMutMetrics.get(UPSERT_EXECUTE_MUTATION_TIME), CompareOp.EQ);
+            assertMetricValue(metric, UPSERT_EXECUTE_MUTATION_TIME, convertTimeInMsToNs(
+                    MIN_CLOCK_DELAYS_IN_EXECUTE_MUTATION * CLOCK_DELAY),
+                    CompareOp.GTEQ);
         }
     }
 
     @Test public void testUpsertSelectWithRunOnServerAsFalse() throws SQLException {
+        useCustomClock();
         String srcTableName = generateUniqueName();
         String destTableName = generateUniqueName();
         int numRows = 10;
@@ -1172,16 +1147,31 @@
                     true, true, conn);
             writeMutMetrics = PhoenixRuntime.getWriteMetricInfoForMutationsSinceLastReset(conn).get(destTableName);
         }
-        // Rows were fetched to client from source table and committed to destination table on server
+        // Rows were fetched to client from source table and committed to destination
+        // table on server
         assertNotNull(writeMutMetrics);
         for (PhoenixTableMetric metric: getPhoenixTableClientMetrics().get(destTableName)) {
             assertMetricValue(metric, MUTATION_BATCH_COUNTER,
                     writeMutMetrics.get(MUTATION_BATCH_COUNTER), CompareOp.EQ);
             assertMetricValue(metric, MUTATION_BATCH_COUNTER, 1, CompareOp.EQ);
+            assertMetricValue(metric, UPSERT_PLAN_CREATION_TIME,
+                    writeMutMetrics.get(UPSERT_PLAN_CREATION_TIME), CompareOp.EQ);
+            assertMetricValue(metric, UPSERT_PLAN_CREATION_TIME,
+                    convertTimeInMsToNs(CLOCK_DELAY) * numRows, CompareOp.GTEQ);
+            assertMetricValue(metric, UPSERT_PLAN_EXECUTION_TIME,
+                    writeMutMetrics.get(UPSERT_PLAN_EXECUTION_TIME), CompareOp.EQ);
+            assertMetricValue(metric, UPSERT_PLAN_EXECUTION_TIME,
+                    convertTimeInMsToNs(CLOCK_DELAY) * numRows, CompareOp.GTEQ);
+            assertMetricValue(metric, UPSERT_EXECUTE_MUTATION_TIME,
+                    writeMutMetrics.get(UPSERT_EXECUTE_MUTATION_TIME), CompareOp.EQ);
+            assertMetricValue(metric, UPSERT_EXECUTE_MUTATION_TIME, convertTimeInMsToNs(
+                            MIN_CLOCK_DELAYS_IN_EXECUTE_MUTATION * CLOCK_DELAY) * numRows,
+                    CompareOp.GTEQ);
         }
     }
 
     @Test public void testUpsertWithOverriddenUpsertBatchSize() throws SQLException {
+        useCustomClock();
         String tableName = generateUniqueName();
         int numRows = 100;
         Map<MetricType, Long> writeMutMetrics;
@@ -1197,7 +1187,19 @@
             assertMetricValue(metric, MUTATION_BATCH_COUNTER,
                     writeMutMetrics.get(MUTATION_BATCH_COUNTER), CompareOp.EQ);
             assertMetricValue(metric, MUTATION_BATCH_COUNTER, 20, CompareOp.EQ);
->>>>>>> b8339249
+            assertMetricValue(metric, UPSERT_PLAN_CREATION_TIME,
+                    writeMutMetrics.get(UPSERT_PLAN_CREATION_TIME), CompareOp.EQ);
+            assertMetricValue(metric, UPSERT_PLAN_CREATION_TIME,
+                    convertTimeInMsToNs(CLOCK_DELAY) * numRows, CompareOp.EQ);
+            assertMetricValue(metric, UPSERT_PLAN_EXECUTION_TIME,
+                    writeMutMetrics.get(UPSERT_PLAN_EXECUTION_TIME), CompareOp.EQ);
+            assertMetricValue(metric, UPSERT_PLAN_EXECUTION_TIME,
+                    convertTimeInMsToNs(CLOCK_DELAY) * numRows, CompareOp.EQ);
+            assertMetricValue(metric, UPSERT_EXECUTE_MUTATION_TIME,
+                    writeMutMetrics.get(UPSERT_EXECUTE_MUTATION_TIME), CompareOp.EQ);
+            assertMetricValue(metric, UPSERT_EXECUTE_MUTATION_TIME, convertTimeInMsToNs(
+                            MIN_CLOCK_DELAYS_IN_EXECUTE_MUTATION * CLOCK_DELAY) * numRows,
+                    CompareOp.GTEQ);
         }
     }
 
@@ -1228,18 +1230,13 @@
                     writeMutMetrics =
                     getWriteMetricInfoForMutationsSinceLastReset(conn).get(tableName);
             conn.close();
-<<<<<<< HEAD
             assertMutationTableMetrics(false, tableName, 1, 0,
                     MIN_CLOCK_DELAYS_IN_EXECUTE_MUTATION * CLOCK_DELAY,
                     true, 1, 0, 0, 1, 0,
-                    writeMutMetrics, conn, false,
+                    writeMutMetrics, conn, false, 1,
                     convertTimeInMsToNs(CLOCK_DELAY),
                     convertTimeInMsToNs(CLOCK_DELAY),
                     convertTimeInMsToNs(MIN_CLOCK_DELAYS_IN_EXECUTE_MUTATION * CLOCK_DELAY));
-=======
-            assertMutationTableMetrics(false, tableName, 1, 0, 0, true, 1, 0, 0, 1, 0,
-                    writeMutMetrics, conn, false, 1);
->>>>>>> b8339249
         }
     }
 
@@ -1270,18 +1267,13 @@
                     writeMutMetrics =
                     getWriteMetricInfoForMutationsSinceLastReset(conn).get(tableName);
             conn.close();
-<<<<<<< HEAD
             assertMutationTableMetrics(false, tableName, 1, 0,
                     MIN_CLOCK_DELAYS_IN_EXECUTE_MUTATION * CLOCK_DELAY,
                     true, numRows, 0, 0, 1, 0,
-                    writeMutMetrics, conn, false,
+                    writeMutMetrics, conn, false, 1,
                     convertTimeInMsToNs(CLOCK_DELAY),
                     convertTimeInMsToNs(CLOCK_DELAY),
                     convertTimeInMsToNs(MIN_CLOCK_DELAYS_IN_EXECUTE_MUTATION * CLOCK_DELAY));
-=======
-            assertMutationTableMetrics(false, tableName, 1, 0, 0, true, numRows, 0, 0, 1, 0,
-                    writeMutMetrics, conn, false, 1);
->>>>>>> b8339249
         }
     }
 
@@ -1318,18 +1310,13 @@
             // accumulated for those mutations except of the ones collected in executeMutation method
             assertNotNull(writeMutMetrics);
             conn.close();
-<<<<<<< HEAD
             assertMutationTableMetrics(false, tableName, 1, 0,
                     MIN_CLOCK_DELAYS_IN_EXECUTE_MUTATION * CLOCK_DELAY,
                     false, 0, 0, 0, 0, 0,
-                    writeMutMetrics, conn, false,
+                    writeMutMetrics, conn, false, 1,
                     convertTimeInMsToNs(CLOCK_DELAY),
                     convertTimeInMsToNs(CLOCK_DELAY),
                     convertTimeInMsToNs(MIN_CLOCK_DELAYS_IN_EXECUTE_MUTATION * CLOCK_DELAY));
-=======
-            assertMutationTableMetrics(false, tableName, 1, 0, 0, false, 0, 0, 0, 0, 0,
-                    writeMutMetrics, conn, false, 1);
->>>>>>> b8339249
         }
     }
 
@@ -1373,11 +1360,8 @@
                     getWriteMetricInfoForMutationsSinceLastReset(conn).get(tableName);
             assertNull(writeMutMetrics);
             conn.close();
-<<<<<<< HEAD
-            assertMutationTableMetrics(false, tableName, 0, 1, 0, false, 0, 0, 0, 0, 1, null, conn, false, 0, 0, 0);
-=======
-            assertMutationTableMetrics(false, tableName, 0, 1, 0, false, 0, 0, 0, 0, 1, null, conn, false, 0);
->>>>>>> b8339249
+            assertMutationTableMetrics(false, tableName, 0, 1, 0, false, 0, 0, 0, 0, 1, null,
+                    conn, false, 0, 0, 0, 0);
         }
     }
 
@@ -1416,11 +1400,7 @@
                     getWriteMetricInfoForMutationsSinceLastReset(conn).get(tableName);
             conn.close();
             assertMutationTableMetrics(false, tableName, 1, 0, injectDelay, true, 1, 0, 0, 1, 0,
-<<<<<<< HEAD
-                    writeMutMetrics, conn, false, 0, 0, 0);
-=======
-                    writeMutMetrics, conn, false, 1);
->>>>>>> b8339249
+                    writeMutMetrics, conn, false, 1, 0, 0, 0);
         }
     }
 
@@ -1466,18 +1446,13 @@
                     writeMutMetrics =
                     getWriteMetricInfoForMutationsSinceLastReset(conn).get(tableName);
             conn.close();
-<<<<<<< HEAD
             assertMutationTableMetrics(false, tableName, 1, 0,
                     MIN_CLOCK_DELAYS_IN_EXECUTE_MUTATION * CLOCK_DELAY,
                     true, numRows, 0, numRows, 0, 1,
-                    writeMutMetrics, conn, false,
+                    writeMutMetrics, conn, false, 1,
                     convertTimeInMsToNs(CLOCK_DELAY),
                     convertTimeInMsToNs(CLOCK_DELAY),
                     convertTimeInMsToNs(MIN_CLOCK_DELAYS_IN_EXECUTE_MUTATION * CLOCK_DELAY));
-=======
-            assertMutationTableMetrics(false, tableName, 1, 0, 0, true, numRows, 0, numRows, 0, 1,
-                    writeMutMetrics, conn, false, 1);
->>>>>>> b8339249
         }
     }
 
@@ -1531,10 +1506,13 @@
         // Assert that mutation plan creation and execution metrics have captured only for
         // data table and not index table
         for(PhoenixTableMetric metric: getPhoenixTableClientMetrics().get(dataTable)) {
-            assertMetricValue(metric, UPSERT_PLAN_CREATION_TIME, convertTimeInMsToNs(CLOCK_DELAY), CompareOp.GTEQ);
-            assertMetricValue(metric, UPSERT_PLAN_EXECUTION_TIME, convertTimeInMsToNs(CLOCK_DELAY), CompareOp.GTEQ);
+            assertMetricValue(metric, UPSERT_PLAN_CREATION_TIME, convertTimeInMsToNs(CLOCK_DELAY),
+                    CompareOp.GTEQ);
+            assertMetricValue(metric, UPSERT_PLAN_EXECUTION_TIME, convertTimeInMsToNs(CLOCK_DELAY),
+                    CompareOp.GTEQ);
             assertMetricValue(metric, UPSERT_EXECUTE_MUTATION_TIME,
-                    convertTimeInMsToNs(MIN_CLOCK_DELAYS_IN_EXECUTE_MUTATION * CLOCK_DELAY), CompareOp.GTEQ);
+                    convertTimeInMsToNs(MIN_CLOCK_DELAYS_IN_EXECUTE_MUTATION * CLOCK_DELAY),
+                    CompareOp.GTEQ);
         }
         for(PhoenixTableMetric metric: getPhoenixTableClientMetrics().get(indexName)) {
             assertMetricValue(metric, UPSERT_PLAN_CREATION_TIME, 0, CompareOp.EQ);
@@ -1618,11 +1596,7 @@
                     getWriteMetricInfoForMutationsSinceLastReset(conn).get(tableName);
             conn.close();
             assertMutationTableMetrics(false, tableName, 1, 0, 0, true, numRows, delayRs, 0, 1, 0,
-<<<<<<< HEAD
-                    writeMutMetrics, conn, false, 0, 0, 0);
-=======
-                    writeMutMetrics, conn, false, 1);
->>>>>>> b8339249
+                    writeMutMetrics, conn, false, 1, 0, 0, 0);
         }
     }
 
@@ -1664,18 +1638,13 @@
             conn.close();
             // 1 regular upsert + numAtomicUpserts
             // 2 mutations (regular and atomic on the same row in the same batch will be split)
-<<<<<<< HEAD
             assertMutationTableMetrics(true, tableName, 1 + numAtomicUpserts, 0,
                     MIN_CLOCK_DELAYS_IN_EXECUTE_MUTATION * CLOCK_DELAY * (numAtomicUpserts + 1),
                     true, 2, 0, 0, 2, 0,
-                    writeMutMetrics, conn, false,
+                    writeMutMetrics, conn, false, 2,
                     convertTimeInMsToNs(CLOCK_DELAY) * (numAtomicUpserts + 1),
                     convertTimeInMsToNs(CLOCK_DELAY) * (numAtomicUpserts + 1),
                     convertTimeInMsToNs(MIN_CLOCK_DELAYS_IN_EXECUTE_MUTATION * CLOCK_DELAY) * (numAtomicUpserts + 1));
-=======
-            assertMutationTableMetrics(true, tableName, 1 + numAtomicUpserts, 0, 0, true, 2, 0, 0, 2, 0,
-                writeMutMetrics, conn, false, 2);
->>>>>>> b8339249
             assertEquals(numAtomicUpserts, getMetricFromTableMetrics(tableName, ATOMIC_UPSERT_SQL_COUNTER));
             assertTrue(getMetricFromTableMetrics(tableName, ATOMIC_UPSERT_COMMIT_TIME) > 0);
         }
