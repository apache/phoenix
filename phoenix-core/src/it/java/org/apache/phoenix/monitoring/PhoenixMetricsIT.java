/*
 * Licensed to the Apache Software Foundation (ASF) under one or more contributor license agreements. See the NOTICE
 * file distributed with this work for additional information regarding copyright ownership. The ASF licenses this file
 * to you under the Apache License, Version 2.0 (the "License"); you may not use this file except in compliance with the
 * License. You may obtain a copy of the License at http://www.apache.org/licenses/LICENSE-2.0 Unless required by
 * applicable law or agreed to in writing, software distributed under the License is distributed on an "AS IS" BASIS,
 * WITHOUT WARRANTIES OR CONDITIONS OF ANY KIND, either express or implied. See the License for the specific language
 * governing permissions and limitations under the License.
 */
package org.apache.phoenix.monitoring;

import static org.apache.hadoop.hbase.HConstants.HBASE_CLIENT_RETRIES_NUMBER;
import static org.apache.hadoop.hbase.HConstants.ZK_SESSION_TIMEOUT;
import static org.apache.phoenix.exception.SQLExceptionCode.OPERATION_TIMED_OUT;
import static org.apache.phoenix.monitoring.GlobalClientMetrics.GLOBAL_FAILED_QUERY_COUNTER;
import static org.apache.phoenix.monitoring.GlobalClientMetrics.GLOBAL_FAILED_PHOENIX_CONNECTIONS;
import static org.apache.phoenix.monitoring.GlobalClientMetrics.GLOBAL_HBASE_COUNT_BYTES_REGION_SERVER_RESULTS;
import static org.apache.phoenix.monitoring.GlobalClientMetrics.GLOBAL_HBASE_COUNT_MILLS_BETWEEN_NEXTS;
import static org.apache.phoenix.monitoring.GlobalClientMetrics.GLOBAL_HBASE_COUNT_RPC_CALLS;
import static org.apache.phoenix.monitoring.GlobalClientMetrics.GLOBAL_HBASE_COUNT_SCANNED_REGIONS;
import static org.apache.phoenix.monitoring.GlobalClientMetrics.GLOBAL_HCONNECTIONS_COUNTER;
import static org.apache.phoenix.monitoring.GlobalClientMetrics.GLOBAL_MUTATION_BATCH_FAILED_COUNT;
import static org.apache.phoenix.monitoring.GlobalClientMetrics.GLOBAL_MUTATION_BATCH_SIZE;
import static org.apache.phoenix.monitoring.GlobalClientMetrics.GLOBAL_MUTATION_BYTES;
import static org.apache.phoenix.monitoring.GlobalClientMetrics.GLOBAL_MUTATION_COMMIT_TIME;
import static org.apache.phoenix.monitoring.GlobalClientMetrics.GLOBAL_MUTATION_INDEX_COMMIT_FAILURE_COUNT;
import static org.apache.phoenix.monitoring.GlobalClientMetrics.GLOBAL_MUTATION_SQL_COUNTER;
import static org.apache.phoenix.monitoring.GlobalClientMetrics.GLOBAL_NUM_PARALLEL_SCANS;
import static org.apache.phoenix.monitoring.GlobalClientMetrics.GLOBAL_OPEN_PHOENIX_CONNECTIONS;
import static org.apache.phoenix.monitoring.GlobalClientMetrics.GLOBAL_PHOENIX_CONNECTIONS_ATTEMPTED_COUNTER;
import static org.apache.phoenix.monitoring.GlobalClientMetrics.GLOBAL_PHOENIX_CONNECTIONS_THROTTLED_COUNTER;
import static org.apache.phoenix.monitoring.GlobalClientMetrics.GLOBAL_QUERY_SERVICES_COUNTER;
import static org.apache.phoenix.monitoring.GlobalClientMetrics.GLOBAL_QUERY_TIME;
import static org.apache.phoenix.monitoring.GlobalClientMetrics.GLOBAL_QUERY_TIMEOUT_COUNTER;
import static org.apache.phoenix.monitoring.GlobalClientMetrics.GLOBAL_REJECTED_TASK_COUNTER;
import static org.apache.phoenix.monitoring.GlobalClientMetrics.GLOBAL_SCAN_BYTES;
import static org.apache.phoenix.monitoring.GlobalClientMetrics.GLOBAL_SELECT_SQL_COUNTER;
import static org.apache.phoenix.monitoring.GlobalClientMetrics.GLOBAL_SPOOL_FILE_COUNTER;
import static org.apache.phoenix.monitoring.GlobalClientMetrics.GLOBAL_TASK_END_TO_END_TIME;
import static org.apache.phoenix.monitoring.GlobalClientMetrics.GLOBAL_TASK_EXECUTION_TIME;
import static org.apache.phoenix.monitoring.MetricType.COUNT_MILLS_BETWEEN_NEXTS;
import static org.apache.phoenix.monitoring.MetricType.DELETE_COMMIT_TIME;
import static org.apache.phoenix.monitoring.MetricType.DELETE_EXECUTE_MUTATION_TIME;
import static org.apache.phoenix.monitoring.MetricType.DELETE_PLAN_CREATION_TIME;
import static org.apache.phoenix.monitoring.MetricType.DELETE_PLAN_EXECUTION_TIME;
import static org.apache.phoenix.monitoring.MetricType.MEMORY_CHUNK_BYTES;
import static org.apache.phoenix.monitoring.MetricType.MUTATION_BATCH_COUNTER;
import static org.apache.phoenix.monitoring.MetricType.MUTATION_COMMIT_TIME;
import static org.apache.phoenix.monitoring.MetricType.QUERY_TIMEOUT_COUNTER;
import static org.apache.phoenix.monitoring.MetricType.TASK_END_TO_END_TIME;
import static org.apache.phoenix.monitoring.MetricType.TASK_EXECUTED_COUNTER;
import static org.apache.phoenix.monitoring.MetricType.TASK_EXECUTION_TIME;
import static org.apache.phoenix.monitoring.MetricType.TASK_QUEUE_WAIT_TIME;
import static org.apache.phoenix.monitoring.MetricType.UPSERT_COMMIT_TIME;
import static org.apache.phoenix.monitoring.MetricType.UPSERT_EXECUTE_MUTATION_TIME;
import static org.apache.phoenix.monitoring.MetricType.UPSERT_PLAN_CREATION_TIME;
import static org.apache.phoenix.monitoring.MetricType.UPSERT_PLAN_EXECUTION_TIME;
import static org.apache.phoenix.util.PhoenixRuntime.TENANT_ID_ATTRIB;
import static org.apache.phoenix.util.PhoenixRuntime.UPSERT_BATCH_SIZE_ATTRIB;
import static org.junit.Assert.assertEquals;
import static org.junit.Assert.assertTrue;
import static org.junit.Assert.fail;

import java.lang.reflect.Field;
import java.sql.Connection;
import java.sql.Date;
import java.sql.DriverManager;
import java.sql.PreparedStatement;
import java.sql.ResultSet;
import java.sql.SQLException;
import java.sql.Statement;
import java.sql.Types;
import java.util.ArrayList;
import java.util.HashMap;
import java.util.List;
import java.util.Map;
import java.util.Map.Entry;
import java.util.Properties;
import java.util.Set;
import java.util.concurrent.Callable;
import java.util.concurrent.ExecutorService;
import java.util.concurrent.Executors;
import java.util.concurrent.Future;
import java.util.concurrent.atomic.AtomicInteger;

import org.apache.hadoop.metrics2.AbstractMetric;
import org.apache.hbase.thirdparty.com.google.common.base.Joiner;
import org.apache.hbase.thirdparty.com.google.common.collect.Lists;
import org.apache.hbase.thirdparty.com.google.common.collect.Sets;
import org.apache.phoenix.compile.StatementContext;
import org.apache.phoenix.end2end.NeedsOwnMiniClusterTest;
import org.apache.phoenix.exception.SQLExceptionCode;
import org.apache.phoenix.jdbc.PhoenixConnection;
import org.apache.phoenix.jdbc.PhoenixDriver;
import org.apache.phoenix.jdbc.PhoenixResultSet;
import org.apache.phoenix.log.LogLevel;
import org.apache.phoenix.query.QueryServices;
import org.apache.phoenix.util.EnvironmentEdge;
import org.apache.phoenix.util.EnvironmentEdgeManager;
import org.apache.phoenix.util.PhoenixRuntime;
import org.junit.Test;
import org.junit.experimental.categories.Category;
import org.slf4j.Logger;
import org.slf4j.LoggerFactory;

/**
 * Tests that
 * 1. Phoenix Global metrics are exposed via
 *   a. PhoenixRuntime b. Hadoop-Metrics2 defined sinks
 * 2. Phoenix Request level metrics are exposed via
 *   a. PhoenixRuntime
 */
@Category(NeedsOwnMiniClusterTest.class)
public class PhoenixMetricsIT extends BasePhoenixMetricsIT {

    private static final Logger LOGGER = LoggerFactory.getLogger(PhoenixMetricsIT.class);

    private static final String DDL = "CREATE TABLE IF NOT EXISTS %s ("
            + "  A CHAR(18) NOT NULL, "
            + "  B VARCHAR(30) NOT NULL, "
            + "  C VARCHAR(255) NOT NULL, "
            + "  D VARCHAR(255) NOT NULL, "
            + "  E VARBINARY, "
            + "  F INTEGER, "
            + "  G BOOLEAN, "
            + "  H VARCHAR(30), "
            + "  I DATE, "
            + "  J DATE, "
            + "  CONSTRAINT PK PRIMARY KEY (A, B, C, D))"
            + " IMMUTABLE_ROWS=true, VERSIONS=1, MULTI_TENANT=true,"
            + " DISABLE_TABLE_SOR=true, TTL=864000";
    private static final String UPSERT_VALUES_DML = "UPSERT INTO %s (A, B, C, D, F, G, I)"
            + " VALUES (?, ?, ?, ?, ?, ?, ?)";
    private static final String UPSERT_SELECT_DML = "UPSERT INTO %s (A, B, C, D)"
            + " SELECT A, B, C, D FROM %s";
    private static final String POINT_DELETE_DML =
            "DELETE FROM %s WHERE A=? AND B=? AND C=? AND D=? AND G=FALSE";
    private static final String DELETE_ALL_DML = "DELETE FROM %s";

    private static final List<MetricType> mutationMetricsToSkip =
            Lists.newArrayList(MUTATION_COMMIT_TIME, UPSERT_COMMIT_TIME, DELETE_COMMIT_TIME,
<<<<<<< HEAD
                    UPSERT_PLAN_CREATION_TIME, UPSERT_PLAN_EXECUTION_TIME, UPSERT_EXECUTE_MUTATION_TIME,
                    DELETE_PLAN_CREATION_TIME, DELETE_PLAN_EXECUTION_TIME, DELETE_EXECUTE_MUTATION_TIME);
=======
                    MUTATION_BATCH_COUNTER);
>>>>>>> b8339249
    private static final List<MetricType> readMetricsToSkip =
            Lists.newArrayList(TASK_QUEUE_WAIT_TIME, TASK_EXECUTION_TIME, TASK_END_TO_END_TIME,
                    COUNT_MILLS_BETWEEN_NEXTS);
    private static final String CUSTOM_URL_STRING = "SESSION";
    private static final AtomicInteger numConnections = new AtomicInteger(0);
    static final String POINT_LOOKUP_SELECT_QUERY = "SELECT J, G, E, (NOW() - I)*24*60*60*1000 FROM"
            + " %s WHERE A='keyA1' AND B='keyB1' AND C='keyC1' AND D='keyD1'";
    static final String RANGE_SCAN_SELECT_QUERY = "SELECT A, B, C FROM"
            + " %s WHERE A='keyA1' AND B='keyB1' AND C > 'keyC0'";

    private static class MyClock extends EnvironmentEdge {
        private long time;
        private final long delay;

        public MyClock (long time, long delay) {
            this.time = time;
            this.delay = delay;
        }

        @Override
        public long currentTime() {
            long currentTime = this.time;
            this.time += this.delay;
            return currentTime;
        }
    }

    @Test
    public void testResetGlobalPhoenixMetrics() throws Exception {
        resetGlobalMetrics();
        for (GlobalMetric m : PhoenixRuntime.getGlobalPhoenixClientMetrics()) {
            assertTrue(m instanceof GlobalMetricImpl);
            assertEquals(0, m.getValue());
            assertEquals(0, m.getNumberOfSamples());
        }
        assertTrue(verifyMetricsFromSink());
    }

    @Test
    public void testGlobalPhoenixMetricsForQueries() throws Exception {
        String tableName = generateUniqueName();
        try (Connection conn = DriverManager.getConnection(getUrl())) {
            createTableAndInsertValues(tableName, true, false, 10, true, conn, false);
        }
        resetGlobalMetrics(); // we want to count metrics related only to the below query
        Connection conn = DriverManager.getConnection(getUrl());
        String query = "SELECT * FROM " + tableName;
        ResultSet rs = conn.createStatement().executeQuery(query);
        while (rs.next()) {
            rs.getString(1);
            rs.getString(2);
        }
        assertEquals(1, GLOBAL_NUM_PARALLEL_SCANS.getMetric().getValue());
        assertEquals(1, GLOBAL_SELECT_SQL_COUNTER.getMetric().getValue());
        assertEquals(0, GLOBAL_REJECTED_TASK_COUNTER.getMetric().getValue());
        assertEquals(0, GLOBAL_QUERY_TIMEOUT_COUNTER.getMetric().getValue());
        assertEquals(0, GLOBAL_FAILED_QUERY_COUNTER.getMetric().getValue());
        assertEquals(0, GLOBAL_SPOOL_FILE_COUNTER.getMetric().getValue());
        assertEquals(0, GLOBAL_MUTATION_BATCH_SIZE.getMetric().getValue());
        assertEquals(0, GLOBAL_MUTATION_BYTES.getMetric().getValue());
        assertEquals(0, GLOBAL_MUTATION_BATCH_FAILED_COUNT.getMetric().getValue());
        assertEquals(0, GLOBAL_MUTATION_INDEX_COMMIT_FAILURE_COUNT.getMetric().getValue());

        assertTrue(GLOBAL_SCAN_BYTES.getMetric().getValue() > 0);
        assertTrue(GLOBAL_QUERY_TIME.getMetric().getValue() > 0);
        assertTrue(GLOBAL_TASK_END_TO_END_TIME.getMetric().getValue() > 0);
        assertTrue(GLOBAL_TASK_EXECUTION_TIME.getMetric().getValue() > 0);

        assertTrue(GLOBAL_HBASE_COUNT_RPC_CALLS.getMetric().getValue() > 0);
        assertTrue(GLOBAL_HBASE_COUNT_MILLS_BETWEEN_NEXTS.getMetric().getValue() > 0);
        assertTrue(GLOBAL_HBASE_COUNT_BYTES_REGION_SERVER_RESULTS.getMetric().getValue() > 0);
        assertTrue(GLOBAL_HBASE_COUNT_SCANNED_REGIONS.getMetric().getValue() > 0);

        assertTrue(verifyMetricsFromSink());
    }

    @Test
    public void testGlobalPhoenixMetricsForMutations() throws Exception {
        String tableName = generateUniqueName();
        try (Connection conn = DriverManager.getConnection(getUrl())) {
            createTableAndInsertValues(tableName, true, false, 10, true, conn, false);
        }
        assertEquals(10, GLOBAL_MUTATION_BATCH_SIZE.getMetric().getValue());
        assertEquals(10, GLOBAL_MUTATION_SQL_COUNTER.getMetric().getValue());
        assertTrue(GLOBAL_MUTATION_BYTES.getMetric().getValue() > 0);
        assertTrue(GLOBAL_MUTATION_COMMIT_TIME.getMetric().getValue() > 0);
        assertEquals(0, GLOBAL_NUM_PARALLEL_SCANS.getMetric().getValue());
        assertEquals(0, GLOBAL_SELECT_SQL_COUNTER.getMetric().getValue());
        assertEquals(0, GLOBAL_REJECTED_TASK_COUNTER.getMetric().getValue());
        assertEquals(0, GLOBAL_QUERY_TIMEOUT_COUNTER.getMetric().getValue());
        assertEquals(0, GLOBAL_FAILED_QUERY_COUNTER.getMetric().getValue());
        assertEquals(0, GLOBAL_SPOOL_FILE_COUNTER.getMetric().getValue());
        assertEquals(0, GLOBAL_MUTATION_BATCH_FAILED_COUNT.getMetric().getValue());
        assertEquals(0, GLOBAL_MUTATION_INDEX_COMMIT_FAILURE_COUNT.getMetric().getValue());

        assertTrue(verifyMetricsFromSink());
    }

    @Test
    public void testGlobalPhoenixMetricsForUpsertSelect() throws Exception {
        String tableFrom = generateUniqueName();
        String tableTo = generateUniqueName();
        try (Connection conn = DriverManager.getConnection(getUrl())) {
            createTableAndInsertValues(tableFrom, true, false, 10, true, conn, false);
        }
        resetGlobalMetrics();
        String ddl = String.format(DDL, tableTo);
        try (Connection conn = DriverManager.getConnection(getUrl());
                Statement stmt = conn.createStatement()) {
            stmt.execute(ddl);
            resetGlobalMetrics();
            stmt.executeUpdate(String.format(UPSERT_SELECT_DML, tableTo, tableFrom));
            conn.commit();
        }
        assertEquals(10, GLOBAL_MUTATION_BATCH_SIZE.getMetric().getValue());
        assertEquals(1, GLOBAL_MUTATION_SQL_COUNTER.getMetric().getValue());
        assertEquals(1, GLOBAL_NUM_PARALLEL_SCANS.getMetric().getValue());
        assertEquals(0, GLOBAL_QUERY_TIME.getMetric().getValue());
        assertTrue(GLOBAL_SCAN_BYTES.getMetric().getValue() > 0);
        assertTrue(GLOBAL_MUTATION_BYTES.getMetric().getValue() > 0);
        assertTrue(GLOBAL_MUTATION_COMMIT_TIME.getMetric().getValue() > 0);
        assertEquals(0, GLOBAL_SELECT_SQL_COUNTER.getMetric().getValue());
        assertEquals(0, GLOBAL_REJECTED_TASK_COUNTER.getMetric().getValue());
        assertEquals(0, GLOBAL_QUERY_TIMEOUT_COUNTER.getMetric().getValue());
        assertEquals(0, GLOBAL_FAILED_QUERY_COUNTER.getMetric().getValue());
        assertEquals(0, GLOBAL_SPOOL_FILE_COUNTER.getMetric().getValue());
        assertEquals(0, GLOBAL_MUTATION_BATCH_FAILED_COUNT.getMetric().getValue());
        assertEquals(0, GLOBAL_MUTATION_INDEX_COMMIT_FAILURE_COUNT.getMetric().getValue());

        assertTrue(GLOBAL_HBASE_COUNT_RPC_CALLS.getMetric().getValue() > 0);
        assertTrue(GLOBAL_HBASE_COUNT_MILLS_BETWEEN_NEXTS.getMetric().getValue() > 0);
        assertTrue(GLOBAL_HBASE_COUNT_BYTES_REGION_SERVER_RESULTS.getMetric().getValue() > 0);
        assertTrue(GLOBAL_HBASE_COUNT_SCANNED_REGIONS.getMetric().getValue() > 0);

        assertTrue(verifyMetricsFromSink());
    }

    static void resetGlobalMetrics() {
        for (GlobalMetric m : PhoenixRuntime.getGlobalPhoenixClientMetrics()) {
            m.reset();
        }
    }

    // Phoenix Client Metrics are transported via Hadoop-metrics2 sink
    // The test sink is defined at GlobalPhoenixMetricsTestSink
    // Configuration for Hadoop-metrics2 comes from hadoop-metrics2.properties file located in test/resources
    private boolean verifyMetricsFromSink() {
        Map<String, Long> expectedMetrics = new HashMap<>();
        for (GlobalMetric m : PhoenixRuntime.getGlobalPhoenixClientMetrics()) {
            expectedMetrics.put(m.getMetricType().name(), m.getValue());
        }

        for (int i = 0; i < MAX_RETRIES; i++) {
            LOGGER.info("Verifying Global Metrics from Hadoop Sink, Retry: " + (i + 1));
            if (verifyMetricsFromSinkOnce(expectedMetrics)) {
                LOGGER.info("Values from Hadoop Metrics Sink match actual values");
                return true;
            }
            try {
                Thread.sleep(1000);
            } catch (InterruptedException e) {
                Thread.currentThread().interrupt();
                return false;
            }
        }
        return false;
    }

    private boolean verifyMetricsFromSinkOnce(Map<String, Long> expectedMetrics) {
        synchronized (GlobalPhoenixMetricsTestSink.lock) {
            for (AbstractMetric metric : GlobalPhoenixMetricsTestSink.metrics) {
                if (expectedMetrics.containsKey(metric.name())) {
                    Long value = expectedMetrics.get(metric.name());
                    if (value != null) {
                        long expectedValue = value;
                        long actualValue = metric.value().longValue();
                        if (expectedValue != actualValue) {
                            LOGGER.warn("Metric from Hadoop Sink: "
                                    + metric.name() + " didn't match expected.");
                            return false;
                        }
                        expectedMetrics.remove(metric.name());
                    }
                }
            }
        }
        assertEquals("Metric expected but not present in Hadoop Metrics Sink "
                + "(GlobalPhoenixMetricsTestSink)", 0, expectedMetrics.size());
        return true;
    }

    static void createTableAndInsertValues(String tableName,
            boolean resetGlobalMetricsAfterTableCreate, boolean resetTableMetricsAfterTableCreate,
            int numRows, boolean commit, Connection conn, boolean batchUpserts) throws SQLException {

        try (Statement stmt = conn.createStatement()) {
            stmt.execute(String.format(DDL, tableName));
        }
        conn.commit();
        if (resetGlobalMetricsAfterTableCreate) {
            resetGlobalMetrics();
        }

        if (resetTableMetricsAfterTableCreate) {
            PhoenixRuntime.clearTableLevelMetrics();
        }
        // executing upserts/mutations.
        try (PreparedStatement stmt = conn.prepareStatement(
                String.format(UPSERT_VALUES_DML, tableName))) {
            for (int i = 1; i <= numRows; i++) {
                stmt.setString(1, "keyA" + i);
                stmt.setString(2, "keyB" + i);
                stmt.setString(3, "keyC" + i);
                stmt.setString(4, "keyD" + i);
                stmt.setBoolean(6, false);
                // Set non-null for just half of the rows to ensure there's no problem with a null
                // date when we query using the SELECT_QUERY
                if (i % 2 == 0) {
                    stmt.setInt(5, i);
                    stmt.setDate(7, new Date(System.currentTimeMillis()));
                } else {
                    stmt.setNull(5, Types.INTEGER);
                    stmt.setNull(7, Types.DATE);
                }
                if (batchUpserts) {
                    stmt.addBatch();
                    if (i % 3 == 0) {
                        stmt.executeBatch();
                    }
                } else {
                    stmt.executeUpdate();
                }
            }
            // Explicitly execute the batch to make sure we haven't missed any batches above
            if (batchUpserts) {
                stmt.executeBatch();
            }
            if (commit) {
                conn.commit();
            }
        }
    }

    static void createTableAndRunUpsertSelect(String destTableName, String sourceTableName,
                                              boolean resetGlobalMetricsAfterTableCreate,
                                              boolean resetTableMetricsAfterTableCreate,
                                              boolean commit, Connection conn) throws SQLException {
        try (Statement stmt = conn.createStatement()) {
            stmt.execute(String.format(DDL, destTableName));
        }
        conn.commit();
        if (resetGlobalMetricsAfterTableCreate) {
            resetGlobalMetrics();
        }

        if (resetTableMetricsAfterTableCreate) {
            PhoenixRuntime.clearTableLevelMetrics();
        }
        try (Statement stmt = conn.createStatement()) {
            stmt.executeUpdate(String.format(UPSERT_SELECT_DML, destTableName, sourceTableName));
        }
        if (commit) {
            conn.commit();
        }
    }

    static void doPointDeleteFromTable(String tableName, Connection conn) throws SQLException {
        try (PreparedStatement stmt = conn.prepareStatement(
                String.format(POINT_DELETE_DML, tableName))) {
            stmt.setString(1, "keyA1");
            stmt.setString(2, "keyB1");
            stmt.setString(3, "keyC1");
            stmt.setString(4, "keyD1");
            stmt.executeUpdate();
        }
    }

    static void doDeleteAllFromTable(String tableName, Connection conn) throws SQLException {
        try (Statement stmt = conn.createStatement()) {
            stmt.executeUpdate(String.format(DELETE_ALL_DML, tableName));
        }
    }

    @Test
    public void testOverallQueryMetricsForSelect() throws Exception {
        String tableName = generateUniqueName();
        String ddl = "CREATE TABLE " + tableName + " (K VARCHAR NOT NULL PRIMARY KEY, V VARCHAR)" + " SALT_BUCKETS = 6";
        Connection conn = DriverManager.getConnection(getUrl());
        conn.createStatement().execute(ddl);
    }

    // See PHOENIX-5101
    @Test
    public void testMetricsLargeQuery() throws Exception {
        String tableName = "MY_TABLE";
        String ddl = "CREATE TABLE " + tableName + " (K VARCHAR NOT NULL PRIMARY KEY, V VARCHAR)";
        Connection conn = DriverManager.getConnection(getUrl());
        conn.createStatement().execute(ddl);
        long numRows = 18750;
        insertRowsInTable(tableName, numRows);
        String query = "SELECT * FROM " + tableName;
        Statement stmt = conn.createStatement();
        ResultSet rs = stmt.executeQuery(query);
        while (rs.next()) {}
        rs.close();
    }

    @Test
    public void testMetricsForSelectFetchResultsTimeout() throws SQLException {
        String tableName = generateUniqueName();
        final int queryTimeout = 10; //seconds

        try (Connection conn = DriverManager.getConnection(getUrl());
                Statement stmt = conn.createStatement()) {
            createTableAndInsertValues(tableName, true, true, 10, true, conn, false);
            stmt.setQueryTimeout(queryTimeout);
            ResultSet rs = stmt.executeQuery(String.format("SELECT * FROM %s", tableName));
            // Make the query time out with a longer delay than the set query timeout value (in ms)
            MyClock clock = new MyClock(10, queryTimeout * 2 * 1000);
            EnvironmentEdgeManager.injectEdge(clock);
            try {
                rs.next();
                fail();
            } catch (SQLException e) {
                assertEquals(OPERATION_TIMED_OUT.getErrorCode(), e.getErrorCode());
            }
            Map<MetricType, Long> overallReadMetrics =
                    PhoenixRuntime.getOverAllReadRequestMetricInfo(rs);
            assertEquals(1L, (long)overallReadMetrics.get(QUERY_TIMEOUT_COUNTER));
            assertEquals(1L, GLOBAL_QUERY_TIMEOUT_COUNTER.getMetric().getValue());
        } finally {
            EnvironmentEdgeManager.reset();
        }
    }

    @Test
    public void testReadMetricsForSelect() throws Exception {
        String tableName = generateUniqueName();
        long numSaltBuckets = 6;
        String ddl = "CREATE TABLE " + tableName + " (K VARCHAR NOT NULL PRIMARY KEY, V VARCHAR)" + " SALT_BUCKETS = "
                + numSaltBuckets;
        Connection conn = DriverManager.getConnection(getUrl());
        conn.createStatement().execute(ddl);

        long numRows = 1000;
        long numExpectedTasks = numSaltBuckets;
        insertRowsInTable(tableName, numRows);

        String query = "SELECT * FROM " + tableName;
        Statement stmt = conn.createStatement();
        ResultSet rs = stmt.executeQuery(query);
        PhoenixResultSet resultSetBeingTested = rs.unwrap(PhoenixResultSet.class);
        changeInternalStateForTesting(resultSetBeingTested);
        while (resultSetBeingTested.next()) {}
        resultSetBeingTested.close();
        Set<String> expectedTableNames = Sets.newHashSet(tableName);
        assertReadMetricValuesForSelectSql(Lists.newArrayList(numRows), Lists.newArrayList(numExpectedTasks),
                resultSetBeingTested, expectedTableNames);
    }

    @Test
    public void testMetricsForUpsert() throws Exception {
        String tableName = generateUniqueName();
        String ddl = "CREATE TABLE " + tableName + " (K VARCHAR NOT NULL PRIMARY KEY, V VARCHAR)" + " SALT_BUCKETS = 6";
        Connection ddlConn = DriverManager.getConnection(getUrl());
        ddlConn.createStatement().execute(ddl);
        ddlConn.close();

        int numRows = 10;
        Connection conn = insertRowsInTable(tableName, numRows);
        PhoenixConnection pConn = conn.unwrap(PhoenixConnection.class);
        Map<String, Map<MetricType, Long>> mutationMetrics = PhoenixRuntime.getWriteMetricInfoForMutationsSinceLastReset(pConn);
        for (Entry<String, Map<MetricType, Long>> entry : mutationMetrics.entrySet()) {
            String t = entry.getKey();
            assertEquals("Table names didn't match!", tableName, t);
            Map<MetricType, Long> p = entry.getValue();
<<<<<<< HEAD
            assertEquals("There should have been 22 metrics", 22, p.size());
=======
            assertEquals("There should have been seventeen metrics", 17, p.size());
>>>>>>> b8339249
            boolean mutationBatchSizePresent = false;
            boolean mutationCommitTimePresent = false;
            boolean mutationBytesPresent = false;
            boolean mutationBatchFailedPresent = false;
            boolean mutationBatchCounterPresent = false;
            for (Entry<MetricType, Long> metric : p.entrySet()) {
                MetricType metricType = metric.getKey();
                long metricValue = metric.getValue();
                if (metricType.equals(MetricType.MUTATION_BATCH_SIZE)) {
                    assertEquals("Mutation batch sizes didn't match!", numRows, metricValue);
                    mutationBatchSizePresent = true;
                } else if (metricType.equals(MetricType.MUTATION_COMMIT_TIME)) {
                    assertTrue("Mutation commit time should be greater than zero", metricValue > 0);
                    mutationCommitTimePresent = true;
                } else if (metricType.equals(MetricType.MUTATION_BYTES)) {
                    assertTrue("Mutation bytes size should be greater than zero", metricValue > 0);
                    mutationBytesPresent = true;
                } else if (metricType.equals(MetricType.MUTATION_BATCH_FAILED_SIZE)) {
                    assertEquals("Zero failed mutations expected", 0, metricValue);
                    mutationBatchFailedPresent = true;
                }
                else if (metricType.equals(MetricType.MUTATION_BATCH_COUNTER)) {
                    assertEquals("Mutation batch success count should be greater than zero", 1, metricValue);
                    mutationBatchCounterPresent = true;
                }
            }
            assertTrue(mutationBatchSizePresent);
            assertTrue(mutationCommitTimePresent);
            assertTrue(mutationBytesPresent);
            assertTrue(mutationBatchFailedPresent);
            assertTrue(mutationBatchCounterPresent);
        }
        Map<String, Map<MetricType, Long>> readMetrics = PhoenixRuntime.getReadMetricInfoForMutationsSinceLastReset(pConn);
        assertEquals("Read metrics should be empty", 0, readMetrics.size());
    }

    @Test
    public void testMetricsForUpsertSelect() throws Exception {
        String tableName1 = generateUniqueName();
        long table1SaltBuckets = 6;
        String ddl = "CREATE TABLE " + tableName1 + " (K VARCHAR NOT NULL PRIMARY KEY, V VARCHAR)" + " SALT_BUCKETS = "
                + table1SaltBuckets;
        Connection ddlConn = DriverManager.getConnection(getUrl());
        ddlConn.createStatement().execute(ddl);
        ddlConn.close();
        int numRows = 10;
        insertRowsInTable(tableName1, numRows);

        String tableName2 = generateUniqueName();
        ddl = "CREATE TABLE " + tableName2 + " (K VARCHAR NOT NULL PRIMARY KEY, V VARCHAR)" + " SALT_BUCKETS = 10";
        ddlConn = DriverManager.getConnection(getUrl());
        ddlConn.createStatement().execute(ddl);
        ddlConn.close();

        Connection conn = DriverManager.getConnection(getUrl());
        String upsertSelect = "UPSERT INTO " + tableName2 + " SELECT * FROM " + tableName1;
        conn.createStatement().executeUpdate(upsertSelect);
        conn.commit();
        PhoenixConnection pConn = conn.unwrap(PhoenixConnection.class);

        Map<String, Map<MetricType, Long>> mutationMetrics = PhoenixRuntime.getWriteMetricInfoForMutationsSinceLastReset(pConn);
        assertMutationMetrics(tableName2, numRows, true, mutationMetrics);
        Map<String, Map<MetricType, Long>> readMetrics = PhoenixRuntime.getReadMetricInfoForMutationsSinceLastReset(pConn);
        assertReadMetricsForMutatingSql(tableName1, table1SaltBuckets, readMetrics);
    }

    @Test
    public void testMetricsForDelete() throws Exception {
        String tableName = generateUniqueName();
        long tableSaltBuckets = 6;
        String ddl = "CREATE TABLE " + tableName + " (K VARCHAR NOT NULL PRIMARY KEY, V VARCHAR)" + " SALT_BUCKETS = "
                + tableSaltBuckets;
        try(Connection ddlConn = DriverManager.getConnection(getUrl())) {
            ddlConn.createStatement().execute(ddl);
        }
        int numRows = 10;
        insertRowsInTable(tableName, numRows);
        try(Connection conn = DriverManager.getConnection(getUrl())) {
            String delete = "DELETE FROM " + tableName;
            conn.createStatement().execute(delete);
            conn.commit();
            Map<String, Map<MetricType, Long>> mutationMetrics = PhoenixRuntime.getWriteMetricInfoForMutationsSinceLastReset(conn);
            assertMutationMetrics(tableName, numRows, false, mutationMetrics);
            Map<String, Map<MetricType, Long>> readMetrics = PhoenixRuntime.getReadMetricInfoForMutationsSinceLastReset(conn);
            assertReadMetricsForMutatingSql(tableName, tableSaltBuckets, readMetrics);
        }
    }

    @Test
    public void testNoMetricsCollectedForConnection() throws Exception {
        String tableName = generateUniqueName();
        long tableSaltBuckets = 6;
        String ddl = "CREATE TABLE " + tableName + " (K VARCHAR NOT NULL PRIMARY KEY, V VARCHAR)" + " SALT_BUCKETS = "
                + tableSaltBuckets;
        Connection ddlConn = DriverManager.getConnection(getUrl());
        ddlConn.createStatement().execute(ddl);
        ddlConn.close();
        int numRows = 10;
        insertRowsInTable(tableName, numRows);
        Properties props = new Properties();
        props.setProperty(QueryServices.COLLECT_REQUEST_LEVEL_METRICS, "false");
        props.setProperty(QueryServices.LOG_LEVEL, LogLevel.OFF.name());
        Connection conn = DriverManager.getConnection(getUrl(), props);
        ResultSet rs = conn.createStatement().executeQuery("SELECT * FROM " + tableName);
        while (rs.next()) {}
        rs.close();
        Map<String, Map<MetricType, Long>> readMetrics = PhoenixRuntime.getRequestReadMetricInfo(rs);
        assertTrue("No read metrics should have been generated", readMetrics.size() == 0);
        conn.createStatement().executeUpdate("UPSERT INTO " + tableName + " VALUES ('KEY', 'VALUE')");
        conn.commit();
        Map<String, Map<MetricType, Long>> writeMetrics = PhoenixRuntime.getWriteMetricInfoForMutationsSinceLastReset(conn);
        assertTrue("No write metrics should have been generated", writeMetrics.size() == 0);
    }

    @Test
    public void testMetricsForUpsertWithAutoCommit() throws Exception {
        String tableName = generateUniqueName();
        long tableSaltBuckets = 6;
        String ddl = "CREATE TABLE " + tableName + " (K VARCHAR NOT NULL PRIMARY KEY, V VARCHAR)" + " SALT_BUCKETS = "
                + tableSaltBuckets;
        try (Connection ddlConn = DriverManager.getConnection(getUrl())) {
            ddlConn.createStatement().execute(ddl);
        }

        String upsert = "UPSERT INTO " + tableName + " VALUES (?, ?)";
        int numRows = 10;
        Map<String, Map<MetricType, Long>> mutationMetricsForAutoCommitOff = null;
        try (Connection conn = DriverManager.getConnection(getUrl())) {
            conn.setAutoCommit(false);
            upsertRows(upsert, numRows, conn);
            conn.commit();
            mutationMetricsForAutoCommitOff = PhoenixRuntime.getWriteMetricInfoForMutationsSinceLastReset(conn);
        }

        // Insert rows now with auto-commit on
        Map<String, Map<MetricType, Long>> mutationMetricsAutoCommitOn = null;
        try (Connection conn = DriverManager.getConnection(getUrl())) {
            conn.setAutoCommit(true);
            upsertRows(upsert, numRows, conn);
            mutationMetricsAutoCommitOn = PhoenixRuntime.getWriteMetricInfoForMutationsSinceLastReset(conn);
        }
        // Verify that the mutation metrics are same for both cases
        assertMetricsAreSame(mutationMetricsForAutoCommitOff, mutationMetricsAutoCommitOn, mutationMetricsToSkip);
    }

    private void upsertRows(String upsert, int numRows, Connection conn) throws SQLException {
        PreparedStatement stmt = conn.prepareStatement(upsert);
        for (int i = 1; i <= numRows; i++) {
            stmt.setString(1, "key" + i);
            stmt.setString(2, "value" + i);
            stmt.executeUpdate();
        }
    }

    @Test
    public void testMetricsForDeleteWithAutoCommit() throws Exception {
        String tableName = generateUniqueName();
        long tableSaltBuckets = 6;
        String ddl = "CREATE TABLE " + tableName + " (K VARCHAR NOT NULL PRIMARY KEY, V VARCHAR)" + " SALT_BUCKETS = "
                + tableSaltBuckets;
        try (Connection ddlConn = DriverManager.getConnection(getUrl())) {
            ddlConn.createStatement().execute(ddl);
        }

        String upsert = "UPSERT INTO " + tableName + " VALUES (?, ?)";
        int numRows = 10;
        try (Connection conn = DriverManager.getConnection(getUrl())) {
            conn.setAutoCommit(false);
            upsertRows(upsert, numRows, conn);
            conn.commit();
        }

        String delete = "DELETE FROM " + tableName;
        // Delete rows now with auto-commit off
        Map<String, Map<MetricType, Long>> deleteMetricsWithAutoCommitOff = null;
        try (Connection conn = DriverManager.getConnection(getUrl())) {
            conn.setAutoCommit(false);
            conn.createStatement().executeUpdate(delete);
            deleteMetricsWithAutoCommitOff = PhoenixRuntime.getWriteMetricInfoForMutationsSinceLastReset(conn);
        }

        // Upsert the rows back
        try (Connection conn = DriverManager.getConnection(getUrl())) {
            conn.setAutoCommit(false);
            upsertRows(upsert, numRows, conn);
            conn.commit();
        }

        // Now delete rows with auto-commit on
        Map<String, Map<MetricType, Long>> deleteMetricsWithAutoCommitOn = null;
        try (Connection conn = DriverManager.getConnection(getUrl())) {
            conn.setAutoCommit(true);
            conn.createStatement().executeUpdate(delete);
            deleteMetricsWithAutoCommitOn = PhoenixRuntime.getWriteMetricInfoForMutationsSinceLastReset(conn);
        }

        // Verify that the mutation metrics are same for both cases.
        assertMetricsAreSame(deleteMetricsWithAutoCommitOff, deleteMetricsWithAutoCommitOn, mutationMetricsToSkip);
    }

    @Test
    public void testMetricsForUpsertSelectWithAutoCommit() throws Exception {
        String tableName1 = generateUniqueName();
        long table1SaltBuckets = 6;
        String ddl = "CREATE TABLE " + tableName1 + " (K BIGINT NOT NULL PRIMARY KEY ROW_TIMESTAMP, V VARCHAR)"
                + " SALT_BUCKETS = " + table1SaltBuckets + ", IMMUTABLE_ROWS = true";
        Connection ddlConn = DriverManager.getConnection(getUrl());
        ddlConn.createStatement().execute(ddl);
        ddlConn.close();
        int numRows = 10;
        String dml = "UPSERT INTO " + tableName1 + " VALUES (?, ?)";
        try (Connection conn = DriverManager.getConnection(getUrl())) {
            PreparedStatement stmt = conn.prepareStatement(dml);
            for (int i = 1; i <= numRows; i++) {
                stmt.setLong(1, i);
                stmt.setString(2, "value" + i);
                stmt.executeUpdate();
            }
            conn.commit();
        }

        String tableName2 = generateUniqueName();
        ddl = "CREATE TABLE " + tableName2 + " (K BIGINT NOT NULL PRIMARY KEY ROW_TIMESTAMP, V VARCHAR)"
                + " SALT_BUCKETS = 10" + ", IMMUTABLE_ROWS = true";
        ddlConn = DriverManager.getConnection(getUrl());
        ddlConn.createStatement().execute(ddl);
        String indexName = generateUniqueName();
        ddl = "CREATE INDEX " + indexName + " ON " + tableName2 + " (V)";
        ddlConn.createStatement().execute(ddl);
        ddlConn.close();

        String upsertSelect = "UPSERT INTO " + tableName2 + " SELECT * FROM " + tableName1;

        Map<String, Map<MetricType, Long>> mutationMetricsAutoCommitOff = null;
        Map<String, Map<MetricType, Long>> readMetricsAutoCommitOff = null;
        try (Connection conn = DriverManager.getConnection(getUrl())) {
            conn.setAutoCommit(false);
            conn.createStatement().executeUpdate(upsertSelect);
            conn.commit();
            PhoenixConnection pConn = conn.unwrap(PhoenixConnection.class);
            mutationMetricsAutoCommitOff = PhoenixRuntime.getWriteMetricInfoForMutationsSinceLastReset(pConn);
            readMetricsAutoCommitOff = PhoenixRuntime.getReadMetricInfoForMutationsSinceLastReset(pConn);
        }

        Map<String, Map<MetricType, Long>> mutationMetricsAutoCommitOn = null;
        Map<String, Map<MetricType, Long>> readMetricsAutoCommitOn = null;

        int autoCommitBatchSize = numRows + 1; // batchsize = 11 is less than numRows and is not a divisor of batchsize
        Properties props = new Properties();
        props.setProperty(UPSERT_BATCH_SIZE_ATTRIB, Integer.toString(autoCommitBatchSize));
        try (Connection conn = DriverManager.getConnection(getUrl(), props)) {
            conn.setAutoCommit(true);
            conn.createStatement().executeUpdate(upsertSelect);
            PhoenixConnection pConn = conn.unwrap(PhoenixConnection.class);
            mutationMetricsAutoCommitOn = PhoenixRuntime.getWriteMetricInfoForMutationsSinceLastReset(pConn);
            readMetricsAutoCommitOn = PhoenixRuntime.getReadMetricInfoForMutationsSinceLastReset(pConn);
        }
        assertMetricsAreSame(mutationMetricsAutoCommitOff, mutationMetricsAutoCommitOn, mutationMetricsToSkip);
        assertMetricsAreSame(readMetricsAutoCommitOff, readMetricsAutoCommitOn, readMetricsToSkip);

        autoCommitBatchSize = numRows - 1; // batchsize = 9 is less than numRows and is not a divisor of batchsize
        props = new Properties();
        props.setProperty(UPSERT_BATCH_SIZE_ATTRIB, Integer.toString(autoCommitBatchSize));
        try (Connection conn = DriverManager.getConnection(getUrl(), props)) {
            conn.setAutoCommit(true);
            conn.createStatement().executeUpdate(upsertSelect);
            PhoenixConnection pConn = conn.unwrap(PhoenixConnection.class);
            mutationMetricsAutoCommitOn = PhoenixRuntime.getWriteMetricInfoForMutationsSinceLastReset(pConn);
            readMetricsAutoCommitOn = PhoenixRuntime.getReadMetricInfoForMutationsSinceLastReset(pConn);
        }
        assertMetricsAreSame(mutationMetricsAutoCommitOff, mutationMetricsAutoCommitOn, mutationMetricsToSkip);
        assertMetricsAreSame(readMetricsAutoCommitOff, readMetricsAutoCommitOn, readMetricsToSkip);

        autoCommitBatchSize = numRows;
        props = new Properties();
        props.setProperty(UPSERT_BATCH_SIZE_ATTRIB, Integer.toString(autoCommitBatchSize));
        try (Connection conn = DriverManager.getConnection(getUrl(), props)) {
            conn.setAutoCommit(true);
            conn.createStatement().executeUpdate(upsertSelect);
            PhoenixConnection pConn = conn.unwrap(PhoenixConnection.class);
            mutationMetricsAutoCommitOn = PhoenixRuntime.getWriteMetricInfoForMutationsSinceLastReset(pConn);
            readMetricsAutoCommitOn = PhoenixRuntime.getReadMetricInfoForMutationsSinceLastReset(pConn);
        }
        assertMetricsAreSame(mutationMetricsAutoCommitOff, mutationMetricsAutoCommitOn, mutationMetricsToSkip);
        assertMetricsAreSame(readMetricsAutoCommitOff, readMetricsAutoCommitOn, readMetricsToSkip);

        autoCommitBatchSize = 2; // multiple batches of equal size
        props = new Properties();
        props.setProperty(UPSERT_BATCH_SIZE_ATTRIB, Integer.toString(autoCommitBatchSize));
        try (Connection conn = DriverManager.getConnection(getUrl(), props)) {
            conn.setAutoCommit(true);
            conn.createStatement().executeUpdate(upsertSelect);
            PhoenixConnection pConn = conn.unwrap(PhoenixConnection.class);
            mutationMetricsAutoCommitOn = PhoenixRuntime.getWriteMetricInfoForMutationsSinceLastReset(pConn);
            readMetricsAutoCommitOn = PhoenixRuntime.getReadMetricInfoForMutationsSinceLastReset(pConn);
        }
        assertMetricsAreSame(mutationMetricsAutoCommitOff, mutationMetricsAutoCommitOn, mutationMetricsToSkip);
        assertMetricsAreSame(readMetricsAutoCommitOff, readMetricsAutoCommitOff, readMetricsToSkip);
    }

    @Test
    public void testMutationMetricsWhenUpsertingToMultipleTables() throws Exception {
        try (Connection conn = DriverManager.getConnection(getUrl())) {
            String table1 = generateUniqueName();
            createTableAndInsertValues(table1, false, false, 10, true, conn, false);
            String table2 = generateUniqueName();
            createTableAndInsertValues(table2, false, false, 10, true, conn, false);
            String table3 = generateUniqueName();
            createTableAndInsertValues(table3, false, false, 10, true, conn, false);
            Map<String, Map<MetricType, Long>> mutationMetrics = PhoenixRuntime.getWriteMetricInfoForMutationsSinceLastReset(conn);
            assertTrue("Mutation metrics not present for " + table1, mutationMetrics.get(table1) != null);
            assertTrue("Mutation metrics not present for " + table2, mutationMetrics.get(table2) != null);
            assertTrue("Mutation metrics not present for " + table3, mutationMetrics.get(table3) != null);
            assertMetricsHaveSameValues(mutationMetrics.get(table1), mutationMetrics.get(table2), mutationMetricsToSkip);
            assertMetricsHaveSameValues(mutationMetrics.get(table1), mutationMetrics.get(table3), mutationMetricsToSkip);
        }
    }

    @Test
    public void createViewWithWhereConditionNoConnLeak() throws SQLException {
        resetGlobalMetrics();
        String tableName = generateUniqueName();
        String viewName = generateUniqueName();
        try (Connection conn = DriverManager.getConnection(getUrl())) {
            conn.createStatement().execute("CREATE TABLE " + tableName +
                    " (K INTEGER PRIMARY KEY, V VARCHAR(10))");
            conn.createStatement().execute("CREATE VIEW " + viewName +
                    " AS SELECT * FROM " + tableName + " WHERE K = 1");
        }
        assertTrue(PhoenixRuntime.areGlobalClientMetricsBeingCollected());
        assertEquals(0, GLOBAL_OPEN_PHOENIX_CONNECTIONS.getMetric().getValue());
    }

    @Test
    public void testClosingConnectionClearsMetrics() throws Exception {
        Connection conn = null;
        try {
            conn = DriverManager.getConnection(getUrl());
            createTableAndInsertValues(generateUniqueName(), false, false, 10, true, conn, false);
            assertTrue("Mutation metrics not present", PhoenixRuntime.getWriteMetricInfoForMutationsSinceLastReset(conn).size() > 0);
        } finally {
            if (conn != null) {
                conn.close();
                assertTrue("Closing connection didn't clear metrics",
                        PhoenixRuntime.getWriteMetricInfoForMutationsSinceLastReset(conn).size() == 0);
            }
        }
    }

    @Test
    public void testMetricsForUpsertingIntoImmutableTableWithIndices() throws Exception {
        String dataTable = generateUniqueName();
        String tableDdl = "CREATE TABLE "
                + dataTable
                + " (K1 VARCHAR NOT NULL, K2 VARCHAR NOT NULL, V1 INTEGER, V2 INTEGER, V3 INTEGER CONSTRAINT NAME_PK PRIMARY KEY(K1, K2)) IMMUTABLE_ROWS = true";
        String index1 = generateUniqueName() + "_IDX";
        String index1Ddl = "CREATE INDEX " + index1 + " ON " + dataTable + " (V1) include (V2)";
        String index2 = generateUniqueName() + "_IDX";
        String index2Ddl = "CREATE INDEX " + index2 + " ON " + dataTable + " (V2) include (V3)";
        String index3 = generateUniqueName() + "_IDX";
        String index3Ddl = "CREATE INDEX " + index3 + " ON " + dataTable + " (V3) include (V1)";
        try (Connection conn = DriverManager.getConnection(getUrl())) {
            conn.createStatement().execute(tableDdl);
            conn.createStatement().execute(index1Ddl);
            conn.createStatement().execute(index2Ddl);
            conn.createStatement().execute(index3Ddl);
        }
        String upsert = "UPSERT INTO " + dataTable + " VALUES (?, ?, ?, ?, ?)";
        try (Connection conn = DriverManager.getConnection(getUrl())) {
            /*
             * Upsert data into table. Because the table is immutable, mutations for updating the indices on it are
             * handled by the client itself. So mutation metrics should include mutations for the indices as well as the
             * data table.
             */
            PreparedStatement stmt = conn.prepareStatement(upsert);
            for (int i = 1; i < 10; i++) {
                stmt.setString(1, "key1" + i);
                stmt.setString(2, "key2" + i);
                stmt.setInt(3, i);
                stmt.setInt(4, i);
                stmt.setInt(5, i);
                stmt.executeUpdate();
            }
            conn.commit();
            Map<String, Map<MetricType, Long>> metrics = PhoenixRuntime.getWriteMetricInfoForMutationsSinceLastReset(conn);
            assertTrue(metrics.get(dataTable).size() > 0);
            assertTrue(metrics.get(index1).size() > 0);
            assertTrue(metrics.get(index2).size() > 0);
            assertMetricsHaveSameValues(metrics.get(index1), metrics.get(index2), mutationMetricsToSkip);
            assertTrue(metrics.get(index3).size() > 0);
            assertMetricsHaveSameValues(metrics.get(index1), metrics.get(index3), mutationMetricsToSkip);
        }
    }

    @Test
    public void testOpenConnectionsCounter() throws Exception {
        long numOpenConnections = GLOBAL_OPEN_PHOENIX_CONNECTIONS.getMetric().getValue();
        try (Connection conn = DriverManager.getConnection(getUrl())) {
            assertEquals(numOpenConnections + 1, GLOBAL_OPEN_PHOENIX_CONNECTIONS.getMetric().getValue());
        }
        assertEquals(numOpenConnections, GLOBAL_OPEN_PHOENIX_CONNECTIONS.getMetric().getValue());
    }

    private void createTableAndInsertValues(boolean commit, int numRows, Connection conn, String tableName)
            throws SQLException {
        String ddl = "CREATE TABLE " + tableName + " (K VARCHAR NOT NULL PRIMARY KEY, V VARCHAR)";
        conn.createStatement().execute(ddl);
        // executing 10 upserts/mutations.
        String dml = "UPSERT INTO " + tableName + " VALUES (?, ?)";
        PreparedStatement stmt = conn.prepareStatement(dml);
        for (int i = 1; i <= numRows; i++) {
            stmt.setString(1, "key" + i);
            stmt.setString(2, "value" + i);
            stmt.executeUpdate();
        }
        if (commit) {
            conn.commit();
        }
    }

    private void assertMetricsAreSame(Map<String, Map<MetricType, Long>> metric1, Map<String, Map<MetricType, Long>> metric2,
            List<MetricType> metricsToSkip) {
        assertTrue("The two metrics have different or unequal number of table names ",
                metric1.keySet().equals(metric2.keySet()));
        for (Entry<String, Map<MetricType, Long>> entry : metric1.entrySet()) {
            Map<MetricType, Long> metricNameValueMap1 = entry.getValue();
            Map<MetricType, Long> metricNameValueMap2 = metric2.get(entry.getKey());
            assertMetricsHaveSameValues(metricNameValueMap1, metricNameValueMap2, metricsToSkip);
        }
    }

    private void assertMetricsHaveSameValues(Map<MetricType, Long> metricNameValueMap1,
            Map<MetricType, Long> metricNameValueMap2, List<MetricType> metricsToSkip) {
        assertTrue("The two metrics have different or unequal number of metric names ", metricNameValueMap1.keySet()
                .equals(metricNameValueMap2.keySet()));
        for (Entry<MetricType, Long> entry : metricNameValueMap1.entrySet()) {
            MetricType metricType = entry.getKey();
            if (!metricsToSkip.contains(metricType)) {
                assertEquals("Unequal values for metric " + metricType, entry.getValue(),
                        metricNameValueMap2.get(metricType));
            }
        }
    }

    private void changeInternalStateForTesting(PhoenixResultSet rs) throws NoSuchFieldException,
            SecurityException, IllegalArgumentException, IllegalAccessException {
        // get and set the internal state for testing purposes.
        // TODO use a spy ?
        ReadMetricQueue testMetricsQueue = new TestReadMetricsQueue(LogLevel.OFF,true);

        Field rsQueueField = PhoenixResultSet.class.getDeclaredField("readMetricsQueue");
        rsQueueField.setAccessible(true);
        rsQueueField.set(rs, testMetricsQueue);

        StatementContext ctx = rs.getContext();
        Field ctxQueueField = StatementContext.class.getDeclaredField("readMetricsQueue");
        ctxQueueField.setAccessible(true);
        // Default realm for MiniKDC
        ctxQueueField.set(ctx, testMetricsQueue);
    }

    private void assertReadMetricValuesForSelectSql(ArrayList<Long> numRows, ArrayList<Long> numExpectedTasks,
            PhoenixResultSet resultSetBeingTested, Set<String> expectedTableNames) throws SQLException {
        Map<String, Map<MetricType, Long>> metrics = PhoenixRuntime.getRequestReadMetricInfo(resultSetBeingTested);
        int counter = 0;
        for (Entry<String, Map<MetricType, Long>> entry : metrics.entrySet()) {
            String tableName = entry.getKey();
            expectedTableNames.remove(tableName);
            Map<MetricType, Long> metricValues = entry.getValue();
            boolean taskCounterMetricsPresent = false;
            boolean taskExecutionTimeMetricsPresent = false;
            boolean memoryMetricsPresent = false;
            for (Entry<MetricType, Long> pair : metricValues.entrySet()) {
                MetricType metricType = pair.getKey();
                long metricValue = pair.getValue();
                long numTask = numExpectedTasks.get(counter);
                if (metricType.equals(TASK_EXECUTED_COUNTER)) {
                    assertEquals(numTask, metricValue);
                    taskCounterMetricsPresent = true;
                } else if (metricType.equals(TASK_EXECUTION_TIME)) {
                    assertEquals(numTask * TASK_EXECUTION_TIME_DELTA, metricValue);
                    taskExecutionTimeMetricsPresent = true;
                } else if (metricType.equals(MEMORY_CHUNK_BYTES)) {
                    assertEquals(numTask * MEMORY_CHUNK_BYTES_DELTA, metricValue);
                    memoryMetricsPresent = true;
                }
            }
            counter++;
            assertTrue(taskCounterMetricsPresent);
            assertTrue(taskExecutionTimeMetricsPresent);
            assertTrue(memoryMetricsPresent);
        }
        PhoenixRuntime.resetMetrics(resultSetBeingTested);
        assertTrue("Metrics not found tables " + Joiner.on(",").join(expectedTableNames),
                expectedTableNames.size() == 0);
    }

    // number of records read should be number of bytes at the end
    public static final long SCAN_BYTES_DELTA = 1;

    // total task execution time should be numTasks * TASK_EXECUTION_TIME_DELTA
    public static final long TASK_EXECUTION_TIME_DELTA = 10;

    // total task execution time should be numTasks * TASK_EXECUTION_TIME_DELTA
    public static final long MEMORY_CHUNK_BYTES_DELTA = 100;

    private class TestReadMetricsQueue extends ReadMetricQueue {

        public TestReadMetricsQueue(LogLevel connectionLogLevel, boolean isRequestMetricsEnabled) {
            super(isRequestMetricsEnabled, connectionLogLevel);
        }

        @Override
        public CombinableMetric getMetric(MetricType type) {
            switch (type) {
            case SCAN_BYTES:
                return new CombinableMetricImpl(type) {

                    @Override
                    public void change(long delta) {
                        super.change(SCAN_BYTES_DELTA);
                    }
                };
            case TASK_EXECUTION_TIME:
                return new CombinableMetricImpl(type) {

                    @Override
                    public void change(long delta) {
                        super.change(TASK_EXECUTION_TIME_DELTA);
                    }
                };
            case MEMORY_CHUNK_BYTES:
                return new CombinableMetricImpl(type) {

                    @Override
                    public void change(long delta) {
                        super.change(MEMORY_CHUNK_BYTES_DELTA);
                    }
                };
            }
            return super.getMetric(type);
        }
    }

    @Test
    public void testGetConnectionsForSameUrlConcurrently()  throws Exception {
        // establish url and quorum. Need to use PhoenixDriver and not PhoenixTestDriver
        String zkQuorum = "localhost:" + getUtility().getZkCluster().getClientPort();
        String url = PhoenixRuntime.JDBC_PROTOCOL + PhoenixRuntime.JDBC_PROTOCOL_SEPARATOR + zkQuorum;
        ExecutorService exec = Executors.newFixedThreadPool(10);
        try {
            GLOBAL_HCONNECTIONS_COUNTER.getMetric().reset();
            GLOBAL_QUERY_SERVICES_COUNTER.getMetric().reset();
            assertEquals(0, GLOBAL_HCONNECTIONS_COUNTER.getMetric().getValue());
            assertEquals(0, GLOBAL_QUERY_SERVICES_COUNTER.getMetric().getValue());
            List<Callable<Connection>> callables = new ArrayList<>(100);
            List<Future<Connection>> futures = new ArrayList<>(100);
            int expectedHConnections = numConnections.get() > 0 ? 0 : 1;
            for (int i = 1; i <= 100; i++) {
                Callable<Connection> c = new GetConnectionCallable(url);
                callables.add(c);
                futures.add(exec.submit(c));
            }
            for (int i = 0; i < futures.size(); i++) {
                Connection c = futures.get(i).get();
                try {
                    c.close();
                } catch (Exception ignore) {}
            }
            assertEquals(expectedHConnections, GLOBAL_HCONNECTIONS_COUNTER.getMetric().getValue());
            assertEquals(expectedHConnections, GLOBAL_QUERY_SERVICES_COUNTER.getMetric().getValue());
        } finally {
            exec.shutdownNow();
        }
    }

    @Test
    public void testGetConnectionsThrottledForSameUrl() throws Exception {
        int attemptedPhoenixConnections = 11;
        int maxConnections = attemptedPhoenixConnections -1;
        List<Connection> connections = Lists.newArrayList();
        String zkQuorum = "localhost:" + getUtility().getZkCluster().getClientPort();
        String url = PhoenixRuntime.JDBC_PROTOCOL + PhoenixRuntime.JDBC_PROTOCOL_SEPARATOR + zkQuorum +
                ':' +  CUSTOM_URL_STRING + '=' + "throttletest";

        Properties props = new Properties();
        props.setProperty(QueryServices.CLIENT_CONNECTION_MAX_ALLOWED_CONNECTIONS, Integer.toString(maxConnections));

        GLOBAL_HCONNECTIONS_COUNTER.getMetric().reset();
        GLOBAL_QUERY_SERVICES_COUNTER.getMetric().reset();
        GLOBAL_PHOENIX_CONNECTIONS_ATTEMPTED_COUNTER.getMetric().reset();
        GLOBAL_PHOENIX_CONNECTIONS_THROTTLED_COUNTER.getMetric().reset();
        boolean wasThrottled = false;
        try {
            for (int k = 0; k < attemptedPhoenixConnections; k++) {
                connections.add(DriverManager.getConnection(url, props));
            }
        } catch (SQLException se) {
            wasThrottled = true;
            assertEquals(SQLExceptionCode.NEW_CONNECTION_THROTTLED.getErrorCode(), se.getErrorCode());
        } finally {
            for (Connection c : connections) {
                c.close();
            }
        }
        assertEquals(1, GLOBAL_QUERY_SERVICES_COUNTER.getMetric().getValue());
        assertTrue("No connection was throttled!", wasThrottled);
        assertEquals(1, GLOBAL_PHOENIX_CONNECTIONS_THROTTLED_COUNTER.getMetric().getValue());
        assertEquals(maxConnections, connections.size());
        assertTrue("Not all connections were attempted!",
                attemptedPhoenixConnections <= GLOBAL_PHOENIX_CONNECTIONS_ATTEMPTED_COUNTER.getMetric().getValue());
        connections.clear();
        //now check that we decremented the counter for the connections we just released
        try {
            for (int k = 0; k < maxConnections; k++){
                connections.add(DriverManager.getConnection(url, props));
            }
        } catch(SQLException se) {
            if (se.getErrorCode() == (SQLExceptionCode.NEW_CONNECTION_THROTTLED).getErrorCode()){
                fail("Connection was throttled when it shouldn't be!");
            }
        } finally {
            for (Connection c : connections) {
                c.close();
            }
        }
        assertEquals(maxConnections, connections.size());
    }

    @Test
    public void testGetConnectionsFailedCounter() throws Exception {
        int attemptedPhoenixConnections = 7;
        //3 Failed connections and 1 throttled connection
        int maxConnections = attemptedPhoenixConnections - 4;
        List<Connection> connections = Lists.newArrayList();
        String zkQuorum = "localhost:" + getUtility().getZkCluster().getClientPort();
        String url = PhoenixRuntime.JDBC_PROTOCOL + PhoenixRuntime.JDBC_PROTOCOL_SEPARATOR + zkQuorum +
                ':' +  CUSTOM_URL_STRING + '=' + "FailedCounterTest";
        Properties props = new Properties();
        props.setProperty(QueryServices.CLIENT_CONNECTION_MAX_ALLOWED_CONNECTIONS, Integer.toString(maxConnections));
        Properties props1 = new Properties(props);
        props1.setProperty(PhoenixRuntime.CURRENT_SCN_ATTRIB, Integer.toString(-1));
        Properties props2 = new Properties(props);
        //Will create IllegalArgumentException while parsing loglevel
        props2.setProperty(QueryServices.LOG_LEVEL, "notKnown");

        GLOBAL_QUERY_SERVICES_COUNTER.getMetric().reset();
        GLOBAL_PHOENIX_CONNECTIONS_ATTEMPTED_COUNTER.getMetric().reset();
        GLOBAL_PHOENIX_CONNECTIONS_THROTTLED_COUNTER.getMetric().reset();
        GLOBAL_FAILED_PHOENIX_CONNECTIONS.getMetric().reset();
        try {
            for (int i = 0; i < attemptedPhoenixConnections; i++) {
                try {
                    if (i == 0) {
                        connections.add(DriverManager.getConnection(url, props2));
                    } else if (i % 3 == 0) {
                        connections.add(DriverManager.getConnection(url, props1));
                    } else {
                        connections.add(DriverManager.getConnection(url, props));
                    }
                } catch (SQLException se) {
                    if (i == 0) {
                        assertEquals(0, se.getErrorCode());
                    } else if (i % 3 == 0) {
                        assertEquals(SQLExceptionCode.INVALID_SCN.getErrorCode(), se.getErrorCode());
                    } else {
                        assertEquals(SQLExceptionCode.NEW_CONNECTION_THROTTLED.getErrorCode(), se.getErrorCode());
                    }
                }
            }
        } finally {
            for (Connection c : connections) {
                c.close();
            }
        }
        assertEquals(1, GLOBAL_QUERY_SERVICES_COUNTER.getMetric().getValue());
        assertEquals(1, GLOBAL_PHOENIX_CONNECTIONS_THROTTLED_COUNTER.getMetric().getValue());
        assertEquals(3, GLOBAL_FAILED_PHOENIX_CONNECTIONS.getMetric().getValue());
        //While initializing CQS we are creating one more metaConnection increasing Attempted_Counter by +1 during 1st conn.
        assertTrue("Not all connections were attempted!",
                attemptedPhoenixConnections <= GLOBAL_PHOENIX_CONNECTIONS_ATTEMPTED_COUNTER.getMetric().getValue());


        //Test case for bad url
        props1.setProperty(ZK_SESSION_TIMEOUT, Integer.toString(100));
        props1.setProperty(HBASE_CLIENT_RETRIES_NUMBER, Integer.toString(2));
        props1.setProperty("zookeeper.recovery.retry", Integer.toString(2));
        try {
            DriverManager.getConnection(PhoenixRuntime.JDBC_PROTOCOL + PhoenixRuntime.JDBC_PROTOCOL_SEPARATOR + "jdbcthisIsBadZk", props1);
        } catch (Exception e) {
            assertEquals(4, GLOBAL_FAILED_PHOENIX_CONNECTIONS.getMetric().getValue());
            assertEquals(attemptedPhoenixConnections + 1, GLOBAL_PHOENIX_CONNECTIONS_ATTEMPTED_COUNTER.getMetric().getValue());
            return;
        }
        fail();
    }

    @Test
    public void testGetConnectionsForDifferentTenantsConcurrently()  throws Exception {
        // establish url and quorum. Need to use PhoenixDriver and not PhoenixTestDriver
        String zkQuorum = "localhost:" + getUtility().getZkCluster().getClientPort();
        String url = PhoenixRuntime.JDBC_PROTOCOL + PhoenixRuntime.JDBC_PROTOCOL_SEPARATOR + zkQuorum;
        ExecutorService exec = Executors.newFixedThreadPool(10);
        try {
            GLOBAL_HCONNECTIONS_COUNTER.getMetric().reset();
            GLOBAL_QUERY_SERVICES_COUNTER.getMetric().reset();
            assertEquals(0, GLOBAL_HCONNECTIONS_COUNTER.getMetric().getValue());
            assertEquals(0, GLOBAL_QUERY_SERVICES_COUNTER.getMetric().getValue());
            int expectedHConnections = numConnections.get() > 0 ? 0 : 1;
            List<Callable<Connection>> callables = new ArrayList<>(100);
            List<Future<Connection>> futures = new ArrayList<>(100);
            for (int i = 1; i <= 100; i++) {
                String tenantUrl = url + ';' + TENANT_ID_ATTRIB + '=' + i;
                Callable<Connection> c = new GetConnectionCallable(tenantUrl + ";");
                callables.add(c);
                futures.add(exec.submit(c));
            }
            for (int i = 0; i < futures.size(); i++) {
                Connection c = futures.get(i).get();
                try {
                    c.close();
                } catch (Exception ignore) {}
            }
            assertEquals(expectedHConnections, GLOBAL_HCONNECTIONS_COUNTER.getMetric().getValue());
            assertEquals(expectedHConnections, GLOBAL_QUERY_SERVICES_COUNTER.getMetric().getValue());
        } finally {
            exec.shutdownNow();
        }
    }

    @Test
    public void testGetConnectionsWithDifferentJDBCParamsConcurrently()  throws Exception {
        DriverManager.registerDriver(PhoenixDriver.INSTANCE);
        ExecutorService exec = Executors.newFixedThreadPool(4);
        // establish url and quorum. Need to use PhoenixDriver and not PhoenixTestDriver
        String zkQuorum = "localhost:" + getUtility().getZkCluster().getClientPort();
        String baseUrl = PhoenixRuntime.JDBC_PROTOCOL + PhoenixRuntime.JDBC_PROTOCOL_SEPARATOR + zkQuorum;
        int numConnections = 20;
        List<Callable<Connection>> callables = new ArrayList<>(numConnections);
        List<Future<Connection>> futures = new ArrayList<>(numConnections);
        try {
            GLOBAL_HCONNECTIONS_COUNTER.getMetric().reset();
            GLOBAL_QUERY_SERVICES_COUNTER.getMetric().reset();
            assertEquals(0, GLOBAL_HCONNECTIONS_COUNTER.getMetric().getValue());
            assertEquals(0, GLOBAL_QUERY_SERVICES_COUNTER.getMetric().getValue());
            for (int i = 1; i <= numConnections; i++) {
                String customUrl = baseUrl + ':' +  CUSTOM_URL_STRING + '=' + i;
                Callable<Connection> c = new GetConnectionCallable(customUrl + ";");
                callables.add(c);
                futures.add(exec.submit(c));
            }
            for (int i = 0; i < futures.size(); i++) {
                futures.get(i).get();
            }
            assertEquals(numConnections, GLOBAL_HCONNECTIONS_COUNTER.getMetric().getValue());
            assertEquals(numConnections, GLOBAL_QUERY_SERVICES_COUNTER.getMetric().getValue());
        } finally {
            exec.shutdownNow();
            for (int i = 0; i < futures.size(); i++) {
                try {
                    Connection c = futures.get(i).get();
                    // close the query services instance because we created a lot of HConnections.
                    c.unwrap(PhoenixConnection.class).getQueryServices().close();
                    c.close();
                } catch (Exception ignore) {}
            }
        }
    }

    private static class GetConnectionCallable implements Callable<Connection> {
        private final String url;
        GetConnectionCallable(String url) {
            this.url = url;
        }
        @Override
        public Connection call() throws Exception {
            Connection c = DriverManager.getConnection(url);
            if (!url.contains(CUSTOM_URL_STRING)) {
                // check to detect whether a connection was established using the PhoenixDriver
                // This is used in our tests to figure out whether a new hconnection and query
                // services will be created.
                numConnections.incrementAndGet();
            }
            return c;
        }
    }


}<|MERGE_RESOLUTION|>--- conflicted
+++ resolved
@@ -139,12 +139,10 @@
 
     private static final List<MetricType> mutationMetricsToSkip =
             Lists.newArrayList(MUTATION_COMMIT_TIME, UPSERT_COMMIT_TIME, DELETE_COMMIT_TIME,
-<<<<<<< HEAD
-                    UPSERT_PLAN_CREATION_TIME, UPSERT_PLAN_EXECUTION_TIME, UPSERT_EXECUTE_MUTATION_TIME,
-                    DELETE_PLAN_CREATION_TIME, DELETE_PLAN_EXECUTION_TIME, DELETE_EXECUTE_MUTATION_TIME);
-=======
+                    UPSERT_PLAN_CREATION_TIME, UPSERT_PLAN_EXECUTION_TIME,
+                    UPSERT_EXECUTE_MUTATION_TIME, DELETE_PLAN_CREATION_TIME,
+                    DELETE_PLAN_EXECUTION_TIME, DELETE_EXECUTE_MUTATION_TIME,
                     MUTATION_BATCH_COUNTER);
->>>>>>> b8339249
     private static final List<MetricType> readMetricsToSkip =
             Lists.newArrayList(TASK_QUEUE_WAIT_TIME, TASK_EXECUTION_TIME, TASK_END_TO_END_TIME,
                     COUNT_MILLS_BETWEEN_NEXTS);
@@ -404,7 +402,9 @@
             PhoenixRuntime.clearTableLevelMetrics();
         }
         try (Statement stmt = conn.createStatement()) {
+            System.out.println("Start test");
             stmt.executeUpdate(String.format(UPSERT_SELECT_DML, destTableName, sourceTableName));
+            System.out.println("End test");
         }
         if (commit) {
             conn.commit();
@@ -521,11 +521,7 @@
             String t = entry.getKey();
             assertEquals("Table names didn't match!", tableName, t);
             Map<MetricType, Long> p = entry.getValue();
-<<<<<<< HEAD
-            assertEquals("There should have been 22 metrics", 22, p.size());
-=======
-            assertEquals("There should have been seventeen metrics", 17, p.size());
->>>>>>> b8339249
+            assertEquals("There should have been 23 metrics", 23, p.size());
             boolean mutationBatchSizePresent = false;
             boolean mutationCommitTimePresent = false;
             boolean mutationBytesPresent = false;
