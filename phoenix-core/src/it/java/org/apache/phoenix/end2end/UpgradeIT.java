--- conflicted
+++ resolved
@@ -343,133 +343,6 @@
         assertTrue(rs.getString(1).contains(hbaseTableName));
     }
         
-<<<<<<< HEAD
-=======
-    }
-
-    private static void upgradeTo4_5_0(Connection conn) throws SQLException {
-        PhoenixConnection pconn = conn.unwrap(PhoenixConnection.class);
-        pconn.setRunningUpgrade(true);
-        UpgradeUtil.upgradeTo4_5_0(pconn);
-    }
-    
-    private enum ColumnDiff {
-        MORE, EQUAL, LESS
-    };
-
-    private void testViewUpgrade(boolean tenantView, String tenantId, String baseTableSchema,
-            String baseTableName, String viewSchema, String viewName, ColumnDiff diff)
-            throws Exception {
-        if (tenantView) {
-            checkNotNull(tenantId);
-        } else {
-            checkArgument(tenantId == null);
-        }
-        Connection conn = DriverManager.getConnection(getUrl());
-        String fullViewName = SchemaUtil.getTableName(viewSchema, viewName);
-        String fullBaseTableName = SchemaUtil.getTableName(baseTableSchema, baseTableName);
-        try {
-            int expectedBaseColumnCount;
-            conn.createStatement().execute(
-                "CREATE TABLE IF NOT EXISTS " + fullBaseTableName + " ("
-                        + " TENANT_ID CHAR(15) NOT NULL, " + " PK1 integer NOT NULL, "
-                        + "PK2 bigint NOT NULL, " + "CF1.V1 VARCHAR, " + "CF2.V2 VARCHAR, "
-                        + "V3 CHAR(100) ARRAY[4] "
-                        + " CONSTRAINT NAME_PK PRIMARY KEY (TENANT_ID, PK1, PK2)"
-                        + " ) MULTI_TENANT= true");
-            
-            // create a view with same columns as base table.
-            try (Connection conn2 = getConnection(tenantView, tenantId)) {
-                conn2.createStatement().execute(
-                    "CREATE VIEW " + fullViewName + " AS SELECT * FROM " + fullBaseTableName);
-            }
-
-            if (diff == ColumnDiff.MORE) {
-                    // add a column to the view
-                    try (Connection conn3 = getConnection(tenantView, tenantId)) {
-                        conn3.createStatement().execute(
-                            "ALTER VIEW " + fullViewName + " ADD VIEW_COL1 VARCHAR");
-                    }
-            }
-            if (diff == ColumnDiff.LESS) {
-                try (Connection conn3 = getConnection(tenantView, tenantId)) {
-                    conn3.createStatement().execute(
-                        "ALTER VIEW " + fullViewName + " DROP COLUMN CF2.V2");
-                }
-                expectedBaseColumnCount = DIVERGED_VIEW_BASE_COLUMN_COUNT;
-            } else {
-                expectedBaseColumnCount = 6;
-            }
-
-            checkBaseColumnCount(tenantId, viewSchema, viewName, expectedBaseColumnCount);
-            checkBaseColumnCount(null, baseTableSchema, baseTableName, BASE_TABLE_BASE_COLUMN_COUNT);
-            
-            // remove base column count kv so we can check whether the upgrade code is setting the 
-            // base column count correctly.
-            removeBaseColumnCountKV(tenantId, viewSchema, viewName);
-            removeBaseColumnCountKV(null, baseTableSchema, baseTableName);
-
-            // assert that the removing base column count key value worked correctly.
-            checkBaseColumnCount(tenantId, viewSchema, viewName, 0);
-            checkBaseColumnCount(null, baseTableSchema, baseTableName, 0);
-            
-            // run upgrade
-            upgradeTo4_5_0(conn);
-
-            checkBaseColumnCount(tenantId, viewSchema, viewName, expectedBaseColumnCount);
-            checkBaseColumnCount(null, baseTableSchema, baseTableName, BASE_TABLE_BASE_COLUMN_COUNT);
-        } finally {
-            conn.close();
-        }
-    }
-
-    private static void checkBaseColumnCount(String tenantId, String schemaName, String tableName,
-            int expectedBaseColumnCount) throws Exception {
-        checkNotNull(tableName);
-        Connection conn = DriverManager.getConnection(getUrl());
-        String sql = SELECT_BASE_COLUMN_COUNT_FROM_HEADER_ROW;
-        sql =
-                String.format(sql, tenantId == null ? " IS NULL " : " = ? ",
-                    schemaName == null ? "IS NULL" : " = ? ");
-        int paramIndex = 1;
-        PreparedStatement stmt = conn.prepareStatement(sql);
-        if (tenantId != null) {
-            stmt.setString(paramIndex++, tenantId);
-        }
-        if (schemaName != null) {
-            stmt.setString(paramIndex++, schemaName);
-        }
-        stmt.setString(paramIndex, tableName);
-        ResultSet rs = stmt.executeQuery();
-        assertTrue(rs.next());
-        assertEquals(expectedBaseColumnCount, rs.getInt(1));
-        assertFalse(rs.next());
-    }
-
-    private static void
-            removeBaseColumnCountKV(String tenantId, String schemaName, String tableName)
-                    throws Exception {
-        byte[] rowKey =
-                SchemaUtil.getTableKey(tenantId == null ? new byte[0] : Bytes.toBytes(tenantId),
-                    schemaName == null ? new byte[0] : Bytes.toBytes(schemaName),
-                    Bytes.toBytes(tableName));
-        Put viewColumnDefinitionPut = new Put(rowKey, HConstants.LATEST_TIMESTAMP);
-        viewColumnDefinitionPut.addColumn(PhoenixDatabaseMetaData.TABLE_FAMILY_BYTES,
-            PhoenixDatabaseMetaData.BASE_COLUMN_COUNT_BYTES, HConstants.LATEST_TIMESTAMP, null);
-
-        try (PhoenixConnection conn =
-                (DriverManager.getConnection(getUrl())).unwrap(PhoenixConnection.class)) {
-            try (HTableInterface htable =
-                    conn.getQueryServices().getTable(
-                        Bytes.toBytes(PhoenixDatabaseMetaData.SYSTEM_CATALOG_NAME))) {
-                RowMutations mutations = new RowMutations(rowKey);
-                mutations.add(viewColumnDefinitionPut);
-                htable.mutateRow(mutations);
-            }
-        }
-    }
-    
->>>>>>> 78636a3c
     @Test
     public void testUpgradeRequiredPreventsSQL() throws SQLException {
         String tableName = generateUniqueName();
