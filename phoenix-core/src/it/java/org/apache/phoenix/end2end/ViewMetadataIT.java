--- conflicted
+++ resolved
@@ -1379,7 +1379,6 @@
     }
 
     @Test
-<<<<<<< HEAD
     public void testAncestorLastDDLMapPopulatedInViewAndIndexHierarchy() throws SQLException {
         String baseTable = SchemaUtil.getTableName(SCHEMA1, generateUniqueName());
         String view1 = SchemaUtil.getTableName(SCHEMA2, generateUniqueName());
@@ -1493,7 +1492,7 @@
         return DriverManager.getConnection(getUrl(), tenantProps);
     }
 
-=======
+    @Test
     public void testAlterViewAndViewIndexMaxLookbackAgeFails() throws Exception {
         String schemaName = generateUniqueName();
         String dataTableName = generateUniqueName();
@@ -1523,7 +1522,6 @@
         }
     }
 
->>>>>>> d8f6e6ea
     private void assertPKs(ResultSet rs, String[] expectedPKs)
             throws SQLException {
         List<String> pkCols = newArrayListWithExpectedSize(expectedPKs.length);
