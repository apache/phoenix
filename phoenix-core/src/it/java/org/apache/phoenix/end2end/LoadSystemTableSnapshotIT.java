--- conflicted
+++ resolved
@@ -65,12 +65,8 @@
  * (or even being committed to the ASF branches)
  */
 
-<<<<<<< HEAD
-@Category({NeedsOwnMiniClusterTest.class})
-=======
 //TODO:- Snapshot here is storing integers as TTL Value and Phoenix Level TTL is Long, need to work on this.
 @Category(NeedsOwnMiniClusterTest.class)
->>>>>>> 1f88ca83
 public class LoadSystemTableSnapshotIT extends BaseTest {
 
     private static final Logger LOGGER = LoggerFactory.getLogger(
