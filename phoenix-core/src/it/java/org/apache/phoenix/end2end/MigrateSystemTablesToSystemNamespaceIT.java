--- conflicted
+++ resolved
@@ -63,17 +63,10 @@
 
     private static final Set<String> PHOENIX_SYSTEM_TABLES = new HashSet<>(Arrays.asList(
             "SYSTEM.CATALOG", "SYSTEM.SEQUENCE", "SYSTEM.STATS", "SYSTEM.FUNCTION",
-<<<<<<< HEAD
-            "SYSTEM.MUTEX", "SYSTEM.CHILD_LINK"));
-    private static final Set<String> PHOENIX_NAMESPACE_MAPPED_SYSTEM_TABLES = new HashSet<>(
-            Arrays.asList("SYSTEM:CATALOG", "SYSTEM:SEQUENCE", "SYSTEM:STATS", "SYSTEM:FUNCTION",
-                    "SYSTEM:MUTEX", "SYSTEM:CHILD_LINK"));
-=======
             "SYSTEM.MUTEX","SYSTEM.LOG"));
     private static final Set<String> PHOENIX_NAMESPACE_MAPPED_SYSTEM_TABLES = new HashSet<>(
             Arrays.asList("SYSTEM:CATALOG", "SYSTEM:SEQUENCE", "SYSTEM:STATS", "SYSTEM:FUNCTION",
-                    "SYSTEM:MUTEX","SYSTEM:LOG"));
->>>>>>> 78636a3c
+                    "SYSTEM:MUTEX","SYSTEM:LOG", "SYSTEM:CHILD_LINK"));
     private static final String SCHEMA_NAME = "MIGRATETEST";
     private static final String TABLE_NAME =
             SCHEMA_NAME + "." + MigrateSystemTablesToSystemNamespaceIT.class.getSimpleName().toUpperCase();
