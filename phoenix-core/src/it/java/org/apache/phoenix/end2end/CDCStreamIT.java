/*
 * Licensed to the Apache Software Foundation (ASF) under one
 * or more contributor license agreements.  See the NOTICE file
 * distributed with this work for additional information
 * regarding copyright ownership.  The ASF licenses this file
 * to you under the Apache License, Version 2.0 (the
 * "License"); you may not use this file except in compliance
 * with the License.  You may obtain a copy of the License at
 *
 * http://www.apache.org/licenses/LICENSE-2.0
 *
 * Unless required by applicable law or agreed to in writing, software
 * distributed under the License is distributed on an "AS IS" BASIS,
 * WITHOUT WARRANTIES OR CONDITIONS OF ANY KIND, either express or implied.
 * See the License for the specific language governing permissions and
 * limitations under the License.
 */

package org.apache.phoenix.end2end;

import com.fasterxml.jackson.databind.ObjectMapper;
import org.apache.hadoop.hbase.HRegionLocation;
import org.apache.hadoop.hbase.TableName;
import org.apache.hadoop.hbase.client.RegionInfo;
import org.apache.hadoop.hbase.util.Bytes;
import org.apache.phoenix.coprocessor.PhoenixMasterObserver;
import org.apache.phoenix.coprocessor.TaskRegionObserver;
import org.apache.phoenix.coprocessorclient.BaseScannerRegionObserverConstants;
import org.apache.phoenix.exception.SQLExceptionCode;
import org.apache.phoenix.jdbc.PhoenixConnection;
import org.apache.phoenix.jdbc.PhoenixDatabaseMetaData;
import org.apache.phoenix.query.QueryServices;
import org.apache.phoenix.query.QueryServicesOptions;
import org.apache.phoenix.schema.MetaDataClient;
import org.apache.phoenix.thirdparty.com.google.common.collect.Maps;
import org.apache.phoenix.util.CDCUtil;
import org.apache.phoenix.util.EnvironmentEdgeManager;
import org.apache.phoenix.util.ManualEnvironmentEdge;
import org.apache.phoenix.util.ReadOnlyProps;
import org.apache.phoenix.util.SchemaUtil;
import org.apache.phoenix.util.TestUtil;
import org.junit.Assert;
import org.junit.BeforeClass;
import org.junit.Test;
import org.junit.experimental.categories.Category;
import org.apache.phoenix.coprocessorclient.metrics.MetricsPhoenixMasterSource;
import org.apache.phoenix.coprocessorclient.metrics.MetricsPhoenixCoprocessorSourceFactory;

import java.io.IOException;
import java.sql.Connection;
import java.sql.PreparedStatement;
import java.sql.ResultSet;
import java.sql.SQLException;
import java.util.ArrayList;
import java.util.Collections;
import java.util.Comparator;
import java.util.List;
import java.util.Map;
import java.util.Objects;
import java.util.stream.Collectors;

import static org.apache.phoenix.jdbc.PhoenixDatabaseMetaData.SYSTEM_CDC_STREAM_NAME;
import static org.apache.phoenix.jdbc.PhoenixDatabaseMetaData.SYSTEM_CDC_STREAM_STATUS_NAME;
import static org.apache.phoenix.query.QueryConstants.CDC_EVENT_TYPE;
import static org.apache.phoenix.query.QueryConstants.CDC_PRE_IMAGE;
import static org.apache.phoenix.query.QueryConstants.CDC_UPSERT_EVENT_TYPE;
import static org.junit.Assert.assertEquals;
import static org.junit.Assert.assertNotNull;
import static org.junit.Assert.assertTrue;

@Category(NeedsOwnMiniClusterTest.class)
public class CDCStreamIT extends CDCBaseIT {

    private static final ObjectMapper OBJECT_MAPPER = new ObjectMapper();
    private static final MetricsPhoenixMasterSource METRICS_SOURCE =
            MetricsPhoenixCoprocessorSourceFactory.getInstance().getPhoenixMasterSource();

    @BeforeClass
    public static synchronized void doSetup() throws Exception {
        Map<String, String> props = Maps.newHashMapWithExpectedSize(1);
        props.put(BaseScannerRegionObserverConstants.PHOENIX_MAX_LOOKBACK_AGE_CONF_KEY, Integer.toString(60*60)); // An hour
        props.put(QueryServices.USE_STATS_FOR_PARALLELIZATION, Boolean.toString(false));
        props.put(QueryServices.TASK_HANDLING_INTERVAL_MS_ATTRIB,
                Long.toString(Long.MAX_VALUE));
        props.put(QueryServices.TASK_HANDLING_INITIAL_DELAY_MS_ATTRIB,
                Long.toString(Long.MAX_VALUE));
        props.put("hbase.coprocessor.master.classes", PhoenixMasterObserver.class.getName());
        setUpTestDriver(new ReadOnlyProps(props.entrySet().iterator()));
        taskRegionEnvironment =
                getUtility()
                        .getRSForFirstRegionInTable(
                                PhoenixDatabaseMetaData.SYSTEM_TASK_HBASE_TABLE_NAME)
                        .getRegions(PhoenixDatabaseMetaData.SYSTEM_TASK_HBASE_TABLE_NAME)
                        .get(0).getCoprocessorHost()
                        .findCoprocessorEnvironment(TaskRegionObserver.class.getName());
    }

    @Test
    public void testStreamPartitionMetadataBootstrap() throws Exception {
        Connection conn = newConnection();
        String tableName = generateUniqueName();
        String cdcName = generateUniqueName();
        String cdc_sql = "CREATE CDC " + cdcName + " ON " + tableName;
        conn.createStatement().execute(
                "CREATE TABLE  " + tableName + " ( k INTEGER PRIMARY KEY," + " v1 INTEGER,"
                        + " v2 DATE)");
        createCDC(conn, cdc_sql, null);
        String streamName = getStreamName(conn, tableName, cdcName);

        // stream should be in ENABLING state
        assertStreamStatus(conn, tableName, streamName, CDCUtil.CdcStreamStatus.ENABLING);

        // run task to populate partitions and enable stream
        TaskRegionObserver.SelfHealingTask task =
                new TaskRegionObserver.SelfHealingTask(
                        taskRegionEnvironment, QueryServicesOptions.DEFAULT_TASK_HANDLING_MAX_INTERVAL_MS);
        task.run();

        // stream should be in ENABLED state and metadata is populated for every table region
        assertPartitionMetadata(conn, tableName, cdcName);
        assertStreamStatus(conn, tableName, streamName, CDCUtil.CdcStreamStatus.ENABLED);
    }

    @Test
    public void testOnlyOneStreamAllowed() throws Exception {
        Connection conn = newConnection();
        String tableName = generateUniqueName();
        String cdcName = generateUniqueName();
        String cdc_sql = "CREATE CDC " + cdcName + " ON " + tableName;
        conn.createStatement().execute(
                "CREATE TABLE  " + tableName + " ( k INTEGER PRIMARY KEY," + " v1 INTEGER,"
                        + " v2 DATE)");
        createCDC(conn, cdc_sql, null);
        String streamName = getStreamName(conn, tableName, cdcName);

        // stream exists in ENABLING status
        String cdcName2 = generateUniqueName();
        String cdc_sql2 = "CREATE CDC " + cdcName2 + " ON " + tableName;
        try {
            createCDC(conn, cdc_sql2, null);
            Assert.fail("Only one CDC entity is allowed per table");
        } catch (SQLException e) {
            // expected
            assertEquals(SQLExceptionCode.CDC_ALREADY_ENABLED.getErrorCode(), e.getErrorCode());
            assertTrue(e.getMessage().contains(streamName));
        }

        // run task to populate partitions and enable stream
        TaskRegionObserver.SelfHealingTask task =
                new TaskRegionObserver.SelfHealingTask(
                        taskRegionEnvironment, QueryServicesOptions.DEFAULT_TASK_HANDLING_MAX_INTERVAL_MS);
        task.run();

        // stream exists in ENABLED status
        try {
            createCDC(conn, cdc_sql2, null);
            Assert.fail("Only one CDC entity is allowed per table");
        } catch (SQLException e) {
            // expected
            assertEquals(SQLExceptionCode.CDC_ALREADY_ENABLED.getErrorCode(), e.getErrorCode());
            assertTrue(e.getMessage().contains(streamName));
        }

        //drop cdc
        dropCDC(conn, cdcName, tableName);
        assertStreamStatus(conn, tableName, streamName, CDCUtil.CdcStreamStatus.DISABLED);

        //create new CDC
        String cdcName3 = generateUniqueName();
        String cdc_sql3 = "CREATE CDC " + cdcName3 + " ON " + tableName;
        createCDC(conn, cdc_sql3, null);
        streamName = getStreamName(conn, tableName, cdcName3);
        assertStreamStatus(conn, tableName, streamName, CDCUtil.CdcStreamStatus.ENABLING);
    }

    @Test
<<<<<<< HEAD
    public void testCDCStreamTTL() throws Exception {
        Connection conn = newConnection();
        String tableName = generateUniqueName();
        createTableAndEnableCDC(conn, tableName, true);
        TestUtil.splitTable(conn, tableName, Bytes.toBytes("m"));
        String sql = "SELECT PARTITION_END_TIME FROM SYSTEM.CDC_STREAM WHERE TABLE_NAME='" + tableName + "'";
        ResultSet rs = conn.createStatement().executeQuery(sql);
        int count = 0;
        while (rs.next()) {
            count++;
        }
        Assert.assertEquals(3, count);
        ManualEnvironmentEdge injectEdge = new ManualEnvironmentEdge();
        long t = System.currentTimeMillis() + QueryServicesOptions.DEFAULT_PHOENIX_CDC_STREAM_PARTITION_EXPIRY_MIN_AGE_MS;
        t = (t / 1000) * 1000;
        EnvironmentEdgeManager.injectEdge(injectEdge);
        injectEdge.setValue(t);
        rs = conn.createStatement().executeQuery(sql);
        int newCount = 0;
        while (rs.next()) {
            // parent partition row with non-zero end time should have expired
            if (rs.getLong(1) > 0) {
                Assert.fail("Closed partition should have expired after TTL.");
            }
            newCount++;
        }
        Assert.assertEquals(2, newCount);
        EnvironmentEdgeManager.reset();
=======
    public void testStreamMetadataWhenTableIsDropped() throws SQLException {
        Connection conn = newConnection();
        MetaDataClient mdc = new MetaDataClient(conn.unwrap(PhoenixConnection.class));
        String schemaName = "\"" + generateUniqueName().toLowerCase() + "\"";
        String tableName = SchemaUtil.getTableName(schemaName, "\"" + generateUniqueName().toLowerCase() + "\"");
        String unescapedFullTableName = SchemaUtil.getUnEscapedFullName(tableName);
        String create_table_sql = "CREATE TABLE  " + tableName + " ( k INTEGER PRIMARY KEY," + " v1 INTEGER, v2 DATE)";
        conn.createStatement().execute(create_table_sql);
        String cdcName = "\"" + generateUniqueName().toLowerCase() + "\"";
        String cdc_sql = "CREATE CDC " + cdcName + " ON " + tableName;
        conn.createStatement().execute(cdc_sql);
        TaskRegionObserver.SelfHealingTask task =
                new TaskRegionObserver.SelfHealingTask(
                        taskRegionEnvironment,
                        QueryServicesOptions.DEFAULT_TASK_HANDLING_MAX_INTERVAL_MS);
        task.run();
        String partitionQuery = "SELECT * FROM SYSTEM.CDC_STREAM WHERE TABLE_NAME='" + unescapedFullTableName + "'";
        ResultSet rs = conn.createStatement().executeQuery(partitionQuery);
        Assert.assertTrue(rs.next());
        String drop_table_sql = "DROP TABLE " + tableName;
        Assert.assertNotNull(mdc.getStreamNameIfCDCEnabled(unescapedFullTableName));
        // check if stream metadata is cleared when table is dropped
        conn.createStatement().execute(drop_table_sql);
        Assert.assertNull(mdc.getStreamNameIfCDCEnabled(unescapedFullTableName));
        rs = conn.createStatement().executeQuery(partitionQuery);
        Assert.assertFalse(rs.next());
        // should be able to re-create same table with same cdc name and metadata should be populated
        conn.createStatement().execute(create_table_sql);
        conn.createStatement().execute(cdc_sql);
        Assert.assertNotNull(mdc.getStreamNameIfCDCEnabled(unescapedFullTableName));
        task.run();
        rs = conn.createStatement().executeQuery(partitionQuery);
        Assert.assertTrue(rs.next());
>>>>>>> e4d98199
    }

    /**
     * Split the only region of the table with empty start key and empty end key.
     */
    @Test
    public void testPartitionMetadataTableWithSingleRegionSplits() throws Exception {
        // create table, cdc and bootstrap stream metadata
        Connection conn = newConnection();
        String tableName = generateUniqueName();
        createTableAndEnableCDC(conn, tableName, true);

        //split the only region somewhere in the middle
        TestUtil.splitTable(conn, tableName, Bytes.toBytes("m"));

        //check partition metadata - daughter regions are inserted and parent's end time is updated.
        ResultSet rs = conn.createStatement().executeQuery(
                "SELECT * FROM SYSTEM.CDC_STREAM WHERE TABLE_NAME='" + tableName + "'");
        PartitionMetadata parent = null;
        List<PartitionMetadata> daughters = new ArrayList<>();
        while (rs.next()) {
            PartitionMetadata pm = new PartitionMetadata(rs);
            // parent which was split
            if (pm.endTime > 0) {
                parent = pm;
            } else {
                daughters.add(pm);
            }
        }
        assertNotNull(parent);
        assertEquals(2, daughters.size());
        assertEquals(daughters.get(0).startTime, parent.endTime);
        assertEquals(daughters.get(1).startTime, parent.endTime);
        assertEquals(parent.partitionId, daughters.get(0).parentPartitionId);
        assertEquals(parent.partitionId, daughters.get(1).parentPartitionId);
        assertTrue(daughters.stream().anyMatch(d -> d.startKey == null && d.endKey != null && d.endKey[0] == 'm'));
        assertTrue(daughters.stream().anyMatch(d -> d.endKey == null && d.startKey != null && d.startKey[0] == 'm'));
        assertEquals(parent.startTime, daughters.get(0).parentStartTime);
        assertEquals(parent.startTime, daughters.get(1).parentStartTime);
    }

    /**
     * Split the first region of the table with empty start key.
     */
    @Test
    public void testPartitionMetadataFirstRegionSplits() throws Exception {
        // create table, cdc and bootstrap stream metadata
        Connection conn = newConnection();
        String tableName = generateUniqueName();
        createTableAndEnableCDC(conn, tableName, true);

        //split the only region [null, null]
        TestUtil.splitTable(conn, tableName, Bytes.toBytes("l"));
        // we have 2 regions - [null, l], [l, null], split the first region
        TestUtil.splitTable(conn, tableName, Bytes.toBytes("d"));
        ResultSet rs = conn.createStatement().executeQuery(
                "SELECT * FROM SYSTEM.CDC_STREAM WHERE TABLE_NAME='" + tableName + "'");
        PartitionMetadata grandparent = null, splitParent = null, unSplitParent = null;
        List<PartitionMetadata> daughters = new ArrayList<>();
        while (rs.next()) {
            PartitionMetadata pm = new PartitionMetadata(rs);
            if (pm.endTime > 0) {
                if (pm.startKey == null && pm.endKey == null) {
                    grandparent = pm;
                } else {
                    splitParent = pm;
                }
            } else if (pm.endKey == null) {
                unSplitParent = pm;
            } else {
                daughters.add(pm);
            }
        }
        assertNotNull(grandparent);
        assertNotNull(unSplitParent);
        assertNotNull(splitParent);
        assertEquals(2, daughters.size());
        assertEquals(daughters.get(0).startTime, splitParent.endTime);
        assertEquals(daughters.get(1).startTime, splitParent.endTime);
        assertEquals(splitParent.partitionId, daughters.get(0).parentPartitionId);
        assertEquals(splitParent.partitionId, daughters.get(1).parentPartitionId);
        assertTrue(daughters.stream().anyMatch(d -> d.startKey == null && d.endKey != null && d.endKey[0] == 'd'));
        assertTrue(daughters.stream().anyMatch(d -> d.startKey != null && d.startKey[0] == 'd' && d.endKey[0] == 'l'));
        assertEquals(splitParent.startTime, daughters.get(0).parentStartTime);
        assertEquals(splitParent.startTime, daughters.get(1).parentStartTime);
    }

    /**
     * Split the last region of the table with empty end key.
     */
    @Test
    public void testPartitionMetadataLastRegionSplits() throws Exception {
        // create table, cdc and bootstrap stream metadata
        Connection conn = newConnection();
        String tableName = generateUniqueName();
        createTableAndEnableCDC(conn, tableName, true);

        //split the only region [null, null]
        TestUtil.splitTable(conn, tableName, Bytes.toBytes("l"));
        // we have 2 regions - [null, l], [l, null], split the second region
        TestUtil.splitTable(conn, tableName, Bytes.toBytes("q"));
        ResultSet rs = conn.createStatement().executeQuery(
                "SELECT * FROM SYSTEM.CDC_STREAM WHERE TABLE_NAME='" + tableName + "'");
        PartitionMetadata grandparent = null, splitParent = null, unSplitParent = null;
        List<PartitionMetadata> daughters = new ArrayList<>();
        while (rs.next()) {
            PartitionMetadata pm = new PartitionMetadata(rs);
            if (pm.endTime > 0) {
                if (pm.startKey == null && pm.endKey == null) {
                    grandparent = pm;
                } else {
                    splitParent = pm;
                }
            } else if (pm.startKey == null) {
                unSplitParent = pm;
            } else {
                daughters.add(pm);
            }
        }
        assertNotNull(grandparent);
        assertNotNull(unSplitParent);
        assertNotNull(splitParent);
        assertEquals(2, daughters.size());
        assertEquals(daughters.get(0).startTime, splitParent.endTime);
        assertEquals(daughters.get(1).startTime, splitParent.endTime);
        assertEquals(splitParent.partitionId, daughters.get(0).parentPartitionId);
        assertEquals(splitParent.partitionId, daughters.get(1).parentPartitionId);
        assertTrue(daughters.stream().anyMatch(d -> d.startKey[0] == 'l' && d.endKey[0] == 'q'));
        assertTrue(daughters.stream().anyMatch(d -> d.endKey == null && d.startKey != null && d.startKey[0] == 'q'));
        assertEquals(splitParent.startTime, daughters.get(0).parentStartTime);
        assertEquals(splitParent.startTime, daughters.get(1).parentStartTime);
    }

    /**
     * Split a middle region of the table with non-empty start/end key.
     */
    @Test
    public void testPartitionMetadataMiddleRegionSplits() throws Exception {
        // create table, cdc and bootstrap stream metadata
        Connection conn = newConnection();
        String tableName = generateUniqueName();
        createTableAndEnableCDC(conn, tableName, true);

        //split the only region [null, null]
        TestUtil.splitTable(conn, tableName, Bytes.toBytes("d"));
        // we have 2 regions - [null, d], [d, null], split the second region
        TestUtil.splitTable(conn, tableName, Bytes.toBytes("q"));
        // we have 3 regions - [null, d], [d, q], [q, null], split the second region
        TestUtil.splitTable(conn, tableName, Bytes.toBytes("j"));
        // [null, d], [d, j], [j, q], [q, null]
        ResultSet rs = conn.createStatement().executeQuery(
                "SELECT * FROM SYSTEM.CDC_STREAM WHERE TABLE_NAME='" + tableName + "'");
        PartitionMetadata parent = null;
        List<PartitionMetadata> daughters = new ArrayList<>();
        while (rs.next()) {
            PartitionMetadata pm = new PartitionMetadata(rs);
            if (pm.startKey != null && pm.endKey != null) {
                if (pm.endTime > 0) parent = pm;
                else daughters.add(pm);
            }
        }
        assertNotNull(parent);
        assertEquals(2, daughters.size());
        assertEquals(daughters.get(0).startTime, parent.endTime);
        assertEquals(daughters.get(1).startTime, parent.endTime);
        assertEquals(parent.partitionId, daughters.get(0).parentPartitionId);
        assertEquals(parent.partitionId, daughters.get(1).parentPartitionId);
        assertTrue(daughters.stream().anyMatch(d -> d.startKey[0] == 'd' && d.endKey[0] == 'j'));
        assertTrue(daughters.stream().anyMatch(d -> d.startKey[0] == 'j' && d.endKey[0] == 'q'));
        assertEquals(parent.startTime, daughters.get(0).parentStartTime);
        assertEquals(parent.startTime, daughters.get(1).parentStartTime);
    }

    /**
     * Test split of a region which came from a merge.
     */
    @Test
    public void testPartitionMetadataMergedRegionSplits() throws Exception {
        // create table, cdc and bootstrap stream metadata
        Connection conn = newConnection();
        String tableName = generateUniqueName();
        createTableAndEnableCDC(conn, tableName, true);

        //split the only region
        TestUtil.splitTable(conn, tableName, Bytes.toBytes("d"));

        //merge the 2 regions
        List<HRegionLocation> regions = TestUtil.getAllTableRegions(conn, tableName);
        TestUtil.mergeTableRegions(conn, tableName, regions.stream()
                .map(HRegionLocation::getRegion)
                .map(RegionInfo::getEncodedName)
                .collect(Collectors.toList()));

        //split again
        TestUtil.splitTable(conn, tableName, Bytes.toBytes("l"));

        //verify partition metadata
        ResultSet rs = conn.createStatement().executeQuery(
                "SELECT * FROM SYSTEM.CDC_STREAM WHERE TABLE_NAME='" + tableName + "'");
        List<PartitionMetadata> mergedParent = new ArrayList<>();
        List<PartitionMetadata> splitDaughters = new ArrayList<>();

        while (rs.next()) {
            PartitionMetadata pm = new PartitionMetadata(rs);
            if (pm.startKey == null && pm.endKey == null && pm.parentPartitionId != null) {
                mergedParent.add(pm);
            }
            if (pm.endTime == 0) {
                splitDaughters.add(pm);
            }
        }
        assertEquals(2, mergedParent.size());
        assertEquals(2, splitDaughters.size());
        assertEquals(mergedParent.get(0).partitionId, mergedParent.get(1).partitionId);
        assertEquals(mergedParent.get(0).startTime, mergedParent.get(1).startTime);
        assertEquals(mergedParent.get(0).partitionId, splitDaughters.get(0).parentPartitionId);
        assertEquals(mergedParent.get(0).partitionId, splitDaughters.get(1).parentPartitionId);
        assertEquals(splitDaughters.get(0).startTime, splitDaughters.get(1).startTime);
        assertEquals(splitDaughters.get(0).startTime, mergedParent.get(0).endTime);
        assertEquals(splitDaughters.get(0).startTime, mergedParent.get(1).endTime);
        assertEquals(mergedParent.get(0).startTime, splitDaughters.get(0).parentStartTime);
        assertEquals(mergedParent.get(0).startTime, splitDaughters.get(1).parentStartTime);
    }



    /**
     * Test merge of 2 regions which came from a split.
     */
    @Test
    public void testPartitionMetadataSplitRegionsMerge() throws Exception {
        // create table, cdc and bootstrap stream metadata
        Connection conn = newConnection();
        String tableName = generateUniqueName();
        createTableAndEnableCDC(conn, tableName, true);

        //split the only region
        TestUtil.splitTable(conn, tableName, Bytes.toBytes("l"));

        //merge the 2 regions
        List<HRegionLocation> regions = TestUtil.getAllTableRegions(conn, tableName);
        TestUtil.mergeTableRegions(conn, tableName, regions.stream()
                                                    .map(HRegionLocation::getRegion)
                                                    .map(RegionInfo::getEncodedName)
                                                    .collect(Collectors.toList()));

        //verify partition metadata
        ResultSet rs = conn.createStatement().executeQuery(
                "SELECT * FROM SYSTEM.CDC_STREAM WHERE TABLE_NAME='" + tableName + "'");

        List<PartitionMetadata> splitParents = new ArrayList<>();
        List<PartitionMetadata> mergedDaughter = new ArrayList<>();
        while (rs.next()) {
            PartitionMetadata pm = new PartitionMetadata(rs);
            if (pm.startKey == null && pm.endKey == null && pm.endTime == 0) {
                mergedDaughter.add(pm);
            }
            if (pm.startKey != null || pm.endKey != null) {
                splitParents.add(pm);
            }
        }
        assertEquals(2, mergedDaughter.size());
        assertEquals(2, splitParents.size());
        assertEquals(mergedDaughter.get(0).startTime, mergedDaughter.get(1).startTime);
        assertEquals(mergedDaughter.get(0).endTime, mergedDaughter.get(1).endTime);
        assertEquals(mergedDaughter.get(0).partitionId, mergedDaughter.get(1).partitionId);
        assertTrue(mergedDaughter.stream().anyMatch(d -> Objects.equals(d.parentPartitionId, splitParents.get(0).partitionId)));
        assertTrue(mergedDaughter.stream().anyMatch(d -> Objects.equals(d.parentPartitionId, splitParents.get(1).partitionId)));
        for (PartitionMetadata splitDaughter : splitParents) {
            Assert.assertEquals(mergedDaughter.get(0).startTime, splitDaughter.endTime);
        }
        List<Long> parentStartTimes = new ArrayList<>();
        splitParents.forEach(p -> parentStartTimes.add(p.startTime));
        assertTrue(parentStartTimes.contains(mergedDaughter.get(0).parentStartTime));
        assertTrue(parentStartTimes.contains(mergedDaughter.get(1).parentStartTime));
    }

    /**
     * Test merge of 2 regions which came from different merges.
     */
    @Test
    public void testPartitionMetadataMergedRegionsMerge() throws Exception {
        // create table, cdc and bootstrap stream metadata
        Connection conn = newConnection();
        String tableName = generateUniqueName();
        createTableAndEnableCDC(conn, tableName, true);

        // split the only region
        TestUtil.splitTable(conn, tableName, Bytes.toBytes("l"));
        // split both regions
        TestUtil.splitTable(conn, tableName, Bytes.toBytes("d"));
        TestUtil.splitTable(conn, tableName, Bytes.toBytes("q"));
        // merge first two and last two regions
        List<HRegionLocation> regions = TestUtil.getAllTableRegions(conn, tableName);
        TestUtil.mergeTableRegions(conn, tableName, regions.subList(0,2).stream()
                .map(HRegionLocation::getRegion)
                .map(RegionInfo::getEncodedName)
                .collect(Collectors.toList()));
        TestUtil.mergeTableRegions(conn, tableName, regions.subList(2,4).stream()
                .map(HRegionLocation::getRegion)
                .map(RegionInfo::getEncodedName)
                .collect(Collectors.toList()));
        // compact to remove merge qualifier from merged regions i.e. clear references to parents
        TestUtil.doMajorCompaction(conn, tableName);
        // merge the two regions
        regions = TestUtil.getAllTableRegions(conn, tableName);
        TestUtil.mergeTableRegions(conn, tableName, regions.stream()
                .map(HRegionLocation::getRegion)
                .map(RegionInfo::getEncodedName)
                .collect(Collectors.toList()));

        //verify partition metadata
        ResultSet rs = conn.createStatement().executeQuery(
                "SELECT * FROM SYSTEM.CDC_STREAM WHERE TABLE_NAME='" + tableName + "'");

        List<PartitionMetadata> mergedDaughter = new ArrayList<>();
        List<PartitionMetadata> mergedParents = new ArrayList<>();
        while (rs.next()) {
            PartitionMetadata pm = new PartitionMetadata(rs);
            if (pm.endTime == 0) {
                mergedDaughter.add(pm);
            }
            // this will add extra rows, we will prune later
            else if (pm.startKey == null || pm.endKey == null) {
                mergedParents.add(pm);
            }
        }
        assertEquals(2, mergedDaughter.size());
        assertEquals(9, mergedParents.size());
        assertEquals(mergedDaughter.get(0).startTime, mergedDaughter.get(1).startTime);
        Collections.sort(mergedParents, Comparator.comparing(o -> o.endTime));
        List<Long> parentStartTimes = new ArrayList<>();
        for (PartitionMetadata mergedParent : mergedParents.subList(mergedParents.size()-4, mergedParents.size())) {
            assertEquals(mergedDaughter.get(0).startTime, mergedParent.endTime);
            parentStartTimes.add(mergedParent.startTime);
        }
        assertTrue(parentStartTimes.contains(mergedDaughter.get(0).parentStartTime));
        assertTrue(parentStartTimes.contains(mergedDaughter.get(1).parentStartTime));
    }

    @Test
    public void testGetRecords() throws Exception {
        Connection conn = newConnection();
        String tableName = generateUniqueName();
        createTableAndEnableCDC(conn, tableName, true);

        // upsert data
        conn.createStatement().execute("UPSERT INTO " + tableName + " VALUES ('a', 1, 'foo')");
        conn.createStatement().execute("UPSERT INTO " + tableName + " VALUES ('b', 2, 'bar')");
        conn.createStatement().execute("UPSERT INTO " + tableName + " VALUES ('e', 3, 'alice')");
        conn.createStatement().execute("UPSERT INTO " + tableName + " VALUES ('j', 4, 'bob')");
        conn.createStatement().execute("UPSERT INTO " + tableName + " VALUES ('m', 5, 'cat')");
        conn.createStatement().execute("UPSERT INTO " + tableName + " VALUES ('p', 6, 'cat')");
        conn.createStatement().execute("UPSERT INTO " + tableName + " VALUES ('t', 7, 'cat')");
        conn.createStatement().execute("UPSERT INTO " + tableName + " VALUES ('z', 8, 'cat')");
        conn.commit();

        // get stream name
        ResultSet rs = conn.createStatement().executeQuery(
                "SELECT STREAM_NAME FROM SYSTEM.CDC_STREAM_STATUS WHERE TABLE_NAME='" + tableName + "'");
        Assert.assertTrue(rs.next());
        String streamName = rs.getString(1);

        // get partitions
        rs = conn.createStatement().executeQuery("SELECT PARTITION_ID, PARTITION_START_TIME FROM SYSTEM.CDC_STREAM " +
                "WHERE TABLE_NAME='" + tableName + "' AND STREAM_NAME='" + streamName + "'");
        Assert.assertTrue(rs.next());
        String partitionId = rs.getString(1);
        long partitionStartTime = rs.getLong(2);

        //get records
        String cdcName = streamName.split("/")[4];
        String sql = "SELECT /*+ CDC_INCLUDE(PRE, POST) */ *  FROM %s WHERE PARTITION_ID() = ?  AND PHOENIX_ROW_TIMESTAMP() >= CAST(CAST(? AS BIGINT) AS TIMESTAMP) LIMIT ? ";
        PreparedStatement stmt = conn.prepareStatement(String.format(sql, cdcName));
        stmt.setString(1, partitionId);
        stmt.setLong(2, partitionStartTime);
        stmt.setInt(3, 5);
        rs = stmt.executeQuery();
        while (rs.next()) {
            String cdcJson = rs.getString(3);
            Map<String, Object> map = OBJECT_MAPPER.readValue(cdcJson, Map.class);
            Assert.assertTrue(((Map<String, Object>)map.get(CDC_PRE_IMAGE)).isEmpty());
            Assert.assertEquals(CDC_UPSERT_EVENT_TYPE, map.get(CDC_EVENT_TYPE));
        }
    }

    @Test
    public void testPartitionUpdateFailureMetrics() throws Exception {
        Connection conn = newConnection();
        String tableName = generateUniqueName();
        createTableAndEnableCDC(conn, tableName, true);

        assertEquals("Post split partition update failures should be 0 initially",
            0, METRICS_SOURCE.getPostSplitPartitionUpdateFailureCount());
        assertEquals("Post merge partition update failures should be 0 initially", 
            0, METRICS_SOURCE.getPostMergePartitionUpdateFailureCount());

        TestUtil.splitTable(conn, tableName, Bytes.toBytes("m"));

        // Verify split metric is still 0 (successful split)
        assertEquals("Post split partition update failures should be 0 after successful split",
            0, METRICS_SOURCE.getPostSplitPartitionUpdateFailureCount());

        List<HRegionLocation> regions = TestUtil.getAllTableRegions(conn, tableName);
        
        TestUtil.mergeTableRegions(conn, tableName, regions.stream()
                .map(HRegionLocation::getRegion)
                .map(RegionInfo::getEncodedName)
                .collect(Collectors.toList()));

        // Verify merge metric is still 0 (successful merge)
        assertEquals("Post merge partition update failures should be 0 after successful merge", 
            0, METRICS_SOURCE.getPostMergePartitionUpdateFailureCount());
    }

    private void assertStreamStatus(Connection conn, String tableName, String streamName,
                                    CDCUtil.CdcStreamStatus status) throws SQLException {
        ResultSet rs = conn.createStatement().executeQuery("SELECT STREAM_STATUS FROM "
                + SYSTEM_CDC_STREAM_STATUS_NAME + " WHERE TABLE_NAME='" + tableName +
                "' AND STREAM_NAME='" + streamName + "'");
        assertTrue(rs.next());
        assertEquals(status.getSerializedValue(), rs.getString(1));
    }

    private void assertPartitionMetadata(Connection conn, String tableName, String cdcName)
            throws SQLException {
        String streamName = getStreamName(conn, tableName, cdcName);
        List<HRegionLocation> tableRegions
                = conn.unwrap(PhoenixConnection.class).getQueryServices().getAllTableRegions(tableName.getBytes());
        for (HRegionLocation tableRegion : tableRegions) {
            RegionInfo ri = tableRegion.getRegionInfo();
            PreparedStatement ps = conn.prepareStatement("SELECT * FROM " + SYSTEM_CDC_STREAM_NAME +
                    " WHERE TABLE_NAME = ? AND STREAM_NAME = ? AND PARTITION_ID= ?");
            ps.setString(1, tableName);
            ps.setString(2, streamName);
            ps.setString(3, ri.getEncodedName());
            ResultSet rs = ps.executeQuery();
            assertTrue(rs.next());
        }
    }

}<|MERGE_RESOLUTION|>--- conflicted
+++ resolved
@@ -173,37 +173,6 @@
         assertStreamStatus(conn, tableName, streamName, CDCUtil.CdcStreamStatus.ENABLING);
     }
 
-    @Test
-<<<<<<< HEAD
-    public void testCDCStreamTTL() throws Exception {
-        Connection conn = newConnection();
-        String tableName = generateUniqueName();
-        createTableAndEnableCDC(conn, tableName, true);
-        TestUtil.splitTable(conn, tableName, Bytes.toBytes("m"));
-        String sql = "SELECT PARTITION_END_TIME FROM SYSTEM.CDC_STREAM WHERE TABLE_NAME='" + tableName + "'";
-        ResultSet rs = conn.createStatement().executeQuery(sql);
-        int count = 0;
-        while (rs.next()) {
-            count++;
-        }
-        Assert.assertEquals(3, count);
-        ManualEnvironmentEdge injectEdge = new ManualEnvironmentEdge();
-        long t = System.currentTimeMillis() + QueryServicesOptions.DEFAULT_PHOENIX_CDC_STREAM_PARTITION_EXPIRY_MIN_AGE_MS;
-        t = (t / 1000) * 1000;
-        EnvironmentEdgeManager.injectEdge(injectEdge);
-        injectEdge.setValue(t);
-        rs = conn.createStatement().executeQuery(sql);
-        int newCount = 0;
-        while (rs.next()) {
-            // parent partition row with non-zero end time should have expired
-            if (rs.getLong(1) > 0) {
-                Assert.fail("Closed partition should have expired after TTL.");
-            }
-            newCount++;
-        }
-        Assert.assertEquals(2, newCount);
-        EnvironmentEdgeManager.reset();
-=======
     public void testStreamMetadataWhenTableIsDropped() throws SQLException {
         Connection conn = newConnection();
         MetaDataClient mdc = new MetaDataClient(conn.unwrap(PhoenixConnection.class));
@@ -237,7 +206,37 @@
         task.run();
         rs = conn.createStatement().executeQuery(partitionQuery);
         Assert.assertTrue(rs.next());
->>>>>>> e4d98199
+    }
+
+    @Test
+    public void testCDCStreamTTL() throws Exception {
+        Connection conn = newConnection();
+        String tableName = generateUniqueName();
+        createTableAndEnableCDC(conn, tableName, true);
+        TestUtil.splitTable(conn, tableName, Bytes.toBytes("m"));
+        String sql = "SELECT PARTITION_END_TIME FROM SYSTEM.CDC_STREAM WHERE TABLE_NAME='" + tableName + "'";
+        ResultSet rs = conn.createStatement().executeQuery(sql);
+        int count = 0;
+        while (rs.next()) {
+            count++;
+        }
+        Assert.assertEquals(3, count);
+        ManualEnvironmentEdge injectEdge = new ManualEnvironmentEdge();
+        long t = System.currentTimeMillis() + QueryServicesOptions.DEFAULT_PHOENIX_CDC_STREAM_PARTITION_EXPIRY_MIN_AGE_MS;
+        t = (t / 1000) * 1000;
+        EnvironmentEdgeManager.injectEdge(injectEdge);
+        injectEdge.setValue(t);
+        rs = conn.createStatement().executeQuery(sql);
+        int newCount = 0;
+        while (rs.next()) {
+            // parent partition row with non-zero end time should have expired
+            if (rs.getLong(1) > 0) {
+                Assert.fail("Closed partition should have expired after TTL.");
+            }
+            newCount++;
+        }
+        Assert.assertEquals(2, newCount);
+        EnvironmentEdgeManager.reset();
     }
 
     /**
