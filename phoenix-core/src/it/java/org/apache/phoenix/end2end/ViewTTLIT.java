--- conflicted
+++ resolved
@@ -423,25 +423,14 @@
         String tenantViewName = stripQuotes(
                 SchemaUtil.getTableNameFromFullName(schemaBuilder.getEntityTenantViewName()));
 
-<<<<<<< HEAD
-        // Expected 4 rows - one for GlobalView, one for TenantView and ViewIndex each.
-        // Since the TTL property values are being set,
-=======
         // Expected 3 rows - one for GlobalView, one for TenantView and one for tenant view index.
         // Since the PHOENIX_TTL property values are being set,
->>>>>>> b64a9736
         // we expect the view header columns to show up in regular scans too.
         assertViewHeaderRowsHavePhoenixTTLRelatedCells(
                 schemaBuilder.getTableOptions().getSchemaName(), startTime, false, 3);
         assertSyscatHavePhoenixTTLRelatedColumns("", schemaName, globalViewName,
                 PTableType.VIEW.getSerializedValue(), 300000);
-<<<<<<< HEAD
-        assertSyscatHavePhoenixTTLRelatedColumns("", schemaName, indexOnGlobalViewName,
-                PTableType.INDEX.getSerializedValue(), 300000);
-        // Since the TTL property values are not being overridden,
-=======
         // Since the PHOENIX_TTL property values are not being overridden,
->>>>>>> b64a9736
         // we expect the TTL value to be same as the global view.
         assertSyscatHavePhoenixTTLRelatedColumns(tenantId, schemaName, tenantViewName,
                 PTableType.VIEW.getSerializedValue(), 300000);
@@ -556,25 +545,14 @@
         String tenantViewName = stripQuotes(
                 SchemaUtil.getTableNameFromFullName(schemaBuilder.getEntityTenantViewName()));
 
-<<<<<<< HEAD
-        // Expected 4 rows - one for GlobalView, one for TenantView and ViewIndex each.
-        // Since the TTL property values are being set,
-=======
         // Expected 3 rows - one for GlobalView, one for TenantView and tenant view index.
         // Since the PHOENIX_TTL property values are being set,
->>>>>>> b64a9736
         // we expect the view header columns to show up in regular scans too.
         assertViewHeaderRowsHavePhoenixTTLRelatedCells(
                 schemaBuilder.getTableOptions().getSchemaName(), startTime, false, 3);
         assertSyscatHavePhoenixTTLRelatedColumns("", schemaName, globalViewName,
                 PTableType.VIEW.getSerializedValue(), 300000);
-<<<<<<< HEAD
-        assertSyscatHavePhoenixTTLRelatedColumns("", schemaName, indexOnGlobalViewName,
-                PTableType.INDEX.getSerializedValue(), 300000);
-        // Since the TTL property values are not being overridden,
-=======
         // Since the PHOENIX_TTL property values are not being overridden,
->>>>>>> b64a9736
         // we expect the TTL value to be same as the global view.
         assertSyscatHavePhoenixTTLRelatedColumns(tenantId, schemaName, tenantViewName,
                 PTableType.VIEW.getSerializedValue(), 300000);
@@ -711,13 +689,8 @@
             }
         }
 
-<<<<<<< HEAD
-        // Expected 4 rows - one for GlobalView, one for TenantView and ViewIndex each.
-        // Since the TTL property values for global view are being reset,
-=======
         // Expected 3 rows - one for GlobalView, one for TenantView and tenant view index.
         // Since the PHOENIX_TTL property values for global view are being reset,
->>>>>>> b64a9736
         // we expect the view header columns value to be set to zero.
         assertViewHeaderRowsHavePhoenixTTLRelatedCells(
                 schemaBuilder.getTableOptions().getSchemaName(), startTime, false, 3);
