--- conflicted
+++ resolved
@@ -1905,17 +1905,10 @@
                             QueryConstants.EMPTY_COLUMN_BYTES :
                             table.getEncodingScheme().encode(QueryConstants.ENCODED_EMPTY_COLUMN_NAME);
 
-<<<<<<< HEAD
-            scan.setAttribute(BaseScannerRegionObserver.EMPTY_COLUMN_FAMILY_NAME, emptyColumnFamilyName);
-            scan.setAttribute(BaseScannerRegionObserver.EMPTY_COLUMN_QUALIFIER_NAME, emptyColumnName);
-            scan.setAttribute(BaseScannerRegionObserver.DELETE_PHOENIX_TTL_EXPIRED, PDataType.TRUE_BYTES);
-            scan.setAttribute(BaseScannerRegionObserver.TTL, Bytes.toBytes(Long.valueOf(table.getTTL())));
-=======
             scan.setAttribute(BaseScannerRegionObserverConstants.EMPTY_COLUMN_FAMILY_NAME, emptyColumnFamilyName);
             scan.setAttribute(BaseScannerRegionObserverConstants.EMPTY_COLUMN_QUALIFIER_NAME, emptyColumnName);
             scan.setAttribute(BaseScannerRegionObserverConstants.DELETE_PHOENIX_TTL_EXPIRED, PDataType.TRUE_BYTES);
-            scan.setAttribute(BaseScannerRegionObserverConstants.PHOENIX_TTL, Bytes.toBytes(Long.valueOf(table.getPhoenixTTL())));
->>>>>>> b70f0181
+            scan.setAttribute(BaseScannerRegionObserverConstants.TTL, Bytes.toBytes(Long.valueOf(table.getTTL())));
 
             PhoenixResultSet
                     rs = pstmt.newResultSet(queryPlan.iterator(), queryPlan.getProjector(), queryPlan.getContext());
@@ -2536,18 +2529,10 @@
                             QueryConstants.EMPTY_COLUMN_BYTES :
                             table.getEncodingScheme().encode(QueryConstants.ENCODED_EMPTY_COLUMN_NAME);
 
-<<<<<<< HEAD
-            scan.setAttribute(BaseScannerRegionObserver.EMPTY_COLUMN_FAMILY_NAME, emptyColumnFamilyName);
-            scan.setAttribute(BaseScannerRegionObserver.EMPTY_COLUMN_QUALIFIER_NAME, emptyColumnName);
-            scan.setAttribute(BaseScannerRegionObserver.DELETE_PHOENIX_TTL_EXPIRED, PDataType.TRUE_BYTES);
-            scan.setAttribute(BaseScannerRegionObserver.TTL, Bytes.toBytes(Long.valueOf(table.getTTL())));
-=======
             scan.setAttribute(BaseScannerRegionObserverConstants.EMPTY_COLUMN_FAMILY_NAME, emptyColumnFamilyName);
             scan.setAttribute(BaseScannerRegionObserverConstants.EMPTY_COLUMN_QUALIFIER_NAME, emptyColumnName);
             scan.setAttribute(BaseScannerRegionObserverConstants.DELETE_PHOENIX_TTL_EXPIRED, PDataType.TRUE_BYTES);
-            scan.setAttribute(BaseScannerRegionObserverConstants.PHOENIX_TTL, Bytes.toBytes(Long.valueOf(table.getPhoenixTTL())));
->>>>>>> b70f0181
-
+            scan.setAttribute(BaseScannerRegionObserverConstants.TTL, Bytes.toBytes(Long.valueOf(table.getTTL())));
             PhoenixResultSet
                     rs = pstmt.newResultSet(queryPlan.iterator(), queryPlan.getProjector(), queryPlan.getContext());
             while (rs.next());
@@ -2585,17 +2570,10 @@
                             QueryConstants.EMPTY_COLUMN_BYTES :
                             table.getEncodingScheme().encode(QueryConstants.ENCODED_EMPTY_COLUMN_NAME);
 
-<<<<<<< HEAD
-            scan.setAttribute(BaseScannerRegionObserver.EMPTY_COLUMN_FAMILY_NAME, emptyColumnFamilyName);
-            scan.setAttribute(BaseScannerRegionObserver.EMPTY_COLUMN_QUALIFIER_NAME, emptyColumnName);
-            scan.setAttribute(BaseScannerRegionObserver.DELETE_PHOENIX_TTL_EXPIRED, PDataType.TRUE_BYTES);
-            scan.setAttribute(BaseScannerRegionObserver.TTL, Bytes.toBytes(Long.valueOf(table.getTTL())));
-=======
             scan.setAttribute(BaseScannerRegionObserverConstants.EMPTY_COLUMN_FAMILY_NAME, emptyColumnFamilyName);
             scan.setAttribute(BaseScannerRegionObserverConstants.EMPTY_COLUMN_QUALIFIER_NAME, emptyColumnName);
             scan.setAttribute(BaseScannerRegionObserverConstants.DELETE_PHOENIX_TTL_EXPIRED, PDataType.TRUE_BYTES);
-            scan.setAttribute(BaseScannerRegionObserverConstants.PHOENIX_TTL, Bytes.toBytes(Long.valueOf(table.getPhoenixTTL())));
->>>>>>> b70f0181
+            scan.setAttribute(BaseScannerRegionObserverConstants.TTL, Bytes.toBytes(Long.valueOf(table.getTTL())));
             PhoenixResultSet
                     rs = pstmt.newResultSet(queryPlan.iterator(), queryPlan.getProjector(), queryPlan.getContext());
             while (rs.next());
