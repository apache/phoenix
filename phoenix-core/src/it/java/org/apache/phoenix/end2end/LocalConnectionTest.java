package org.apache.phoenix.end2end;

import io.opentelemetry.api.trace.Span;
import io.opentelemetry.context.Scope;
import org.apache.phoenix.trace.TraceUtil;

import java.sql.*;

public class LocalConnectionTest {

    public static void dropTable(Connection connection, String tableName) throws SQLException {
        Span span = TraceUtil
            .getGlobalTracer().spanBuilder(String.format("delete-table-%s", tableName)).startSpan();
        try (Scope scope = span.makeCurrent()){
            Statement statement = connection.createStatement();
            statement.execute(String.format("DROP TABLE IF EXISTS %s", tableName));
            connection.commit();
            statement.close();
        } finally {
            span.end();
        }

    }

    public static void main(String[] args) throws SQLException {
        Statement stmt = null;
        ResultSet rset = null;
        String tableName = "phoenix_trace_test";
<<<<<<< HEAD
//        Span span = TraceUtil.getGlobalTracer().spanBuilder("phoenix-client-queries").startSpan();
//        try(Scope scope = span.makeCurrent()){
=======
        try {
>>>>>>> 5320dbc7
            Connection con = DriverManager.getConnection("jdbc:phoenix:localhost");
            dropTable(con, tableName);
            createTable(con, tableName);
            upsertIntoTable(con, tableName);
            scanTable(con, tableName);
            con.close();
<<<<<<< HEAD
//        } catch (Exception e){
//            System.out.println("Error in tracing: " + e);
//        } finally {
//            span.end();
//        }
=======
        } catch (Exception e){
            System.out.println("Error in tracing: " + e);
        }
>>>>>>> 5320dbc7
    }

    private static void createTable(Connection connection, String tableName) throws SQLException {
        Span span = TraceUtil.getGlobalTracer().spanBuilder(String.format("create-table-%s", tableName)).startSpan();
        try (Scope scope = span.makeCurrent()){
            Statement statement = connection.createStatement();
            statement.execute(String.format("create table %s (mykey integer not null primary key, mycolumn varchar)", tableName));
            connection.commit();
            statement.close();
        } finally {
            span.end();
        }
    }

    private static void upsertIntoTable(Connection connection, String tableName) throws SQLException {
        Span span = TraceUtil.getGlobalTracer().spanBuilder(String.format("upsert-table-%s", tableName)).startSpan();
        try (Scope scope = span.makeCurrent()){
            Statement statement = connection.createStatement();
            for(int i = 0; i < 10000; i++){
                statement.executeUpdate(String.format("upsert into %s values (%s,'Hello-%s')", tableName, i, i));
            }
            connection.commit();
            statement.close();
        } finally {
            span.end();
        }
    }

    private static void scanTable(Connection connection, String tableName) throws SQLException {
        Span span = TraceUtil.getGlobalTracer().spanBuilder(String.format("scan-table-%s", tableName)).startSpan();
        try (Scope scope = span.makeCurrent()){
            Statement statement = connection.createStatement();
            statement.execute(String.format("select * from %s", tableName));
            statement.close();
        } finally {
            span.end();
        }
    }


}<|MERGE_RESOLUTION|>--- conflicted
+++ resolved
@@ -26,29 +26,17 @@
         Statement stmt = null;
         ResultSet rset = null;
         String tableName = "phoenix_trace_test";
-<<<<<<< HEAD
-//        Span span = TraceUtil.getGlobalTracer().spanBuilder("phoenix-client-queries").startSpan();
-//        try(Scope scope = span.makeCurrent()){
-=======
         try {
->>>>>>> 5320dbc7
+
             Connection con = DriverManager.getConnection("jdbc:phoenix:localhost");
             dropTable(con, tableName);
             createTable(con, tableName);
             upsertIntoTable(con, tableName);
             scanTable(con, tableName);
             con.close();
-<<<<<<< HEAD
-//        } catch (Exception e){
-//            System.out.println("Error in tracing: " + e);
-//        } finally {
-//            span.end();
-//        }
-=======
         } catch (Exception e){
             System.out.println("Error in tracing: " + e);
         }
->>>>>>> 5320dbc7
     }
 
     private static void createTable(Connection connection, String tableName) throws SQLException {
