/*
 * Licensed to the Apache Software Foundation (ASF) under one
 * or more contributor license agreements.  See the NOTICE file
 * distributed with this work for additional information
 * regarding copyright ownership.  The ASF licenses this file
 * to you under the Apache License, Version 2.0 (the
 * "License"); you may not use this file except in compliance
 * with the License.  You may obtain a copy of the License at
 *
 * http://www.apache.org/licenses/LICENSE-2.0
 *
 * Unless required by applicable law or agreed to in writing, software
 * distributed under the License is distributed on an "AS IS" BASIS,
 * WITHOUT WARRANTIES OR CONDITIONS OF ANY KIND, either express or implied.
 * See the License for the specific language governing permissions and
 * limitations under the License.
 */
package org.apache.phoenix.end2end;

import static org.junit.Assert.assertEquals;
import static org.junit.Assert.assertTrue;
import org.apache.hadoop.conf.Configuration;
import org.apache.hadoop.hbase.CompareOperator;
import org.apache.hadoop.hbase.client.Scan;
import org.apache.hadoop.hbase.client.Table;
import org.apache.hadoop.hbase.client.Result;
import org.apache.hadoop.hbase.client.ResultScanner;
import org.apache.hadoop.hbase.filter.CompareFilter;
import org.apache.hadoop.hbase.filter.Filter;
import org.apache.hadoop.hbase.filter.RowFilter;
import org.apache.hadoop.hbase.filter.RegexStringComparator;
import org.apache.phoenix.coprocessor.BaseScannerRegionObserver;
import org.apache.phoenix.mapreduce.PhoenixTTLTool;
import org.apache.phoenix.mapreduce.util.PhoenixMultiInputUtil;
import org.apache.phoenix.query.QueryServices;
import org.apache.phoenix.thirdparty.com.google.common.collect.Maps;
import org.apache.phoenix.util.ReadOnlyProps;
import org.apache.phoenix.util.SchemaUtil;
import org.apache.phoenix.util.TestUtil;
import org.junit.BeforeClass;
import org.junit.Ignore;
import org.junit.Test;
import org.junit.experimental.categories.Category;

import java.sql.Connection;
import java.sql.DriverManager;
import java.sql.ResultSet;
import java.sql.Statement;
import java.util.Map;

import org.apache.hadoop.conf.Configuration;
import org.apache.hadoop.hbase.CompareOperator;
import org.apache.hadoop.hbase.client.Result;
import org.apache.hadoop.hbase.client.ResultScanner;
import org.apache.hadoop.hbase.client.Scan;
import org.apache.hadoop.hbase.client.Table;
import org.apache.hadoop.hbase.filter.Filter;
import org.apache.hadoop.hbase.filter.RegexStringComparator;
import org.apache.hadoop.hbase.filter.RowFilter;
import org.apache.phoenix.coprocessorclient.BaseScannerRegionObserverConstants;
import org.apache.phoenix.mapreduce.PhoenixTTLTool;
import org.apache.phoenix.mapreduce.util.PhoenixMultiInputUtil;
import org.apache.phoenix.query.ConfigurationFactory;
import org.apache.phoenix.query.QueryServices;
import org.apache.phoenix.thirdparty.com.google.common.collect.Maps;
import org.apache.phoenix.util.InstanceResolver;
import org.apache.phoenix.util.ReadOnlyProps;
import org.apache.phoenix.util.SchemaUtil;
import org.apache.phoenix.util.TestUtil;
import org.junit.BeforeClass;
import org.junit.Test;
import org.junit.experimental.categories.Category;

<<<<<<< HEAD
@Category({NeedsOwnMiniClusterTest.class})
=======
/**
 * Disabling this test as this works on TTL being set on View which is removed and will be added in future.
 * TODO:- To enable this test after re-enabling TTL for view for more info check :- PHOENIX-6978
 */
@Ignore
@Category(NeedsOwnMiniClusterTest.class)
>>>>>>> 1f88ca83
public class PhoenixTTLToolIT extends ParallelStatsDisabledIT {

    @BeforeClass
    public static synchronized void doSetup() throws Exception {
        Map<String, String> props = Maps.newHashMapWithExpectedSize(1);
        props.put(BaseScannerRegionObserverConstants.PHOENIX_MAX_LOOKBACK_AGE_CONF_KEY, Integer.toString(60*60)); // An hour
        props.put(QueryServices.USE_STATS_FOR_PARALLELIZATION, Boolean.toString(false));
        props.put(QueryServices.PHOENIX_TTL_SERVER_SIDE_MASKING_ENABLED, Boolean.toString(true));
        setUpTestDriver(new ReadOnlyProps(props.entrySet().iterator()));

        InstanceResolver.clearSingletons();
        // Make sure the ConnectionInfo in the tool doesn't try to pull a default Configuration
        InstanceResolver.getSingleton(ConfigurationFactory.class, new ConfigurationFactory() {
            @Override
            public Configuration getConfiguration() {
                return new Configuration(config);
            }

            @Override
            public Configuration getConfiguration(Configuration confToClone) {
                Configuration copy = new Configuration(config);
                copy.addResource(confToClone);
                return copy;
            }
        });
    }

    private final long PHOENIX_TTL_EXPIRE_IN_A_SECOND = 1;
    private final long MILLISECOND = 1000;
    private final long PHOENIX_TTL_EXPIRE_IN_A_DAY = 1000 * 60 * 60 * 24;

    private final String VIEW_PREFIX1 = "V01";
    private final String VIEW_PREFIX2 = "V02";
    private final String UPSERT_TO_GLOBAL_VIEW_QUERY =
            "UPSERT INTO %s (PK1,A,B,C,D) VALUES(1,1,1,1,1)";
    private final String UPSERT_TO_LEAF_VIEW_QUERY =
            "UPSERT INTO %s (PK1,A,B,C,D,E,F) VALUES(1,1,1,1,1,1,1)";
    private final String VIEW_DDL_WITH_ID_PREFIX_AND_TTL = "CREATE VIEW %s (" +
            "PK1 BIGINT PRIMARY KEY,A BIGINT, B BIGINT, C BIGINT, D BIGINT)" +
            " AS SELECT * FROM %s WHERE ID = '%s' TTL = %d";
    private final String VIEW_INDEX_DDL = "CREATE INDEX %s ON %s(%s)";
    private final String TENANT_VIEW_DDL =
            "CREATE VIEW %s (E BIGINT, F BIGINT) AS SELECT * FROM %s";

    private void verifyNumberOfRowsFromHBaseLevel(String tableName, String regrex, int expectedRows)
            throws Exception {
        try (Table table = driver.getConnectionQueryServices(getUrl(), TestUtil.TEST_PROPERTIES)
                .getTable(SchemaUtil.getTableNameAsBytes(
                        SchemaUtil.getSchemaNameFromFullName(tableName),
                        SchemaUtil.getTableNameFromFullName(tableName)))) {
            Filter filter =
                    new RowFilter(CompareOperator.EQUAL, new RegexStringComparator(regrex));
            Scan scan = new Scan();
            scan.setFilter(filter);
            assertEquals(expectedRows, getRowCount(table,scan));
        }
    }

    private void verifyNumberOfRows(String tableName, String tenantId, int expectedRows,
                                    Connection conn) throws Exception {
        String query = "SELECT COUNT(*) FROM " + tableName;
        if (tenantId != null) {
            query = query + " WHERE TENANT_ID = '" + tenantId + "'";
        }
        try (Statement stm = conn.createStatement()) {

            ResultSet rs = stm.executeQuery(query);
            assertTrue(rs.next());
            assertEquals(expectedRows, rs.getInt(1));
        }
    }

    private long getRowCount(Table table, Scan scan) throws Exception {
        ResultScanner scanner = table.getScanner(scan);
        int numMatchingRows = 0;
        for (Result result = scanner.next(); result != null; result = scanner.next()) {
            numMatchingRows++;
        }

        scanner.close();
        return numMatchingRows;
    }
    private void createMultiTenantTable(Connection conn, String tableName) throws Exception {
        String ddl = "CREATE TABLE " + tableName +
                " (TENANT_ID CHAR(10) NOT NULL, ID CHAR(10) NOT NULL, NUM BIGINT CONSTRAINT " +
                "PK PRIMARY KEY (TENANT_ID,ID)) MULTI_TENANT=true, COLUMN_ENCODED_BYTES = 0";

        try (Statement stmt = conn.createStatement()) {
            stmt.execute(ddl);
        }
    }

    /*
                    BaseMultiTenantTable
                  GlobalView1 with TTL(1 ms)
                Index1                 Index2

        Creating 2 tenantViews and Upserting data.
        After running the MR job, it should delete all data.
     */
    @Test
    public void testTenantViewOnGlobalViewWithMoreThanOneIndex() throws Exception {
        String schema = generateUniqueName();
        String baseTableFullName = schema + "." + generateUniqueName();
        String indexTable1 = generateUniqueName() + "_IDX";
        String indexTable2 = generateUniqueName() + "_IDX";
        String globalViewName = schema + "." + generateUniqueName();
        String tenant1 = generateUniqueName();
        String tenant2 = generateUniqueName();
        String tenantView1 = schema + "." + generateUniqueName();
        String tenantView2 = schema + "." + generateUniqueName();
        String indexTable = "_IDX_" + baseTableFullName;

        try (Connection globalConn = DriverManager.getConnection(getUrl());
             Connection tenant1Connection =
                     PhoenixMultiInputUtil.buildTenantConnection(getUrl(), tenant1);
             Connection tenant2Connection =
                     PhoenixMultiInputUtil.buildTenantConnection(getUrl(), tenant2)) {

            createMultiTenantTable(globalConn, baseTableFullName);
            globalConn.createStatement().execute(String.format(VIEW_DDL_WITH_ID_PREFIX_AND_TTL,
                    globalViewName, baseTableFullName, VIEW_PREFIX1,
                    PHOENIX_TTL_EXPIRE_IN_A_SECOND));

            globalConn.createStatement().execute(
                    String.format(VIEW_INDEX_DDL, indexTable1, globalViewName, "A,B"));
            globalConn.createStatement().execute(
                    String.format(VIEW_INDEX_DDL, indexTable2, globalViewName, "C,D"));

            tenant1Connection.setAutoCommit(true);
            tenant2Connection.setAutoCommit(true);

            tenant1Connection.createStatement().execute(
                    String.format(TENANT_VIEW_DDL,tenantView1, globalViewName));
            tenant2Connection.createStatement().execute(
                    String.format(TENANT_VIEW_DDL,tenantView2, globalViewName));

            tenant1Connection.createStatement().execute(
                    String.format(UPSERT_TO_LEAF_VIEW_QUERY, tenantView1));
            verifyNumberOfRows(baseTableFullName, tenant1, 1, globalConn);
            tenant2Connection.createStatement().execute(
                    String.format(UPSERT_TO_LEAF_VIEW_QUERY, tenantView2));

            // wait the row to be expired and index to be updated
            Thread.sleep(PHOENIX_TTL_EXPIRE_IN_A_SECOND * MILLISECOND);
            verifyNumberOfRows(baseTableFullName, tenant2, 1, globalConn);

            // the view has 2 view indexes, so upsert 1 row(base table) will result
            // 2 rows(index table)
            verifyNumberOfRowsFromHBaseLevel(indexTable, ".*" + tenant1 + ".*", 2);
            verifyNumberOfRowsFromHBaseLevel(indexTable, ".*" + tenant2 + ".*", 2);

            // running MR job to delete expired rows.
            PhoenixTTLTool phoenixTtlTool = new PhoenixTTLTool();
            Configuration conf = new Configuration(getUtility().getConfiguration());
            phoenixTtlTool.setConf(conf);
            int status = phoenixTtlTool.run(new String[]{"-runfg", "-a"});
            assertEquals(0, status);

            verifyNumberOfRows(baseTableFullName, tenant1, 0, globalConn);
            verifyNumberOfRows(baseTableFullName, tenant2, 0, globalConn);
            verifyNumberOfRowsFromHBaseLevel(indexTable, ".*" + tenant2 + ".*", 0);
            verifyNumberOfRowsFromHBaseLevel(indexTable, ".*" + tenant1 + ".*", 0);
        }
    }

    /*
                                     BaseMultiTenantTable
             GlobalView1 with TTL(1 ms)            GlobalView2 with TTL(1 DAY)
        Index1                 Index2            Index3                    Index4

        Upserting data to both global views and run the MR job.
        It should only delete GlobalView1 data not remove GlobalView2 data.
     */
    @Test
    public void testGlobalViewWithMoreThanOneIndex() throws Exception {
        String schema = generateUniqueName();
        String baseTableFullName = schema + "." + generateUniqueName();
        String globalViewName1 = schema + "." + generateUniqueName();
        String globalViewName2 = schema + "." + generateUniqueName();
        String indexTable1 = generateUniqueName() + "_IDX";
        String indexTable2 = generateUniqueName() + "_IDX";
        String indexTable3 = generateUniqueName() + "_IDX";
        String indexTable4 = generateUniqueName() + "_IDX";
        String indexTable = "_IDX_" + baseTableFullName;
        String tenant1 = generateUniqueName();
        String tenant2 = generateUniqueName();

        try (Connection globalConn = DriverManager.getConnection(getUrl());
             Connection tenant1Connection =
                     PhoenixMultiInputUtil.buildTenantConnection(getUrl(), tenant1);
             Connection tenant2Connection =
                     PhoenixMultiInputUtil.buildTenantConnection(getUrl(), tenant2)) {

            createMultiTenantTable(globalConn, baseTableFullName);

            globalConn.createStatement().execute(String.format(VIEW_DDL_WITH_ID_PREFIX_AND_TTL,
                    globalViewName1, baseTableFullName, VIEW_PREFIX1,
                    PHOENIX_TTL_EXPIRE_IN_A_SECOND));
            globalConn.createStatement().execute(String.format(VIEW_DDL_WITH_ID_PREFIX_AND_TTL,
                    globalViewName2, baseTableFullName, VIEW_PREFIX2, PHOENIX_TTL_EXPIRE_IN_A_DAY));

            globalConn.createStatement().execute(
                    String.format(VIEW_INDEX_DDL, indexTable1, globalViewName1, "A,B"));
            globalConn.createStatement().execute(
                    String.format(VIEW_INDEX_DDL, indexTable2, globalViewName1, "C,D"));

            globalConn.createStatement().execute(
                    String.format(VIEW_INDEX_DDL, indexTable3, globalViewName2, "A,B"));
            globalConn.createStatement().execute(
                    String.format(VIEW_INDEX_DDL, indexTable4, globalViewName2, "C,D"));

            tenant1Connection.setAutoCommit(true);
            tenant2Connection.setAutoCommit(true);

            tenant1Connection.createStatement().execute(
                    String.format(UPSERT_TO_GLOBAL_VIEW_QUERY, globalViewName1));
            tenant1Connection.createStatement().execute(
                    String.format(UPSERT_TO_GLOBAL_VIEW_QUERY, globalViewName2));
            tenant2Connection.createStatement().execute(
                    String.format(UPSERT_TO_GLOBAL_VIEW_QUERY, globalViewName1));
            tenant2Connection.createStatement().execute(
                    String.format(UPSERT_TO_GLOBAL_VIEW_QUERY, globalViewName2));

            // wait the row to be expired and index to be updated
            Thread.sleep(PHOENIX_TTL_EXPIRE_IN_A_SECOND * MILLISECOND);

            verifyNumberOfRows(baseTableFullName, tenant1, 2, globalConn);
            verifyNumberOfRows(baseTableFullName, tenant2, 2, globalConn);

            verifyNumberOfRowsFromHBaseLevel(indexTable, ".*" + tenant1 + ".*", 4);
            verifyNumberOfRowsFromHBaseLevel(indexTable, ".*" + tenant2 + ".*", 4);

            // running MR job to delete expired rows.
            PhoenixTTLTool phoenixTtlTool = new PhoenixTTLTool();
            Configuration conf = new Configuration(getUtility().getConfiguration());
            phoenixTtlTool.setConf(conf);
            int status = phoenixTtlTool.run(new String[]{"-runfg", "-a"});
            assertEquals(0, status);

            verifyNumberOfRows(baseTableFullName, tenant1, 1, globalConn);
            verifyNumberOfRows(baseTableFullName, tenant2, 1, globalConn);
            verifyNumberOfRowsFromHBaseLevel(indexTable, ".*" + tenant2 + ".*", 2);
            verifyNumberOfRowsFromHBaseLevel(indexTable, ".*" + tenant1 + ".*", 2);
        }
    }

    /*
                                    BaseMultiTenantTable
            GlobalView1 with TTL(1 ms)            GlobalView2 with TTL(1 DAY)
       Index1                 Index2            Index3                    Index4
                TenantView1                                 TenantView2

       Upserting data to both global views, and run the MR job.
       It should only delete GlobalView1 data not remove GlobalView2 data.
    */
    @Test
    public void testTenantViewCase() throws Exception {
        String schema = generateUniqueName();
        String baseTableFullName = schema + "." + generateUniqueName();
        String globalViewName1 = schema + "." + generateUniqueName();
        String globalViewName2 = schema + "." + generateUniqueName();
        String tenantViewName1 = schema + "." + generateUniqueName();
        String tenantViewName2 = schema + "." + generateUniqueName();
        String indexTable1 = generateUniqueName() + "_IDX";
        String indexTable2 = generateUniqueName() + "_IDX";
        String indexTable3 = generateUniqueName() + "_IDX";
        String indexTable4 = generateUniqueName() + "_IDX";
        String indexTable = "_IDX_" + baseTableFullName;
        String tenant1 = generateUniqueName();
        String tenant2 = generateUniqueName();

        try (Connection globalConn = DriverManager.getConnection(getUrl());
             Connection tenant1Connection =
                     PhoenixMultiInputUtil.buildTenantConnection(getUrl(), tenant1);
             Connection tenant2Connection =
                     PhoenixMultiInputUtil.buildTenantConnection(getUrl(), tenant2)) {

            createMultiTenantTable(globalConn, baseTableFullName);
            String ddl = "CREATE VIEW %s (PK1 BIGINT PRIMARY KEY, " +
                    "A BIGINT, B BIGINT, C BIGINT, D BIGINT)" +
                    " AS SELECT * FROM " + baseTableFullName + " WHERE ID ='%s' TTL = %d";

            globalConn.createStatement().execute(
                    String.format(ddl, globalViewName1, VIEW_PREFIX1,
                            PHOENIX_TTL_EXPIRE_IN_A_SECOND));
            globalConn.createStatement().execute(
                    String.format(ddl, globalViewName2, VIEW_PREFIX2, PHOENIX_TTL_EXPIRE_IN_A_DAY));

            ddl = "CREATE INDEX %s ON %s(%s)";

            globalConn.createStatement().execute(
                    String.format(ddl, indexTable1, globalViewName1, "A,B"));
            globalConn.createStatement().execute(
                    String.format(ddl, indexTable2, globalViewName1, "C,D"));

            globalConn.createStatement().execute(
                    String.format(ddl, indexTable3, globalViewName2, "A,B"));
            globalConn.createStatement().execute(
                    String.format(ddl, indexTable4, globalViewName2, "C,D"));

            ddl = "CREATE VIEW %s (E BIGINT, F BIGINT) AS SELECT * FROM %s";
            tenant1Connection.createStatement().execute(
                    String.format(ddl, tenantViewName1, globalViewName1));
            tenant1Connection.createStatement().execute(
                    String.format(ddl, tenantViewName2, globalViewName2));

            tenant2Connection.createStatement().execute(
                    String.format(ddl, tenantViewName1, globalViewName1));
            tenant2Connection.createStatement().execute(
                    String.format(ddl, tenantViewName2, globalViewName2));

            tenant1Connection.setAutoCommit(true);
            tenant2Connection.setAutoCommit(true);

            tenant1Connection.createStatement().execute(
                    String.format(UPSERT_TO_LEAF_VIEW_QUERY, tenantViewName1));
            tenant1Connection.createStatement().execute(
                    String.format(UPSERT_TO_LEAF_VIEW_QUERY, tenantViewName2));
            tenant2Connection.createStatement().execute(
                    String.format(UPSERT_TO_LEAF_VIEW_QUERY, tenantViewName1));
            tenant2Connection.createStatement().execute(
                    String.format(UPSERT_TO_LEAF_VIEW_QUERY, tenantViewName2));

            // wait the row to be expired and index to be updated
            Thread.sleep(PHOENIX_TTL_EXPIRE_IN_A_SECOND * MILLISECOND);

            verifyNumberOfRows(baseTableFullName, tenant1, 2, globalConn);
            verifyNumberOfRows(baseTableFullName, tenant2, 2, globalConn);

            verifyNumberOfRowsFromHBaseLevel(indexTable, ".*" + tenant1 + ".*", 4);
            verifyNumberOfRowsFromHBaseLevel(indexTable, ".*" + tenant2 + ".*", 4);

            // running MR job to delete expired rows.
            PhoenixTTLTool phoenixTtlTool = new PhoenixTTLTool();
            Configuration conf = new Configuration(getUtility().getConfiguration());
            phoenixTtlTool.setConf(conf);
            int status = phoenixTtlTool.run(new String[]{"-runfg", "-a"});
            assertEquals(0, status);

            verifyNumberOfRows(baseTableFullName, tenant1, 1, globalConn);
            verifyNumberOfRows(baseTableFullName, tenant2, 1, globalConn);
            verifyNumberOfRowsFromHBaseLevel(indexTable, ".*" + tenant2 + ".*", 2);
            verifyNumberOfRowsFromHBaseLevel(indexTable, ".*" + tenant1 + ".*", 2);
        }
    }

    /*
                                     BaseMultiTenantTable
             GlobalView1 with TTL(1 ms)            GlobalView2 with TTL(1 DAY)
        Upserting data to both global views, and run the MR job.
        It should only delete GlobalView1 data not remove GlobalView2 data.
     */
    @Test
    public void testGlobalViewWithNoIndex() throws Exception {
        String schema = generateUniqueName();
        String baseTableFullName = schema + "." + generateUniqueName();
        String globalViewName1 = schema + "." + generateUniqueName();
        String globalViewName2 = schema + "." + generateUniqueName();
        String tenant1 = generateUniqueName();
        String tenant2 = generateUniqueName();

        try (Connection globalConn = DriverManager.getConnection(getUrl());
             Connection tenant1Connection =
                     PhoenixMultiInputUtil.buildTenantConnection(getUrl(), tenant1);
             Connection tenant2Connection =
                     PhoenixMultiInputUtil.buildTenantConnection(getUrl(), tenant2)) {

            createMultiTenantTable(globalConn, baseTableFullName);
            String ddl = "CREATE VIEW %s (PK1 BIGINT PRIMARY KEY, " +
                    "A BIGINT, B BIGINT, C BIGINT, D BIGINT)" +
                    " AS SELECT * FROM " + baseTableFullName + " WHERE ID ='%s' TTL = %d";

            globalConn.createStatement().execute(
                    String.format(ddl, globalViewName1, VIEW_PREFIX1,
                            PHOENIX_TTL_EXPIRE_IN_A_SECOND));
            globalConn.createStatement().execute(
                    String.format(ddl, globalViewName2, VIEW_PREFIX2, PHOENIX_TTL_EXPIRE_IN_A_DAY));

            tenant1Connection.setAutoCommit(true);
            tenant2Connection.setAutoCommit(true);

            tenant1Connection.createStatement().execute(
                    String.format(UPSERT_TO_GLOBAL_VIEW_QUERY, globalViewName1));
            tenant1Connection.createStatement().execute(
                    String.format(UPSERT_TO_GLOBAL_VIEW_QUERY, globalViewName2));

            tenant2Connection.createStatement().execute(
                    String.format(UPSERT_TO_GLOBAL_VIEW_QUERY, globalViewName1));
            tenant2Connection.createStatement().execute(
                    String.format(UPSERT_TO_GLOBAL_VIEW_QUERY, globalViewName2));

            // wait the row to be expired and index to be updated
            Thread.sleep(PHOENIX_TTL_EXPIRE_IN_A_SECOND * MILLISECOND);

            verifyNumberOfRows(baseTableFullName, tenant1, 2, globalConn);
            verifyNumberOfRows(baseTableFullName, tenant2, 2, globalConn);

            // running MR job to delete expired rows.
            PhoenixTTLTool phoenixTtlTool = new PhoenixTTLTool();
            Configuration conf = new Configuration(getUtility().getConfiguration());
            phoenixTtlTool.setConf(conf);
            int status = phoenixTtlTool.run(new String[]{"-runfg", "-a"});
            assertEquals(0, status);

            verifyNumberOfRows(baseTableFullName, tenant1, 1, globalConn);
            verifyNumberOfRows(baseTableFullName, tenant2, 1, globalConn);
        }
    }

    /*
                                        BaseTable
            GlobalView1 with TTL(1 ms)            GlobalView2 with TTL(1 DAY)
       Upserting data to both global views, and run the MR job.
       It should only delete GlobalView1 data not remove GlobalView2 data.
    */
    @Test
    public void testGlobalViewOnNonMultiTenantTable() throws Exception {
        String schema = generateUniqueName();
        String baseTableFullName = schema + "." + generateUniqueName();
        String globalViewName1 = schema + "." + generateUniqueName();
        String globalViewName2 = schema + "." + generateUniqueName();

        try (Connection globalConn = DriverManager.getConnection(getUrl())) {
            String ddl = "CREATE TABLE " + baseTableFullName  +
                    " (ID CHAR(10) NOT NULL PRIMARY KEY, NUM BIGINT)";
            globalConn.createStatement().execute(ddl);

            ddl = "CREATE VIEW %s (PK1 BIGINT PRIMARY KEY, " +
                    "A BIGINT, B BIGINT, C BIGINT, D BIGINT)" +
                    " AS SELECT * FROM " + baseTableFullName + " WHERE ID ='%s' TTL = %d";

            globalConn.createStatement().execute(
                    String.format(ddl, globalViewName1, VIEW_PREFIX1,
                            PHOENIX_TTL_EXPIRE_IN_A_SECOND));
            globalConn.createStatement().execute(
                    String.format(ddl, globalViewName2, VIEW_PREFIX2, PHOENIX_TTL_EXPIRE_IN_A_DAY));

            globalConn.setAutoCommit(true);

            globalConn.createStatement().execute(
                    String.format(UPSERT_TO_GLOBAL_VIEW_QUERY, globalViewName1));
            globalConn.createStatement().execute(
                    String.format(UPSERT_TO_GLOBAL_VIEW_QUERY, globalViewName2));

            // wait the row to be expired and index to be updated
            Thread.sleep(PHOENIX_TTL_EXPIRE_IN_A_SECOND * MILLISECOND);

            verifyNumberOfRowsFromHBaseLevel(baseTableFullName, ".*" + VIEW_PREFIX1 + ".*", 1);
            verifyNumberOfRowsFromHBaseLevel(baseTableFullName, ".*" + VIEW_PREFIX2 + ".*", 1);

            // running MR job to delete expired rows.
            PhoenixTTLTool phoenixTtlTool = new PhoenixTTLTool();
            Configuration conf = new Configuration(getUtility().getConfiguration());
            phoenixTtlTool.setConf(conf);
            int status = phoenixTtlTool.run(new String[]{"-runfg", "-a"});
            assertEquals(0, status);
            verifyNumberOfRowsFromHBaseLevel(baseTableFullName, ".*" + VIEW_PREFIX1 + ".*", 0);
            verifyNumberOfRowsFromHBaseLevel(baseTableFullName, ".*" + VIEW_PREFIX2 + ".*", 1);
        }
    }

    /*
                                        BaseTable
            GlobalView1 with TTL(1 ms)            GlobalView2 with TTL(1 DAY)
        Index1                 Index2            Index3                    Index4

       Upserting data to both global views, and run the MR job.
       It should only delete GlobalView1 data not remove GlobalView2 data.
    */
    @Test
    public void testGlobalViewOnNonMultiTenantTableWithIndex() throws Exception {
        String schema = generateUniqueName();
        String baseTableFullName = schema + "." + generateUniqueName();
        String globalViewName1 = schema + "." + generateUniqueName();
        String globalViewName2 = schema + "." + generateUniqueName();
        String indexTable1 = generateUniqueName() + "_IDX";
        String indexTable2 = generateUniqueName() + "_IDX";
        String indexTable3 = generateUniqueName() + "_IDX";
        String indexTable4 = generateUniqueName() + "_IDX";
        String indexTable = "_IDX_" + baseTableFullName;

        try (Connection globalConn = DriverManager.getConnection(getUrl())) {
            String ddl = "CREATE TABLE " + baseTableFullName  +
                    " (PK1 BIGINT NOT NULL, ID CHAR(10) NOT NULL, NUM BIGINT CONSTRAINT " +
                    "PK PRIMARY KEY (PK1,ID))";
            globalConn.createStatement().execute(ddl);

            ddl = "CREATE VIEW %s (PK2 BIGINT PRIMARY KEY, " +
                    "A BIGINT, B BIGINT, C BIGINT, D BIGINT)" +
                    " AS SELECT * FROM " + baseTableFullName + " WHERE PK1=%d TTL = %d";

            globalConn.createStatement().execute(
                    String.format(ddl, globalViewName1, 1, PHOENIX_TTL_EXPIRE_IN_A_SECOND));
            globalConn.createStatement().execute(
                    String.format(ddl, globalViewName2, 2, PHOENIX_TTL_EXPIRE_IN_A_DAY));

            ddl = "CREATE INDEX %s ON %s(%s)";
            globalConn.createStatement().execute(
                    String.format(ddl, indexTable1, globalViewName1, "A,ID,B"));
            globalConn.createStatement().execute(
                    String.format(ddl, indexTable2, globalViewName1, "C,ID,D"));
            globalConn.createStatement().execute(
                    String.format(ddl, indexTable3, globalViewName2, "A,ID,B"));
            globalConn.createStatement().execute(
                    String.format(ddl, indexTable4, globalViewName2, "C,ID,D"));

            globalConn.setAutoCommit(true);

            String query = "UPSERT INTO %s (PK2,A,B,C,D,ID) VALUES(1,1,1,1,1,'%s')";
            globalConn.createStatement().execute(
                    String.format(query, globalViewName1, VIEW_PREFIX1));
            globalConn.createStatement().execute(
                    String.format(query, globalViewName2, VIEW_PREFIX2));

            // wait the row to be expired and index to be updated
            Thread.sleep(PHOENIX_TTL_EXPIRE_IN_A_SECOND * MILLISECOND);

            verifyNumberOfRowsFromHBaseLevel(baseTableFullName, ".*" + VIEW_PREFIX1 + ".*", 1);
            verifyNumberOfRowsFromHBaseLevel(baseTableFullName, ".*" + VIEW_PREFIX2 + ".*", 1);
            verifyNumberOfRowsFromHBaseLevel(indexTable, ".*" + VIEW_PREFIX1 + ".*", 2);
            verifyNumberOfRowsFromHBaseLevel(indexTable, ".*" + VIEW_PREFIX2 + ".*", 2);

            // running MR job to delete expired rows.
            PhoenixTTLTool phoenixTtlTool = new PhoenixTTLTool();
            Configuration conf = new Configuration(getUtility().getConfiguration());
            phoenixTtlTool.setConf(conf);
            int status = phoenixTtlTool.run(new String[]{"-runfg", "-a"});
            assertEquals(0, status);
            verifyNumberOfRowsFromHBaseLevel(baseTableFullName, ".*" + VIEW_PREFIX1 + ".*", 0);
            verifyNumberOfRowsFromHBaseLevel(baseTableFullName, ".*" + VIEW_PREFIX2 + ".*", 1);
            verifyNumberOfRowsFromHBaseLevel(indexTable, ".*" + VIEW_PREFIX1 + ".*", 0);
            verifyNumberOfRowsFromHBaseLevel(indexTable, ".*" + VIEW_PREFIX2 + ".*", 2);
        }
    }

    /*
                                     BaseMultiTenantTable
                                        GlobalView1
                             TenantView1         TenantView2
     */
    @Test
    public void testDeleteByViewAndTenant() throws Exception {
        String schema = generateUniqueName();
        String baseTableFullName = schema + "." + generateUniqueName();
        String globalViewName1 = schema + "." + generateUniqueName();
        String tenantViewName1 = schema + "." + generateUniqueName();
        String tenantViewName2 = schema + "." + generateUniqueName();
        String tenant1 = generateUniqueName();

        try (Connection globalConn = DriverManager.getConnection(getUrl());
             Connection tenant1Connection =
                     PhoenixMultiInputUtil.buildTenantConnection(getUrl(), tenant1)) {

            createMultiTenantTable(globalConn, baseTableFullName);
            String ddl = "CREATE VIEW %s (PK1 BIGINT PRIMARY KEY, " +
                    "A BIGINT, B BIGINT, C BIGINT, D BIGINT)" +
                    " AS SELECT * FROM " + baseTableFullName + " WHERE NUM = 1";

            globalConn.createStatement().execute(String.format(ddl, globalViewName1));

            ddl = "CREATE VIEW %s (E BIGINT, F BIGINT) AS SELECT * FROM %s " +
                    "WHERE ID = '%s' TTL = %d";
            tenant1Connection.createStatement().execute(
                    String.format(ddl, tenantViewName1, globalViewName1, VIEW_PREFIX1,
                            PHOENIX_TTL_EXPIRE_IN_A_SECOND));
            tenant1Connection.createStatement().execute(
                    String.format(ddl, tenantViewName2, globalViewName1, VIEW_PREFIX2,
                            PHOENIX_TTL_EXPIRE_IN_A_SECOND));

            tenant1Connection.setAutoCommit(true);

            tenant1Connection.createStatement().execute(
                    String.format(UPSERT_TO_LEAF_VIEW_QUERY, tenantViewName1));
            tenant1Connection.createStatement().execute(
                    String.format(UPSERT_TO_LEAF_VIEW_QUERY, tenantViewName2));

            // wait the row to be expired and index to be updated
            Thread.sleep(PHOENIX_TTL_EXPIRE_IN_A_SECOND * MILLISECOND);

            verifyNumberOfRows(baseTableFullName, tenant1, 2, globalConn);
            verifyNumberOfRowsFromHBaseLevel(baseTableFullName, ".*" + VIEW_PREFIX1 + ".*", 1);
            verifyNumberOfRowsFromHBaseLevel(baseTableFullName, ".*" + VIEW_PREFIX2 + ".*", 1);
            // running MR job to delete expired rows.
            PhoenixTTLTool phoenixTtlTool = new PhoenixTTLTool();
            Configuration conf = new Configuration(getUtility().getConfiguration());
            phoenixTtlTool.setConf(conf);
            int status = phoenixTtlTool.run(new String[]{"-runfg", "-v", tenantViewName2, "-i", tenant1});
            assertEquals(0, status);

            verifyNumberOfRows(baseTableFullName, tenant1, 1, globalConn);
            verifyNumberOfRowsFromHBaseLevel(baseTableFullName, ".*" + VIEW_PREFIX1 + ".*", 1);
            verifyNumberOfRowsFromHBaseLevel(baseTableFullName, ".*" + VIEW_PREFIX2 + ".*", 0);
        }
    }

    /*
                                     BaseMultiTenantTable
                               GlobalView1         GlobalView1
                         TenantView1  TenantView2   TenantView1  TenantView2
     */
    @Test
    public void testDeleteByTenant() throws Exception {
        String schema = generateUniqueName();
        String baseTableFullName = schema + "." + generateUniqueName();
        String globalViewName1 = schema + "." + generateUniqueName();
        String globalViewName2 = schema + "." + generateUniqueName();
        String tenantViewName1 = schema + "." + generateUniqueName();
        String tenantViewName2 = schema + "." + generateUniqueName();
        String tenantViewName3 = schema + "." + generateUniqueName();
        String tenantViewName4 = schema + "." + generateUniqueName();
        String tenant1 = generateUniqueName();
        String tenant2 = generateUniqueName();

        try (Connection globalConn = DriverManager.getConnection(getUrl());
             Connection tenant1Connection =
                     PhoenixMultiInputUtil.buildTenantConnection(getUrl(), tenant1);
             Connection tenant2Connection =
                     PhoenixMultiInputUtil.buildTenantConnection(getUrl(), tenant2)) {

            createMultiTenantTable(globalConn, baseTableFullName);
            String ddl = "CREATE VIEW %s (PK1 BIGINT PRIMARY KEY, " +
                    "A BIGINT, B BIGINT, C BIGINT, D BIGINT)" +
                    " AS SELECT * FROM " + baseTableFullName + " WHERE NUM = %d";

            globalConn.createStatement().execute(String.format(ddl, globalViewName1, 1));
            globalConn.createStatement().execute(String.format(ddl, globalViewName2, 2));

            ddl = "CREATE VIEW %s (E BIGINT, F BIGINT) AS SELECT * FROM %s " +
                    "WHERE ID = '%s' TTL = %d";
            tenant1Connection.createStatement().execute(
                    String.format(ddl, tenantViewName1, globalViewName1, VIEW_PREFIX1,
                            PHOENIX_TTL_EXPIRE_IN_A_SECOND));
            tenant1Connection.createStatement().execute(
                    String.format(ddl, tenantViewName2, globalViewName2, VIEW_PREFIX2,
                            PHOENIX_TTL_EXPIRE_IN_A_SECOND));

            tenant2Connection.createStatement().execute(
                    String.format(ddl, tenantViewName3, globalViewName1, VIEW_PREFIX1,
                            PHOENIX_TTL_EXPIRE_IN_A_SECOND));
            tenant2Connection.createStatement().execute(
                    String.format(ddl, tenantViewName4, globalViewName2, VIEW_PREFIX2,
                            PHOENIX_TTL_EXPIRE_IN_A_SECOND));

            tenant1Connection.setAutoCommit(true);
            tenant2Connection.setAutoCommit(true);

            tenant1Connection.createStatement().execute(
                    String.format(UPSERT_TO_LEAF_VIEW_QUERY, tenantViewName1));
            tenant1Connection.createStatement().execute(
                    String.format(UPSERT_TO_LEAF_VIEW_QUERY, tenantViewName2));
            tenant2Connection.createStatement().execute(
                    String.format(UPSERT_TO_LEAF_VIEW_QUERY, tenantViewName3));
            tenant2Connection.createStatement().execute(
                    String.format(UPSERT_TO_LEAF_VIEW_QUERY, tenantViewName4));

            // wait the row to be expired and index to be updated
            Thread.sleep(PHOENIX_TTL_EXPIRE_IN_A_SECOND * MILLISECOND);

            verifyNumberOfRowsFromHBaseLevel(baseTableFullName, ".*" + tenant1 + ".*", 2);
            verifyNumberOfRowsFromHBaseLevel(baseTableFullName, ".*" + tenant2 + ".*", 2);

            // running MR job to delete expired rows.
            PhoenixTTLTool phoenixTtlTool = new PhoenixTTLTool();
            Configuration conf = new Configuration(getUtility().getConfiguration());
            phoenixTtlTool.setConf(conf);
            int status = phoenixTtlTool.run(new String[]{"-runfg", "-i", tenant1});
            assertEquals(0, status);

            verifyNumberOfRowsFromHBaseLevel(baseTableFullName, ".*" + tenant2 + ".*", 2);
            verifyNumberOfRowsFromHBaseLevel(baseTableFullName, ".*" + tenant1 + ".*", 0);
        }
    }

    /*
                                     BaseMultiTenantTable
                               GlobalView1         GlobalView1
                         TenantView1  TenantView2   TenantView1  TenantView2
     */
    @Test
    public void testDeleteByViewName() throws Exception {
        String schema = generateUniqueName();
        String baseTableFullName = schema + "." + generateUniqueName();
        String globalViewName1 = schema + "." + generateUniqueName();
        String globalViewName2 = schema + "." + generateUniqueName();
        String tenantViewName1 = schema + "." + generateUniqueName();
        String tenantViewName2 = schema + "." + generateUniqueName();
        String tenantViewName3 = schema + "." + generateUniqueName();
        String tenantViewName4 = schema + "." + generateUniqueName();
        String tenant1 = generateUniqueName();
        String tenant2 = generateUniqueName();

        try (Connection globalConn = DriverManager.getConnection(getUrl());
             Connection tenant1Connection =
                     PhoenixMultiInputUtil.buildTenantConnection(getUrl(), tenant1);
             Connection tenant2Connection =
                     PhoenixMultiInputUtil.buildTenantConnection(getUrl(), tenant2)) {

            createMultiTenantTable(globalConn, baseTableFullName);
            String ddl = "CREATE VIEW %s (PK1 BIGINT PRIMARY KEY, " +
                    "A BIGINT, B BIGINT, C BIGINT, D BIGINT)" +
                    " AS SELECT * FROM " + baseTableFullName + " WHERE NUM = %d TTL = %d";

            globalConn.createStatement().execute(
                    String.format(ddl, globalViewName1, 1, PHOENIX_TTL_EXPIRE_IN_A_SECOND));
            globalConn.createStatement().execute(
                    String.format(ddl, globalViewName2, 2, PHOENIX_TTL_EXPIRE_IN_A_SECOND));

            ddl = "CREATE VIEW %s (E BIGINT, F BIGINT) AS SELECT * FROM %s WHERE ID = '%s'";
            tenant1Connection.createStatement().execute(
                    String.format(ddl, tenantViewName1, globalViewName1, VIEW_PREFIX1));
            tenant1Connection.createStatement().execute(
                    String.format(ddl, tenantViewName2, globalViewName2, VIEW_PREFIX2));

            tenant2Connection.createStatement().execute(
                    String.format(ddl, tenantViewName3, globalViewName1, VIEW_PREFIX1));
            tenant2Connection.createStatement().execute(
                    String.format(ddl, tenantViewName4, globalViewName2, VIEW_PREFIX2));

            tenant1Connection.setAutoCommit(true);
            tenant2Connection.setAutoCommit(true);

            tenant1Connection.createStatement().execute(
                    String.format(UPSERT_TO_LEAF_VIEW_QUERY, tenantViewName1));
            tenant1Connection.createStatement().execute(
                    String.format(UPSERT_TO_LEAF_VIEW_QUERY, tenantViewName2));
            tenant2Connection.createStatement().execute(
                    String.format(UPSERT_TO_LEAF_VIEW_QUERY, tenantViewName3));
            tenant2Connection.createStatement().execute(
                    String.format(UPSERT_TO_LEAF_VIEW_QUERY, tenantViewName4));

            // wait the row to be expired and index to be updated
            Thread.sleep(PHOENIX_TTL_EXPIRE_IN_A_SECOND * MILLISECOND);

            verifyNumberOfRowsFromHBaseLevel(baseTableFullName, ".*" + VIEW_PREFIX1 + ".*", 2);
            verifyNumberOfRowsFromHBaseLevel(baseTableFullName, ".*" + VIEW_PREFIX2 + ".*", 2);

            // running MR job to delete expired rows.
            PhoenixTTLTool phoenixTtlTool = new PhoenixTTLTool();
            Configuration conf = new Configuration(getUtility().getConfiguration());
            phoenixTtlTool.setConf(conf);
            int status = phoenixTtlTool.run(new String[]{"-runfg", "-v", globalViewName1});
            assertEquals(0, status);

            verifyNumberOfRowsFromHBaseLevel(baseTableFullName, ".*" + VIEW_PREFIX2 + ".*", 2);
            verifyNumberOfRowsFromHBaseLevel(baseTableFullName, ".*" + VIEW_PREFIX1 + ".*", 0);
        }
    }


    /*
                                             BaseTable
                                         GlobalView1 with TTL
               MiddleLevelView1 with TTL(1 ms)    MiddleLevelView2 with TTL(1 DAY)
                    LeafView1                             LeafView2
       Upserting data to both leafView, and run the MR job.
       It should only delete MiddleLevelView1 data not remove MiddleLevelView2 data.
    */
    @Test
    public void testCleanMoreThanThreeLevelViewCase() throws Exception {
        String schema = generateUniqueName();
        String baseTableFullName = schema + "." + generateUniqueName();
        String globalViewName = schema + "." + generateUniqueName();
        String middleLevelViewName1 = schema + "." + generateUniqueName();
        String middleLevelViewName2 = schema + "." + generateUniqueName();
        String leafViewName1 = schema + "." + generateUniqueName();
        String leafViewName2 = schema + "." + generateUniqueName();

        try (Connection globalConn = DriverManager.getConnection(getUrl())) {
            String baseTableDdl = "CREATE TABLE " + baseTableFullName  +
                    " (ID CHAR(10) NOT NULL PRIMARY KEY, NUM BIGINT)";
            globalConn.createStatement().execute(baseTableDdl);

            String globalViewDdl = "CREATE VIEW %s (PK1 BIGINT PRIMARY KEY, " +
                    "A BIGINT, B BIGINT)" + " AS SELECT * FROM " + baseTableFullName;

            globalConn.createStatement().execute(String.format(globalViewDdl, globalViewName));

            String middleLevelViewDdl = "CREATE VIEW %s (C BIGINT, D BIGINT)" +
                    " AS SELECT * FROM %s WHERE ID ='%s' TTL = %d";

            globalConn.createStatement().execute(String.format(middleLevelViewDdl,
                    middleLevelViewName1, globalViewName,
                    VIEW_PREFIX1, PHOENIX_TTL_EXPIRE_IN_A_SECOND));
            globalConn.createStatement().execute(String.format(middleLevelViewDdl,
                    middleLevelViewName2, globalViewName, VIEW_PREFIX2,
                    PHOENIX_TTL_EXPIRE_IN_A_DAY));

            String leafViewDdl = "CREATE VIEW %s (E BIGINT, F BIGINT)" +
                    " AS SELECT * FROM %s";

            globalConn.createStatement().execute(String.format(leafViewDdl,
                    leafViewName1, middleLevelViewName1));
            globalConn.createStatement().execute(String.format(leafViewDdl,
                    leafViewName2, middleLevelViewName2));

            globalConn.setAutoCommit(true);

            globalConn.createStatement().execute(
                    String.format(UPSERT_TO_LEAF_VIEW_QUERY, leafViewName1));
            globalConn.createStatement().execute(
                    String.format(UPSERT_TO_LEAF_VIEW_QUERY, leafViewName2));

            // wait the row to be expired and index to be updated
            Thread.sleep(PHOENIX_TTL_EXPIRE_IN_A_SECOND * MILLISECOND);

            verifyNumberOfRowsFromHBaseLevel(baseTableFullName, ".*" + VIEW_PREFIX1 + ".*", 1);
            verifyNumberOfRowsFromHBaseLevel(baseTableFullName, ".*" + VIEW_PREFIX2 + ".*", 1);

            // running MR job to delete expired rows.
            PhoenixTTLTool phoenixTtlTool = new PhoenixTTLTool();
            Configuration conf = new Configuration(getUtility().getConfiguration());
            phoenixTtlTool.setConf(conf);
            int status = phoenixTtlTool.run(new String[]{"-runfg", "-a"});
            assertEquals(0, status);
            verifyNumberOfRowsFromHBaseLevel(baseTableFullName, ".*" + VIEW_PREFIX2 + ".*", 1);
            verifyNumberOfRowsFromHBaseLevel(baseTableFullName, ".*" + VIEW_PREFIX1 + ".*", 0);
        }
    }

    @Test
    public void testNoViewCase() throws Exception {
        PhoenixTTLTool phoenixTtlTool = new PhoenixTTLTool();
        Configuration conf = new Configuration(getUtility().getConfiguration());
        phoenixTtlTool.setConf(conf);
        int status = phoenixTtlTool.run(new String[]{"-runfg", "-a"});
        assertEquals(0, status);
    }
}<|MERGE_RESOLUTION|>--- conflicted
+++ resolved
@@ -71,16 +71,13 @@
 import org.junit.Test;
 import org.junit.experimental.categories.Category;
 
-<<<<<<< HEAD
-@Category({NeedsOwnMiniClusterTest.class})
-=======
+
 /**
  * Disabling this test as this works on TTL being set on View which is removed and will be added in future.
  * TODO:- To enable this test after re-enabling TTL for view for more info check :- PHOENIX-6978
  */
 @Ignore
 @Category(NeedsOwnMiniClusterTest.class)
->>>>>>> 1f88ca83
 public class PhoenixTTLToolIT extends ParallelStatsDisabledIT {
 
     @BeforeClass
