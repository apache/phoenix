--- conflicted
+++ resolved
@@ -2114,22 +2114,14 @@
         try (Connection conn = DriverManager.getConnection(getUrl())) {
             conn.createStatement().execute("CREATE TABLE T1 (PK1 DATE NOT NULL, PK2 VARCHAR NOT NULL, KV1 VARCHAR CONSTRAINT PK PRIMARY KEY(PK1 ROW_TIMESTAMP, PK2)) ");
             PhoenixConnection phxConn = conn.unwrap(PhoenixConnection.class); 
-<<<<<<< HEAD
-            PTable table = phxConn.getMetaDataCache().getTableRef(new PTableKey(phxConn.getTenantId(), "T1")).getTable();
-=======
             PTable table = phxConn.getTable(new PTableKey(phxConn.getTenantId(), "T1"));
->>>>>>> 6a48b98c
             // Assert that the column shows up as row time stamp in the cache.
             assertTrue(table.getColumn("PK1").isRowTimestamp());
             assertFalse(table.getColumn("PK2").isRowTimestamp());
             assertIsRowTimestampSet("T1", "PK1");
             
             conn.createStatement().execute("CREATE TABLE T6 (PK1 VARCHAR, PK2 DATE PRIMARY KEY ROW_TIMESTAMP, KV1 VARCHAR, KV2 INTEGER)");
-<<<<<<< HEAD
-            table = phxConn.getMetaDataCache().getTableRef(new PTableKey(phxConn.getTenantId(), "T6")).getTable();
-=======
             table = phxConn.getTable(new PTableKey(phxConn.getTenantId(), "T6"));
->>>>>>> 6a48b98c
             // Assert that the column shows up as row time stamp in the cache.
             assertFalse(table.getColumn("PK1").isRowTimestamp());
             assertTrue(table.getColumn("PK2").isRowTimestamp());
@@ -2137,11 +2129,7 @@
             
             // Create an index on a table has a row time stamp pk column. The column should show up as a row time stamp column for the index too. 
             conn.createStatement().execute("CREATE INDEX T6_IDX ON T6 (KV1) include (KV2)");
-<<<<<<< HEAD
-            PTable indexTable = phxConn.getMetaDataCache().getTableRef(new PTableKey(phxConn.getTenantId(), "T6_IDX")).getTable();
-=======
             PTable indexTable = phxConn.getTable(new PTableKey(phxConn.getTenantId(), "T6_IDX"));
->>>>>>> 6a48b98c
             String indexColName = IndexUtil.getIndexColumnName(table.getColumn("PK2"));
             // Assert that the column shows up as row time stamp in the cache.
             assertTrue(indexTable.getColumn(indexColName).isRowTimestamp());
@@ -2157,11 +2145,7 @@
             
             // Make sure that the base table column declared as row_timestamp is also row_timestamp for view
             conn.createStatement().execute("CREATE VIEW T6_VIEW (KV3 VARCHAR, KV4 VARCHAR, KV5 INTEGER, CONSTRAINT PK PRIMARY KEY (KV3, KV4) ) AS SELECT * FROM T6");
-<<<<<<< HEAD
-            PTable view = phxConn.getMetaDataCache().getTableRef(new PTableKey(phxConn.getTenantId(), "T6_VIEW")).getTable();
-=======
             PTable view = phxConn.getTable(new PTableKey(phxConn.getTenantId(), "T6_VIEW"));
->>>>>>> 6a48b98c
             assertNotNull(view.getPKColumn("PK2"));
             assertTrue(view.getPKColumn("PK2").isRowTimestamp());
         }
