--- conflicted
+++ resolved
@@ -2005,7 +2005,6 @@
     }
     
     @Test
-<<<<<<< HEAD
     public void testAlterTableToBeTransactional() throws Exception {
         Properties props = PropertiesUtil.deepCopy(TEST_PROPERTIES);
         Connection conn = DriverManager.getConnection(getUrl(), props);
@@ -2053,20 +2052,19 @@
         assertTrue(table.isTransactional());
         assertTrue(htable.getTableDescriptor().getCoprocessors().contains(TransactionProcessor.class.getName()));
     }
-}
-=======
+
     public void testDeclaringColumnAsRowTimestamp() throws Exception {
         try (Connection conn = DriverManager.getConnection(getUrl())) {
             conn.createStatement().execute("CREATE TABLE T1 (PK1 DATE NOT NULL, PK2 VARCHAR NOT NULL, KV1 VARCHAR CONSTRAINT PK PRIMARY KEY(PK1 ROW_TIMESTAMP, PK2)) ");
             PhoenixConnection phxConn = conn.unwrap(PhoenixConnection.class); 
-            PTable table = phxConn.getMetaDataCache().getTable(new PTableKey(phxConn.getTenantId(), "T1"));
+            PTable table = phxConn.getMetaDataCache().getTableRef(new PTableKey(phxConn.getTenantId(), "T1")).getTable();
             // Assert that the column shows up as row time stamp in the cache.
             assertTrue(table.getColumn("PK1").isRowTimestamp());
             assertFalse(table.getColumn("PK2").isRowTimestamp());
             assertIsRowTimestampSet("T1", "PK1");
             
             conn.createStatement().execute("CREATE TABLE T6 (PK1 VARCHAR, PK2 DATE PRIMARY KEY ROW_TIMESTAMP, KV1 VARCHAR, KV2 INTEGER)");
-            table = phxConn.getMetaDataCache().getTable(new PTableKey(phxConn.getTenantId(), "T6"));
+            table = phxConn.getMetaDataCache().getTableRef(new PTableKey(phxConn.getTenantId(), "T6")).getTable();
             // Assert that the column shows up as row time stamp in the cache.
             assertFalse(table.getColumn("PK1").isRowTimestamp());
             assertTrue(table.getColumn("PK2").isRowTimestamp());
@@ -2074,7 +2072,7 @@
             
             // Create an index on a table has a row time stamp pk column. The column should show up as a row time stamp column for the index too. 
             conn.createStatement().execute("CREATE INDEX T6_IDX ON T6 (KV1) include (KV2)");
-            PTable indexTable = phxConn.getMetaDataCache().getTable(new PTableKey(phxConn.getTenantId(), "T6_IDX"));
+            PTable indexTable = phxConn.getMetaDataCache().getTableRef(new PTableKey(phxConn.getTenantId(), "T6_IDX")).getTable();
             String indexColName = IndexUtil.getIndexColumnName(table.getColumn("PK2"));
             // Assert that the column shows up as row time stamp in the cache.
             assertTrue(indexTable.getColumn(indexColName).isRowTimestamp());
@@ -2090,7 +2088,7 @@
             
             // Make sure that the base table column declared as row_timestamp is also row_timestamp for view
             conn.createStatement().execute("CREATE VIEW T6_VIEW (KV3 VARCHAR, KV4 VARCHAR, KV5 INTEGER, CONSTRAINT PK PRIMARY KEY (KV3, KV4) ) AS SELECT * FROM T6");
-            PTable view = phxConn.getMetaDataCache().getTable(new PTableKey(phxConn.getTenantId(), "T6_VIEW"));
+            PTable view = phxConn.getMetaDataCache().getTableRef(new PTableKey(phxConn.getTenantId(), "T6_VIEW")).getTable();
             assertNotNull(view.getPKColumn("PK2"));
             assertTrue(view.getPKColumn("PK2").isRowTimestamp());
         }
@@ -2123,5 +2121,4 @@
     }
     
 }
- 
->>>>>>> 72633b9d
+ 