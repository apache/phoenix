--- conflicted
+++ resolved
@@ -24,10 +24,6 @@
 public class BaseOwnClusterHBaseManagedTimeIT extends BaseOwnClusterIT {
     @After
     public void cleanUpAfterTest() throws Exception {
-<<<<<<< HEAD
-        deletePriorMetaData(HConstants.LATEST_TIMESTAMP, getUrl());
-=======
-        deletePriorTables(HConstants.LATEST_TIMESTAMP, getOldUrl());    
->>>>>>> 6861a5eb
+        deletePriorMetaData(HConstants.LATEST_TIMESTAMP, getOldUrl());
     }
 }