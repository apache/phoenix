/*
 * Licensed to the Apache Software Foundation (ASF) under one
 * or more contributor license agreements.  See the NOTICE file
 * distributed with this work for additional information
 * regarding copyright ownership.  The ASF licenses this file
 * to you under the Apache License, Version 2.0 (the
 * "License"); you may not use this file except in compliance
 * with the License.  You may obtain a copy of the License at
 *
 * http://www.apache.org/licenses/LICENSE-2.0
 *
 * Unless required by applicable law or agreed to in writing, software
 * distributed under the License is distributed on an "AS IS" BASIS,
 * WITHOUT WARRANTIES OR CONDITIONS OF ANY KIND, either express or implied.
 * See the License for the specific language governing permissions and
 * limitations under the License.
 */

package org.apache.phoenix.end2end;

import java.sql.Connection;
import java.sql.DriverManager;
import java.sql.PreparedStatement;
import java.sql.ResultSet;
import java.sql.SQLException;
import java.util.Properties;

import org.apache.phoenix.util.PropertiesUtil;

import static org.apache.phoenix.util.TestUtil.TEST_PROPERTIES;
import static org.junit.Assert.assertEquals;
import static org.junit.Assert.assertFalse;
import static org.junit.Assert.assertTrue;

import org.junit.Test;

public class JSONOperationT extends BaseHBaseManagedTimeIT{
	private String json = "{\"k1\":\"val\","		+"\"k2\":true,"		+"\"k3\":2 ,"		+"\"k4\":2.5 "+
				",\"k5\":[1,\"val2\",false,3.5]"+
				",\"k6\":{\"nestk1\":\"nestval\",\"nestk2\":77,\"nestk3\":2.1,\"nestk4\":[9,8.4,\"nestarrayval\"]}}";
	@Test
<<<<<<< HEAD
    public void testJsonPointAsElementForTypeInteger() throws Exception {
        String selectQuery = "SELECT col1 FROM testJson WHERE CAST (col1 -> 'k3' AS INTEGER) = 2";
=======
    public void testJsonGetIntegerFieldByKey() throws Exception {
        String selectQuery = "SELECT col1 FROM testJson WHERE col1 -> 'k3' = 2";
>>>>>>> c279f5e3
        String pk = "valueOne";
        Connection conn = getConnection();
        try {

            createTableAndUpsertRecord(json, pk, conn);

            PreparedStatement stmt = conn.prepareStatement(selectQuery);
            ResultSet rs = stmt.executeQuery();
            assertTrue(rs.next());
            assertEquals("Json data read from DB is not as expected for query: <" + selectQuery
                    + ">", json, rs.getString(1));
            assertFalse(rs.next());

        } finally {
            conn.close();
        }
    }
	@Test
<<<<<<< HEAD
    public void testJsonPointAsElementForTypeFloat() throws Exception {
        String selectQuery = "SELECT col1 FROM testJson WHERE CAST (col1 -> 'k4' AS DOUBLE) = 2.5";
=======
    public void testJsonGetFloatFieldByKey() throws Exception {
        String selectQuery = "SELECT col1 FROM testJson WHERE col1 -> 'k4' = 2.5";
>>>>>>> c279f5e3
        String pk = "valueOne";
        Connection conn = getConnection();
        try {

            createTableAndUpsertRecord(json, pk, conn);

            PreparedStatement stmt = conn.prepareStatement(selectQuery);
            ResultSet rs = stmt.executeQuery();
            assertTrue(rs.next());
            assertEquals("Json data read from DB is not as expected for query: <" + selectQuery
                    + ">", json, rs.getString(1));
            assertFalse(rs.next());

        } finally {
            conn.close();
        }
    }
	@Test
<<<<<<< HEAD
    public void testJsonPointAsElementForTypeVarchar() throws Exception {
        String selectQuery = "SELECT col1 FROM testJson WHERE CAST (col1 -> 'k1' AS VARCHAR) LIKE 'val'";
=======
    public void testJsonGetVarcharFieldByKey() throws Exception {
        String selectQuery = "SELECT col1 FROM testJson WHERE col1 -> 'k1' = 'val'";
>>>>>>> c279f5e3
        String pk = "valueOne";
        Connection conn = getConnection();
        try {

            createTableAndUpsertRecord(json, pk, conn);

            PreparedStatement stmt = conn.prepareStatement(selectQuery);
            ResultSet rs = stmt.executeQuery();
            assertTrue(rs.next());
            assertEquals("Json data read from DB is not as expected for query: <" + selectQuery
                    + ">", json, rs.getString(1));
            assertFalse(rs.next());

        } finally {
            conn.close();
        }
    }
	@Test
    public void testGetJsonFieldAsTextByKey() throws Exception {
        String selectQuery = "SELECT col1 FROM testJson WHERE col1 ->> 'k3' LIKE '2'";
        String pk = "valueOne";
        Connection conn = getConnection();
        try {

            createTableAndUpsertRecord(json, pk, conn);

            PreparedStatement stmt = conn.prepareStatement(selectQuery);
            ResultSet rs = stmt.executeQuery();
            assertTrue(rs.next());
            assertEquals("Json data read from DB is not as expected for query: <" + selectQuery
                    + ">", json, rs.getString(1));
            assertFalse(rs.next());

        } finally {
            conn.close();
        }
    }
	@Test
    public void testJsonPathAsElement() throws Exception {
        String selectQuery = "SELECT col1 FROM testJson WHERE CAST( col1 #> ARRAY['k6','nestk4','1'] AS DOUBLE) = 8.4";
        String pk = "valueOne";
        Connection conn = getConnection();
        try {

            createTableAndUpsertRecord(json, pk, conn);

            PreparedStatement stmt = conn.prepareStatement(selectQuery);
            ResultSet rs = stmt.executeQuery();
            assertTrue(rs.next());
            assertEquals("Json data read from DB is not as expected for query: <" + selectQuery
                    + ">", json, rs.getString(1));
            assertFalse(rs.next());

        } finally {
            conn.close();
        }
    }
	@Test
    public void testJsonPathAsText() throws Exception {
<<<<<<< HEAD
        String selectQuery = "SELECT col1 FROM testJson WHERE col1 #>> ARRAY['k6','nestk4','0'] LIKE '9'";
=======
        String selectQuery = "SELECT col1 FROM testJson WHERE col1 #>> '{k6,nestk4,0}' = '9'";
>>>>>>> c279f5e3
        String pk = "valueOne";
        Connection conn = getConnection();
        try {

            createTableAndUpsertRecord(json, pk, conn);

            PreparedStatement stmt = conn.prepareStatement(selectQuery);
            ResultSet rs = stmt.executeQuery();
            assertTrue(rs.next());
            assertEquals("Json data read from DB is not as expected for query: <" + selectQuery
                    + ">", json, rs.getString(1));
            assertFalse(rs.next());

        } finally {
            conn.close();
        }
    }
	@Test
    public void testJsonSubSet() throws Exception {
        String selectQuery = "SELECT col1 FROM testJson WHERE col1 @> '{\"k1\":\"val\"}'";
        String pk = "valueOne";
        Connection conn = getConnection();
        try {

            createTableAndUpsertRecord(json, pk, conn);

            PreparedStatement stmt = conn.prepareStatement(selectQuery);
            ResultSet rs = stmt.executeQuery();
            assertTrue(rs.next());
            assertEquals("Json data read from DB is not as expected for query: <" + selectQuery
                    + ">", json, rs.getString(1));
            assertFalse(rs.next());

        } finally {
            conn.close();
        }
    }
	@Test
    public void testJsonSuperSet() throws Exception {
        String smalljson="{\"k1\":\"val\"}";
        String selectQuery = "SELECT col1 FROM testJson WHERE col1 <@ "+"'"+json+"'";
        String pk = "valueOne";
        Connection conn = getConnection();
        try {

            createTableAndUpsertRecord(smalljson, pk, conn);

            PreparedStatement stmt = conn.prepareStatement(selectQuery);
            ResultSet rs = stmt.executeQuery();
            assertTrue(rs.next());
            assertEquals("Json data read from DB is not as expected for query: <" + selectQuery
                    + ">", smalljson, rs.getString(1));
            assertFalse(rs.next());

        } finally {
            conn.close();
        }
    }
	@Test
    public void testJsonKeySearch() throws Exception {
        String selectQuery = "SELECT col1 FROM testJson WHERE col1 ? 'k3'";
        String pk = "valueOne";
        Connection conn = getConnection();
        try {

            createTableAndUpsertRecord(json, pk, conn);

            PreparedStatement stmt = conn.prepareStatement(selectQuery);
            ResultSet rs = stmt.executeQuery();
            assertTrue(rs.next());
            assertEquals("Json data read from DB is not as expected for query: <" + selectQuery
                    + ">", json, rs.getString(1));
            assertFalse(rs.next());

        } finally {
            conn.close();
        }
    }
	@Test
    public void testsonMultiKeySearchOr() throws Exception {
        String selectQuery = "SELECT col1 FROM testJson WHERE col1 ?| array['k3','k100']";
        String pk = "valueOne";
        Connection conn = getConnection();
        try {

            createTableAndUpsertRecord(json, pk, conn);

            PreparedStatement stmt = conn.prepareStatement(selectQuery);
            ResultSet rs = stmt.executeQuery();
            assertTrue(rs.next());
            assertEquals("Json data read from DB is not as expected for query: <" + selectQuery
                    + ">", json, rs.getString(1));
            assertFalse(rs.next());

        } finally {
            conn.close();
        }
    }
	@Test
    public void testsonMultiKeySearchAnd() throws Exception {
        String selectQuery = "SELECT col1 FROM testJson WHERE col1 ?& array['k3','k4']";
        String pk = "valueOne";
        Connection conn = getConnection();
        try {

            createTableAndUpsertRecord(json, pk, conn);

            PreparedStatement stmt = conn.prepareStatement(selectQuery);
            ResultSet rs = stmt.executeQuery();
            assertTrue(rs.next());
            assertEquals("Json data read from DB is not as expected for query: <" + selectQuery
                    + ">", json, rs.getString(1));
            assertFalse(rs.next());

        } finally {
            conn.close();
        }
    }
		private Connection getConnection() throws SQLException {
		       	Properties props = PropertiesUtil.deepCopy(TEST_PROPERTIES);
		        Connection conn = DriverManager.getConnection(getUrl(), props);
		        conn.setAutoCommit(false);
		        return conn;
		}
		
		private void createTableAndUpsertRecord(String json, String pk, Connection conn) throws SQLException {
			String ddl =
		           "CREATE TABLE testJson" + "  (pk VARCHAR NOT NULL PRIMARY KEY, " + "col1 json)";
				createTestTable(getUrl(), ddl);
		
		       upsertRecord(json, pk, conn);
		}
		
		private void upsertRecord(String json, String pk, Connection conn) throws SQLException {
		      	String query = "UPSERT INTO testJson(pk, col1) VALUES(?,?)";
		      	PreparedStatement stmt = conn.prepareStatement(query);
		      	stmt.setString(1, pk);
		      	stmt.setString(2, json);
		      	stmt.execute();
		      	conn.commit();
		}
}<|MERGE_RESOLUTION|>--- conflicted
+++ resolved
@@ -39,63 +39,48 @@
 				",\"k5\":[1,\"val2\",false,3.5]"+
 				",\"k6\":{\"nestk1\":\"nestval\",\"nestk2\":77,\"nestk3\":2.1,\"nestk4\":[9,8.4,\"nestarrayval\"]}}";
 	@Test
-<<<<<<< HEAD
-    public void testJsonPointAsElementForTypeInteger() throws Exception {
+    public void testJsonGetIntegerFieldByKey() throws Exception {
         String selectQuery = "SELECT col1 FROM testJson WHERE CAST (col1 -> 'k3' AS INTEGER) = 2";
-=======
-    public void testJsonGetIntegerFieldByKey() throws Exception {
-        String selectQuery = "SELECT col1 FROM testJson WHERE col1 -> 'k3' = 2";
->>>>>>> c279f5e3
-        String pk = "valueOne";
-        Connection conn = getConnection();
-        try {
-
-            createTableAndUpsertRecord(json, pk, conn);
-
-            PreparedStatement stmt = conn.prepareStatement(selectQuery);
-            ResultSet rs = stmt.executeQuery();
-            assertTrue(rs.next());
-            assertEquals("Json data read from DB is not as expected for query: <" + selectQuery
-                    + ">", json, rs.getString(1));
-            assertFalse(rs.next());
-
-        } finally {
-            conn.close();
-        }
-    }
-	@Test
-<<<<<<< HEAD
-    public void testJsonPointAsElementForTypeFloat() throws Exception {
+        String pk = "valueOne";
+        Connection conn = getConnection();
+        try {
+
+            createTableAndUpsertRecord(json, pk, conn);
+
+            PreparedStatement stmt = conn.prepareStatement(selectQuery);
+            ResultSet rs = stmt.executeQuery();
+            assertTrue(rs.next());
+            assertEquals("Json data read from DB is not as expected for query: <" + selectQuery
+                    + ">", json, rs.getString(1));
+            assertFalse(rs.next());
+
+        } finally {
+            conn.close();
+        }
+    }
+	@Test
+    public void testJsonGetFloatFieldByKey() throws Exception {
         String selectQuery = "SELECT col1 FROM testJson WHERE CAST (col1 -> 'k4' AS DOUBLE) = 2.5";
-=======
-    public void testJsonGetFloatFieldByKey() throws Exception {
-        String selectQuery = "SELECT col1 FROM testJson WHERE col1 -> 'k4' = 2.5";
->>>>>>> c279f5e3
-        String pk = "valueOne";
-        Connection conn = getConnection();
-        try {
-
-            createTableAndUpsertRecord(json, pk, conn);
-
-            PreparedStatement stmt = conn.prepareStatement(selectQuery);
-            ResultSet rs = stmt.executeQuery();
-            assertTrue(rs.next());
-            assertEquals("Json data read from DB is not as expected for query: <" + selectQuery
-                    + ">", json, rs.getString(1));
-            assertFalse(rs.next());
-
-        } finally {
-            conn.close();
-        }
-    }
-	@Test
-<<<<<<< HEAD
-    public void testJsonPointAsElementForTypeVarchar() throws Exception {
-        String selectQuery = "SELECT col1 FROM testJson WHERE CAST (col1 -> 'k1' AS VARCHAR) LIKE 'val'";
-=======
+        String pk = "valueOne";
+        Connection conn = getConnection();
+        try {
+
+            createTableAndUpsertRecord(json, pk, conn);
+
+            PreparedStatement stmt = conn.prepareStatement(selectQuery);
+            ResultSet rs = stmt.executeQuery();
+            assertTrue(rs.next());
+            assertEquals("Json data read from DB is not as expected for query: <" + selectQuery
+                    + ">", json, rs.getString(1));
+            assertFalse(rs.next());
+
+        } finally {
+            conn.close();
+        }
+    }
+	@Test
     public void testJsonGetVarcharFieldByKey() throws Exception {
-        String selectQuery = "SELECT col1 FROM testJson WHERE col1 -> 'k1' = 'val'";
->>>>>>> c279f5e3
+        String selectQuery = "SELECT col1 FROM testJson WHERE CAST (col1 -> 'k1' AS VARCHAR) = 'val'";
         String pk = "valueOne";
         Connection conn = getConnection();
         try {
@@ -155,30 +140,26 @@
     }
 	@Test
     public void testJsonPathAsText() throws Exception {
-<<<<<<< HEAD
-        String selectQuery = "SELECT col1 FROM testJson WHERE col1 #>> ARRAY['k6','nestk4','0'] LIKE '9'";
-=======
-        String selectQuery = "SELECT col1 FROM testJson WHERE col1 #>> '{k6,nestk4,0}' = '9'";
->>>>>>> c279f5e3
-        String pk = "valueOne";
-        Connection conn = getConnection();
-        try {
-
-            createTableAndUpsertRecord(json, pk, conn);
-
-            PreparedStatement stmt = conn.prepareStatement(selectQuery);
-            ResultSet rs = stmt.executeQuery();
-            assertTrue(rs.next());
-            assertEquals("Json data read from DB is not as expected for query: <" + selectQuery
-                    + ">", json, rs.getString(1));
-            assertFalse(rs.next());
-
-        } finally {
-            conn.close();
-        }
-    }
-	@Test
-    public void testJsonSubSet() throws Exception {
+        String selectQuery = "SELECT col1 FROM testJson WHERE col1 #>> ARRAY['k6','nestk4','0'] = '9'";
+        String pk = "valueOne";
+        Connection conn = getConnection();
+        try {
+
+            createTableAndUpsertRecord(json, pk, conn);
+
+            PreparedStatement stmt = conn.prepareStatement(selectQuery);
+            ResultSet rs = stmt.executeQuery();
+            assertTrue(rs.next());
+            assertEquals("Json data read from DB is not as expected for query: <" + selectQuery
+                    + ">", json, rs.getString(1));
+            assertFalse(rs.next());
+
+        } finally {
+            conn.close();
+        }
+    }
+	@Test
+    public void testJsonCONTAIN_WITHIN_RIGHT() throws Exception {
         String selectQuery = "SELECT col1 FROM testJson WHERE col1 @> '{\"k1\":\"val\"}'";
         String pk = "valueOne";
         Connection conn = getConnection();
@@ -198,7 +179,7 @@
         }
     }
 	@Test
-    public void testJsonSuperSet() throws Exception {
+    public void testJsonCONTAIN_WITHIN_LEFT() throws Exception {
         String smalljson="{\"k1\":\"val\"}";
         String selectQuery = "SELECT col1 FROM testJson WHERE col1 <@ "+"'"+json+"'";
         String pk = "valueOne";
