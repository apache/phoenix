--- conflicted
+++ resolved
@@ -303,22 +303,15 @@
 
             rs = conn1.createStatement().executeQuery(query);
             String v = "";
-<<<<<<< HEAD
-=======
             int i = 0;
->>>>>>> 48397910
             while(rs.next()) {
                 String next = rs.getString("v1");
                 assertTrue(v.compareTo(next) <= 0);
                 v = next;
-<<<<<<< HEAD
-            }
-=======
                 i++;
             }
             // see PHOENIX-4967
             assertEquals(4, i);
->>>>>>> 48397910
             rs.close();
 
             query = "SELECT * FROM " + tableName +" ORDER BY V1 DESC NULLS LAST";
@@ -332,29 +325,19 @@
 
             rs = conn1.createStatement().executeQuery(query);
             v = "zz";
-<<<<<<< HEAD
-=======
             i = 0;
->>>>>>> 48397910
             while(rs.next()) {
                 String next = rs.getString("v1");
                 assertTrue(v.compareTo(next) >= 0);
                 v = next;
-<<<<<<< HEAD
-            }
-=======
                 i++;
             }
             // see PHOENIX-4967
             assertEquals(4, i);
->>>>>>> 48397910
             rs.close();
 
         }
     }
-<<<<<<< HEAD
-    
-=======
 
     @Test
     public void testLocalIndexReverseScanShouldReturnAllRows() throws Exception {
@@ -401,7 +384,6 @@
         }
     }
 
->>>>>>> 48397910
     @Test
     public void testLocalIndexScanJoinColumnsFromDataTable() throws Exception {
         String tableName = schemaName + "." + generateUniqueName();
