--- conflicted
+++ resolved
@@ -778,11 +778,7 @@
     
     private boolean checkColumnPartOfPk(PhoenixConnection conn, String columnName, String tableName) throws SQLException {
         String normalizedTableName = SchemaUtil.normalizeIdentifier(tableName);
-<<<<<<< HEAD
-        PTable table = conn.getMetaDataCache().getTableRef(new PTableKey(conn.getTenantId(), normalizedTableName)).getTable();
-=======
         PTable table = conn.getTable(new PTableKey(conn.getTenantId(), normalizedTableName));
->>>>>>> 6a48b98c
         List<PColumn> pkCols = table.getPKColumns();
         String normalizedColumnName = SchemaUtil.normalizeIdentifier(columnName);
         for (PColumn pkCol : pkCols) {
@@ -795,11 +791,7 @@
     
     private int getIndexOfPkColumn(PhoenixConnection conn, String columnName, String tableName) throws SQLException {
         String normalizedTableName = SchemaUtil.normalizeIdentifier(tableName);
-<<<<<<< HEAD
-        PTable table = conn.getMetaDataCache().getTableRef(new PTableKey(conn.getTenantId(), normalizedTableName)).getTable();
-=======
         PTable table = conn.getTable(new PTableKey(conn.getTenantId(), normalizedTableName));
->>>>>>> 6a48b98c
         List<PColumn> pkCols = table.getPKColumns();
         String normalizedColumnName = SchemaUtil.normalizeIdentifier(columnName);
         int i = 0;
@@ -1105,20 +1097,12 @@
     }
     
     private static long getTableSequenceNumber(PhoenixConnection conn, String tableName) throws SQLException {
-<<<<<<< HEAD
-        PTable table = conn.getMetaDataCache().getTableRef(new PTableKey(conn.getTenantId(), SchemaUtil.normalizeIdentifier(tableName))).getTable();
-=======
         PTable table = conn.getTable(new PTableKey(conn.getTenantId(), SchemaUtil.normalizeIdentifier(tableName)));
->>>>>>> 6a48b98c
         return table.getSequenceNumber();
     }
     
     private static short getMaxKeySequenceNumber(PhoenixConnection conn, String tableName) throws SQLException {
-<<<<<<< HEAD
-        PTable table = conn.getMetaDataCache().getTableRef(new PTableKey(conn.getTenantId(), SchemaUtil.normalizeIdentifier(tableName))).getTable();
-=======
         PTable table = conn.getTable(new PTableKey(conn.getTenantId(), SchemaUtil.normalizeIdentifier(tableName)));
->>>>>>> 6a48b98c
         return SchemaUtil.getMaxKeySeq(table);
     }
     
