/*
 * Licensed to the Apache Software Foundation (ASF) under one
 * or more contributor license agreements.  See the NOTICE file
 * distributed with this work for additional information
 * regarding copyright ownership.  The ASF licenses this file
 * to you under the Apache License, Version 2.0 (the
 * "License"); you may not use this file except in compliance
 * with the License.  You may obtain a copy of the License at
 *
 * http://www.apache.org/licenses/LICENSE-2.0
 *
 * Unless required by applicable law or agreed to in writing, software
 * distributed under the License is distributed on an "AS IS" BASIS,
 * WITHOUT WARRANTIES OR CONDITIONS OF ANY KIND, either express or implied.
 * See the License for the specific language governing permissions and
 * limitations under the License.
 */
package org.apache.phoenix.end2end;

import static com.google.common.collect.Lists.newArrayListWithExpectedSize;
import static org.apache.phoenix.exception.SQLExceptionCode.CANNOT_MODIFY_VIEW_PK;
import static org.apache.phoenix.exception.SQLExceptionCode.NOT_NULLABLE_COLUMN_IN_ROW_KEY;
import static org.apache.phoenix.util.TestUtil.analyzeTable;
import static org.apache.phoenix.util.TestUtil.getAllSplits;
import static org.junit.Assert.assertArrayEquals;
import static org.junit.Assert.assertEquals;
import static org.junit.Assert.assertFalse;
import static org.junit.Assert.assertTrue;
import static org.junit.Assert.fail;

import java.math.BigDecimal;
import java.sql.Connection;
import java.sql.DriverManager;
import java.sql.PreparedStatement;
import java.sql.ResultSet;
import java.sql.SQLException;
import java.sql.Statement;
<<<<<<< HEAD
import java.util.ArrayList;
import java.util.Arrays;
import java.util.Collection;
=======
>>>>>>> 6195f8e7
import java.util.List;
import java.util.Properties;

import org.apache.curator.shaded.com.google.common.collect.Lists;
import org.apache.hadoop.hbase.HColumnDescriptor;
import org.apache.hadoop.hbase.HTableDescriptor;
import org.apache.hadoop.hbase.TableName;
import org.apache.hadoop.hbase.client.HBaseAdmin;
import org.apache.hadoop.hbase.client.Scan;
import org.apache.hadoop.hbase.util.Pair;
import org.apache.phoenix.compile.QueryPlan;
import org.apache.phoenix.exception.SQLExceptionCode;
import org.apache.phoenix.jdbc.PhoenixConnection;
import org.apache.phoenix.jdbc.PhoenixStatement;
import org.apache.phoenix.query.KeyRange;
import org.apache.phoenix.query.QueryServices;
import org.apache.phoenix.schema.ColumnAlreadyExistsException;
import org.apache.phoenix.schema.PTable;
import org.apache.phoenix.schema.ReadOnlyTableException;
import org.apache.phoenix.schema.TableNotFoundException;
import org.apache.phoenix.util.MetaDataUtil;
import org.apache.phoenix.util.PhoenixRuntime;
import org.apache.phoenix.util.QueryUtil;
import org.apache.phoenix.util.SchemaUtil;
import org.apache.phoenix.util.TestUtil;
import org.junit.Test;
import org.junit.runner.RunWith;
import org.junit.runners.Parameterized;
import org.junit.runners.Parameterized.Parameters;

@RunWith(Parameterized.class)
public class ViewIT extends SplitSystemCatalogIT {
	
<<<<<<< HEAD
	protected String tableDDLOptions;
    protected boolean transactional;
=======
    public ViewIT(boolean transactional) {
		super(transactional);
	}

    @Test
    public void testReadOnlyOnReadOnlyView() throws Exception {
        Connection earlierCon = DriverManager.getConnection(getUrl());
        Connection conn = DriverManager.getConnection(getUrl());
        String ddl = "CREATE TABLE " + fullTableName + " (k INTEGER NOT NULL PRIMARY KEY, v1 DATE) "+ tableDDLOptions;
        conn.createStatement().execute(ddl);
        String fullParentViewName = "V_" + generateUniqueName();
        ddl = "CREATE VIEW " + fullParentViewName + " (v2 VARCHAR) AS SELECT * FROM " + fullTableName + " WHERE k > 5";
        conn.createStatement().execute(ddl);
        try {
            conn.createStatement().execute("UPSERT INTO " + fullParentViewName + " VALUES(1)");
            fail();
        } catch (ReadOnlyTableException e) {
            
        }
        for (int i = 0; i < 10; i++) {
            conn.createStatement().execute("UPSERT INTO " + fullTableName + " VALUES(" + i + ")");
        }
        conn.commit();
        
        analyzeTable(conn, fullParentViewName, transactional);
        
        List<KeyRange> splits = getAllSplits(conn, fullParentViewName);
        assertEquals(4, splits.size());
        
        int count = 0;
        ResultSet rs = conn.createStatement().executeQuery("SELECT k FROM " + fullTableName);
        while (rs.next()) {
            assertEquals(count++, rs.getInt(1));
        }
        assertEquals(10, count);
        
        count = 0;
        rs = conn.createStatement().executeQuery("SELECT k FROM " + fullParentViewName);
        while (rs.next()) {
            count++;
            assertEquals(count + 5, rs.getInt(1));
        }
        assertEquals(4, count);
        count = 0;
        rs = earlierCon.createStatement().executeQuery("SELECT k FROM " + fullParentViewName);
        while (rs.next()) {
            count++;
            assertEquals(count + 5, rs.getInt(1));
        }
        assertEquals(4, count);
        String fullViewName = "V_" + generateUniqueName();
        ddl = "CREATE VIEW " + fullViewName + " AS SELECT * FROM " + fullParentViewName + " WHERE k < 9";
        conn.createStatement().execute(ddl);
        try {
            conn.createStatement().execute("UPSERT INTO " + fullViewName + " VALUES(1)");
            fail();
        } catch (ReadOnlyTableException e) {
            
        } finally {
            conn.close();
        }
>>>>>>> 6195f8e7

    public ViewIT(boolean transactional) {
        StringBuilder optionBuilder = new StringBuilder();
        this.transactional = transactional;
        if (transactional) {
            optionBuilder.append(" TRANSACTIONAL=true ");
        }
        this.tableDDLOptions = optionBuilder.toString();
    }

    @Parameters(name = "transactional = {0}")
    public static Collection<Boolean> data() {
        return Arrays.asList(new Boolean[] { false, true });
    }
    
    @Test
    public void testReadOnlyOnUpdatableView() throws Exception {
		String fullTableName = SchemaUtil.getTableName(SCHEMA1, generateUniqueName());
        String fullViewName1 = SchemaUtil.getTableName(SCHEMA2, generateUniqueName());
        String fullViewName2 = SchemaUtil.getTableName(SCHEMA3, generateUniqueName());
        String ddl =
                "CREATE VIEW " + fullViewName2 + " AS SELECT * FROM " + fullViewName1
                        + " WHERE k3 > 1 and k3 < 50";
        testUpdatableView(fullTableName, fullViewName1, fullViewName2, ddl, null, tableDDLOptions);
        Connection conn = DriverManager.getConnection(getUrl());
        ResultSet rs = conn.createStatement().executeQuery("SELECT k1, k2, k3 FROM " + fullViewName2);
        assertTrue(rs.next());
        assertEquals(1, rs.getInt(1));
        assertEquals(109, rs.getInt(2));
        assertEquals(2, rs.getInt(3));
        assertFalse(rs.next());
        try {
            conn.createStatement().execute("UPSERT INTO " + fullViewName2 + " VALUES(1)");
            fail();
        } catch (ReadOnlyTableException e) {
            
        }
        
        conn.createStatement().execute("UPSERT INTO " + fullTableName + "(k1, k2,k3) VALUES(1, 122, 5)");
        conn.commit();
        rs = conn.createStatement().executeQuery("SELECT k1, k2, k3 FROM " + fullViewName2 + " WHERE k2 >= 120");
        assertTrue(rs.next());
        assertEquals(1, rs.getInt(1));
        assertEquals(122, rs.getInt(2));
        assertEquals(5, rs.getInt(3));
        assertFalse(rs.next());
    }

    @Test
    public void testDisallowDropOfReferencedColumn() throws Exception {
        Connection conn = DriverManager.getConnection(getUrl());
        String fullTableName = SchemaUtil.getTableName(SCHEMA1, generateUniqueName());
        String fullViewName1 = SchemaUtil.getTableName(SCHEMA2, generateUniqueName());
        String fullViewName2 = SchemaUtil.getTableName(SCHEMA3, generateUniqueName());
        
        String ddl = "CREATE TABLE " + fullTableName + " (k1 INTEGER NOT NULL, k2 INTEGER NOT NULL, v1 DECIMAL, CONSTRAINT pk PRIMARY KEY (k1, k2))" + tableDDLOptions;
        conn.createStatement().execute(ddl);
        ddl = "CREATE VIEW " + fullViewName1 + "(v2 VARCHAR, v3 VARCHAR) AS SELECT * FROM " + fullTableName + " WHERE v1 = 1.0";
        conn.createStatement().execute(ddl);
        ddl = "CREATE VIEW " + fullViewName2 + " AS SELECT * FROM " + fullViewName1 + " WHERE v2 != 'foo'";
        conn.createStatement().execute(ddl);
        
        try {
            conn.createStatement().execute("ALTER VIEW " + fullViewName1 + " DROP COLUMN v1");
            fail();
        } catch (SQLException e) {
            assertEquals(SQLExceptionCode.CANNOT_MUTATE_TABLE.getErrorCode(), e.getErrorCode());
        }
        
        try {
            conn.createStatement().execute("ALTER VIEW " + fullViewName2 + " DROP COLUMN v1");
            fail();
        } catch (SQLException e) {
            assertEquals(SQLExceptionCode.CANNOT_MUTATE_TABLE.getErrorCode(), e.getErrorCode());
        }
        try {
            conn.createStatement().execute("ALTER VIEW " + fullViewName2 + " DROP COLUMN v2");
            fail();
        } catch (SQLException e) {
            assertEquals(SQLExceptionCode.CANNOT_MUTATE_TABLE.getErrorCode(), e.getErrorCode());
        }
        conn.createStatement().execute("ALTER VIEW " + fullViewName2 + " DROP COLUMN v3");
        
    }
    
    @Test
    public void testReadOnlyViewWithCaseSensitiveTableNames() throws Exception {
        Connection earlierCon = DriverManager.getConnection(getUrl());
        Connection conn = DriverManager.getConnection(getUrl());
        String schemaName = TestUtil.DEFAULT_SCHEMA_NAME + "_" + generateUniqueName();
        String caseSensitiveTableName = "\"t_" + generateUniqueName() + "\"" ;
        String fullTableName = SchemaUtil.getTableName(schemaName, caseSensitiveTableName);
        String caseSensitiveViewName = "\"v_" + generateUniqueName() + "\"" ;

        String ddl = "CREATE TABLE " + fullTableName + " (k INTEGER NOT NULL PRIMARY KEY, v1 DATE)" + tableDDLOptions;
        conn.createStatement().execute(ddl);
        ddl = "CREATE VIEW " + caseSensitiveViewName + " (v2 VARCHAR) AS SELECT * FROM " + fullTableName + " WHERE k > 5";
        conn.createStatement().execute(ddl);
        
        try {
            conn.createStatement().execute("UPSERT INTO " + caseSensitiveViewName + " VALUES(1)");
            fail();
        } catch (ReadOnlyTableException e) {
            
        }
        for (int i = 0; i < 10; i++) {
            conn.createStatement().execute("UPSERT INTO " + fullTableName + " VALUES(" + i + ")");
        }
        conn.commit();
        
        int count = 0;
        ResultSet rs = conn.createStatement().executeQuery("SELECT k FROM " + caseSensitiveViewName);
        while (rs.next()) {
            count++;
            assertEquals(count + 5, rs.getInt(1));
        }
        assertEquals(4, count);
        count = 0;
        rs = earlierCon.createStatement().executeQuery("SELECT k FROM " + caseSensitiveViewName);
        while (rs.next()) {
            count++;
            assertEquals(count + 5, rs.getInt(1));
        }
        assertEquals(4, count);
    }
    
    @Test
    public void testReadOnlyViewWithCaseSensitiveColumnNames() throws Exception {
        Connection conn = DriverManager.getConnection(getUrl());
        String fullTableName = SchemaUtil.getTableName(SCHEMA1, generateUniqueName());
        String viewName = SchemaUtil.getTableName(SCHEMA2, generateUniqueName());
        String ddl = "CREATE TABLE " + fullTableName + " (\"k\" INTEGER NOT NULL PRIMARY KEY, \"v1\" INTEGER, \"a\".v2 VARCHAR)" + tableDDLOptions;

        conn.createStatement().execute(ddl);
        ddl = "CREATE VIEW " + viewName + " (v VARCHAR) AS SELECT * FROM " + fullTableName + " WHERE \"k\" > 5 and \"v1\" > 1";
        conn.createStatement().execute(ddl);
        
        try {
            conn.createStatement().execute("UPSERT INTO " + viewName + " VALUES(1)");
            fail();
        } catch (ReadOnlyTableException e) {
            
        }
        for (int i = 0; i < 10; i++) {
            conn.createStatement().execute("UPSERT INTO " + fullTableName + " VALUES(" + i + ", " + (i+10) + ",'A')");
        }
        conn.commit();
        
        int count = 0;
        ResultSet rs = conn.createStatement().executeQuery("SELECT \"k\", \"v1\",\"a\".v2 FROM " + viewName);
        while (rs.next()) {
            count++;
            assertEquals(count + 5, rs.getInt(1));
        }
        assertEquals(4, count);
    }
    
    @Test
    public void testViewWithCurrentDate() throws Exception {
        Connection conn = DriverManager.getConnection(getUrl());
        String fullTableName = SchemaUtil.getTableName(SCHEMA1, generateUniqueName());
        String viewName = SchemaUtil.getTableName(SCHEMA2, generateUniqueName());

        String ddl = "CREATE TABLE " + fullTableName + " (k INTEGER NOT NULL PRIMARY KEY, v1 INTEGER, v2 DATE)" + tableDDLOptions;
        conn.createStatement().execute(ddl);
        ddl = "CREATE VIEW " + viewName + " (v VARCHAR) AS SELECT * FROM " + fullTableName + " WHERE v2 > CURRENT_DATE()-5 AND v2 > DATE '2010-01-01'";
        conn.createStatement().execute(ddl);
        
        try {
            conn.createStatement().execute("UPSERT INTO " + viewName + " VALUES(1)");
            fail();
        } catch (ReadOnlyTableException e) {
            
        }
        for (int i = 0; i < 10; i++) {
            conn.createStatement().execute("UPSERT INTO " + fullTableName + " VALUES(" + i + ", " + (i+10) + ",CURRENT_DATE()-" + i + ")");
        }
        conn.commit();
        
        int count = 0;
        ResultSet rs = conn.createStatement().executeQuery("SELECT k FROM " + viewName);
        while (rs.next()) {
            assertEquals(count, rs.getInt(1));
            count++;
        }
        assertEquals(5, count);
    }

    
    @Test
    public void testViewAndTableInDifferentSchemasWithNamespaceMappingEnabled() throws Exception {
        testViewAndTableInDifferentSchemas(true);
    }

    @Test
    public void testViewAndTableInDifferentSchemas() throws Exception {
        testViewAndTableInDifferentSchemas(false);

    }

    public void testViewAndTableInDifferentSchemas(boolean isNamespaceMapped) throws Exception {
        Properties props = new Properties();
        props.setProperty(QueryServices.IS_NAMESPACE_MAPPING_ENABLED, Boolean.toString(isNamespaceMapped));
        Connection conn = DriverManager.getConnection(getUrl(),props);
        String tableName = "T_" + generateUniqueName();
        String schemaName1 = SCHEMA1;
        String fullTableName1 = SchemaUtil.getTableName(schemaName1, tableName);
        String viewName1 = "V_" + generateUniqueName();
        String viewSchemaName = SCHEMA2;
        String fullViewName1 = SchemaUtil.getTableName(viewSchemaName, viewName1);
        String viewName2 = "V_" + generateUniqueName();
        String fullViewName2 = SchemaUtil.getTableName(SCHEMA3, viewName1);
        
        if (isNamespaceMapped) {
            conn.createStatement().execute("CREATE SCHEMA IF NOT EXISTS " + schemaName1);
        }
		String ddl = "CREATE TABLE " + fullTableName1 + " (k INTEGER NOT NULL PRIMARY KEY, v1 DATE)" + tableDDLOptions;
        HBaseAdmin admin = conn.unwrap(PhoenixConnection.class).getQueryServices().getAdmin();
        conn.createStatement().execute(ddl);
        assertTrue(admin.tableExists(SchemaUtil.getPhysicalTableName(SchemaUtil.normalizeIdentifier(fullTableName1),
                conn.unwrap(PhoenixConnection.class).getQueryServices().getProps())));
        
        ddl = "CREATE VIEW " + fullViewName1 + " (v2 VARCHAR) AS SELECT * FROM " + fullTableName1 + " WHERE k > 5";
        conn.createStatement().execute(ddl);
        
        ddl = "CREATE VIEW " + fullViewName2 + " (v2 VARCHAR) AS SELECT * FROM " + fullTableName1 + " WHERE k > 5";
        conn.createStatement().execute(ddl);
        
        conn.createStatement().executeQuery("SELECT * FROM " + fullViewName1);
        conn.createStatement().executeQuery("SELECT * FROM " + fullViewName2);
        ddl = "DROP VIEW " + viewName1;
        try {
            conn.createStatement().execute(ddl);
            fail();
        } catch (TableNotFoundException ignore) {
        }
        ddl = "DROP VIEW " + fullViewName1;
        conn.createStatement().execute(ddl);
        ddl = "DROP VIEW " + SchemaUtil.getTableName(viewSchemaName, generateUniqueName());
        try {
            conn.createStatement().execute(ddl);
            fail();
        } catch (TableNotFoundException ignore) {
        }
        ddl = "DROP TABLE " + fullTableName1;
        ddl = "DROP VIEW " + fullViewName2;
        conn.createStatement().execute(ddl);
        ddl = "DROP TABLE " + fullTableName1;
        conn.createStatement().execute(ddl);
    }


    @Test
    public void testDisallowDropOfColumnOnParentTable() throws Exception {
        Connection conn = DriverManager.getConnection(getUrl());
        String fullTableName = SchemaUtil.getTableName(SCHEMA1, generateUniqueName());
        String viewName = SchemaUtil.getTableName(SCHEMA2, generateUniqueName());
        String ddl = "CREATE TABLE " + fullTableName + " (k1 INTEGER NOT NULL, k2 INTEGER NOT NULL, v1 DECIMAL, CONSTRAINT pk PRIMARY KEY (k1, k2))" + tableDDLOptions;
        conn.createStatement().execute(ddl);
        ddl = "CREATE VIEW " + viewName + "(v2 VARCHAR, v3 VARCHAR) AS SELECT * FROM " + fullTableName + " WHERE v1 = 1.0";
        conn.createStatement().execute(ddl);
        
        try {
            conn.createStatement().execute("ALTER TABLE " + fullTableName + " DROP COLUMN v1");
            fail();
        } catch (SQLException e) {
            assertEquals(SQLExceptionCode.CANNOT_MUTATE_TABLE.getErrorCode(), e.getErrorCode());
        }
    }
   
    @Test
    public void testViewAndTableAndDrop() throws Exception {
        Connection conn = DriverManager.getConnection(getUrl());
        String fullTableName = SchemaUtil.getTableName(SCHEMA1, generateUniqueName());
        String fullViewName1 = SchemaUtil.getTableName(SCHEMA2, generateUniqueName());
        String fullViewName2 = SchemaUtil.getTableName(SCHEMA3, generateUniqueName());
        
        String tableDdl = "CREATE TABLE " + fullTableName + "  (k INTEGER NOT NULL PRIMARY KEY, v1 DATE)" + tableDDLOptions;
        conn.createStatement().execute(tableDdl);
        String ddl = "CREATE VIEW " + fullViewName1 + " (v2 VARCHAR) AS SELECT * FROM " + fullTableName + " WHERE k > 5";
        conn.createStatement().execute(ddl);
        String indexName = generateUniqueName();
		ddl = "CREATE LOCAL INDEX " + indexName + " on " + fullViewName1 + "(v2)";
        conn.createStatement().execute(ddl);
        ddl = "CREATE VIEW " + fullViewName2 + "(v2 VARCHAR) AS SELECT * FROM " + fullTableName + " WHERE k > 10";
        conn.createStatement().execute(ddl);
        
        // dropping base table without cascade should fail
        try {
            conn.createStatement().execute("DROP TABLE " + fullTableName );
            fail();
        }
        catch (SQLException e) {
            assertEquals(SQLExceptionCode.CANNOT_MUTATE_TABLE.getErrorCode(), e.getErrorCode());
        }

        // drop table cascade should succeed
        conn.createStatement().execute("DROP TABLE " + fullTableName + " CASCADE");
        
        validateViewDoesNotExist(conn, fullViewName1);
        validateViewDoesNotExist(conn, fullViewName2);

		// recreate the table that was dropped
		conn.createStatement().execute(tableDdl);
		// the two child views should still not exist
		try {
			PhoenixRuntime.getTable(conn, fullViewName1);
			fail();
		} catch (SQLException e) {
		}
		try {
			PhoenixRuntime.getTable(conn, fullViewName2);
			fail();
		} catch (SQLException e) {
		}
    }
    
    @Test
    public void testViewAndTableAndDropCascadeWithIndexes() throws Exception {
    	// Setup - Tables and Views with Indexes
    	Connection conn = DriverManager.getConnection(getUrl());
		if (tableDDLOptions.length()!=0)
			tableDDLOptions+=",";
		tableDDLOptions+="IMMUTABLE_ROWS=true";
		String fullTableName = SchemaUtil.getTableName(SCHEMA1, generateUniqueName());
        String ddl = "CREATE TABLE " + fullTableName + " (k INTEGER NOT NULL PRIMARY KEY, v1 DATE)" + tableDDLOptions;
        conn.createStatement().execute(ddl);
        String fullViewName1 = SchemaUtil.getTableName(SCHEMA2, generateUniqueName());
        String fullViewName2 = SchemaUtil.getTableName(SCHEMA3, generateUniqueName());
        String indexName1 = "I_" + generateUniqueName();
        String indexName2 = "I_" + generateUniqueName();
        String indexName3 = "I_" + generateUniqueName();
        
        ddl = "CREATE INDEX " + indexName1 + " ON " + fullTableName + " (v1)";
        conn.createStatement().execute(ddl);
        ddl = "CREATE VIEW " + fullViewName1 + " (v2 VARCHAR) AS SELECT * FROM " + fullTableName + " WHERE k > 5";
        conn.createStatement().execute(ddl);
        ddl = "CREATE INDEX " + indexName2 + " ON " + fullViewName1 + " (v2)";
        conn.createStatement().execute(ddl);
        ddl = "CREATE VIEW " + fullViewName2 + " (v2 VARCHAR) AS SELECT * FROM " + fullTableName + " WHERE k > 10";
        conn.createStatement().execute(ddl);
        ddl = "CREATE INDEX " + indexName3 + " ON " + fullViewName2 + " (v2)";
        conn.createStatement().execute(ddl);
        

        // Execute DROP...CASCADE
        conn.createStatement().execute("DROP TABLE " + fullTableName + " CASCADE");
        
        // Validate Views were deleted - Try and delete child views, should throw TableNotFoundException
        validateViewDoesNotExist(conn, fullViewName1);
        validateViewDoesNotExist(conn, fullViewName2);
    }


	private void validateViewDoesNotExist(Connection conn, String fullViewName)	throws SQLException {
		try {
        	String ddl1 = "DROP VIEW " + fullViewName;
            conn.createStatement().execute(ddl1);
            fail("View " + fullViewName + " should have been deleted when parent was dropped");
        } catch (TableNotFoundException e) {
        	//Expected
        }
	}
	
    @Test
    public void testViewUsesTableGlobalIndex() throws Exception {
        testViewUsesTableIndex(false);
    }
    
    @Test
    public void testViewUsesTableLocalIndex() throws Exception {
        testViewUsesTableIndex(true);
    }

    
    private void testViewUsesTableIndex(boolean localIndex) throws Exception {
        ResultSet rs;
        // Use unique name for table with local index as otherwise we run into issues
        // when we attempt to drop the table (with the drop metadata option set to false
        String fullTableName = SchemaUtil.getTableName(SCHEMA1, generateUniqueName()) + (localIndex ? "_WITH_LI" : "_WITHOUT_LI");
        Connection conn = DriverManager.getConnection(getUrl());
        String ddl = "CREATE TABLE " + fullTableName + "  (k1 INTEGER NOT NULL, k2 INTEGER NOT NULL, k3 DECIMAL, s1 VARCHAR, s2 VARCHAR CONSTRAINT pk PRIMARY KEY (k1, k2, k3))" + tableDDLOptions;
        conn.createStatement().execute(ddl);
        String indexName1 = "I_" + generateUniqueName();
        String fullIndexName1 = SchemaUtil.getTableName(SCHEMA1, indexName1);
        conn.createStatement().execute("CREATE " + (localIndex ? "LOCAL " : "") + " INDEX " + indexName1 + " ON " + fullTableName + "(k3, k2) INCLUDE(s1, s2)");
        String indexName2 = "I_" + generateUniqueName();
        conn.createStatement().execute("CREATE INDEX " + indexName2 + " ON " + fullTableName + "(k3, k2, s2)");
        
        String fullViewName = SchemaUtil.getTableName(SCHEMA2, generateUniqueName());
        ddl = "CREATE VIEW " + fullViewName + " AS SELECT * FROM " + fullTableName + " WHERE s1 = 'foo'";
        conn.createStatement().execute(ddl);
        String[] s1Values = {"foo","bar"};
        for (int i = 0; i < 10; i++) {
            conn.createStatement().execute("UPSERT INTO " + fullTableName + " VALUES(" + (i % 4) + "," + (i+100) + "," + (i > 5 ? 2 : 1) + ",'" + s1Values[i%2] + "','bas')");
        }
        conn.commit();
        
        rs = conn.createStatement().executeQuery("SELECT count(*) FROM " + fullViewName);
        assertTrue(rs.next());
        assertEquals(5, rs.getLong(1));
        assertFalse(rs.next());

        String viewIndexName = "I_" + generateUniqueName();
        conn.createStatement().execute("CREATE INDEX " + viewIndexName + " on " + fullViewName + "(k2)");
        
        String query = "SELECT k2 FROM " + fullViewName + " WHERE k2 IN (100,109) AND k3 IN (1,2) AND s2='bas'";
        rs = conn.createStatement().executeQuery(query);
        assertTrue(rs.next());
        assertEquals(100, rs.getInt(1));
        assertFalse(rs.next());
        rs = conn.createStatement().executeQuery("EXPLAIN " + query);
        String queryPlan = QueryUtil.getExplainPlan(rs);
        // Assert that in either case (local & global) that index from physical table used for query on view.
        if (localIndex) {
            assertEquals("CLIENT PARALLEL 1-WAY SKIP SCAN ON 4 KEYS OVER " + fullTableName + " [1,1,100] - [1,2,109]\n" + 
                    "    SERVER FILTER BY (\"S2\" = 'bas' AND \"S1\" = 'foo')\n" + 
                    "CLIENT MERGE SORT", queryPlan);
        } else {
            assertEquals(
                    "CLIENT PARALLEL 1-WAY SKIP SCAN ON 4 KEYS OVER " + fullIndexName1 + " [1,100] - [2,109]\n" + 
                    "    SERVER FILTER BY (\"S2\" = 'bas' AND \"S1\" = 'foo')", queryPlan);
        }
    }    

    @Test
    public void testCreateViewDefinesPKColumn() throws Exception {
        Connection conn = DriverManager.getConnection(getUrl());
        String fullTableName = SchemaUtil.getTableName(SCHEMA1, generateUniqueName());
        String fullViewName = SchemaUtil.getTableName(SCHEMA2, generateUniqueName());
        
        String ddl = "CREATE TABLE " + fullTableName + " (k1 INTEGER NOT NULL, k2 INTEGER NOT NULL, v1 DECIMAL, CONSTRAINT pk PRIMARY KEY (k1, k2))" + tableDDLOptions;
        conn.createStatement().execute(ddl);
        ddl = "CREATE VIEW " + fullViewName + "(v2 VARCHAR, k3 VARCHAR PRIMARY KEY) AS SELECT * FROM " + fullTableName + " WHERE K1 = 1";
        conn.createStatement().execute(ddl);

        // assert PK metadata
        ResultSet rs =
                conn.getMetaData().getPrimaryKeys(null,
                    SchemaUtil.getSchemaNameFromFullName(fullViewName),
                    SchemaUtil.getTableNameFromFullName(fullViewName));
        assertPKs(rs, new String[] {"K3"});
        
        // sanity check upserts into base table and view
        conn.createStatement().executeUpdate("upsert into " + fullTableName + " (k1, k2, v1) values (1, 1, 1)");
        conn.createStatement().executeUpdate("upsert into " + fullViewName + " (k1, k2, k3, v2) values (1, 1, 'abc', 'def')");
        conn.commit();
        
        // expect 2 rows in the base table
        rs = conn.createStatement().executeQuery("select count(*) from " + fullTableName);
        assertTrue(rs.next());
        assertEquals(2, rs.getInt(1));
        
        // expect 2 row in the view
        rs = conn.createStatement().executeQuery("select count(*) from " + fullViewName);
        assertTrue(rs.next());
        assertEquals(2, rs.getInt(1));
    }
    
    @Test
    public void testCreateViewDefinesPKConstraint() throws Exception {
        Connection conn = DriverManager.getConnection(getUrl());
        String fullTableName = SchemaUtil.getTableName(SCHEMA1, generateUniqueName());
        String fullViewName = SchemaUtil.getTableName(SCHEMA2, generateUniqueName());

        String ddl = "CREATE TABLE " + fullTableName + " (k1 INTEGER NOT NULL, k2 INTEGER NOT NULL, v1 DECIMAL, CONSTRAINT pk PRIMARY KEY (k1, k2))" + tableDDLOptions;
        conn.createStatement().execute(ddl);
        ddl = "CREATE VIEW " + fullViewName + "(v2 VARCHAR, k3 VARCHAR, k4 INTEGER NOT NULL, CONSTRAINT PKVEW PRIMARY KEY (k3, k4)) AS SELECT * FROM " + fullTableName + " WHERE K1 = 1";
        conn.createStatement().execute(ddl);
        
        // assert PK metadata
        ResultSet rs =
                conn.getMetaData().getPrimaryKeys(null,
                    SchemaUtil.getSchemaNameFromFullName(fullViewName),
                    SchemaUtil.getTableNameFromFullName(fullViewName));
        assertPKs(rs, new String[] {"K3", "K4"});
    }
    
    @Test
    public void testViewAddsPKColumn() throws Exception {
        Connection conn = DriverManager.getConnection(getUrl());
		String fullTableName = SchemaUtil.getTableName(SCHEMA1, generateUniqueName());
		String viewName = generateUniqueName();
        String fullViewName = SchemaUtil.getTableName(SCHEMA2, viewName);
        
		String ddl = "CREATE TABLE " + fullTableName + " (k1 INTEGER NOT NULL, k2 INTEGER NOT NULL, v1 DECIMAL, CONSTRAINT pk PRIMARY KEY (k1, k2))" + tableDDLOptions;
        conn.createStatement().execute(ddl);
        ddl = "CREATE VIEW " + fullViewName + "  AS SELECT * FROM " + fullTableName + " WHERE v1 = 1.0";
        conn.createStatement().execute(ddl);
        
        ddl = "ALTER VIEW " + fullViewName + " ADD k3 VARCHAR PRIMARY KEY, k4 VARCHAR PRIMARY KEY, v2 INTEGER";
        conn.createStatement().execute(ddl);

        // assert PK metadata
        ResultSet rs = conn.getMetaData().getPrimaryKeys(null, SCHEMA2, viewName);
        assertPKs(rs, new String[] {"K3", "K4"});
    }
    
    @Test
    public void testViewAddsPKColumnWhoseParentsLastPKIsVarLength() throws Exception {
        Connection conn = DriverManager.getConnection(getUrl());
        String fullTableName = SchemaUtil.getTableName(SCHEMA1, generateUniqueName());
        String fullViewName = SchemaUtil.getTableName(SCHEMA2, generateUniqueName());

        String ddl = "CREATE TABLE " + fullTableName + " (k1 INTEGER NOT NULL, k2 VARCHAR NOT NULL, v1 DECIMAL, CONSTRAINT pk PRIMARY KEY (k1, k2))" + tableDDLOptions;
        conn.createStatement().execute(ddl);
        ddl = "CREATE VIEW " + fullViewName + "  AS SELECT * FROM " + fullTableName + " WHERE v1 = 1.0";
        conn.createStatement().execute(ddl);
        
        ddl = "ALTER VIEW " + fullViewName + " ADD k3 VARCHAR PRIMARY KEY, k4 VARCHAR PRIMARY KEY, v2 INTEGER";
        try {
            conn.createStatement().execute(ddl);
            fail("View cannot extend PK if parent's last PK is variable length. See https://issues.apache.org/jira/browse/PHOENIX-978.");
        } catch (SQLException e) {
            assertEquals(CANNOT_MODIFY_VIEW_PK.getErrorCode(), e.getErrorCode());
        }
        String fullViewName2 = "V_" + generateUniqueName();
        ddl = "CREATE VIEW " + fullViewName2 + " (k3 VARCHAR PRIMARY KEY)  AS SELECT * FROM " + fullTableName + " WHERE v1 = 1.0";
        try {
        	conn.createStatement().execute(ddl);
        } catch (SQLException e) {
            assertEquals(CANNOT_MODIFY_VIEW_PK.getErrorCode(), e.getErrorCode());
        }
    }
    
    @Test(expected=ColumnAlreadyExistsException.class)
    public void testViewAddsClashingPKColumn() throws Exception {
        Connection conn = DriverManager.getConnection(getUrl());
        String fullTableName = SchemaUtil.getTableName(SCHEMA1, generateUniqueName());
        String fullViewName = SchemaUtil.getTableName(SCHEMA2, generateUniqueName());
        
        String ddl = "CREATE TABLE " + fullTableName + " (k1 INTEGER NOT NULL, k2 INTEGER NOT NULL, v1 DECIMAL, CONSTRAINT pk PRIMARY KEY (k1, k2))" + tableDDLOptions;
        conn.createStatement().execute(ddl);
        ddl = "CREATE VIEW " + fullViewName + "  AS SELECT * FROM " + fullTableName + " WHERE v1 = 1.0";
        conn.createStatement().execute(ddl);
        
        ddl = "ALTER VIEW " + fullViewName + " ADD k3 VARCHAR PRIMARY KEY, k2 VARCHAR PRIMARY KEY, v2 INTEGER";
        conn.createStatement().execute(ddl);
    }

    @Test
    public void testViewAddsNotNullPKColumn() throws Exception {
        Connection conn = DriverManager.getConnection(getUrl());
        String fullTableName = SchemaUtil.getTableName(SCHEMA1, generateUniqueName());
        String fullViewName = SchemaUtil.getTableName(SCHEMA2, generateUniqueName());
        String ddl = "CREATE TABLE " + fullTableName + " (k1 INTEGER NOT NULL, k2 INTEGER NOT NULL, v1 DECIMAL, CONSTRAINT pk PRIMARY KEY (k1, k2))" + tableDDLOptions;
        conn.createStatement().execute(ddl);
        ddl = "CREATE VIEW " + fullViewName + "  AS SELECT * FROM " + fullTableName + " WHERE v1 = 1.0";
        conn.createStatement().execute(ddl);
        
        try {
            ddl = "ALTER VIEW " + fullViewName + " ADD k3 VARCHAR NOT NULL PRIMARY KEY"; 
            conn.createStatement().execute(ddl);
            fail("can only add nullable PKs via ALTER VIEW/TABLE");
        } catch (SQLException e) {
            assertEquals(NOT_NULLABLE_COLUMN_IN_ROW_KEY.getErrorCode(), e.getErrorCode());
        }
    }
    
    @Test
    public void testQueryViewStatementOptimization() throws Exception {
        Connection conn = DriverManager.getConnection(getUrl());
        String fullTableName = SchemaUtil.getTableName(SCHEMA1, generateUniqueName());
        String fullViewName1 = SchemaUtil.getTableName(SCHEMA2, generateUniqueName());
        String fullViewName2 = SchemaUtil.getTableName(SCHEMA3, generateUniqueName());
        String sql = "CREATE TABLE " + fullTableName + " (k1 INTEGER NOT NULL, k2 INTEGER NOT NULL, v1 DECIMAL, CONSTRAINT pk PRIMARY KEY (k1, k2))" + tableDDLOptions;
        conn.createStatement().execute(sql);
        sql = "CREATE VIEW " + fullViewName1 + "  AS SELECT * FROM " + fullTableName;
        conn.createStatement().execute(sql);
        sql = "CREATE VIEW " + fullViewName2 + "  AS SELECT * FROM " + fullTableName + " WHERE k1 = 1.0";
        conn.createStatement().execute(sql);
        
        
        sql = "SELECT * FROM " + fullViewName1 + " order by k1, k2";
        PreparedStatement stmt = conn.prepareStatement(sql);
        QueryPlan plan = PhoenixRuntime.getOptimizedQueryPlan(stmt);
        assertEquals(0, plan.getOrderBy().getOrderByExpressions().size());
        
        sql = "SELECT * FROM " + fullViewName2 + " order by k1, k2";
        stmt = conn.prepareStatement(sql);
        plan = PhoenixRuntime.getOptimizedQueryPlan(stmt);
        assertEquals(0, plan.getOrderBy().getOrderByExpressions().size());
    }

    @Test
    public void testCreateViewWithUpdateCacheFrquency() throws Exception {
      Properties props = new Properties();
      Connection conn1 = DriverManager.getConnection(getUrl(), props);
      conn1.setAutoCommit(true);
      String tableName = SchemaUtil.getTableName(SCHEMA1, generateUniqueName());
      String viewName = SchemaUtil.getTableName(SCHEMA2, generateUniqueName());
      conn1.createStatement().execute(
        "CREATE TABLE "+tableName+" (k VARCHAR PRIMARY KEY, v1 VARCHAR, v2 VARCHAR) UPDATE_CACHE_FREQUENCY=1000000");
      conn1.createStatement().execute("upsert into "+tableName+" values ('row1', 'value1', 'key1')");
      conn1.createStatement().execute(
        "CREATE VIEW "+viewName+" (v43 VARCHAR) AS SELECT * FROM "+tableName+" WHERE v1 = 'value1'");
      
      ResultSet rs = conn1.createStatement()
          .executeQuery("SELECT * FROM "+tableName+" WHERE v1 = 'value1'");
      assertTrue(rs.next());
    }

    @Test
    public void testCreateViewMappedToExistingHbaseTableWithNamespaceMappingEnabled() throws Exception {
        final String NS = "NS_" + generateUniqueName();
        final String TBL = "TBL_" + generateUniqueName();
        final String CF = "CF";

        Properties props = new Properties();
        props.setProperty(QueryServices.IS_NAMESPACE_MAPPING_ENABLED, Boolean.TRUE.toString());

        try (Connection conn = DriverManager.getConnection(getUrl(), props);
                HBaseAdmin admin =
                        conn.unwrap(PhoenixConnection.class).getQueryServices().getAdmin()) {

            conn.createStatement().execute("CREATE SCHEMA " + NS);

            // test for a view that is in non-default schema
            HTableDescriptor desc = new HTableDescriptor(TableName.valueOf(NS, TBL));
            desc.addFamily(new HColumnDescriptor(CF));
            admin.createTable(desc);

            String view1 = NS + "." + TBL;
            conn.createStatement().execute(
                "CREATE VIEW " + view1 + " (PK VARCHAR PRIMARY KEY, " + CF + ".COL VARCHAR)");

            assertTrue(QueryUtil
                    .getExplainPlan(
                        conn.createStatement().executeQuery("explain select * from " + view1))
                    .contains(NS + ":" + TBL));

            

            // test for a view whose name contains a dot (e.g. "AAA.BBB") in default schema (for
            // backward compatibility)
            desc = new HTableDescriptor(TableName.valueOf(NS + "." + TBL));
            desc.addFamily(new HColumnDescriptor(CF));
            admin.createTable(desc);

            String view2 = "\"" + NS + "." + TBL + "\"";
            conn.createStatement().execute(
                "CREATE VIEW " + view2 + " (PK VARCHAR PRIMARY KEY, " + CF + ".COL VARCHAR)");

            assertTrue(QueryUtil
                    .getExplainPlan(
                        conn.createStatement().executeQuery("explain select * from " + view2))
                    .contains(NS + "." + TBL));

            // test for a view whose name contains a dot (e.g. "AAA.BBB") in non-default schema
            desc = new HTableDescriptor(TableName.valueOf(NS, NS + "." + TBL));
            desc.addFamily(new HColumnDescriptor(CF));
            admin.createTable(desc);

            String view3 = NS + ".\"" + NS + "." + TBL + "\"";
            conn.createStatement().execute(
                "CREATE VIEW " + view3 + " (PK VARCHAR PRIMARY KEY, " + CF + ".COL VARCHAR)");

            assertTrue(QueryUtil
                    .getExplainPlan(
                        conn.createStatement().executeQuery("explain select * from " + view3))
                    .contains(NS + ":" + NS + "." + TBL));
            
            conn.createStatement().execute("DROP VIEW " + view1);
            conn.createStatement().execute("DROP VIEW " + view2);
            conn.createStatement().execute("DROP VIEW " + view3);

            conn.createStatement().execute("DROP SCHEMA " + NS);
        }
    }

    private void assertPKs(ResultSet rs, String[] expectedPKs) throws SQLException {
        List<String> pkCols = newArrayListWithExpectedSize(expectedPKs.length);
        while (rs.next()) {
            pkCols.add(rs.getString("COLUMN_NAME"));
        }
        String[] actualPKs = pkCols.toArray(new String[0]);
        assertArrayEquals(expectedPKs, actualPKs);
    }

    @Test
    public void testCompositeDescPK() throws Exception {
        Properties props = new Properties();
        try (Connection globalConn = DriverManager.getConnection(getUrl(), props)) {
            String tableName = SchemaUtil.getTableName(SCHEMA1, generateUniqueName());
            String viewName1 = SchemaUtil.getTableName(SCHEMA2, generateUniqueName());
            String viewName2 = SchemaUtil.getTableName(SCHEMA3, generateUniqueName());
            String viewName3 = SchemaUtil.getTableName(SCHEMA1, generateUniqueName());
            String viewName4 = SchemaUtil.getTableName(SCHEMA2, generateUniqueName());

            // create global base table
            globalConn.createStatement().execute("CREATE TABLE " + tableName
                    + " (TENANT_ID CHAR(15) NOT NULL, KEY_PREFIX CHAR(3) NOT NULL, CREATED_DATE DATE, CREATED_BY CHAR(15), SYSTEM_MODSTAMP DATE CONSTRAINT PK PRIMARY KEY (TENANT_ID, KEY_PREFIX)) VERSIONS=1, MULTI_TENANT=true, IMMUTABLE_ROWS=TRUE, REPLICATION_SCOPE=1");
            
            String tenantId = "tenantId";
            Properties tenantProps = new Properties();
            tenantProps.setProperty(PhoenixRuntime.TENANT_ID_ATTRIB, tenantId);
            // create a tenant specific view
            try (Connection tenantConn = DriverManager.getConnection(getUrl(), tenantProps)) {
                // create various tenant specific views
                // view with composite PK with multiple PK values of VARCHAR values DESC
                tenantConn.createStatement()
                        .execute("CREATE VIEW " + viewName1
                                + " (pk1 VARCHAR(10) NOT NULL, pk2 VARCHAR(10) NOT NULL, col1 DATE, col3 DECIMAL CONSTRAINT PK PRIMARY KEY (pk1 DESC, pk2 DESC)) AS SELECT * FROM "
                                + tableName + " WHERE KEY_PREFIX = 'abc' ");
                // view with composite PK with single pk value DESC
                tenantConn.createStatement()
                        .execute("CREATE VIEW " + viewName2
                                + " (pk1 VARCHAR(10) NOT NULL, pk2 VARCHAR(10) NOT NULL, col1 DATE, col3 DECIMAL CONSTRAINT PK PRIMARY KEY (pk1 DESC, pk2 DESC)) AS SELECT * FROM "
                                + tableName + " WHERE KEY_PREFIX = 'abc' ");

                // view with composite PK with multiple Date PK values DESC
                tenantConn.createStatement()
                        .execute("CREATE VIEW " + viewName3
                                + " (pk1 DATE(10) NOT NULL, pk2 DATE(10) NOT NULL, col1 VARCHAR(10), col3 DECIMAL CONSTRAINT PK PRIMARY KEY (pk1 DESC, pk2 DESC)) AS SELECT * FROM "
                                + tableName + " WHERE KEY_PREFIX = 'ab3' ");
                
                tenantConn.createStatement()
                .execute("CREATE VIEW " + viewName4
                        + " (pk1 DATE(10) NOT NULL, pk2 DECIMAL NOT NULL, pk3 VARCHAR(10) NOT NULL, col3 DECIMAL CONSTRAINT PK PRIMARY KEY (pk1 DESC, pk2 DESC, pk3 DESC)) AS SELECT * FROM "
                        + tableName + " WHERE KEY_PREFIX = 'ab4' ");

                // upsert rows
                upsertRows(viewName1, tenantConn);
                upsertRows(viewName2, tenantConn);

                // run queries
                String[] whereClauses =
                        new String[] { "pk1 = 'testa'", "", "pk1 >= 'testa'", "pk1 <= 'testa'",
                                "pk1 > 'testa'", "pk1 < 'testa'" };
                long[] expectedArray = new long[] { 4, 5, 5, 4, 1, 0 };
                validate(viewName1, tenantConn, whereClauses, expectedArray);
                validate(viewName2, tenantConn, whereClauses, expectedArray);

                tenantConn.createStatement().execute("UPSERT INTO " + viewName3
                        + " (pk1, pk2, col1, col3) VALUES (TO_DATE('2017-10-16 22:00:00', 'yyyy-MM-dd HH:mm:ss'), TO_DATE('2017-10-16 21:00:00', 'yyyy-MM-dd HH:mm:ss'), 'txt1', 10)");
                tenantConn.createStatement().execute("UPSERT INTO " + viewName3
                        + " (pk1, pk2, col1, col3) VALUES (TO_DATE('2017-10-16 22:00:00', 'yyyy-MM-dd HH:mm:ss'), TO_DATE('2017-10-16 21:01:00', 'yyyy-MM-dd HH:mm:ss'), 'txt1', 10)");
                tenantConn.createStatement().execute("UPSERT INTO " + viewName3
                        + " (pk1, pk2, col1, col3) VALUES (TO_DATE('2017-10-16 22:00:00', 'yyyy-MM-dd HH:mm:ss'), TO_DATE('2017-10-16 21:02:00', 'yyyy-MM-dd HH:mm:ss'), 'txt1', 10)");
                tenantConn.createStatement().execute("UPSERT INTO " + viewName3
                        + " (pk1, pk2, col1, col3) VALUES (TO_DATE('2017-10-16 22:00:00', 'yyyy-MM-dd HH:mm:ss'), TO_DATE('2017-10-16 21:03:00', 'yyyy-MM-dd HH:mm:ss'), 'txt1', 10)");
                tenantConn.createStatement().execute("UPSERT INTO " + viewName3
                        + " (pk1, pk2, col1, col3) VALUES (TO_DATE('2017-10-16 23:00:00', 'yyyy-MM-dd HH:mm:ss'), TO_DATE('2017-10-16 21:04:00', 'yyyy-MM-dd HH:mm:ss'), 'txt1', 10)");
                tenantConn.commit();

                String[] view3WhereClauses =
                        new String[] {
                                "pk1 = TO_DATE('2017-10-16 22:00:00', 'yyyy-MM-dd HH:mm:ss')", "",
                                "pk1 >= TO_DATE('2017-10-16 22:00:00', 'yyyy-MM-dd HH:mm:ss')",
                                "pk1 <= TO_DATE('2017-10-16 22:00:00', 'yyyy-MM-dd HH:mm:ss')",
                                "pk1 > TO_DATE('2017-10-16 22:00:00', 'yyyy-MM-dd HH:mm:ss')",
                                "pk1 < TO_DATE('2017-10-16 22:00:00', 'yyyy-MM-dd HH:mm:ss')" };
                validate(viewName3, tenantConn, view3WhereClauses, expectedArray);

                tenantConn.createStatement().execute("UPSERT INTO " + viewName4
                        + " (pk1, pk2, pk3, col3) VALUES (TO_DATE('2017-10-16 22:00:00', 'yyyy-MM-dd HH:mm:ss'), 1, 'txt1', 10)");
                tenantConn.createStatement().execute("UPSERT INTO " + viewName4
                        + " (pk1, pk2, pk3, col3) VALUES (TO_DATE('2017-10-16 22:00:00', 'yyyy-MM-dd HH:mm:ss'), 2, 'txt2', 10)");
                tenantConn.createStatement().execute("UPSERT INTO " + viewName4
                        + " (pk1, pk2, pk3, col3) VALUES (TO_DATE('2017-10-16 22:00:00', 'yyyy-MM-dd HH:mm:ss'), 3, 'txt3', 10)");
                tenantConn.createStatement().execute("UPSERT INTO " + viewName4
                        + " (pk1, pk2, pk3, col3) VALUES (TO_DATE('2017-10-16 22:00:00', 'yyyy-MM-dd HH:mm:ss'), 4, 'txt4', 10)");
                tenantConn.createStatement().execute("UPSERT INTO " + viewName4
                        + " (pk1, pk2, pk3, col3) VALUES (TO_DATE('2017-10-16 23:00:00', 'yyyy-MM-dd HH:mm:ss'), 1, 'txt1', 10)");
                tenantConn.commit();

                String[] view4WhereClauses =
                        new String[] {
                                "pk1 = TO_DATE('2017-10-16 22:00:00', 'yyyy-MM-dd HH:mm:ss')",
                                "pk1 = TO_DATE('2017-10-16 22:00:00', 'yyyy-MM-dd HH:mm:ss') AND pk2 = 2",
                                "pk1 = TO_DATE('2017-10-16 22:00:00', 'yyyy-MM-dd HH:mm:ss') AND pk2 > 2",
                                "", "pk1 >= TO_DATE('2017-10-16 22:00:00', 'yyyy-MM-dd HH:mm:ss')",
                                "pk1 <= TO_DATE('2017-10-16 22:00:00', 'yyyy-MM-dd HH:mm:ss')",
                                "pk1 > TO_DATE('2017-10-16 22:00:00', 'yyyy-MM-dd HH:mm:ss')",
                                "pk1 < TO_DATE('2017-10-16 22:00:00', 'yyyy-MM-dd HH:mm:ss')" };
                long[] view4ExpectedArray = new long[] { 4, 1, 2, 5, 5, 4, 1, 0 };
                validate(viewName4, tenantConn, view4WhereClauses, view4ExpectedArray);

            }
        }
    }

    @Test
    public void testQueryWithSeparateConnectionForViewOnTableThatHasIndex() throws SQLException {
        try (Connection conn = DriverManager.getConnection(getUrl());
                Connection conn2 = DriverManager.getConnection(getUrl());
                Statement s = conn.createStatement();
                Statement s2 = conn2.createStatement()) {
            String tableName = generateUniqueName();
            String viewName = generateUniqueName();
            String indexName = generateUniqueName();
            helpTestQueryForViewOnTableThatHasIndex(s, s2, tableName, viewName, indexName);
        }
    }

    @Test
    public void testQueryForViewOnTableThatHasIndex() throws SQLException {
        try (Connection conn = DriverManager.getConnection(getUrl());
                Statement s = conn.createStatement()) {
            String tableName = generateUniqueName();
            String viewName = generateUniqueName();
            String indexName = generateUniqueName();
            helpTestQueryForViewOnTableThatHasIndex(s, s, tableName, viewName, indexName);
        }
    }

    private void helpTestQueryForViewOnTableThatHasIndex(Statement s1, Statement s2, String tableName, String viewName, String indexName)
            throws SQLException {
        // Create a table
        s1.execute("create table " + tableName + " (col1 varchar primary key, col2 varchar)");

        // Create a view on the table
        s1.execute("create view " + viewName + " (col3 varchar) as select * from " + tableName);
        s1.executeQuery("select * from " + viewName);
        // Create a index on the table
        s1.execute("create index " + indexName + " ON " + tableName + " (col2)");

        try (ResultSet rs =
                s2.executeQuery("explain select /*+ INDEX(" + viewName + " " + indexName
                        + ") */ * from " + viewName + " where col2 = 'aaa'")) {
            String explainPlan = QueryUtil.getExplainPlan(rs);

            // check if the query uses the index
            assertTrue(explainPlan.contains(indexName));
        }
    }

    private void validate(String viewName, Connection tenantConn, String[] whereClauseArray,
            long[] expectedArray) throws SQLException {
        for (int i = 0; i < whereClauseArray.length; ++i) {
            String where = !whereClauseArray[i].isEmpty() ? (" WHERE " + whereClauseArray[i]) : "";
            ResultSet rs =
                    tenantConn.createStatement()
                            .executeQuery("SELECT count(*) FROM " + viewName + where);
            assertTrue(rs.next());
            assertEquals(expectedArray[i], rs.getLong(1));
            assertFalse(rs.next());
        }
    }

    private void upsertRows(String viewName1, Connection tenantConn) throws SQLException {
        tenantConn.createStatement().execute("UPSERT INTO " + viewName1
                + " (pk1, pk2, col1, col3) VALUES ('testa', 'testb', TO_DATE('2017-10-16 22:00:00', 'yyyy-MM-dd HH:mm:ss'), 10)");
        tenantConn.createStatement().execute("UPSERT INTO " + viewName1
                + " (pk1, pk2, col1, col3) VALUES ('testa', 'testc', TO_DATE('2017-10-16 22:00:00', 'yyyy-MM-dd HH:mm:ss'), 10)");
        tenantConn.createStatement().execute("UPSERT INTO " + viewName1
                + " (pk1, pk2, col1, col3) VALUES ('testa', 'testd', TO_DATE('2017-10-16 22:00:00', 'yyyy-MM-dd HH:mm:ss'), 10)");
        tenantConn.createStatement().execute("UPSERT INTO " + viewName1
                + " (pk1, pk2, col1, col3) VALUES ('testa', 'teste', TO_DATE('2017-10-16 22:00:00', 'yyyy-MM-dd HH:mm:ss'), 10)");
        tenantConn.createStatement().execute("UPSERT INTO " + viewName1
                + " (pk1, pk2, col1, col3) VALUES ('testb', 'testa', TO_DATE('2017-10-16 22:00:00', 'yyyy-MM-dd HH:mm:ss'), 10)");
        tenantConn.commit();
    }
    
    @Test
    public void testUpdatingPropertyOnBaseTable() throws Exception {
        String fullTableName = SchemaUtil.getTableName(SCHEMA1, generateUniqueName());
        String fullViewName = SchemaUtil.getTableName(SCHEMA2, generateUniqueName());
        try (Connection conn = DriverManager.getConnection(getUrl())) {
            conn.createStatement()
                    .execute("create table " + fullTableName
                            + "(tenantId CHAR(15) NOT NULL, pk1 integer NOT NULL, v varchar CONSTRAINT PK PRIMARY KEY "
                            + "(tenantId, pk1)) MULTI_TENANT=true");
            conn.createStatement().execute("CREATE VIEW " + fullViewName + " AS SELECT * FROM " + fullTableName);
            
            conn.createStatement()
                    .execute("ALTER TABLE " + fullTableName + " set IMMUTABLE_ROWS = true");
            
            // fetch the latest tables
            PTable table = PhoenixRuntime.getTableNoCache(conn, fullTableName);
            PTable view = PhoenixRuntime.getTableNoCache(conn, fullViewName);
            assertEquals("IMMUTABLE_ROWS property set incorrectly", true, table.isImmutableRows());
            assertEquals("IMMUTABLE_ROWS property set incorrectly", true, view.isImmutableRows());
        }
    }

	public static String testUpdatableView(String fullTableName, String fullViewName, String fullChildViewName,
			String childViewDDL, Integer saltBuckets, String tableDDLOptions) throws Exception {
		Connection conn = DriverManager.getConnection(getUrl());
		if (saltBuckets != null) {
			if (tableDDLOptions.length() != 0)
				tableDDLOptions += ",";
			tableDDLOptions += (" SALT_BUCKETS=" + saltBuckets);
		}
		String ddl = "CREATE TABLE " + fullTableName
				+ " (k1 INTEGER NOT NULL, k2 INTEGER NOT NULL, k3 DECIMAL, s VARCHAR CONSTRAINT pk PRIMARY KEY (k1, k2, k3))"
				+ tableDDLOptions;
		conn.createStatement().execute(ddl);
		ddl = "CREATE VIEW " + fullViewName + " AS SELECT * FROM " + fullTableName + " WHERE k1 = 1";
		conn.createStatement().execute(ddl);
		ArrayList<String> splitPoints = Lists.newArrayList(fullTableName, fullViewName);
		if (fullChildViewName != null) {
			conn.createStatement().execute(childViewDDL);
			splitPoints.add(fullChildViewName);
		}

		for (int i = 0; i < 10; i++) {
			conn.createStatement().execute("UPSERT INTO " + fullTableName + " VALUES(" + (i % 4) + "," + (i + 100) + ","
					+ (i > 5 ? 2 : 1) + ")");
		}
		conn.commit();
		ResultSet rs;

		rs = conn.createStatement().executeQuery("SELECT count(*) FROM " + fullTableName);
		assertTrue(rs.next());
		assertEquals(10, rs.getInt(1));
		rs = conn.createStatement().executeQuery("SELECT count(*) FROM " + fullViewName);
		assertTrue(rs.next());
		assertEquals(3, rs.getInt(1));
		rs = conn.createStatement().executeQuery("SELECT k1, k2, k3 FROM " + fullViewName);
		assertTrue(rs.next());
		assertEquals(1, rs.getInt(1));
		assertEquals(101, rs.getInt(2));
		assertEquals(1, rs.getInt(3));
		assertTrue(rs.next());
		assertEquals(1, rs.getInt(1));
		assertEquals(105, rs.getInt(2));
		assertEquals(1, rs.getInt(3));
		assertTrue(rs.next());
		assertEquals(1, rs.getInt(1));
		assertEquals(109, rs.getInt(2));
		assertEquals(2, rs.getInt(3));
		assertFalse(rs.next());

		conn.createStatement().execute("UPSERT INTO " + fullViewName + "(k2,S,k3) VALUES(120,'foo',50.0)");
		conn.createStatement().execute("UPSERT INTO " + fullViewName + "(k2,S,k3) VALUES(121,'bar',51.0)");
		conn.commit();
		rs = conn.createStatement().executeQuery("SELECT k1, k2 FROM " + fullViewName + " WHERE k2 >= 120");
		assertTrue(rs.next());
		assertEquals(1, rs.getInt(1));
		assertEquals(120, rs.getInt(2));
		assertTrue(rs.next());
		assertEquals(1, rs.getInt(1));
		assertEquals(121, rs.getInt(2));
		assertFalse(rs.next());
		conn.close();
		return fullViewName;
	}

	public static Pair<String, Scan> testUpdatableViewIndex(String fullTableName, Integer saltBuckets,
			boolean localIndex, String viewName) throws Exception {
		ResultSet rs;
		Connection conn = DriverManager.getConnection(getUrl());
		String viewIndexName1 = "I_" + generateUniqueName();
		String viewIndexPhysicalName = MetaDataUtil.getViewIndexPhysicalName(fullTableName);
		if (localIndex) {
			conn.createStatement().execute("CREATE LOCAL INDEX " + viewIndexName1 + " on " + viewName + "(k3)");
		} else {
			conn.createStatement().execute("CREATE INDEX " + viewIndexName1 + " on " + viewName + "(k3) include (s)");
		}
		conn.createStatement().execute("UPSERT INTO " + viewName + "(k2,S,k3) VALUES(120,'foo',50.0)");
		conn.commit();

		analyzeTable(conn, viewName);
		List<KeyRange> splits = getAllSplits(conn, viewIndexName1);
		// More guideposts with salted, since it's already pre-split at salt
		// buckets
		assertEquals(saltBuckets == null ? 6 : 8, splits.size());

		String query = "SELECT k1, k2, k3, s FROM " + viewName + " WHERE k3 = 51.0";
		rs = conn.createStatement().executeQuery(query);
		assertTrue(rs.next());
		assertEquals(1, rs.getInt(1));
		assertEquals(121, rs.getInt(2));
		assertTrue(BigDecimal.valueOf(51.0).compareTo(rs.getBigDecimal(3)) == 0);
		assertEquals("bar", rs.getString(4));
		assertFalse(rs.next());
		rs = conn.createStatement().executeQuery("EXPLAIN " + query);
		String queryPlan = QueryUtil.getExplainPlan(rs);
		if (localIndex) {
			assertEquals("CLIENT PARALLEL " + (saltBuckets == null ? 1 : saltBuckets) + "-WAY RANGE SCAN OVER "
					+ fullTableName + " [1,51]\n" + "    SERVER FILTER BY FIRST KEY ONLY\n" + "CLIENT MERGE SORT",
					queryPlan);
		} else {
			assertEquals(saltBuckets == null
					? "CLIENT PARALLEL 1-WAY RANGE SCAN OVER " + viewIndexPhysicalName + " [" + Short.MIN_VALUE + ",51]"
					: "CLIENT PARALLEL " + saltBuckets + "-WAY RANGE SCAN OVER " + viewIndexPhysicalName + " [0,"
							+ Short.MIN_VALUE + ",51] - [" + (saltBuckets.intValue() - 1) + "," + Short.MIN_VALUE
							+ ",51]\nCLIENT MERGE SORT",
					queryPlan);
		}

		String viewIndexName2 = "I_" + generateUniqueName();
		if (localIndex) {
			conn.createStatement().execute("CREATE LOCAL INDEX " + viewIndexName2 + " on " + viewName + "(s)");
		} else {
			conn.createStatement().execute("CREATE INDEX " + viewIndexName2 + " on " + viewName + "(s)");
		}

		// new index hasn't been analyzed yet
		splits = getAllSplits(conn, viewIndexName2);
		assertEquals(saltBuckets == null ? 1 : 3, splits.size());

		// analyze table should analyze all view data
		analyzeTable(conn, fullTableName);
		splits = getAllSplits(conn, viewIndexName2);
		assertEquals(saltBuckets == null ? 6 : 8, splits.size());

		query = "SELECT k1, k2, s FROM " + viewName + " WHERE s = 'foo'";
		Statement statement = conn.createStatement();
		rs = statement.executeQuery(query);
		Scan scan = statement.unwrap(PhoenixStatement.class).getQueryPlan().getContext().getScan();
		assertTrue(rs.next());
		assertEquals(1, rs.getInt(1));
		assertEquals(120, rs.getInt(2));
		assertEquals("foo", rs.getString(3));
		assertFalse(rs.next());
		rs = conn.createStatement().executeQuery("EXPLAIN " + query);
		String physicalTableName;
		if (localIndex) {
			physicalTableName = fullTableName;
			assertEquals("CLIENT PARALLEL " + (saltBuckets == null ? 1 : saltBuckets) + "-WAY RANGE SCAN OVER "
					+ fullTableName + " [" + (2) + ",'foo']\n" + "    SERVER FILTER BY FIRST KEY ONLY\n"
					+ "CLIENT MERGE SORT", QueryUtil.getExplainPlan(rs));
		} else {
			physicalTableName = viewIndexPhysicalName;
			assertEquals(
					saltBuckets == null
							? "CLIENT PARALLEL 1-WAY RANGE SCAN OVER " + viewIndexPhysicalName + " ["
									+ (Short.MIN_VALUE + 1) + ",'foo']\n" + "    SERVER FILTER BY FIRST KEY ONLY"
							: "CLIENT PARALLEL " + saltBuckets + "-WAY RANGE SCAN OVER " + viewIndexPhysicalName
									+ " [0," + (Short.MIN_VALUE + 1) + ",'foo'] - [" + (saltBuckets.intValue() - 1)
									+ "," + (Short.MIN_VALUE + 1) + ",'foo']\n"
									+ "    SERVER FILTER BY FIRST KEY ONLY\n" + "CLIENT MERGE SORT",
					QueryUtil.getExplainPlan(rs));
		}
		conn.close();
		return new Pair<>(physicalTableName, scan);
	}
}<|MERGE_RESOLUTION|>--- conflicted
+++ resolved
@@ -35,12 +35,9 @@
 import java.sql.ResultSet;
 import java.sql.SQLException;
 import java.sql.Statement;
-<<<<<<< HEAD
 import java.util.ArrayList;
 import java.util.Arrays;
 import java.util.Collection;
-=======
->>>>>>> 6195f8e7
 import java.util.List;
 import java.util.Properties;
 
@@ -74,72 +71,8 @@
 @RunWith(Parameterized.class)
 public class ViewIT extends SplitSystemCatalogIT {
 	
-<<<<<<< HEAD
 	protected String tableDDLOptions;
     protected boolean transactional;
-=======
-    public ViewIT(boolean transactional) {
-		super(transactional);
-	}
-
-    @Test
-    public void testReadOnlyOnReadOnlyView() throws Exception {
-        Connection earlierCon = DriverManager.getConnection(getUrl());
-        Connection conn = DriverManager.getConnection(getUrl());
-        String ddl = "CREATE TABLE " + fullTableName + " (k INTEGER NOT NULL PRIMARY KEY, v1 DATE) "+ tableDDLOptions;
-        conn.createStatement().execute(ddl);
-        String fullParentViewName = "V_" + generateUniqueName();
-        ddl = "CREATE VIEW " + fullParentViewName + " (v2 VARCHAR) AS SELECT * FROM " + fullTableName + " WHERE k > 5";
-        conn.createStatement().execute(ddl);
-        try {
-            conn.createStatement().execute("UPSERT INTO " + fullParentViewName + " VALUES(1)");
-            fail();
-        } catch (ReadOnlyTableException e) {
-            
-        }
-        for (int i = 0; i < 10; i++) {
-            conn.createStatement().execute("UPSERT INTO " + fullTableName + " VALUES(" + i + ")");
-        }
-        conn.commit();
-        
-        analyzeTable(conn, fullParentViewName, transactional);
-        
-        List<KeyRange> splits = getAllSplits(conn, fullParentViewName);
-        assertEquals(4, splits.size());
-        
-        int count = 0;
-        ResultSet rs = conn.createStatement().executeQuery("SELECT k FROM " + fullTableName);
-        while (rs.next()) {
-            assertEquals(count++, rs.getInt(1));
-        }
-        assertEquals(10, count);
-        
-        count = 0;
-        rs = conn.createStatement().executeQuery("SELECT k FROM " + fullParentViewName);
-        while (rs.next()) {
-            count++;
-            assertEquals(count + 5, rs.getInt(1));
-        }
-        assertEquals(4, count);
-        count = 0;
-        rs = earlierCon.createStatement().executeQuery("SELECT k FROM " + fullParentViewName);
-        while (rs.next()) {
-            count++;
-            assertEquals(count + 5, rs.getInt(1));
-        }
-        assertEquals(4, count);
-        String fullViewName = "V_" + generateUniqueName();
-        ddl = "CREATE VIEW " + fullViewName + " AS SELECT * FROM " + fullParentViewName + " WHERE k < 9";
-        conn.createStatement().execute(ddl);
-        try {
-            conn.createStatement().execute("UPSERT INTO " + fullViewName + " VALUES(1)");
-            fail();
-        } catch (ReadOnlyTableException e) {
-            
-        } finally {
-            conn.close();
-        }
->>>>>>> 6195f8e7
 
     public ViewIT(boolean transactional) {
         StringBuilder optionBuilder = new StringBuilder();
@@ -928,8 +861,8 @@
                 Connection conn2 = DriverManager.getConnection(getUrl());
                 Statement s = conn.createStatement();
                 Statement s2 = conn2.createStatement()) {
-            String tableName = generateUniqueName();
-            String viewName = generateUniqueName();
+            String tableName = SchemaUtil.getTableName(SCHEMA1, generateUniqueName());
+            String viewName = SchemaUtil.getTableName(SCHEMA2, generateUniqueName());
             String indexName = generateUniqueName();
             helpTestQueryForViewOnTableThatHasIndex(s, s2, tableName, viewName, indexName);
         }
@@ -939,8 +872,8 @@
     public void testQueryForViewOnTableThatHasIndex() throws SQLException {
         try (Connection conn = DriverManager.getConnection(getUrl());
                 Statement s = conn.createStatement()) {
-            String tableName = generateUniqueName();
-            String viewName = generateUniqueName();
+            String tableName = SchemaUtil.getTableName(SCHEMA1, generateUniqueName());
+            String viewName = SchemaUtil.getTableName(SCHEMA2, generateUniqueName());
             String indexName = generateUniqueName();
             helpTestQueryForViewOnTableThatHasIndex(s, s, tableName, viewName, indexName);
         }
