/*
 * Licensed to the Apache Software Foundation (ASF) under one
 * or more contributor license agreements.  See the NOTICE file
 * distributed with this work for additional information
 * regarding copyright ownership.  The ASF licenses this file
 * to you under the Apache License, Version 2.0 (the
 * "License"); you may not use this file except in compliance
 * with the License.  You may obtain a copy of the License at
 *
 * http://www.apache.org/licenses/LICENSE-2.0
 *
 * Unless required by applicable law or agreed to in writing, software
 * distributed under the License is distributed on an "AS IS" BASIS,
 * WITHOUT WARRANTIES OR CONDITIONS OF ANY KIND, either express or implied.
 * See the License for the specific language governing permissions and
 * limitations under the License.
 */
package org.apache.phoenix.end2end.index;

import static org.apache.phoenix.util.PhoenixRuntime.JDBC_PROTOCOL;
import static org.apache.phoenix.util.PhoenixRuntime.JDBC_PROTOCOL_SEPARATOR;
import static org.apache.phoenix.util.PhoenixRuntime.JDBC_PROTOCOL_TERMINATOR;
import static org.apache.phoenix.util.PhoenixRuntime.PHOENIX_TEST_DRIVER_URL_PARAM;
import static org.apache.phoenix.util.TestUtil.LOCALHOST;
import static org.apache.phoenix.util.TestUtil.TEST_PROPERTIES;
import static org.junit.Assert.assertEquals;
import static org.junit.Assert.assertFalse;
import static org.junit.Assert.assertTrue;
import static org.junit.Assert.fail;

import java.sql.Connection;
import java.sql.PreparedStatement;
import java.sql.ResultSet;
import java.sql.SQLException;
import java.util.Arrays;
import java.util.Collection;
import java.util.List;
import java.util.Properties;
import java.util.Timer;
import java.util.TimerTask;
import java.util.concurrent.atomic.AtomicInteger;

import org.apache.commons.logging.Log;
import org.apache.commons.logging.LogFactory;
import org.apache.hadoop.conf.Configuration;
import org.apache.hadoop.hbase.HBaseCluster;
import org.apache.hadoop.hbase.HBaseConfiguration;
import org.apache.hadoop.hbase.HBaseTestingUtility;
import org.apache.hadoop.hbase.HConstants;
import org.apache.hadoop.hbase.HRegionInfo;
import org.apache.hadoop.hbase.HTableDescriptor;
import org.apache.hadoop.hbase.ServerName;
import org.apache.hadoop.hbase.TableName;
import org.apache.hadoop.hbase.TableNotFoundException;
import org.apache.hadoop.hbase.Waiter;
import org.apache.hadoop.hbase.client.HBaseAdmin;
import org.apache.hadoop.hbase.coprocessor.CoprocessorHost;
import org.apache.hadoop.hbase.master.LoadBalancer;
import org.apache.hadoop.hbase.util.Bytes;
import org.apache.phoenix.end2end.NeedsOwnMiniClusterTest;
import org.apache.phoenix.hbase.index.balancer.IndexLoadBalancer;
import org.apache.phoenix.hbase.index.master.IndexMasterObserver;
import org.apache.phoenix.jdbc.PhoenixTestDriver;
import org.apache.phoenix.query.BaseTest;
import org.apache.phoenix.query.QueryServices;
import org.apache.phoenix.schema.PIndexState;
import org.apache.phoenix.schema.PTableType;
import org.apache.phoenix.util.MetaDataUtil;
import org.apache.phoenix.util.PropertiesUtil;
import org.apache.phoenix.util.QueryUtil;
import org.apache.phoenix.util.ReadOnlyProps;
import org.apache.phoenix.util.SchemaUtil;
import org.apache.phoenix.util.StringUtil;
import org.junit.After;
import org.junit.Before;
import org.junit.Ignore;
import org.junit.Test;
import org.junit.experimental.categories.Category;
import org.junit.runner.RunWith;
import org.junit.runners.Parameterized;
import org.junit.runners.Parameterized.Parameters;
/**
 * 
 * Test for failure of region server to write to index table.
 * For some reason dropping tables after running this test
 * fails unless it runs its own mini cluster. 
 * 
 * 
 * @since 2.1
 */

@Category(NeedsOwnMiniClusterTest.class)
@RunWith(Parameterized.class)
public class MutableIndexFailureIT extends BaseTest {
    private static final int NUM_SLAVES = 4;
    private static PhoenixTestDriver driver;
    private static HBaseTestingUtility util;
    private Timer scheduleTimer;

    private static final String SCHEMA_NAME = "S";
    private static final String INDEX_TABLE_NAME = "I";
    private static final String DATA_TABLE_FULL_NAME = SchemaUtil.getTableName(SCHEMA_NAME, "T");
    private static final String INDEX_TABLE_FULL_NAME = SchemaUtil.getTableName(SCHEMA_NAME, "I");
    
    private boolean transactional; 
	private final String tableDDLOptions;
    
    public MutableIndexFailureIT(boolean transactional) {
		this.transactional = transactional;
		this.tableDDLOptions = transactional ? " TRANSACTIONAL=true " : "";
    }
    
    @Before
    public void doSetup() throws Exception {
        Configuration conf = HBaseConfiguration.create();
        setUpConfigForMiniCluster(conf);
        conf.setInt("hbase.client.retries.number", 2);
        conf.setInt("hbase.client.pause", 5000);
        conf.setInt("hbase.balancer.period", Integer.MAX_VALUE);
        conf.setLong(QueryServices.INDEX_FAILURE_HANDLING_REBUILD_OVERLAP_TIME_ATTRIB, 0);
        conf.set(CoprocessorHost.MASTER_COPROCESSOR_CONF_KEY, IndexMasterObserver.class.getName());
        conf.setClass(HConstants.HBASE_MASTER_LOADBALANCER_CLASS, IndexLoadBalancer.class,
            LoadBalancer.class);
        util = new HBaseTestingUtility(conf);
        util.startMiniCluster(NUM_SLAVES);
        String clientPort = util.getConfiguration().get(QueryServices.ZOOKEEPER_PORT_ATTRIB);
        url = JDBC_PROTOCOL + JDBC_PROTOCOL_SEPARATOR + LOCALHOST + JDBC_PROTOCOL_SEPARATOR + clientPort
                + JDBC_PROTOCOL_TERMINATOR + PHOENIX_TEST_DRIVER_URL_PARAM;
        driver = initAndRegisterDriver(url, ReadOnlyProps.EMPTY_PROPS);
		clusterInitialized = true;
		setupTxManager();
    }
	
	@Parameters(name="transactional = {0}")
    public static Collection<Boolean[]> data() {
        return Arrays.asList(new Boolean[][] {     
                 { false}, {true } 
           });
    }

    @After
    public void tearDown() throws Exception {
        try {
            destroyDriver(driver);
        } finally {
            try {
                if(scheduleTimer != null){
                    scheduleTimer.cancel();
                    scheduleTimer = null;
                }
            } finally {
                util.shutdownMiniCluster();
            }
        }
    }

    @Ignore("See PHOENIX-2331")
    @Test(timeout=300000)
    public void testWriteFailureDisablesLocalIndex() throws Exception {
    	helpTestWriteFailureDisablesIndex(true);
    }
<<<<<<< HEAD
    
=======
 
    @Ignore("See PHOENIX-2332")
>>>>>>> 72633b9d
    @Test(timeout=300000)
    public void testWriteFailureDisablesGlobalIndex() throws Exception {
    	helpTestWriteFailureDisablesIndex(false);
    }

    private void helpTestWriteFailureDisablesIndex(boolean localIndex) throws Exception {
        Properties props = PropertiesUtil.deepCopy(TEST_PROPERTIES);
        try (Connection conn = driver.connect(url, props);) {
        	String query;
        	ResultSet rs;
	        conn.setAutoCommit(false);
	        conn.createStatement().execute(
	                "CREATE TABLE " + DATA_TABLE_FULL_NAME + " (k VARCHAR NOT NULL PRIMARY KEY, v1 VARCHAR, v2 VARCHAR)" + tableDDLOptions);
	        query = "SELECT * FROM " + DATA_TABLE_FULL_NAME;
	        rs = conn.createStatement().executeQuery(query);
	        assertFalse(rs.next());
	
	        if(localIndex) {
	            conn.createStatement().execute(
	                "CREATE LOCAL INDEX " + INDEX_TABLE_NAME + " ON " + DATA_TABLE_FULL_NAME + " (v1) INCLUDE (v2)");
	            conn.createStatement().execute(
	                "CREATE LOCAL INDEX " + INDEX_TABLE_NAME+ "_2" + " ON " + DATA_TABLE_FULL_NAME + " (v2) INCLUDE (v1)");
	        } else {
	            conn.createStatement().execute(
	                "CREATE INDEX " + INDEX_TABLE_NAME + " ON " + DATA_TABLE_FULL_NAME + " (v1) INCLUDE (v2)");
	        }
	            
	        query = "SELECT * FROM " + INDEX_TABLE_FULL_NAME;
	        rs = conn.createStatement().executeQuery(query);
	        assertFalse(rs.next());
	
	        // Verify the metadata for index is correct.
	        rs = conn.getMetaData().getTables(null, StringUtil.escapeLike(SCHEMA_NAME), INDEX_TABLE_NAME,
	                new String[] { PTableType.INDEX.toString() });
	        assertTrue(rs.next());
	        assertEquals(INDEX_TABLE_NAME, rs.getString(3));
	        assertEquals(PIndexState.ACTIVE.toString(), rs.getString("INDEX_STATE"));
	        assertFalse(rs.next());
	        
	        PreparedStatement stmt = conn.prepareStatement("UPSERT INTO " + DATA_TABLE_FULL_NAME + " VALUES(?,?,?)");
	        stmt.setString(1, "a");
	        stmt.setString(2, "x");
	        stmt.setString(3, "1");
	        stmt.execute();
	        conn.commit();
	
	        TableName indexTable =
	                TableName.valueOf(localIndex ? MetaDataUtil
	                        .getLocalIndexTableName(DATA_TABLE_FULL_NAME) : INDEX_TABLE_FULL_NAME);
	        HBaseAdmin admin = this.util.getHBaseAdmin();
	        HTableDescriptor indexTableDesc = admin.getTableDescriptor(indexTable);
	        try{
	          admin.disableTable(indexTable);
	          admin.deleteTable(indexTable);
	        } catch (TableNotFoundException ignore) {}
	
	        stmt = conn.prepareStatement("UPSERT INTO " + DATA_TABLE_FULL_NAME + " VALUES(?,?,?)");
	        stmt.setString(1, "a2");
	        stmt.setString(2, "x2");
	        stmt.setString(3, "2");
	        stmt.execute();
	        
	        if (transactional) {
	            try {
	                conn.commit();
	                fail();
	            } catch (SQLException e1) {
		        	try {
		        		conn.rollback();
		        		fail();
		        	} catch (SQLException e2) {
		        		// rollback fails as well because index is disabled
		        	}
	            }
	        }
	        else {
	        	conn.commit();
	        }
	        
	        // Verify the metadata for index is correct.
	        rs = conn.getMetaData().getTables(null, StringUtil.escapeLike(SCHEMA_NAME), INDEX_TABLE_NAME,
	                new String[] { PTableType.INDEX.toString() });
	        assertTrue(rs.next());
	        assertEquals(INDEX_TABLE_NAME, rs.getString(3));
	        // if the table is transactional, the index will not be disabled if there is a failure
	        PIndexState indexState = transactional ? PIndexState.ACTIVE : PIndexState.DISABLE;
			assertEquals(indexState.toString(), rs.getString("INDEX_STATE"));
	        assertFalse(rs.next());
	        if(localIndex) {
	            rs = conn.getMetaData().getTables(null, StringUtil.escapeLike(SCHEMA_NAME), INDEX_TABLE_NAME+"_2",
	                new String[] { PTableType.INDEX.toString() });
	            assertTrue(rs.next());
	            assertEquals(INDEX_TABLE_NAME+"_2", rs.getString(3));
	            assertEquals(indexState.toString(), rs.getString("INDEX_STATE"));
	            assertFalse(rs.next());
	        }
	
	        // if the table is transactional the write to the index table  will fail because the index has not been disabled
	        if (!transactional) {
		        // Verify UPSERT on data table still work after index is disabled       
		        stmt = conn.prepareStatement("UPSERT INTO " + DATA_TABLE_FULL_NAME + " VALUES(?,?,?)");
		        stmt.setString(1, "a3");
		        stmt.setString(2, "x3");
		        stmt.setString(3, "3");
		        stmt.execute();
		        conn.commit();
	        }
	        
	        if (transactional) {
	        	// if the table was transactional there should be 1 row (written before the index was disabled)
	        	query = "SELECT /*+ NO_INDEX */ v2 FROM " + DATA_TABLE_FULL_NAME;
		        rs = conn.createStatement().executeQuery("EXPLAIN " + query);
		        String expectedPlan = "CLIENT PARALLEL 1-WAY FULL SCAN OVER " + DATA_TABLE_FULL_NAME;
				assertEquals(expectedPlan, QueryUtil.getExplainPlan(rs));
		        rs = conn.createStatement().executeQuery(query);
		        assertTrue(rs.next());
	        	assertEquals("1", rs.getString(1));
	        	assertFalse(rs.next());
	        } else {
	        	// if the table was not transactional there should be three rows (all writes to data table should succeed)
		        query = "SELECT v2 FROM " + DATA_TABLE_FULL_NAME;
		        rs = conn.createStatement().executeQuery("EXPLAIN " + query);
		        String expectedPlan = "CLIENT PARALLEL 1-WAY FULL SCAN OVER " + DATA_TABLE_FULL_NAME;
				assertEquals(expectedPlan, QueryUtil.getExplainPlan(rs));
		        rs = conn.createStatement().executeQuery(query);
	        	assertTrue(rs.next());
	        	assertEquals("1", rs.getString(1));
	        	assertTrue(rs.next());
	        	assertEquals("2", rs.getString(1));
	        	assertTrue(rs.next());
	        	assertEquals("3", rs.getString(1));
	        	assertFalse(rs.next());
	        }
	        
	        // recreate index table
	        admin.createTable(indexTableDesc);
	        do {
	          rs = conn.getMetaData().getTables(null, StringUtil.escapeLike(SCHEMA_NAME), INDEX_TABLE_NAME,
	              new String[] { PTableType.INDEX.toString() });
	          assertTrue(rs.next());
	          if(PIndexState.ACTIVE.toString().equals(rs.getString("INDEX_STATE"))){
	              break;
	          }
	          if(localIndex) {
	              rs = conn.getMetaData().getTables(null, StringUtil.escapeLike(SCHEMA_NAME), INDEX_TABLE_NAME+"_2",
	                  new String[] { PTableType.INDEX.toString() });
	              assertTrue(rs.next());
	              if(PIndexState.ACTIVE.toString().equals(rs.getString("INDEX_STATE"))){
	                  break;
	              }
	          }
	          Thread.sleep(15 * 1000); // sleep 15 secs
	        } while(true);
	        
	        // Verify UPSERT on data table still work after index table is recreated       
	        stmt = conn.prepareStatement("UPSERT INTO " + DATA_TABLE_FULL_NAME + " VALUES(?,?,?)");
	        stmt.setString(1, "a4");
	        stmt.setString(2, "x4");
	        stmt.setString(3, "4");
	        stmt.execute();
	        conn.commit();
	        
	        // verify index table has data
	        query = "SELECT count(1) FROM " + INDEX_TABLE_FULL_NAME;
	        rs = conn.createStatement().executeQuery(query);
	        assertTrue(rs.next());
	        
	        // for txn tables there will be only one row in the index (a4)
	        // for non txn tables there will be three rows because we only partially build index from where we failed and the oldest 
	        // index row has been deleted when we dropped the index table during test
	        assertEquals( transactional ? 1: 3, rs.getInt(1));
        }
    }
    
    @Test(timeout=300000)
    public void testWriteFailureWithRegionServerDown() throws Exception {
        Properties props = PropertiesUtil.deepCopy(TEST_PROPERTIES);
<<<<<<< HEAD
        try (Connection conn = driver.connect(url, props);) {
        	String query;
        	ResultSet rs;
	        conn.setAutoCommit(false);
	        conn.createStatement().execute(
	                "CREATE TABLE " + DATA_TABLE_FULL_NAME + " (k VARCHAR NOT NULL PRIMARY KEY, v1 VARCHAR, v2 VARCHAR)");
	        query = "SELECT * FROM " + DATA_TABLE_FULL_NAME;
	        rs = conn.createStatement().executeQuery(query);
	        assertFalse(rs.next());
	
	        conn.createStatement().execute(
	                "CREATE INDEX " + INDEX_TABLE_NAME + " ON " + DATA_TABLE_FULL_NAME + " (v1) INCLUDE (v2)");
	        query = "SELECT * FROM " + INDEX_TABLE_FULL_NAME;
	        rs = conn.createStatement().executeQuery(query);
	        assertFalse(rs.next());
	
	        // Verify the metadata for index is correct.
	        rs = conn.getMetaData().getTables(null, StringUtil.escapeLike(SCHEMA_NAME), INDEX_TABLE_NAME,
	                new String[] { PTableType.INDEX.toString() });
	        assertTrue(rs.next());
	        assertEquals(INDEX_TABLE_NAME, rs.getString(3));
	        assertEquals(PIndexState.ACTIVE.toString(), rs.getString("INDEX_STATE"));
	        assertFalse(rs.next());
	        
	        PreparedStatement stmt = conn.prepareStatement("UPSERT INTO " + DATA_TABLE_FULL_NAME + " VALUES(?,?,?)");
	        stmt.setString(1, "a");
	        stmt.setString(2, "x");
	        stmt.setString(3, "1");
	        stmt.execute();
	        conn.commit();
	        
	        // find a RS which doesn't has CATALOG table
	        TableName catalogTable = TableName.valueOf("SYSTEM.CATALOG");
	        TableName indexTable = TableName.valueOf(INDEX_TABLE_FULL_NAME);
	        final HBaseCluster cluster = this.util.getHBaseCluster();
	        Collection<ServerName> rss = cluster.getClusterStatus().getServers();
	        HBaseAdmin admin = this.util.getHBaseAdmin();
	        List<HRegionInfo> regions = admin.getTableRegions(catalogTable);
	        ServerName catalogRS = cluster.getServerHoldingRegion(regions.get(0).getRegionName());
	        ServerName metaRS = cluster.getServerHoldingMeta();
	        ServerName rsToBeKilled = null;
	        
	        // find first RS isn't holding META or CATALOG table
	        for(ServerName curRS : rss) {
	            if(!curRS.equals(catalogRS) && !metaRS.equals(curRS)) {
	                rsToBeKilled = curRS;
	                break;
	            }
	        }
	        assertTrue(rsToBeKilled != null);
	        
	        regions = admin.getTableRegions(indexTable);
	        final HRegionInfo indexRegion = regions.get(0);
	        final ServerName dstRS = rsToBeKilled;
	        admin.move(indexRegion.getEncodedNameAsBytes(), Bytes.toBytes(rsToBeKilled.getServerName()));
	        this.util.waitFor(30000, 200, new Waiter.Predicate<Exception>() {
	            @Override
	            public boolean evaluate() throws Exception {
	              ServerName sn = cluster.getServerHoldingRegion(indexRegion.getRegionName());
	              return (sn != null && sn.equals(dstRS));
	            }
	          });
	        
	        // use timer sending updates in every 10ms
	        this.scheduleTimer = new Timer(true);
	        this.scheduleTimer.schedule(new SendingUpdatesScheduleTask(conn), 0, 10);
	        // let timer sending some updates
	        Thread.sleep(100);
	        
	        // kill RS hosting index table
	        this.util.getHBaseCluster().killRegionServer(rsToBeKilled);
	        
	        // wait for index table completes recovery
	        this.util.waitUntilAllRegionsAssigned(indexTable);
	        
	        // Verify the metadata for index is correct.       
	        do {
	          Thread.sleep(15 * 1000); // sleep 15 secs
	          rs = conn.getMetaData().getTables(null, StringUtil.escapeLike(SCHEMA_NAME), INDEX_TABLE_NAME,
	              new String[] { PTableType.INDEX.toString() });
	          assertTrue(rs.next());
	          if(PIndexState.ACTIVE.toString().equals(rs.getString("INDEX_STATE"))){
	              break;
	          }
	        } while(true);
	        this.scheduleTimer.cancel();
	        
	        assertEquals(cluster.getClusterStatus().getDeadServers(), 1);
        }
=======
        Connection conn = driver.connect(url, props);
        conn.setAutoCommit(false);
        conn.createStatement().execute(
                "CREATE TABLE " + DATA_TABLE_FULL_NAME + " (k VARCHAR NOT NULL PRIMARY KEY, v1 VARCHAR, v2 VARCHAR)");
        query = "SELECT * FROM " + DATA_TABLE_FULL_NAME;
        rs = conn.createStatement().executeQuery(query);
        assertFalse(rs.next());

        conn.createStatement().execute(
                "CREATE INDEX " + INDEX_TABLE_NAME + " ON " + DATA_TABLE_FULL_NAME + " (v1) INCLUDE (v2)");
        query = "SELECT * FROM " + INDEX_TABLE_FULL_NAME;
        rs = conn.createStatement().executeQuery(query);
        assertFalse(rs.next());

        // Verify the metadata for index is correct.
        rs = conn.getMetaData().getTables(null, StringUtil.escapeLike(SCHEMA_NAME), INDEX_TABLE_NAME,
                new String[] { PTableType.INDEX.toString() });
        assertTrue(rs.next());
        assertEquals(INDEX_TABLE_NAME, rs.getString(3));
        assertEquals(PIndexState.ACTIVE.toString(), rs.getString("INDEX_STATE"));
        assertFalse(rs.next());
        
        PreparedStatement stmt = conn.prepareStatement("UPSERT INTO " + DATA_TABLE_FULL_NAME + " VALUES(?,?,?)");
        stmt.setString(1, "a");
        stmt.setString(2, "x");
        stmt.setString(3, "1");
        stmt.execute();
        conn.commit();
        
        // find a RS which doesn't has CATALOG table
        TableName catalogTable = TableName.valueOf("SYSTEM.CATALOG");
        TableName indexTable = TableName.valueOf(INDEX_TABLE_FULL_NAME);
        final HBaseCluster cluster = this.util.getHBaseCluster();
        Collection<ServerName> rss = cluster.getClusterStatus().getServers();
        HBaseAdmin admin = this.util.getHBaseAdmin();
        List<HRegionInfo> regions = admin.getTableRegions(catalogTable);
        ServerName catalogRS = cluster.getServerHoldingRegion(regions.get(0).getTable(),
                regions.get(0).getRegionName());
        ServerName metaRS = cluster.getServerHoldingMeta();
        ServerName rsToBeKilled = null;
        
        // find first RS isn't holding META or CATALOG table
        for(ServerName curRS : rss) {
            if(!curRS.equals(catalogRS) && !metaRS.equals(curRS)) {
                rsToBeKilled = curRS;
                break;
            }
        }
        assertTrue(rsToBeKilled != null);
        
        regions = admin.getTableRegions(indexTable);
        final HRegionInfo indexRegion = regions.get(0);
        final ServerName dstRS = rsToBeKilled;
        admin.move(indexRegion.getEncodedNameAsBytes(), Bytes.toBytes(rsToBeKilled.getServerName()));
        this.util.waitFor(30000, 200, new Waiter.Predicate<Exception>() {
            @Override
            public boolean evaluate() throws Exception {
              ServerName sn = cluster.getServerHoldingRegion(indexRegion.getTable(),
                      indexRegion.getRegionName());
              return (sn != null && sn.equals(dstRS));
            }
          });
        
        // use timer sending updates in every 10ms
        this.scheduleTimer = new Timer(true);
        this.scheduleTimer.schedule(new SendingUpdatesScheduleTask(conn), 0, 10);
        // let timer sending some updates
        Thread.sleep(100);
        
        // kill RS hosting index table
        this.util.getHBaseCluster().killRegionServer(rsToBeKilled);
        
        // wait for index table completes recovery
        this.util.waitUntilAllRegionsAssigned(indexTable);
        
        // Verify the metadata for index is correct.       
        do {
          Thread.sleep(15 * 1000); // sleep 15 secs
          rs = conn.getMetaData().getTables(null, StringUtil.escapeLike(SCHEMA_NAME), INDEX_TABLE_NAME,
              new String[] { PTableType.INDEX.toString() });
          assertTrue(rs.next());
          if(PIndexState.ACTIVE.toString().equals(rs.getString("INDEX_STATE"))){
              break;
          }
        } while(true);
        this.scheduleTimer.cancel();
        
        assertEquals(cluster.getClusterStatus().getDeadServers(), 1);
>>>>>>> 72633b9d
    }
    
    static class SendingUpdatesScheduleTask extends TimerTask {
        private static final Log LOG = LogFactory.getLog(SendingUpdatesScheduleTask.class);
        
        // inProgress is to prevent timer from invoking a new task while previous one is still
        // running
        private final static AtomicInteger inProgress = new AtomicInteger(0);
        private final Connection conn;
        private int inserts = 0;

        public SendingUpdatesScheduleTask(Connection conn) {
            this.conn = conn;
        }

        public void run() {
            if(inProgress.get() > 0){
                return;
            }
            
            try {
                inProgress.incrementAndGet();
                inserts++;
                PreparedStatement stmt = conn.prepareStatement("UPSERT INTO " + DATA_TABLE_FULL_NAME + " VALUES(?,?,?)");
                stmt.setString(1, "a" + inserts);
                stmt.setString(2, "x" + inserts);
                stmt.setString(3, String.valueOf(inserts));
                stmt.execute();
                conn.commit();
            } catch (Throwable t) {
                LOG.warn("ScheduledBuildIndexTask failed!", t);
            } finally {
                inProgress.decrementAndGet();
            }
        }
    }
    
}<|MERGE_RESOLUTION|>--- conflicted
+++ resolved
@@ -159,12 +159,8 @@
     public void testWriteFailureDisablesLocalIndex() throws Exception {
     	helpTestWriteFailureDisablesIndex(true);
     }
-<<<<<<< HEAD
-    
-=======
  
     @Ignore("See PHOENIX-2332")
->>>>>>> 72633b9d
     @Test(timeout=300000)
     public void testWriteFailureDisablesGlobalIndex() throws Exception {
     	helpTestWriteFailureDisablesIndex(false);
@@ -342,7 +338,6 @@
     @Test(timeout=300000)
     public void testWriteFailureWithRegionServerDown() throws Exception {
         Properties props = PropertiesUtil.deepCopy(TEST_PROPERTIES);
-<<<<<<< HEAD
         try (Connection conn = driver.connect(url, props);) {
         	String query;
         	ResultSet rs;
@@ -381,7 +376,8 @@
 	        Collection<ServerName> rss = cluster.getClusterStatus().getServers();
 	        HBaseAdmin admin = this.util.getHBaseAdmin();
 	        List<HRegionInfo> regions = admin.getTableRegions(catalogTable);
-	        ServerName catalogRS = cluster.getServerHoldingRegion(regions.get(0).getRegionName());
+	        ServerName catalogRS = cluster.getServerHoldingRegion(regions.get(0).getTable(),
+			regions.get(0).getRegionName());
 	        ServerName metaRS = cluster.getServerHoldingMeta();
 	        ServerName rsToBeKilled = null;
 	        
@@ -401,7 +397,8 @@
 	        this.util.waitFor(30000, 200, new Waiter.Predicate<Exception>() {
 	            @Override
 	            public boolean evaluate() throws Exception {
-	              ServerName sn = cluster.getServerHoldingRegion(indexRegion.getRegionName());
+		      ServerName sn = cluster.getServerHoldingRegion(indexRegion.getTable(),
+			      	indexRegion.getRegionName());
 	              return (sn != null && sn.equals(dstRS));
 	            }
 	          });
@@ -432,96 +429,6 @@
 	        
 	        assertEquals(cluster.getClusterStatus().getDeadServers(), 1);
         }
-=======
-        Connection conn = driver.connect(url, props);
-        conn.setAutoCommit(false);
-        conn.createStatement().execute(
-                "CREATE TABLE " + DATA_TABLE_FULL_NAME + " (k VARCHAR NOT NULL PRIMARY KEY, v1 VARCHAR, v2 VARCHAR)");
-        query = "SELECT * FROM " + DATA_TABLE_FULL_NAME;
-        rs = conn.createStatement().executeQuery(query);
-        assertFalse(rs.next());
-
-        conn.createStatement().execute(
-                "CREATE INDEX " + INDEX_TABLE_NAME + " ON " + DATA_TABLE_FULL_NAME + " (v1) INCLUDE (v2)");
-        query = "SELECT * FROM " + INDEX_TABLE_FULL_NAME;
-        rs = conn.createStatement().executeQuery(query);
-        assertFalse(rs.next());
-
-        // Verify the metadata for index is correct.
-        rs = conn.getMetaData().getTables(null, StringUtil.escapeLike(SCHEMA_NAME), INDEX_TABLE_NAME,
-                new String[] { PTableType.INDEX.toString() });
-        assertTrue(rs.next());
-        assertEquals(INDEX_TABLE_NAME, rs.getString(3));
-        assertEquals(PIndexState.ACTIVE.toString(), rs.getString("INDEX_STATE"));
-        assertFalse(rs.next());
-        
-        PreparedStatement stmt = conn.prepareStatement("UPSERT INTO " + DATA_TABLE_FULL_NAME + " VALUES(?,?,?)");
-        stmt.setString(1, "a");
-        stmt.setString(2, "x");
-        stmt.setString(3, "1");
-        stmt.execute();
-        conn.commit();
-        
-        // find a RS which doesn't has CATALOG table
-        TableName catalogTable = TableName.valueOf("SYSTEM.CATALOG");
-        TableName indexTable = TableName.valueOf(INDEX_TABLE_FULL_NAME);
-        final HBaseCluster cluster = this.util.getHBaseCluster();
-        Collection<ServerName> rss = cluster.getClusterStatus().getServers();
-        HBaseAdmin admin = this.util.getHBaseAdmin();
-        List<HRegionInfo> regions = admin.getTableRegions(catalogTable);
-        ServerName catalogRS = cluster.getServerHoldingRegion(regions.get(0).getTable(),
-                regions.get(0).getRegionName());
-        ServerName metaRS = cluster.getServerHoldingMeta();
-        ServerName rsToBeKilled = null;
-        
-        // find first RS isn't holding META or CATALOG table
-        for(ServerName curRS : rss) {
-            if(!curRS.equals(catalogRS) && !metaRS.equals(curRS)) {
-                rsToBeKilled = curRS;
-                break;
-            }
-        }
-        assertTrue(rsToBeKilled != null);
-        
-        regions = admin.getTableRegions(indexTable);
-        final HRegionInfo indexRegion = regions.get(0);
-        final ServerName dstRS = rsToBeKilled;
-        admin.move(indexRegion.getEncodedNameAsBytes(), Bytes.toBytes(rsToBeKilled.getServerName()));
-        this.util.waitFor(30000, 200, new Waiter.Predicate<Exception>() {
-            @Override
-            public boolean evaluate() throws Exception {
-              ServerName sn = cluster.getServerHoldingRegion(indexRegion.getTable(),
-                      indexRegion.getRegionName());
-              return (sn != null && sn.equals(dstRS));
-            }
-          });
-        
-        // use timer sending updates in every 10ms
-        this.scheduleTimer = new Timer(true);
-        this.scheduleTimer.schedule(new SendingUpdatesScheduleTask(conn), 0, 10);
-        // let timer sending some updates
-        Thread.sleep(100);
-        
-        // kill RS hosting index table
-        this.util.getHBaseCluster().killRegionServer(rsToBeKilled);
-        
-        // wait for index table completes recovery
-        this.util.waitUntilAllRegionsAssigned(indexTable);
-        
-        // Verify the metadata for index is correct.       
-        do {
-          Thread.sleep(15 * 1000); // sleep 15 secs
-          rs = conn.getMetaData().getTables(null, StringUtil.escapeLike(SCHEMA_NAME), INDEX_TABLE_NAME,
-              new String[] { PTableType.INDEX.toString() });
-          assertTrue(rs.next());
-          if(PIndexState.ACTIVE.toString().equals(rs.getString("INDEX_STATE"))){
-              break;
-          }
-        } while(true);
-        this.scheduleTimer.cancel();
-        
-        assertEquals(cluster.getClusterStatus().getDeadServers(), 1);
->>>>>>> 72633b9d
     }
     
     static class SendingUpdatesScheduleTask extends TimerTask {
