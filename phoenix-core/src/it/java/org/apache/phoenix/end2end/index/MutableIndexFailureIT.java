--- conflicted
+++ resolved
@@ -180,47 +180,21 @@
                 Arrays.asList(new Object[][] { 
                     // note - can't disableIndexOnWriteFailure without throwIndexWriteFailure, PHOENIX-4130
                     { null, false, false, false, false, false},
-<<<<<<< HEAD
-                    { null, false, true, true, false, null},
-                    { null, false, true, true, false, true},
-                    { null, false, false, true, false, null},
-                    { null, true, true, true, false, null},
-                    { null, true, false, null, false, null},
-                    { "TEPHRA", true, false, false, false, null},
-                    { "TEPHRA", true, true, false, false, null},
-                    { "TEPHRA", false, false, false, false, null},
-                    { "TEPHRA", false, true, false, false, null},
-                    { "OMID", false, false, false, false, null},
-                    { "OMID", false, true, false, false, null},
-    
-=======
                     { null, false, false, true, false, null},
                     { "TEPHRA", false, false, true, false, null},
                     { "OMID", false, false, true, false, null},
                     { null, true, false, null, false, null},
                     { "TEPHRA", true, false, true, false, null},
->>>>>>> fd9af912
                     { null, false, false, false, false, null},
                     { null, true, false, false, false, null},
                     { null, false, false, false, false, null},
                     { null, false, false, true, false, null},
-<<<<<<< HEAD
-                    { null, false, false, true, false, null},
-                    { null, true, false, true, false, null},
-                    { null, true, false, true, false, null},
-                    { null, false, false, true, true, null},
-                    { null, false, true, true, true, null},
-                    { null, false, false, false, true, false},
-                    { null, false, true, false, true, false},
-                    }), 0);
-=======
                     { null, true, false, true, false, null},
                     { null, true, false, true, false, null},
                     { null, false, false, true, true, null},
                     { null, false, false, false, true, false},
                     }), 0);
         
->>>>>>> fd9af912
     }
 
     private void runRebuildTask(Connection conn) throws InterruptedException, SQLException {
