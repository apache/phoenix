--- conflicted
+++ resolved
@@ -246,11 +246,7 @@
         String grandChildViewName = generateUniqueName();
         String baseTableDdl = "CREATE TABLE " + baseTableName + " (" +
             "A0 CHAR(1) NOT NULL PRIMARY KEY," +
-<<<<<<< HEAD
-            "A1 CHAR(1),  A2 CHAR (1))";
-=======
             "A1 CHAR(1), A2 CHAR (1))";
->>>>>>> ac59c727
         conn.createStatement().execute(baseTableDdl);
         conn.createStatement().execute(
             "CREATE VIEW " + childViewName + " AS SELECT * FROM " + baseTableName + " WHERE A1 = 'X'");
@@ -259,25 +255,10 @@
 
         PTable childViewTable = PhoenixRuntime.getTableNoCache(conn, childViewName);
         PTable grandChildViewTable = PhoenixRuntime.getTableNoCache(conn, grandChildViewName);
-<<<<<<< HEAD
-        String expectedViewStatement = "SELECT * FROM " + baseTableName + " WHERE A1 = 'X' AND A2 = 'Y'";
-
-        List<PColumn> newColumns =
-            WhereConstantParser.addConstantsToPColumnsIfNeeded(grandChildViewTable, grandChildViewTable.getColumns());
-        for (PColumn newColumn : newColumns) {
-            System.out.println("newColumn = " + newColumn.getName().getString() + " : " + Bytes.toString(newColumn.getViewConstant()));
-        }
-
-        System.out.println("childViewTable = " + childViewTable.getViewStatement());
-        System.out.println("grandChildViewTable = " + grandChildViewTable.getViewStatement());
-
-
-=======
 
         assertNotNull(childViewTable.getColumnForColumnName("A1").getViewConstant());
         assertNotNull(grandChildViewTable.getColumnForColumnName("A1").getViewConstant());
         assertNotNull(grandChildViewTable.getColumnForColumnName("A2").getViewConstant());
->>>>>>> ac59c727
     }
 
     private void assertColumnNamesEqual(PTable table, String... cols) {
