/**
 * Licensed to the Apache Software Foundation (ASF) under one
 * or more contributor license agreements.  See the NOTICE file
 * distributed with this work for additional information
 * regarding copyright ownership.  The ASF licenses this file
 * to you under the Apache License, Version 2.0 (the
 * "License"); you may not use this file except in compliance
 * with the License.  You may obtain a copy of the License at
 *
 * http://www.apache.org/licenses/LICENSE-2.0
 *
 * Unless required by applicable law or agreed to in writing, software
 * distributed under the License is distributed on an "AS IS" BASIS,
 * WITHOUT WARRANTIES OR CONDITIONS OF ANY KIND, either express or implied.
 * See the License for the specific language governing permissions and
 * limitations under the License.
 */

package org.apache.phoenix.monitoring;

import org.apache.hadoop.conf.Configuration;
import org.apache.hbase.thirdparty.com.google.common.collect.Lists;
import org.apache.phoenix.query.QueryServices;
import org.apache.phoenix.query.QueryServicesOptions;
import org.junit.Assert;
import org.junit.Test;
import org.mockito.Mockito;

import java.util.List;
import java.util.Map;
import java.util.concurrent.ExecutorService;
import java.util.concurrent.Executors;
import java.util.concurrent.Future;
import java.util.concurrent.ThreadFactory;
import java.util.concurrent.TimeUnit;

import static org.apache.phoenix.monitoring.TableLevelMetricsTestData.countRowsScannedCounter;
import static org.apache.phoenix.monitoring.TableLevelMetricsTestData.deleteMutationByesCounter;
import static org.apache.phoenix.monitoring.TableLevelMetricsTestData.deleteMutationSqlCounter;
import static org.apache.phoenix.monitoring.TableLevelMetricsTestData.mutationBatchSizeCounter;
import static org.apache.phoenix.monitoring.TableLevelMetricsTestData.mutationSqlCommitTimeCounter;
import static org.apache.phoenix.monitoring.TableLevelMetricsTestData.mutationSqlCounter;
import static org.apache.phoenix.monitoring.TableLevelMetricsTestData.queryFailedCounter;
import static org.apache.phoenix.monitoring.TableLevelMetricsTestData.queryTimeOutCounter;
import static org.apache.phoenix.monitoring.TableLevelMetricsTestData.numRpcFailureCallsSystemCatalog;
import static org.apache.phoenix.monitoring.TableLevelMetricsTestData.numRpcSuccessCallsSystemCatalog;
import static org.apache.phoenix.monitoring.TableLevelMetricsTestData.scanBytesCounter;
import static org.apache.phoenix.monitoring.TableLevelMetricsTestData.selectPointLookUpFailedCounter;
import static org.apache.phoenix.monitoring.TableLevelMetricsTestData.selectPointLookUpSuccessCounter;
import static org.apache.phoenix.monitoring.TableLevelMetricsTestData.selectScanFailedCounter;
import static org.apache.phoenix.monitoring.TableLevelMetricsTestData.selectScanSuccessCounter;
import static org.apache.phoenix.monitoring.TableLevelMetricsTestData.selectSqlQueryTimeCounter;
import static org.apache.phoenix.monitoring.TableLevelMetricsTestData.tableNames;
import static org.apache.phoenix.monitoring.TableLevelMetricsTestData.tableMetricsMap;
import static org.apache.phoenix.monitoring.TableLevelMetricsTestData.populateMetrics;
import static org.apache.phoenix.monitoring.TableLevelMetricsTestData.timeTakenForRpcCallsSystemCatalog;
import static org.apache.phoenix.monitoring.TableLevelMetricsTestData.taskEndToEndTimeCounter;
import static org.apache.phoenix.monitoring.TableLevelMetricsTestData.upsertMutationBytesCounter;
import static org.apache.phoenix.monitoring.TableLevelMetricsTestData.upsertMutationSqlCounter;
import static org.junit.Assert.assertFalse;
import static org.junit.Assert.assertTrue;

/**
 * This method is for UT TableMetricManager class.
 * This class exposes 4 static functions
 * 1.pushMetricsFromConnInstanceMethod
 * 2.getTableMetricsMethod
 * 3.clearTableLevelMetricsMethod
 * 4.updateMetricsMethod
 */
public class TableMetricsManagerTest {

    public boolean verifyMetricsReset(){
        Map<String, List<PhoenixTableMetric>>map = TableMetricsManager.getTableMetricsMethod();
        return map != null && map.isEmpty();
    }

    private static class PushMetrics implements Runnable {
        private final Map<String, Map<MetricType, Long>> map;

        public PushMetrics(Map<String, Map<MetricType, Long>> map) {
            this.map = map;
        }

        @Override public void run() {
            TableMetricsManager.pushMetricsFromConnInstanceMethod(map);
        }
    }

    public boolean verifyTableNamesExists(String tableName){
        Map<String,List<PhoenixTableMetric>>map = TableMetricsManager.getTableMetricsMethod();
        return map != null && map.containsKey(tableName);
    }

    /**
     * Injecting data parallely to TableMetricsManager using pushMetricsFromConnInstanceMethod()
     */
    @Test
    public void testVerifyTableLevelMetricsMutilpleThreads() throws Exception {
        QueryServicesOptions options = QueryServicesOptions.withDefaults();
        options.setTableLevelMetricsEnabled();
        String tableNamesList = tableNames[0] + "," + tableNames[1] + "," + tableNames[2];
        options.setAllowedListForTableLevelMetrics(tableNamesList);
        TableMetricsManager tableMetricsManager = new TableMetricsManager(options);
        TableMetricsManager.setInstance(tableMetricsManager);
        TableLevelMetricsTestData testData = new TableLevelMetricsTestData();
        populateMetrics();

        ExecutorService executorService =
                Executors.newFixedThreadPool(tableNames.length, new ThreadFactory() {
                    @Override public Thread newThread(Runnable r) {
                        Thread t = Executors.defaultThreadFactory().newThread(r);
                        t.setDaemon(true);
                        t.setPriority(Thread.MIN_PRIORITY);
                        return t;
                    }
                });
        List<Future<?>> futureList = Lists.newArrayListWithExpectedSize(tableNames.length);
        for (int i = 0; i < tableNames.length; ++i) {
            futureList.add(executorService.submit(new PushMetrics(tableMetricsMap[i])));
        }
        executorService.shutdown();
        executorService.awaitTermination(10, TimeUnit.SECONDS);
        testData.verifyMetricsInjection(tableNames.length);
        TableMetricsManager.clearTableLevelMetricsMethod();
        assertTrue(verifyMetricsReset());
    }

    /**
     * test for pushMetricsFromConnInstanceMethod() , getTableMetricsMethod()
     * and clearTableLevelMetrics();
     */
    @Test
    public void testTableMetricsForPushMetricsFromConnInstanceMethod() {
        QueryServicesOptions options = QueryServicesOptions.withDefaults();
        options.setTableLevelMetricsEnabled();
        String tableNamesList = tableNames[0] + "," + tableNames[1] + "," + tableNames[2];
        options.setAllowedListForTableLevelMetrics(tableNamesList);
        TableMetricsManager tableMetricsManager = new TableMetricsManager(options);
        TableMetricsManager.setInstance(tableMetricsManager);

        TableLevelMetricsTestData testData = new TableLevelMetricsTestData();
        populateMetrics();
        for(int i = 0; i < tableNames.length ; i++){
            TableMetricsManager.pushMetricsFromConnInstanceMethod(tableMetricsMap[i]);
        }
        testData.verifyMetricsInjection(3);
        TableMetricsManager.clearTableLevelMetricsMethod();
        assertTrue(verifyMetricsReset());
    }

    /**
     * test for updateMetricsMethod() , getTableMetricsMethod()
     * and clearTableLevelMetrics();
     */
    @Test
    public void testTableMetricsForUpdateMetricsMethod() {

        QueryServicesOptions options = QueryServicesOptions.withDefaults();
        options.setTableLevelMetricsEnabled();
        TableMetricsManager tableMetricsManager = new TableMetricsManager(options);
        TableMetricsManager.setInstance(tableMetricsManager);

        TableLevelMetricsTestData testData = new TableLevelMetricsTestData();
        for(int i = 0; i < tableNames.length; i++) {
            TableMetricsManager.updateMetricsMethod(tableNames[i],MetricType.MUTATION_BATCH_SIZE, mutationBatchSizeCounter[i]);
            TableMetricsManager.updateMetricsMethod(tableNames[i],MetricType.UPSERT_MUTATION_SQL_COUNTER, upsertMutationSqlCounter[i]);
            TableMetricsManager.updateMetricsMethod(tableNames[i],MetricType.UPSERT_MUTATION_BYTES, upsertMutationBytesCounter[i]);
            TableMetricsManager.updateMetricsMethod(tableNames[i],MetricType.DELETE_MUTATION_SQL_COUNTER, deleteMutationSqlCounter[i]);
            TableMetricsManager.updateMetricsMethod(tableNames[i],MetricType.DELETE_MUTATION_BYTES, deleteMutationByesCounter[i]);
            TableMetricsManager.updateMetricsMethod(tableNames[i],MetricType.MUTATION_SQL_COUNTER, mutationSqlCounter[i]);
            TableMetricsManager.updateMetricsMethod(tableNames[i],MetricType.MUTATION_COMMIT_TIME, mutationSqlCommitTimeCounter[i]);
            TableMetricsManager.updateMetricsMethod(tableNames[i],MetricType.TASK_END_TO_END_TIME, taskEndToEndTimeCounter[i]);
            TableMetricsManager.updateMetricsMethod(tableNames[i],MetricType.COUNT_ROWS_SCANNED, countRowsScannedCounter[i]);
            TableMetricsManager.updateMetricsMethod(tableNames[i],MetricType.QUERY_FAILED_COUNTER, queryFailedCounter[i]);
            TableMetricsManager.updateMetricsMethod(tableNames[i],MetricType.QUERY_TIMEOUT_COUNTER, queryTimeOutCounter[i]);
            TableMetricsManager.updateMetricsMethod(tableNames[i],MetricType.SCAN_BYTES, scanBytesCounter[i]);
            TableMetricsManager.updateMetricsMethod(tableNames[i],MetricType.SELECT_POINTLOOKUP_SUCCESS_SQL_COUNTER, selectPointLookUpSuccessCounter[i]);
            TableMetricsManager.updateMetricsMethod(tableNames[i],MetricType.SELECT_POINTLOOKUP_FAILED_SQL_COUNTER, selectPointLookUpFailedCounter[i]);
            TableMetricsManager.updateMetricsMethod(tableNames[i],MetricType.SELECT_SQL_QUERY_TIME, selectSqlQueryTimeCounter[i]);
            TableMetricsManager.updateMetricsMethod(tableNames[i],MetricType.SELECT_SCAN_FAILED_SQL_COUNTER, selectScanFailedCounter[i]);
            TableMetricsManager.updateMetricsMethod(tableNames[i],MetricType.SELECT_SCAN_SUCCESS_SQL_COUNTER, selectScanSuccessCounter[i]);
            TableMetricsManager.updateMetricsForSystemCatalogTableMethod(tableNames[i],
                    MetricType.NUM_SYSTEM_TABLE_RPC_SUCCESS, numRpcSuccessCallsSystemCatalog[i]);
            TableMetricsManager.updateMetricsForSystemCatalogTableMethod(tableNames[i],
                    MetricType.NUM_SYSTEM_TABLE_RPC_FAILURES, numRpcFailureCallsSystemCatalog[i]);
            TableMetricsManager.updateMetricsForSystemCatalogTableMethod(tableNames[i],
                    MetricType.TIME_SPENT_IN_SYSTEM_TABLE_RPC_CALLS, timeTakenForRpcCallsSystemCatalog[i]);
        }
        testData.verifyMetricsInjection(3);
        TableMetricsManager.clearTableLevelMetricsMethod();
        assertTrue(verifyMetricsReset());
    }



    //This test puts T0001, T0002 in allowed list and verifies the existence of metrics
    //and blocking the T0003.
    @Test
    public void testTableMetricsForPushMetricsFromConnInstanceMethodWithAllowedTables() {
        QueryServicesOptions options = QueryServicesOptions.withDefaults();
        options.setTableLevelMetricsEnabled();
        String tableNamesList = tableNames[0] + "," + tableNames[1];
        options.setAllowedListForTableLevelMetrics(tableNamesList);

        TableMetricsManager tableMetricsManager = new TableMetricsManager(options);
        TableMetricsManager.setInstance(tableMetricsManager);

        TableLevelMetricsTestData testData = new TableLevelMetricsTestData();
        populateMetrics();
        for(int i = 0; i < tableNames.length ; i++){
            TableMetricsManager.pushMetricsFromConnInstanceMethod(tableMetricsMap[i]);
        }

        testData.verifyMetricsInjection(2);
        assertFalse(verifyTableNamesExists(tableNames[2]));
    }

    /*
      Tests histogram metrics for upsert mutations.
   */
    @Test
    public void testHistogramMetricsForUpsertMutations() {
        String tableName = "TEST-TABLE";
        Configuration conf = new Configuration();
        conf.set(QueryServices.PHOENIX_HISTOGRAM_LATENCY_RANGES, "2,5,8");
        conf.set(QueryServices.PHOENIX_HISTOGRAM_SIZE_RANGES, "10, 100, 1000");

        QueryServicesOptions mockOptions = Mockito.mock(QueryServicesOptions.class);
        Mockito.doReturn(true).when(mockOptions).isTableLevelMetricsEnabled();
        Mockito.doReturn(tableName).when(mockOptions).getAllowedListTableNames();
        Mockito.doReturn(conf).when(mockOptions).getConfiguration();
        TableMetricsManager tableMetricsManager = new TableMetricsManager(mockOptions);
        TableMetricsManager.setInstance(tableMetricsManager);

        TableMetricsManager.updateLatencyHistogramForMutations(tableName, 1, true);
        MutationMetricQueue.MutationMetric metric = new MutationMetricQueue.MutationMetric(
                0L, 5L, 0L, 0L, 0L,0L,
<<<<<<< HEAD
                0L, 1L, 0L, 5L, 0L, 0L, 0L, 0L, 0L,
                0L, 0L, 0L, 0L, 0L, 0L);
=======
                0L, 1L, 0L, 5L, 0L, 0L, 0L, 0L, 0L, 0L);
>>>>>>> b8339249
        TableMetricsManager.updateSizeHistogramMetricsForMutations(tableName, metric.getTotalMutationsSizeBytes().getValue(), true);

        TableMetricsManager.updateLatencyHistogramForMutations(tableName, 2, true);
        metric = new MutationMetricQueue.MutationMetric(0L, 10L, 0L, 0L, 0L,0L,
<<<<<<< HEAD
                0L, 1L, 0L, 10L, 0L, 0L, 0L, 0L, 0L,
                0L, 0L, 0L, 0L, 0L, 0L);
=======
                0L, 1L, 0L, 10L, 0L, 0L, 0L, 0L, 0L, 0L);
>>>>>>> b8339249
        TableMetricsManager.updateSizeHistogramMetricsForMutations(tableName, metric.getTotalMutationsSizeBytes().getValue(), true);

        TableMetricsManager.updateLatencyHistogramForMutations(tableName, 4, true);
        metric = new MutationMetricQueue.MutationMetric(0L, 50L, 0L, 0L, 0L,0L,
<<<<<<< HEAD
                0L, 1L, 0L, 50L, 0L, 0L, 0L, 0L, 0L,
                0L, 0L, 0L, 0L, 0L, 0L);
=======
                0L, 1L, 0L, 50L, 0L, 0L, 0L, 0L, 0L, 0L);
>>>>>>> b8339249
        TableMetricsManager.updateSizeHistogramMetricsForMutations(tableName, metric.getTotalMutationsSizeBytes().getValue(), true);

        TableMetricsManager.updateLatencyHistogramForMutations(tableName, 5, true);
        metric = new MutationMetricQueue.MutationMetric(0L, 100L, 0L, 0L, 0L,0L,
<<<<<<< HEAD
                0L, 1L, 0L, 100L, 0L, 0L, 0L, 0L, 0L,
                0L, 0L, 0L, 0L, 0L, 0L);
=======
                0L, 1L, 0L, 100L, 0L, 0L, 0L, 0L, 0L, 0L);
>>>>>>> b8339249
        TableMetricsManager.updateSizeHistogramMetricsForMutations(tableName, metric.getTotalMutationsSizeBytes().getValue(), true);

        TableMetricsManager.updateLatencyHistogramForMutations(tableName, 6, true);
        metric = new MutationMetricQueue.MutationMetric(0L, 500L, 0L, 0L, 0L,0L,
<<<<<<< HEAD
                0L, 1L, 0L, 500L, 0L, 0L, 0L, 0L, 0L,
                0L, 0L, 0L, 0L, 0L, 0L);
=======
                0L, 1L, 0L, 500L, 0L, 0L, 0L, 0L, 0L, 0L);
>>>>>>> b8339249
        TableMetricsManager.updateSizeHistogramMetricsForMutations(tableName, metric.getTotalMutationsSizeBytes().getValue(), true);

        TableMetricsManager.updateLatencyHistogramForMutations(tableName, 8, true);
        metric = new MutationMetricQueue.MutationMetric(0L, 1000L, 0L, 0L, 0L,0L,
<<<<<<< HEAD
                0L, 1L, 0L, 1000L, 0L, 0L, 0L, 0L, 0L,
                0L, 0L, 0L, 0L, 0L, 0L);
=======
                0L, 1L, 0L, 1000L, 0L, 0L, 0L, 0L, 0L, 0L);
>>>>>>> b8339249
        TableMetricsManager.updateSizeHistogramMetricsForMutations(tableName, metric.getTotalMutationsSizeBytes().getValue(), true);


        // Generate distribution map from histogram snapshots.
        LatencyHistogram latencyHistogram =
                TableMetricsManager.getUpsertLatencyHistogramForTable(tableName);
        SizeHistogram sizeHistogram = TableMetricsManager.getUpsertSizeHistogramForTable(tableName);

        Map<String, Long> latencyMap = latencyHistogram.getRangeHistogramDistribution().getRangeDistributionMap();
        Map<String, Long> sizeMap = sizeHistogram.getRangeHistogramDistribution().getRangeDistributionMap();
        for (Long count: latencyMap.values()) {
            Assert.assertEquals(new Long(2), count);
        }
        for (Long count: sizeMap.values()) {
            Assert.assertEquals(new Long(2), count);
        }
    }

    /*
        Tests histogram metrics for delete mutations.
     */
    @Test
    public void testHistogramMetricsForDeleteMutations() {
        String tableName = "TEST-TABLE";
        Configuration conf = new Configuration();
        conf.set(QueryServices.PHOENIX_HISTOGRAM_LATENCY_RANGES, "2,5,8");
        conf.set(QueryServices.PHOENIX_HISTOGRAM_SIZE_RANGES, "10, 100, 1000");

        QueryServicesOptions mockOptions = Mockito.mock(QueryServicesOptions.class);
        Mockito.doReturn(true).when(mockOptions).isTableLevelMetricsEnabled();
        Mockito.doReturn(tableName).when(mockOptions).getAllowedListTableNames();
        Mockito.doReturn(conf).when(mockOptions).getConfiguration();
        TableMetricsManager tableMetricsManager = new TableMetricsManager(mockOptions);
        TableMetricsManager.setInstance(tableMetricsManager);

        TableMetricsManager.updateLatencyHistogramForMutations(tableName, 1, false);
        MutationMetricQueue.MutationMetric metric = new MutationMetricQueue.MutationMetric(
                0L, 0L, 5L, 0L, 0L, 0L,
<<<<<<< HEAD
                0L, 0L, 1L, 5L, 0L, 0L, 0L, 0L, 0L,
                0L, 0L, 0L, 0L, 0L, 0L);
=======
                0L, 0L, 1L, 5L, 0L, 0L, 0L, 0L, 0L, 0L);
>>>>>>> b8339249
        TableMetricsManager.updateSizeHistogramMetricsForMutations(tableName, metric.getTotalMutationsSizeBytes().getValue(), false);

        TableMetricsManager.updateLatencyHistogramForMutations(tableName, 2, false);
        metric = new MutationMetricQueue.MutationMetric(0L, 0L, 10L, 0L, 0L, 0L,
<<<<<<< HEAD
                0L, 0L, 1L, 10L, 0L, 0L, 0L, 0L, 0L,
                0L, 0L, 0L, 0L, 0L, 0L);
=======
                0L, 0L, 1L, 10L, 0L, 0L, 0L, 0L, 0L, 0L);
>>>>>>> b8339249
        TableMetricsManager.updateSizeHistogramMetricsForMutations(tableName, metric.getTotalMutationsSizeBytes().getValue(), false);

        TableMetricsManager.updateLatencyHistogramForMutations(tableName, 4, false);
        metric = new MutationMetricQueue.MutationMetric(0L, 0L, 50L, 0L, 0L, 0L,
<<<<<<< HEAD
                0L, 0L, 1L, 50L, 0L, 0L, 0L, 0L, 0L,
                0L, 0L, 0L, 0L, 0L, 0L);
=======
                0L, 0L, 1L, 50L, 0L, 0L, 0L, 0L, 0L, 0L);
>>>>>>> b8339249
        TableMetricsManager.updateSizeHistogramMetricsForMutations(tableName, metric.getTotalMutationsSizeBytes().getValue(), false);

        TableMetricsManager.updateLatencyHistogramForMutations(tableName, 5,false);
        metric = new MutationMetricQueue.MutationMetric(0L, 0L, 100L, 0L, 0L, 0L,
<<<<<<< HEAD
                0L, 0L, 1L, 100L, 0L, 0L, 0L, 0L, 0L,
                0L, 0L, 0L, 0L, 0L, 0L);
=======
                0L, 0L, 1L, 100L, 0L, 0L, 0L, 0L, 0L, 0L);
>>>>>>> b8339249
        TableMetricsManager.updateSizeHistogramMetricsForMutations(tableName, metric.getTotalMutationsSizeBytes().getValue(), false);

        TableMetricsManager.updateLatencyHistogramForMutations(tableName, 6,false);
        metric = new MutationMetricQueue.MutationMetric(0L, 0L, 500L, 0L, 0L, 0L,
<<<<<<< HEAD
                0L, 0L, 1L, 500L, 0L, 0L, 0L, 0L, 0L,
                0L, 0L, 0L, 0L, 0L, 0L);
=======
                0L, 0L, 1L, 500L, 0L, 0L, 0L, 0L, 0L, 0L);
>>>>>>> b8339249
        TableMetricsManager.updateSizeHistogramMetricsForMutations(tableName, metric.getTotalMutationsSizeBytes().getValue(), false);

        TableMetricsManager.updateLatencyHistogramForMutations(tableName, 8, false);
        metric = new MutationMetricQueue.MutationMetric(0L, 0L, 1000L, 0L, 0L, 0L,
<<<<<<< HEAD
                0L, 0L, 1L, 1000L, 0L, 0L, 0L, 0L, 0L,
                0L, 0L, 0L, 0L, 0L, 0L);
=======
                0L, 0L, 1L, 1000L, 0L, 0L, 0L, 0L, 0L, 0L);
>>>>>>> b8339249
        TableMetricsManager.updateSizeHistogramMetricsForMutations(tableName, metric.getTotalMutationsSizeBytes().getValue(), false);


        // Generate distribution map from histogram snapshots.
        LatencyHistogram latencyHistogram =
                TableMetricsManager.getDeleteLatencyHistogramForTable(tableName);
        SizeHistogram sizeHistogram = TableMetricsManager.getDeleteSizeHistogramForTable(tableName);

        Map<String, Long> latencyMap = latencyHistogram.getRangeHistogramDistribution().getRangeDistributionMap();
        Map<String, Long> sizeMap = sizeHistogram.getRangeHistogramDistribution().getRangeDistributionMap();
        for (Long count: latencyMap.values()) {
            Assert.assertEquals(new Long(2), count);
        }
        for (Long count: sizeMap.values()) {
            Assert.assertEquals(new Long(2), count);
        }
    }

    /*
        Tests histogram metrics for select query, point lookup query and range scan query.
     */
    @Test
    public void testHistogramMetricsForQuery() {
        String tableName = "TEST-TABLE";
        Configuration conf = new Configuration();
        conf.set(QueryServices.PHOENIX_HISTOGRAM_LATENCY_RANGES, "2,5,8");
        conf.set(QueryServices.PHOENIX_HISTOGRAM_SIZE_RANGES, "10, 100, 1000");

        QueryServicesOptions mockOptions = Mockito.mock(QueryServicesOptions.class);
        Mockito.doReturn(true).when(mockOptions).isTableLevelMetricsEnabled();
        Mockito.doReturn(tableName).when(mockOptions).getAllowedListTableNames();
        Mockito.doReturn(conf).when(mockOptions).getConfiguration();
        TableMetricsManager tableMetricsManager = new TableMetricsManager(mockOptions);
        TableMetricsManager.setInstance(tableMetricsManager);

        //Generate 2 read metrics in each bucket, one with point lookup and other with range scan.
        TableMetricsManager.updateHistogramMetricsForQueryLatency(tableName, 1, true);
        TableMetricsManager.updateHistogramMetricsForQueryScanBytes(5l, tableName, true);

        TableMetricsManager.updateHistogramMetricsForQueryLatency(tableName, 2, false);
        TableMetricsManager.updateHistogramMetricsForQueryScanBytes(10l, tableName, false);

        TableMetricsManager.updateHistogramMetricsForQueryLatency(tableName, 4, true);
        TableMetricsManager.updateHistogramMetricsForQueryScanBytes(50l, tableName, true);

        TableMetricsManager.updateHistogramMetricsForQueryLatency(tableName, 5, false);
        TableMetricsManager.updateHistogramMetricsForQueryScanBytes(100l, tableName, false);

        TableMetricsManager.updateHistogramMetricsForQueryLatency(tableName, 7, true);
        TableMetricsManager.updateHistogramMetricsForQueryScanBytes(500l, tableName, true);

        TableMetricsManager.updateHistogramMetricsForQueryLatency(tableName, 8, false);
        TableMetricsManager.updateHistogramMetricsForQueryScanBytes(1000l, tableName, false);

        // Generate distribution map from histogram snapshots.
        LatencyHistogram latencyHistogram =
                TableMetricsManager.getQueryLatencyHistogramForTable(tableName);
        SizeHistogram sizeHistogram = TableMetricsManager.getQuerySizeHistogramForTable(tableName);

        Map<String, Long> latencyMap = latencyHistogram.getRangeHistogramDistribution().getRangeDistributionMap();
        Map<String, Long> sizeMap = sizeHistogram.getRangeHistogramDistribution().getRangeDistributionMap();
        for (Long count: latencyMap.values()) {
            Assert.assertEquals(new Long(2), count);
        }
        for (Long count: sizeMap.values()) {
            Assert.assertEquals(new Long(2), count);
        }

        // Verify there is 1 entry in each bucket for point lookup query.
        LatencyHistogram pointLookupLtHisto =
                TableMetricsManager.getPointLookupLatencyHistogramForTable(tableName);
        SizeHistogram pointLookupSizeHisto =
                TableMetricsManager.getPointLookupSizeHistogramForTable(tableName);

        Map<String, Long> pointLookupLtMap = pointLookupLtHisto.getRangeHistogramDistribution().getRangeDistributionMap();
        Map<String, Long> pointLookupSizeMap = pointLookupSizeHisto.getRangeHistogramDistribution().getRangeDistributionMap();
        for (Long count: pointLookupLtMap.values()) {
            Assert.assertEquals(new Long(1), count);
        }
        for (Long count: pointLookupSizeMap.values()) {
            Assert.assertEquals(new Long(1), count);
        }

        // Verify there is 1 entry in each bucket for range scan query.
        LatencyHistogram rangeScanLtHisto =
                TableMetricsManager.getRangeScanLatencyHistogramForTable(tableName);
        SizeHistogram rangeScanSizeHisto =
                TableMetricsManager.getRangeScanSizeHistogramForTable(tableName);

        Map<String, Long> rangeScanLtMap = rangeScanLtHisto.getRangeHistogramDistribution().getRangeDistributionMap();
        Map<String, Long> rangeScanSizeMap = rangeScanSizeHisto.getRangeHistogramDistribution().getRangeDistributionMap();
        for (Long count: rangeScanLtMap.values()) {
            Assert.assertEquals(new Long(1), count);
        }
        for (Long count: rangeScanSizeMap.values()) {
            Assert.assertEquals(new Long(1), count);
        }
    }

    @Test
    public void testTableMetricsNull() {
        String tableName = "TEST-TABLE";
        String badTableName = "NOT-ALLOWED-TABLE";

        QueryServicesOptions mockOptions = Mockito.mock(QueryServicesOptions.class);
        Mockito.doReturn(true).when(mockOptions).isTableLevelMetricsEnabled();
        Mockito.doReturn(tableName).when(mockOptions).getAllowedListTableNames();

        TableMetricsManager tableMetricsManager = new TableMetricsManager(mockOptions);
        TableMetricsManager.setInstance(tableMetricsManager);
        Assert.assertNull(TableMetricsManager.getQueryLatencyHistogramForTable(badTableName));
    }

}<|MERGE_RESOLUTION|>--- conflicted
+++ resolved
@@ -236,62 +236,38 @@
         TableMetricsManager.updateLatencyHistogramForMutations(tableName, 1, true);
         MutationMetricQueue.MutationMetric metric = new MutationMetricQueue.MutationMetric(
                 0L, 5L, 0L, 0L, 0L,0L,
-<<<<<<< HEAD
                 0L, 1L, 0L, 5L, 0L, 0L, 0L, 0L, 0L,
-                0L, 0L, 0L, 0L, 0L, 0L);
-=======
-                0L, 1L, 0L, 5L, 0L, 0L, 0L, 0L, 0L, 0L);
->>>>>>> b8339249
+                0L, 0L, 0L, 0L, 0L, 0L, 0L);
         TableMetricsManager.updateSizeHistogramMetricsForMutations(tableName, metric.getTotalMutationsSizeBytes().getValue(), true);
 
         TableMetricsManager.updateLatencyHistogramForMutations(tableName, 2, true);
         metric = new MutationMetricQueue.MutationMetric(0L, 10L, 0L, 0L, 0L,0L,
-<<<<<<< HEAD
                 0L, 1L, 0L, 10L, 0L, 0L, 0L, 0L, 0L,
-                0L, 0L, 0L, 0L, 0L, 0L);
-=======
-                0L, 1L, 0L, 10L, 0L, 0L, 0L, 0L, 0L, 0L);
->>>>>>> b8339249
+                0L, 0L, 0L, 0L, 0L, 0L, 0L);
         TableMetricsManager.updateSizeHistogramMetricsForMutations(tableName, metric.getTotalMutationsSizeBytes().getValue(), true);
 
         TableMetricsManager.updateLatencyHistogramForMutations(tableName, 4, true);
         metric = new MutationMetricQueue.MutationMetric(0L, 50L, 0L, 0L, 0L,0L,
-<<<<<<< HEAD
                 0L, 1L, 0L, 50L, 0L, 0L, 0L, 0L, 0L,
-                0L, 0L, 0L, 0L, 0L, 0L);
-=======
-                0L, 1L, 0L, 50L, 0L, 0L, 0L, 0L, 0L, 0L);
->>>>>>> b8339249
+                0L, 0L, 0L, 0L, 0L, 0L, 0L);
         TableMetricsManager.updateSizeHistogramMetricsForMutations(tableName, metric.getTotalMutationsSizeBytes().getValue(), true);
 
         TableMetricsManager.updateLatencyHistogramForMutations(tableName, 5, true);
         metric = new MutationMetricQueue.MutationMetric(0L, 100L, 0L, 0L, 0L,0L,
-<<<<<<< HEAD
                 0L, 1L, 0L, 100L, 0L, 0L, 0L, 0L, 0L,
-                0L, 0L, 0L, 0L, 0L, 0L);
-=======
-                0L, 1L, 0L, 100L, 0L, 0L, 0L, 0L, 0L, 0L);
->>>>>>> b8339249
+                0L, 0L, 0L, 0L, 0L, 0L, 0L);
         TableMetricsManager.updateSizeHistogramMetricsForMutations(tableName, metric.getTotalMutationsSizeBytes().getValue(), true);
 
         TableMetricsManager.updateLatencyHistogramForMutations(tableName, 6, true);
         metric = new MutationMetricQueue.MutationMetric(0L, 500L, 0L, 0L, 0L,0L,
-<<<<<<< HEAD
                 0L, 1L, 0L, 500L, 0L, 0L, 0L, 0L, 0L,
-                0L, 0L, 0L, 0L, 0L, 0L);
-=======
-                0L, 1L, 0L, 500L, 0L, 0L, 0L, 0L, 0L, 0L);
->>>>>>> b8339249
+                0L, 0L, 0L, 0L, 0L, 0L, 0L);
         TableMetricsManager.updateSizeHistogramMetricsForMutations(tableName, metric.getTotalMutationsSizeBytes().getValue(), true);
 
         TableMetricsManager.updateLatencyHistogramForMutations(tableName, 8, true);
         metric = new MutationMetricQueue.MutationMetric(0L, 1000L, 0L, 0L, 0L,0L,
-<<<<<<< HEAD
                 0L, 1L, 0L, 1000L, 0L, 0L, 0L, 0L, 0L,
-                0L, 0L, 0L, 0L, 0L, 0L);
-=======
-                0L, 1L, 0L, 1000L, 0L, 0L, 0L, 0L, 0L, 0L);
->>>>>>> b8339249
+                0L, 0L, 0L, 0L, 0L, 0L, 0L);
         TableMetricsManager.updateSizeHistogramMetricsForMutations(tableName, metric.getTotalMutationsSizeBytes().getValue(), true);
 
 
@@ -330,62 +306,38 @@
         TableMetricsManager.updateLatencyHistogramForMutations(tableName, 1, false);
         MutationMetricQueue.MutationMetric metric = new MutationMetricQueue.MutationMetric(
                 0L, 0L, 5L, 0L, 0L, 0L,
-<<<<<<< HEAD
                 0L, 0L, 1L, 5L, 0L, 0L, 0L, 0L, 0L,
-                0L, 0L, 0L, 0L, 0L, 0L);
-=======
-                0L, 0L, 1L, 5L, 0L, 0L, 0L, 0L, 0L, 0L);
->>>>>>> b8339249
+                0L, 0L, 0L, 0L, 0L, 0L, 0L);
         TableMetricsManager.updateSizeHistogramMetricsForMutations(tableName, metric.getTotalMutationsSizeBytes().getValue(), false);
 
         TableMetricsManager.updateLatencyHistogramForMutations(tableName, 2, false);
         metric = new MutationMetricQueue.MutationMetric(0L, 0L, 10L, 0L, 0L, 0L,
-<<<<<<< HEAD
                 0L, 0L, 1L, 10L, 0L, 0L, 0L, 0L, 0L,
-                0L, 0L, 0L, 0L, 0L, 0L);
-=======
-                0L, 0L, 1L, 10L, 0L, 0L, 0L, 0L, 0L, 0L);
->>>>>>> b8339249
+                0L, 0L, 0L, 0L, 0L, 0L, 0L);
         TableMetricsManager.updateSizeHistogramMetricsForMutations(tableName, metric.getTotalMutationsSizeBytes().getValue(), false);
 
         TableMetricsManager.updateLatencyHistogramForMutations(tableName, 4, false);
         metric = new MutationMetricQueue.MutationMetric(0L, 0L, 50L, 0L, 0L, 0L,
-<<<<<<< HEAD
                 0L, 0L, 1L, 50L, 0L, 0L, 0L, 0L, 0L,
-                0L, 0L, 0L, 0L, 0L, 0L);
-=======
-                0L, 0L, 1L, 50L, 0L, 0L, 0L, 0L, 0L, 0L);
->>>>>>> b8339249
+                0L, 0L, 0L, 0L, 0L, 0L, 0L);
         TableMetricsManager.updateSizeHistogramMetricsForMutations(tableName, metric.getTotalMutationsSizeBytes().getValue(), false);
 
         TableMetricsManager.updateLatencyHistogramForMutations(tableName, 5,false);
         metric = new MutationMetricQueue.MutationMetric(0L, 0L, 100L, 0L, 0L, 0L,
-<<<<<<< HEAD
                 0L, 0L, 1L, 100L, 0L, 0L, 0L, 0L, 0L,
-                0L, 0L, 0L, 0L, 0L, 0L);
-=======
-                0L, 0L, 1L, 100L, 0L, 0L, 0L, 0L, 0L, 0L);
->>>>>>> b8339249
+                0L, 0L, 0L, 0L, 0L, 0L, 0L);
         TableMetricsManager.updateSizeHistogramMetricsForMutations(tableName, metric.getTotalMutationsSizeBytes().getValue(), false);
 
         TableMetricsManager.updateLatencyHistogramForMutations(tableName, 6,false);
         metric = new MutationMetricQueue.MutationMetric(0L, 0L, 500L, 0L, 0L, 0L,
-<<<<<<< HEAD
                 0L, 0L, 1L, 500L, 0L, 0L, 0L, 0L, 0L,
-                0L, 0L, 0L, 0L, 0L, 0L);
-=======
-                0L, 0L, 1L, 500L, 0L, 0L, 0L, 0L, 0L, 0L);
->>>>>>> b8339249
+                0L, 0L, 0L, 0L, 0L, 0L, 0L);
         TableMetricsManager.updateSizeHistogramMetricsForMutations(tableName, metric.getTotalMutationsSizeBytes().getValue(), false);
 
         TableMetricsManager.updateLatencyHistogramForMutations(tableName, 8, false);
         metric = new MutationMetricQueue.MutationMetric(0L, 0L, 1000L, 0L, 0L, 0L,
-<<<<<<< HEAD
                 0L, 0L, 1L, 1000L, 0L, 0L, 0L, 0L, 0L,
-                0L, 0L, 0L, 0L, 0L, 0L);
-=======
-                0L, 0L, 1L, 1000L, 0L, 0L, 0L, 0L, 0L, 0L);
->>>>>>> b8339249
+                0L, 0L, 0L, 0L, 0L, 0L, 0L);
         TableMetricsManager.updateSizeHistogramMetricsForMutations(tableName, metric.getTotalMutationsSizeBytes().getValue(), false);
 
 
