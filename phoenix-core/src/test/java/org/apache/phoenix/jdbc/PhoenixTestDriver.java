--- conflicted
+++ resolved
@@ -90,12 +90,6 @@
     @Override // public for testing
     public synchronized ConnectionQueryServices getConnectionQueryServices(String url, Properties info) throws SQLException {
         checkClosed();
-<<<<<<< HEAD
-        if (connectionQueryServices != null) {
-            return connectionQueryServices;
-        }
-=======
->>>>>>> ef4989a2
         ConnectionInfo connInfo = ConnectionInfo.create(url);
         ConnectionQueryServices connectionQueryServices = connectionQueryServicesMap.get(connInfo);
         if (connectionQueryServices != null) {
