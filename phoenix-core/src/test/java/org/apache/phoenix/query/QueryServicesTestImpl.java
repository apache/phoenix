--- conflicted
+++ resolved
@@ -128,10 +128,7 @@
                 .set(TxConstants.Manager.CFG_DO_PERSIST, false)
                 .set(TxConstants.Service.CFG_DATA_TX_CLIENT_RETRY_STRATEGY, "n-times")
                 .set(TxConstants.Service.CFG_DATA_TX_CLIENT_ATTEMPTS, 1)
-<<<<<<< HEAD
-=======
                 .set(TxConstants.Service.CFG_DATA_TX_CLIENT_DISCOVERY_TIMEOUT_SEC, 60)
->>>>>>> 727f4151
                 .set(TxConstants.Manager.CFG_TX_SNAPSHOT_DIR, Files.createTempDir().getAbsolutePath())
                 .set(TxConstants.Manager.CFG_TX_TIMEOUT, DEFAULT_TXN_TIMEOUT_SECONDS)
                 .set(TxConstants.Manager.CFG_TX_SNAPSHOT_INTERVAL, 5L)
