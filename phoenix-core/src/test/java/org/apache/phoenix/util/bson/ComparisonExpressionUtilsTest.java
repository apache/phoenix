/*
 * Licensed to the Apache Software Foundation (ASF) under one
 * or more contributor license agreements.  See the NOTICE file
 * distributed with this work for additional information
 * regarding copyright ownership.  The ASF licenses this file
 * to you under the Apache License, Version 2.0 (the
 * "License"); you may not use this file except in compliance
 * with the License.  You may obtain a copy of the License at
 *
 *     http://www.apache.org/licenses/LICENSE-2.0
 *
 * Unless required by applicable law or agreed to in writing, software
 * distributed under the License is distributed on an "AS IS" BASIS,
 * WITHOUT WARRANTIES OR CONDITIONS OF ANY KIND, either express or implied.
 * See the License for the specific language governing permissions and
 * limitations under the License.
 */
package org.apache.phoenix.util.bson;

import static org.junit.Assert.assertFalse;
import static org.junit.Assert.assertTrue;
import static org.junit.Assert.fail;

import java.util.ArrayList;
import java.util.List;
import org.apache.hadoop.hbase.util.Bytes;
import org.apache.phoenix.expression.util.bson.BsonConditionInvalidArgumentException;
import org.apache.phoenix.expression.util.bson.DocumentComparisonExpressionUtils;
import org.apache.phoenix.expression.util.bson.SQLComparisonExpressionUtils;
import org.bson.BsonArray;
import org.bson.BsonBinary;
import org.bson.BsonBoolean;
import org.bson.BsonDocument;
import org.bson.BsonDouble;
import org.bson.BsonInt32;
import org.bson.BsonInt64;
import org.bson.BsonString;
import org.bson.BsonValue;
import org.bson.RawBsonDocument;
import org.junit.Test;

/**
 * Tests for BSON Condition Expression Utility.
 */
public class ComparisonExpressionUtilsTest {

  @Test
  public void testSQLComparisonExpression1() {
    RawBsonDocument rawBsonDocument = getDocumentValue();
    RawBsonDocument compareValues = getCompareValDocument();

    assertTrue(SQLComparisonExpressionUtils.evaluateConditionExpression(
      "(field_exists(Id) OR field_not_exists(Title))", rawBsonDocument, compareValues));

    assertTrue(SQLComparisonExpressionUtils.evaluateConditionExpression(
      "((field_not_exists(Id) AND field_not_exists(Title1)) OR field_exists(ISBN2))"
        + " OR ((Id <> #Title) AND ((InPublication = InPublication) OR ((ISBN = :ISBN)"
        + " AND (Title = #Title))))",
      rawBsonDocument, compareValues));

    assertTrue(SQLComparisonExpressionUtils.evaluateConditionExpression(
      "((field_exists(NestedMap1.ISBN) AND field_not_exists(NestedMap1.NList1[3])))",
      rawBsonDocument, compareValues));

    assertTrue(SQLComparisonExpressionUtils.evaluateConditionExpression(
      "NestedMap1.Id = $Id AND (NestedMap1.InPublication = InPublication)", rawBsonDocument,
      compareValues));

    assertFalse(SQLComparisonExpressionUtils.evaluateConditionExpression(
      "((attribute_exists(0) AND attribute_exists(1)) AND attribute_not_exists(#3)) AND (("
        + "(attribute_not_exists(0) AND attribute_not_exists(1)) OR attribute_exists(#0)"
        + ") OR (#_ = :0))",
      rawBsonDocument, compareValues));

    assertTrue(SQLComparisonExpressionUtils.evaluateConditionExpression(
      "((NestedMap1.Id = $Id) AND ((NestedMap1.InPublication[0] = InPublication) OR "
        + "((ISBN[0] = :ISBN) AND (Title = #Title))) OR "
        + "(NestedMap1.NList1[0] = #NMap1_NList1))",
      rawBsonDocument, compareValues));

    assertTrue(SQLComparisonExpressionUtils.evaluateConditionExpression(
      "((field_not_exists(Id) AND field_not_exists(Title1)) OR field_exists(ISBN2))"
        + " OR ((NestedMap1.Id = $Id) AND ((NestedMap1.InPublication = InPublication)"
        + " OR ((ISBN = :ISBN) AND (Title = #Title))))",
      rawBsonDocument, compareValues));

    assertTrue(SQLComparisonExpressionUtils.evaluateConditionExpression(
      "NestedList1[0] <= $NestedList1_485 AND NestedList1[1] > #NestedList1_1 AND "
        + "NestedList1[2][0] >= #NestedList1_xyz0123 AND "
        + "NestedList1[2][1].Id < $Id1 AND IdS < $Ids1 AND Id2 > $Id2 AND NestedMap1"
        + ".NList1[2] > #NestedMap1_NList1_3",
      rawBsonDocument, compareValues));

    assertTrue(SQLComparisonExpressionUtils.evaluateConditionExpression(
      "NestedList1[0] <= $NestedList1_485 AND NestedList1[1] >= #NestedList1_1 AND "
        + "NestedList1[2][0] >= #NestedList1_xyz0123 AND "
        + "NestedList1[2][1].Id <= $Id1 AND IdS <= $Ids1 AND Id2 >= $Id2 AND"
        + " NestedMap1.NList1[2] >= #NestedMap1_NList1_3",
      rawBsonDocument, compareValues));

    assertTrue(SQLComparisonExpressionUtils.evaluateConditionExpression(
      "NestedList1[0] >= $NestedList1_4850 AND NestedList1[1] < #NestedList1_10 AND"
        + " NestedList1[2][0] >= #NestedList1_xyz0123 AND "
        + "NestedList1[2][1].Id > $Id10 AND IdS > $Ids10 AND Id2 < $Id20 AND "
        + "NestedMap1.NList1[2] < $NestedMap1_NList1_30",
      rawBsonDocument, compareValues));

    assertTrue(SQLComparisonExpressionUtils.evaluateConditionExpression(
      "NestedList1[0] >= $NestedList1_4850 AND NestedList1[1] <= #NestedList1_10 AND "
        + "NestedList1[2][0] >= #NestedList1_xyz0123 AND "
        + "NestedList1[2][1].Id >= $Id10 AND IdS >= $Ids10 AND Id2 <= $Id20 AND "
        + "NestedMap1.NList1[2] <= $NestedMap1_NList1_30 AND "
        + "NestedMap1.NList1[2] <> $NestedMap1_NList1_30",
      rawBsonDocument, compareValues));

    assertTrue(SQLComparisonExpressionUtils.evaluateConditionExpression(
      "NestedList1[0] >= $NestedList1_4850 AND NestedList1[1] <= #NestedList1_10 AND "
        + "NestedList1[2][0] >= #NestedList1_xyz0123 AND "
        + "NestedList1[2][1].Id >= $Id10 AND IdS >= $Ids10 AND Id2 <= $Id20 AND "
        + "NestedMap1.NList1[2] <= $NestedMap1_NList1_30 AND "
        + "(NestedMap1.NList1[2] = $NestedMap1_NList1_30 OR NestedList1[0] BETWEEN "
        + "$NestedList1_4850 AND $Id2)",
      rawBsonDocument, compareValues));

    assertTrue(SQLComparisonExpressionUtils.evaluateConditionExpression(
      "NestedList1[0] >= $NestedList1_4850 AND NestedList1[1] <= #NestedList1_10 AND "
        + "NestedList1[2][0] >= #NestedList1_xyz0123 AND "
        + "NestedMap1.NList1[0] IN ($Id, $Id1, $Id20, #NMap1_NList1) AND "
        + "NestedMap1.NList1[2] <= $NestedMap1_NList1_30 AND "
        + "(NestedMap1.NList1[2] = $NestedMap1_NList1_30 OR NestedList1[0] BETWEEN "
        + "$NestedList1_4850 AND $Id2)",
      rawBsonDocument, compareValues));

    assertTrue(SQLComparisonExpressionUtils.evaluateConditionExpression(
      "NestedList1[0] >= $NestedList1_4850 AND NestedList1[1] <= #NestedList1_10 AND "
        + "NestedList1[2][0] >= #NestedList1_xyz0123 AND "
        + "NestedMap1.NList1[0] IN ($Id,  $Id1, $Id20, #NMap1_NList1) AND "
        + "NestedMap1.NList1[2] <= $NestedMap1_NList1_30 AND "
        + "(NestedMap1.NList1[2] = $NestedMap1_NList1_30 OR "
        + " NestedList1[0] BETWEEN $NestedList1_4850 AND $Id2)"
        + " AND NOT NestedMap1.InPublication IN ($Id, $Id1, $Id20, $Id21)",
      rawBsonDocument, compareValues));
  }

  /**
   * Test that directly uses executable expression to reduce the dependency on pattern-matcher.
   */
  @Test
  public void testSQLComparisonExpression2() {
    RawBsonDocument rawBsonDocument = getDocumentValue();
    RawBsonDocument compareValues = getCompareValDocument();

    assertFalse(SQLComparisonExpressionUtils.evaluateConditionExpression(
      "(field_not_exists(Id) OR field_not_exists(Title))", rawBsonDocument, compareValues));

    assertFalse(SQLComparisonExpressionUtils.evaluateConditionExpression(
      "((field_not_exists(Id) AND field_not_exists(Title1)) OR field_exists(ISBN2))"
        + " OR ((Id = #Title) AND ((InPublication = InPublication) OR ((ISBN = :ISBN)"
        + " AND (Title = #Title))))",
      rawBsonDocument, compareValues));

    assertFalse(SQLComparisonExpressionUtils.evaluateConditionExpression(
      "((field_exists(NestedMap1.ISBN) AND field_exists(NestedMap1.NList1[3])))", rawBsonDocument,
      compareValues));

    assertFalse(SQLComparisonExpressionUtils.evaluateConditionExpression(
      "NestedMap1.Id = $Id AND (NestedMap1.InPublication <> InPublication)", rawBsonDocument,
      compareValues));

    assertFalse(SQLComparisonExpressionUtils.evaluateConditionExpression(
      "((NestedMap1.Id = $Id) AND ((NestedMap1.InPublication[0] = InPublication) OR "
        + "((ISBN[0] = :ISBN) AND (Title = #Title))) OR "
        + "(NestedMap1.NList1[0] <> #NMap1_NList1))",
      rawBsonDocument, compareValues));

    assertFalse(SQLComparisonExpressionUtils.evaluateConditionExpression(
      "((field_not_exists(Id) AND field_not_exists(Title1)) OR field_exists(ISBN2))"
        + " OR ((NestedMap1.Id = $Id) AND ((NestedMap1.InPublication <> InPublication)"
        + " OR NOT ((ISBN = :ISBN) AND (Title = #Title))))",
      rawBsonDocument, compareValues));

    assertFalse(SQLComparisonExpressionUtils.evaluateConditionExpression(
      "NestedList1[0] <= $NestedList1_485 AND NestedList1[1] > #NestedList1_1 AND "
        + "NestedList1[2][0] >= #NestedList1_xyz0123 AND "
        + "NestedList1[2][1].Id < $Id1 AND IdS < $Ids1 AND Id2 > $Id2 AND NestedMap1"
        + ".NList1[2] < #NestedMap1_NList1_3",
      rawBsonDocument, compareValues));

    assertFalse(SQLComparisonExpressionUtils.evaluateConditionExpression(
      "NestedList1[0] <= $NestedList1_485 AND NestedList1[1] >= #NestedList1_1 AND "
        + "NestedList1[2][0] >= #NestedList1_xyz0123 AND "
        + "NestedList1[2][1].Id <= $Id1 AND IdS <= $Ids1 AND Id2 >= $Id2 AND NestedMap1"
        + ".NList1[2] < #NestedMap1_NList1_3",
      rawBsonDocument, compareValues));

    assertFalse(SQLComparisonExpressionUtils.evaluateConditionExpression(
      "NestedList1[0] >= $NestedList1_4850 AND NestedList1[1] < #NestedList1_10 AND "
        + "NestedList1[2][0] >= #NestedList1_xyz0123 AND "
        + "NestedList1[2][1].Id > $Id10 AND IdS > $Ids10 AND Id2 < $Id20 AND NestedMap1"
        + ".NList1[2] >= $NestedMap1_NList1_30",
      rawBsonDocument, compareValues));

    assertFalse(SQLComparisonExpressionUtils.evaluateConditionExpression(
      "NestedList1[0] >= $NestedList1_4850 AND NestedList1[1] <= #NestedList1_10 AND "
        + "NestedList1[2][0] >= #NestedList1_xyz0123 AND "
        + "NestedList1[2][1].Id >= $Id10 AND IdS >= $Ids10 AND Id2 <= $Id20 AND "
        + "NestedMap1.NList1[2] > $NestedMap1_NList1_30 AND "
        + "NestedMap1.NList1[2] <> $NestedMap1_NList1_30",
      rawBsonDocument, compareValues));

    assertFalse(SQLComparisonExpressionUtils.evaluateConditionExpression(
      "NestedList1[0] >= $NestedList1_4850 AND NestedList1[1] <= #NestedList1_10 AND "
        + "NestedList1[2][0] >= #NestedList1_xyz0123 AND "
        + "NestedList1[2][1].Id >= $Id10 AND IdS >= $Ids10 AND Id2 <= $Id20 AND "
        + "NestedMap1.NList1[2] <= $NestedMap1_NList1_30 AND "
        + "(NestedMap1.NList1[2] = $NestedMap1_NList1_30 OR NOT NestedList1[0] BETWEEN "
        + "$NestedList1_4850 AND $Id2)",
      rawBsonDocument, compareValues));

    assertFalse(SQLComparisonExpressionUtils.evaluateConditionExpression(
      "NestedList1[0] >= $NestedList1_4850 AND NestedList1[1] <= #NestedList1_10 AND "
        + "NestedList1[2][0] >= #NestedList1_xyz0123 AND "
        + "NestedMap1.NList1[0] NOT IN ($Id, $Id1, $Id20, #NMap1_NList1) AND "
        + "NestedMap1.NList1[2] <= $NestedMap1_NList1_30 AND "
        + "(NestedMap1.NList1[2] = $NestedMap1_NList1_30 OR NestedList1[0] BETWEEN "
        + "$NestedList1_4850 AND $Id2)",
      rawBsonDocument, compareValues));

    assertTrue(SQLComparisonExpressionUtils.evaluateConditionExpression(
      "NestedList1[0] >= $NestedList1_4850 AND NestedList1[1] <= #NestedList1_10 AND "
        + "NestedList1[2][0] >= #NestedList1_xyz0123 AND "
        + "NestedMap1.NList1[0] IN ($Id,  $Id1, $Id20, #NMap1_NList1) AND "
        + "NestedMap1.NList1[2] <= $NestedMap1_NList1_30 AND "
        + "(NestedMap1.NList1[2] <> $NestedMap1_NList1_30 OR NestedList1[0]"
        + " NOT BETWEEN $NestedList1_4850 AND $Id2)"
        + " AND NOT NestedMap1.InPublication IN ($Id, $Id1, $Id20, $Id21)",
      rawBsonDocument, compareValues));
  }

  @Test
  public void testDocumentComparisonExpression1() {
    RawBsonDocument rawBsonDocument = getDocumentValue();
    BsonDocument expressionDocument = new BsonDocument();
    List<BsonValue> orList = new ArrayList<>();
    orList.add(
      new BsonDocument().append("Id", new BsonDocument().append("$exists", new BsonBoolean(true))));
    orList.add(new BsonDocument().append("Title",
      new BsonDocument().append("$exists", new BsonBoolean(false))));
    expressionDocument.append("$or", new BsonArray(orList));

    // Condition Expression:
    // {
    // "$or": [
    // {
    // "Id": {
    // "$exists": true
    // }
    // },
    // {
    // "Title": {
    // "$exists": false
    // }
    // }
    // ]
    // }

    assertTrue(DocumentComparisonExpressionUtils.evaluateConditionExpression(rawBsonDocument,
      expressionDocument));

    expressionDocument = new BsonDocument();
    BsonArray orListArray = new BsonArray();
    BsonArray orList1 = new BsonArray();
    BsonDocument orDoc1 = new BsonDocument();
    BsonDocument andDoc1 = new BsonDocument();
    BsonArray andList1 = new BsonArray();
    andList1.add(new BsonDocument().append("Id",
      new BsonDocument().append("$exists", new BsonBoolean(false))));
    andList1.add(new BsonDocument().append("Title1",
      new BsonDocument().append("$exists", new BsonBoolean(false))));
    andDoc1.append("$and", andList1);
    orList1.add(andDoc1);
    orList1.add(new BsonDocument().append("ISBN2",
      new BsonDocument().append("$exists", new BsonBoolean(true))));
    orDoc1.append("$or", orList1);
    orListArray.add(orDoc1);

    BsonArray andList2 = new BsonArray();
    BsonDocument andDoc2 = new BsonDocument();
    andList2.add(new BsonDocument().append("Id",
      new BsonDocument().append("$ne", new BsonString("Book 101 Title"))));

    BsonArray orList2 = new BsonArray();
    BsonDocument orDoc2 = new BsonDocument();
    orList2.add(new BsonDocument().append("InPublication",
      new BsonDocument().append("$eq", new BsonBoolean(false))));

    BsonArray andList3 = new BsonArray();
    BsonDocument andDoc3 = new BsonDocument();
    andList3.add(new BsonDocument().append("ISBN",
      new BsonDocument().append("$eq", new BsonString("111-1111111111"))));
    andList3.add(new BsonDocument().append("Title",
      new BsonDocument().append("$eq", new BsonString("Book 101 Title"))));
    andDoc3.append("$and", andList3);

    orList2.add(andDoc3);
    orDoc2.append("$or", orList2);

    andList2.add(orDoc2);
    andDoc2.append("$and", andList2);
    orListArray.add(andDoc2);

    expressionDocument.append("$or", orListArray);

    // Condition Expression:
    // {
    // "$or": [
    // {
    // "$or": [
    // {
    // "$and": [
    // {
    // "Id": {
    // "$exists": false
    // }
    // },
    // {
    // "Title1": {
    // "$exists": false
    // }
    // }
    // ]
    // },
    // {
    // "ISBN2": {
    // "$exists": true
    // }
    // }
    // ]
    // },
    // {
    // "$and": [
    // {
    // "Id": {
    // "$ne": "Book 101 Title"
    // }
    // },
    // {
    // "$or": [
    // {
    // "InPublication": {
    // "$eq": false
    // }
    // },
    // {
    // "$and": [
    // {
    // "ISBN": {
    // "$eq": "111-1111111111"
    // }
    // },
    // {
    // "Title": {
    // "$eq": "Book 101 Title"
    // }
    // }
    // ]
    // }
    // ]
    // }
    // ]
    // }
    // ]
    // }

    assertTrue(DocumentComparisonExpressionUtils.evaluateConditionExpression(rawBsonDocument,
      expressionDocument));

    expressionDocument = new BsonDocument();
    andList1 = new BsonArray();
    andList1.add(new BsonDocument().append("NestedMap1.ISBN",
      new BsonDocument().append("$exists", new BsonBoolean(true))));
    andList1.add(new BsonDocument().append("NestedMap1.NList1[3]",
      new BsonDocument().append("$exists", new BsonBoolean(false))));
    expressionDocument.append("$and", andList1);

    // Condition Expression:
    // {
    // "$and": [
    // {
    // "NestedMap1.ISBN": {
    // "$exists": true
    // }
    // },
    // {
    // "NestedMap1.NList1[3]": {
    // "$exists": false
    // }
    // }
    // ]
    // }

    assertTrue(DocumentComparisonExpressionUtils.evaluateConditionExpression(rawBsonDocument,
      expressionDocument));

    expressionDocument = new BsonDocument();
    andList1 = new BsonArray();
    andList1.add(new BsonDocument().append("NestedMap1.Id",
      new BsonDocument().append("$eq", new BsonDouble(101.01))));
    andList1.add(new BsonDocument().append("NestedMap1.InPublication",
      new BsonDocument().append("$eq", new BsonBoolean(false))));
    expressionDocument.append("$and", andList1);

    // Condition Expression:
    // {
    // "$and": [
    // {
    // "NestedMap1.Id": {
    // "$eq": 101.01
    // }
    // },
    // {
    // "NestedMap1.InPublication": {
    // "$eq": false
    // }
    // }
    // ]
    // }
    assertTrue(DocumentComparisonExpressionUtils.evaluateConditionExpression(rawBsonDocument,
      expressionDocument));

    expressionDocument = new BsonDocument();

    andList1 = new BsonArray();
    andDoc1 = new BsonDocument();
    andList1.add(new BsonDocument().append("NestedMap1.Id",
      new BsonDocument().append("$eq", new BsonDouble(101.01))));

    orList1 = new BsonArray();
    orDoc1 = new BsonDocument();
    orList1.add(new BsonDocument().append("NestedMap1.InPublication[0]",
      new BsonDocument().append("$eq", new BsonBoolean(false))));

    andList2 = new BsonArray();
    andDoc2 = new BsonDocument();
    andList2.add(new BsonDocument().append("ISBN[0]",
      new BsonDocument().append("$eq", new BsonString("111-1111111111"))));
    andList2.add(new BsonDocument().append("Title",
      new BsonDocument().append("$eq", new BsonString("Book 101 Title"))));
    andDoc2.append("$and", andList2);

    orList1.add(andDoc2);
    orDoc1.append("$or", orList1);

    andList1.add(orDoc1);
    andDoc1.append("$and", andList1);

    orList2 = new BsonArray();
    orDoc2 = new BsonDocument();

    orList2.add(andDoc1);
    orList2.add(new BsonDocument().append("NestedMap1.NList1[0]",
      new BsonDocument().append("$eq", new BsonString("NListVal01"))));

    expressionDocument.append("$or", orList2);

    // Condition Expression:
    // {
    // "$or": [
    // {
    // "$and": [
    // {
    // "NestedMap1.Id": {
    // "$eq": 101.01
    // }
    // },
    // {
    // "$or": [
    // {
    // "NestedMap1.InPublication[0]": {
    // "$eq": false
    // }
    // },
    // {
    // "$and": [
    // {
    // "ISBN[0]": {
    // "$eq": "111-1111111111"
    // }
    // },
    // {
    // "Title": {
    // "$eq": "Book 101 Title"
    // }
    // }
    // ]
    // }
    // ]
    // }
    // ]
    // },
    // {
    // "NestedMap1.NList1[0]": {
    // "$eq": "NListVal01"
    // }
    // }
    // ]
    // }
    assertTrue(DocumentComparisonExpressionUtils.evaluateConditionExpression(rawBsonDocument,
      expressionDocument));

    expressionDocument = new BsonDocument();
    orListArray = new BsonArray();

    andList1 = new BsonArray();
    andDoc1 = new BsonDocument();
    andList1.add(new BsonDocument().append("Id",
      new BsonDocument().append("$exists", new BsonBoolean(false))));
    andList1.add(new BsonDocument().append("Title1",
      new BsonDocument().append("$exists", new BsonBoolean(false))));
    andDoc1.append("$and", andList1);

    orList1 = new BsonArray();
    orDoc1 = new BsonDocument();

    orList1.add(andDoc1);
    orList1.add(new BsonDocument().append("ISBN2",
      new BsonDocument().append("$exists", new BsonBoolean(true))));
    orDoc1.append("$or", orList1);

    orListArray.add(orDoc1);

    andList2 = new BsonArray();
    andDoc2 = new BsonDocument();
    andList2.add(new BsonDocument().append("NestedMap1.Id",
      new BsonDocument().append("$eq", new BsonDouble(101.01))));

    orList2 = new BsonArray();
    orDoc2 = new BsonDocument();
    orList2.add(new BsonDocument().append("NestedMap1.InPublication",
      new BsonDocument().append("$eq", new BsonBoolean(false))));

    andList3 = new BsonArray();
    andDoc3 = new BsonDocument();

    andList3.add(new BsonDocument().append("ISBN",
      new BsonDocument().append("$eq", new BsonString("111-1111111111"))));
    andList3.add(new BsonDocument().append("Title",
      new BsonDocument().append("$eq", new BsonString("Book 101 Title"))));
    andDoc3.append("$and", andList3);

    orList2.add(andDoc3);
    orDoc2.append("$or", orList2);

    andList2.add(orDoc2);
    andDoc2.append("$and", andList2);

    orListArray.add(andDoc2);
    expressionDocument.append("$or", orListArray);

    // Condition Expression:
    // {
    // "$or": [
    // {
    // "$or": [
    // {
    // "$and": [
    // {
    // "Id": {
    // "$exists": false
    // }
    // },
    // {
    // "Title1": {
    // "$exists": false
    // }
    // }
    // ]
    // },
    // {
    // "ISBN2": {
    // "$exists": true
    // }
    // }
    // ]
    // },
    // {
    // "$and": [
    // {
    // "NestedMap1.Id": {
    // "$eq": 101.01
    // }
    // },
    // {
    // "$or": [
    // {
    // "NestedMap1.InPublication": {
    // "$eq": false
    // }
    // },
    // {
    // "$and": [
    // {
    // "ISBN": {
    // "$eq": "111-1111111111"
    // }
    // },
    // {
    // "Title": {
    // "$eq": "Book 101 Title"
    // }
    // }
    // ]
    // }
    // ]
    // }
    // ]
    // }
    // ]
    // }

    assertTrue(DocumentComparisonExpressionUtils.evaluateConditionExpression(rawBsonDocument,
      expressionDocument));

    expressionDocument = new BsonDocument();
    andList1 = new BsonArray();
    andList1.add(new BsonDocument().append("NestedList1[0]",
      new BsonDocument().append("$lte", new BsonDouble(-485.33))));
    andList1.add(new BsonDocument().append("NestedList1[1]",
      new BsonDocument().append("$gt", new BsonString("1234abcc"))));
    andList1.add(new BsonDocument().append("NestedList1[2][0]",
      new BsonDocument().append("$gte", new BsonString("xyz0123"))));
    andList1.add(new BsonDocument().append("NestedList1[2][1].Id",
      new BsonDocument().append("$lt", new BsonInt32(120))));
    andList1.add(
      new BsonDocument().append("IdS", new BsonDocument().append("$lt", new BsonString("12"))));
    andList1
      .add(new BsonDocument().append("Id2", new BsonDocument().append("$gt", new BsonInt32(12))));
    andList1.add(new BsonDocument().append("NestedMap1.NList1[2]",
      new BsonDocument().append("$gt", new BsonBinary(Bytes.toBytes("Whit")))));

    expressionDocument.append("$and", andList1);

    // Condition Expression:
    // {
    // "$and": [
    // {
    // "NestedList1[0]": {
    // "$lte": -485.33
    // }
    // },
    // {
    // "NestedList1[1]": {
    // "$gt": "1234abcc"
    // }
    // },
    // {
    // "NestedList1[2][0]": {
    // "$gte": "xyz0123"
    // }
    // },
    // {
    // "NestedList1[2][1].Id": {
    // "$lt": 120
    // }
    // },
    // {
    // "IdS": {
    // "$lt": "12"
    // }
    // },
    // {
    // "Id2": {
    // "$gt": 12
    // }
    // },
    // {
    // "NestedMap1.NList1[2]": {
    // "$gt": {
    // "$binary": {
    // "base64": "V2hpdA==",
    // "subType": "00"
    // }
    // }
    // }
    // }
    // ]
    // }

    assertTrue(DocumentComparisonExpressionUtils.evaluateConditionExpression(rawBsonDocument,
      expressionDocument));

    expressionDocument = new BsonDocument();
    andList1 = new BsonArray();
    andList1.add(new BsonDocument().append("NestedList1[0]",
      new BsonDocument().append("$lte", new BsonDouble(-485.33))));
    andList1.add(new BsonDocument().append("NestedList1[1]",
      new BsonDocument().append("$gte", new BsonString("1234abcc"))));
    andList1.add(new BsonDocument().append("NestedList1[2][0]",
      new BsonDocument().append("$gte", new BsonString("xyz0123"))));
    andList1.add(new BsonDocument().append("NestedList1[2][1].Id",
      new BsonDocument().append("$lte", new BsonInt32(120))));
    andList1.add(
      new BsonDocument().append("IdS", new BsonDocument().append("$lte", new BsonString("12"))));
    andList1
      .add(new BsonDocument().append("Id2", new BsonDocument().append("$gte", new BsonInt32(12))));
    andList1.add(new BsonDocument().append("NestedMap1.NList1[2]",
      new BsonDocument().append("$gte", new BsonBinary(Bytes.toBytes("Whit")))));

    expressionDocument.append("$and", andList1);

    // Condition Expression:
    // {
    // "$and": [
    // {
    // "NestedList1[0]": {
    // "$lte": -485.33
    // }
    // },
    // {
    // "NestedList1[1]": {
    // "$gte": "1234abcc"
    // }
    // },
    // {
    // "NestedList1[2][0]": {
    // "$gte": "xyz0123"
    // }
    // },
    // {
    // "NestedList1[2][1].Id": {
    // "$lte": 120
    // }
    // },
    // {
    // "IdS": {
    // "$lte": "12"
    // }
    // },
    // {
    // "Id2": {
    // "$gte": 12
    // }
    // },
    // {
    // "NestedMap1.NList1[2]": {
    // "$gte": {
    // "$binary": {
    // "base64": "V2hpdA==",
    // "subType": "00"
    // }
    // }
    // }
    // }
    // ]
    // }

    assertTrue(DocumentComparisonExpressionUtils.evaluateConditionExpression(rawBsonDocument,
      expressionDocument));

    expressionDocument = new BsonDocument();

    andList1 = new BsonArray();
    andList1.add(new BsonDocument().append("NestedList1[0]",
      new BsonDocument().append("$gte", new BsonDouble(-485.35))));
    andList1.add(new BsonDocument().append("NestedList1[1]",
      new BsonDocument().append("$lt", new BsonString("1234abce"))));
    andList1.add(new BsonDocument().append("NestedList1[2][0]",
      new BsonDocument().append("$gte", new BsonString("xyz0123"))));
    andList1.add(new BsonDocument().append("NestedList1[2][1].Id",
      new BsonDocument().append("$gt", new BsonInt64(101))));
    andList1.add(
      new BsonDocument().append("IdS", new BsonDocument().append("$gt", new BsonString("100"))));
    andList1.add(
      new BsonDocument().append("Id2", new BsonDocument().append("$lt", new BsonDouble(101.011))));
    andList1.add(new BsonDocument().append("NestedMap1.NList1[2]",
      new BsonDocument().append("$lt", new BsonBinary(Bytes.toBytes("Whitee")))));

    expressionDocument.append("$and", andList1);

    // Condition Expression:
    // {
    // "$and": [
    // {
    // "NestedList1[0]": {
    // "$gte": -485.35
    // }
    // },
    // {
    // "NestedList1[1]": {
    // "$lt": "1234abce"
    // }
    // },
    // {
    // "NestedList1[2][0]": {
    // "$gte": "xyz0123"
    // }
    // },
    // {
    // "NestedList1[2][1].Id": {
    // "$gt": 101
    // }
    // },
    // {
    // "IdS": {
    // "$gt": "100"
    // }
    // },
    // {
    // "Id2": {
    // "$lt": 101.011
    // }
    // },
    // {
    // "NestedMap1.NList1[2]": {
    // "$lt": {
    // "$binary": {
    // "base64": "V2hpdGVl",
    // "subType": "00"
    // }
    // }
    // }
    // }
    // ]
    // }
    assertTrue(DocumentComparisonExpressionUtils.evaluateConditionExpression(rawBsonDocument,
      expressionDocument));

    expressionDocument = new BsonDocument();

    andList1 = new BsonArray();
    andList1.add(new BsonDocument().append("NestedList1[0]",
      new BsonDocument().append("$gte", new BsonDouble(-485.35))));
    andList1.add(new BsonDocument().append("NestedList1[1]",
      new BsonDocument().append("$lte", new BsonString("1234abce"))));
    andList1.add(new BsonDocument().append("NestedList1[2][0]",
      new BsonDocument().append("$gte", new BsonString("xyz0123"))));
    andList1.add(new BsonDocument().append("NestedList1[2][1].Id",
      new BsonDocument().append("$gte", new BsonInt64(101))));
    andList1.add(
      new BsonDocument().append("IdS", new BsonDocument().append("$gte", new BsonString("100"))));
    andList1.add(
      new BsonDocument().append("Id2", new BsonDocument().append("$lte", new BsonDouble(101.011))));
    andList1.add(new BsonDocument().append("NestedMap1.NList1[2]",
      new BsonDocument().append("$lte", new BsonBinary(Bytes.toBytes("Whitee")))));
    andList1.add(new BsonDocument().append("NestedMap1.NList1[2]",
      new BsonDocument().append("$ne", new BsonBinary(Bytes.toBytes("Whitee")))));

    expressionDocument.append("$and", andList1);

    // Condition Expression:
    // {
    // "$and": [
    // {
    // "NestedList1[0]": {
    // "$gte": -485.35
    // }
    // },
    // {
    // "NestedList1[1]": {
    // "$lte": "1234abce"
    // }
    // },
    // {
    // "NestedList1[2][0]": {
    // "$gte": "xyz0123"
    // }
    // },
    // {
    // "NestedList1[2][1].Id": {
    // "$gte": 101
    // }
    // },
    // {
    // "IdS": {
    // "$gte": "100"
    // }
    // },
    // {
    // "Id2": {
    // "$lte": 101.011
    // }
    // },
    // {
    // "NestedMap1.NList1[2]": {
    // "$lte": {
    // "$binary": {
    // "base64": "V2hpdGVl",
    // "subType": "00"
    // }
    // }
    // }
    // },
    // {
    // "NestedMap1.NList1[2]": {
    // "$ne": {
    // "$binary": {
    // "base64": "V2hpdGVl",
    // "subType": "00"
    // }
    // }
    // }
    // }
    // ]
    // }
    assertTrue(DocumentComparisonExpressionUtils.evaluateConditionExpression(rawBsonDocument,
      expressionDocument));

  }

  @Test
  public void testDocumentComparisonExpression2() {
    RawBsonDocument rawBsonDocument = getDocumentValue();
    BsonDocument expressionDocument = new BsonDocument();
    List<BsonValue> orList = new ArrayList<>();
    orList.add(new BsonDocument().append("Id",
      new BsonDocument().append("$exists", new BsonBoolean(false))));
    orList.add(new BsonDocument().append("Title",
      new BsonDocument().append("$exists", new BsonBoolean(false))));
    expressionDocument.append("$or", new BsonArray(orList));

    // Condition Expression:
    // {
    // "$or": [
    // {
    // "Id": {
    // "$exists": false
    // }
    // },
    // {
    // "Title": {
    // "$exists": false
    // }
    // }
    // ]
    // }

    assertFalse(DocumentComparisonExpressionUtils.evaluateConditionExpression(rawBsonDocument,
      expressionDocument));

    expressionDocument = new BsonDocument();
    BsonArray orListArray = new BsonArray();
    BsonArray orList1 = new BsonArray();
    BsonDocument orDoc1 = new BsonDocument();
    BsonDocument andDoc1 = new BsonDocument();
    BsonArray andList1 = new BsonArray();
    andList1.add(new BsonDocument().append("Id",
      new BsonDocument().append("$exists", new BsonBoolean(false))));
    andList1.add(new BsonDocument().append("Title1",
      new BsonDocument().append("$exists", new BsonBoolean(false))));
    andDoc1.append("$and", andList1);
    orList1.add(andDoc1);
    orList1.add(new BsonDocument().append("ISBN2",
      new BsonDocument().append("$exists", new BsonBoolean(true))));
    orDoc1.append("$or", orList1);
    orListArray.add(orDoc1);

    BsonArray andList2 = new BsonArray();
    BsonDocument andDoc2 = new BsonDocument();
    andList2.add(new BsonDocument().append("Id",
      new BsonDocument().append("$eq", new BsonString("Book 101 Title"))));

    BsonArray orList2 = new BsonArray();
    BsonDocument orDoc2 = new BsonDocument();
    orList2.add(new BsonDocument().append("InPublication",
      new BsonDocument().append("$eq", new BsonBoolean(false))));

    BsonArray andList3 = new BsonArray();
    BsonDocument andDoc3 = new BsonDocument();
    andList3.add(new BsonDocument().append("ISBN",
      new BsonDocument().append("$eq", new BsonString("111-1111111111"))));
    andList3.add(new BsonDocument().append("Title",
      new BsonDocument().append("$eq", new BsonString("Book 101 Title"))));
    andDoc3.append("$and", andList3);

    orList2.add(andDoc3);
    orDoc2.append("$or", orList2);

    andList2.add(orDoc2);
    andDoc2.append("$and", andList2);
    orListArray.add(andDoc2);

    expressionDocument.append("$or", orListArray);

    // Condition Expression:
    // {
    // "$or": [
    // {
    // "$or": [
    // {
    // "$and": [
    // {
    // "Id": {
    // "$exists": false
    // }
    // },
    // {
    // "Title1": {
    // "$exists": false
    // }
    // }
    // ]
    // },
    // {
    // "ISBN2": {
    // "$exists": true
    // }
    // }
    // ]
    // },
    // {
    // "$and": [
    // {
    // "Id": {
    // "$eq": "Book 101 Title"
    // }
    // },
    // {
    // "$or": [
    // {
    // "InPublication": {
    // "$eq": false
    // }
    // },
    // {
    // "$and": [
    // {
    // "ISBN": {
    // "$eq": "111-1111111111"
    // }
    // },
    // {
    // "Title": {
    // "$eq": "Book 101 Title"
    // }
    // }
    // ]
    // }
    // ]
    // }
    // ]
    // }
    // ]
    // }

    assertFalse(DocumentComparisonExpressionUtils.evaluateConditionExpression(rawBsonDocument,
      expressionDocument));

    expressionDocument = new BsonDocument();
    andList1 = new BsonArray();
    andList1.add(new BsonDocument().append("NestedMap1.ISBN",
      new BsonDocument().append("$exists", new BsonBoolean(true))));
    andList1.add(new BsonDocument().append("NestedMap1.NList1[3]",
      new BsonDocument().append("$exists", new BsonBoolean(true))));
    expressionDocument.append("$and", andList1);

    // Condition Expression:
    // {
    // "$and": [
    // {
    // "NestedMap1.ISBN": {
    // "$exists": true
    // }
    // },
    // {
    // "NestedMap1.NList1[3]": {
    // "$exists": true
    // }
    // }
    // ]
    // }

    assertFalse(DocumentComparisonExpressionUtils.evaluateConditionExpression(rawBsonDocument,
      expressionDocument));

    expressionDocument = new BsonDocument();
    andList1 = new BsonArray();
    andList1.add(new BsonDocument().append("NestedMap1.Id",
      new BsonDocument().append("$eq", new BsonDouble(101.01))));
    andList1.add(new BsonDocument().append("NestedMap1.InPublication",
      new BsonDocument().append("$ne", new BsonBoolean(false))));
    expressionDocument.append("$and", andList1);

    // Condition Expression:
    // {
    // "$and": [
    // {
    // "NestedMap1.Id": {
    // "$eq": 101.01
    // }
    // },
    // {
    // "NestedMap1.InPublication": {
    // "$ne": false
    // }
    // }
    // ]
    // }
    assertFalse(DocumentComparisonExpressionUtils.evaluateConditionExpression(rawBsonDocument,
      expressionDocument));

    expressionDocument = new BsonDocument();

    andList1 = new BsonArray();
    andDoc1 = new BsonDocument();
    andList1.add(new BsonDocument().append("NestedMap1.Id",
      new BsonDocument().append("$eq", new BsonDouble(101.01))));

    orList1 = new BsonArray();
    orDoc1 = new BsonDocument();
    orList1.add(new BsonDocument().append("NestedMap1.InPublication[0]",
      new BsonDocument().append("$eq", new BsonBoolean(false))));

    andList2 = new BsonArray();
    andDoc2 = new BsonDocument();
    andList2.add(new BsonDocument().append("ISBN[0]",
      new BsonDocument().append("$eq", new BsonString("111-1111111111"))));
    andList2.add(new BsonDocument().append("Title",
      new BsonDocument().append("$eq", new BsonString("Book 101 Title"))));
    andDoc2.append("$and", andList2);

    orList1.add(andDoc2);
    orDoc1.append("$or", orList1);

    andList1.add(orDoc1);
    andDoc1.append("$and", andList1);

    orList2 = new BsonArray();
    orDoc2 = new BsonDocument();

    orList2.add(andDoc1);
    orList2.add(new BsonDocument().append("NestedMap1.NList1[0]",
      new BsonDocument().append("$ne", new BsonString("NListVal01"))));

    expressionDocument.append("$or", orList2);

    // Condition Expression:
    // {
    // "$or": [
    // {
    // "$and": [
    // {
    // "NestedMap1.Id": {
    // "$eq": 101.01
    // }
    // },
    // {
    // "$or": [
    // {
    // "NestedMap1.InPublication[0]": {
    // "$eq": false
    // }
    // },
    // {
    // "$and": [
    // {
    // "ISBN[0]": {
    // "$eq": "111-1111111111"
    // }
    // },
    // {
    // "Title": {
    // "$eq": "Book 101 Title"
    // }
    // }
    // ]
    // }
    // ]
    // }
    // ]
    // },
    // {
    // "NestedMap1.NList1[0]": {
    // "$ne": "NListVal01"
    // }
    // }
    // ]
    // }
    assertFalse(DocumentComparisonExpressionUtils.evaluateConditionExpression(rawBsonDocument,
      expressionDocument));

    expressionDocument = new BsonDocument();
    orListArray = new BsonArray();

    andList1 = new BsonArray();
    andDoc1 = new BsonDocument();
    andList1.add(new BsonDocument().append("Id",
      new BsonDocument().append("$exists", new BsonBoolean(false))));
    andList1.add(new BsonDocument().append("Title1",
      new BsonDocument().append("$exists", new BsonBoolean(false))));
    andDoc1.append("$and", andList1);

    orList1 = new BsonArray();
    orDoc1 = new BsonDocument();

    orList1.add(andDoc1);
    orList1.add(new BsonDocument().append("ISBN2",
      new BsonDocument().append("$exists", new BsonBoolean(true))));
    orDoc1.append("$or", orList1);

    orListArray.add(orDoc1);

    andList2 = new BsonArray();
    andDoc2 = new BsonDocument();
    andList2.add(new BsonDocument().append("NestedMap1.Id",
      new BsonDocument().append("$eq", new BsonDouble(101.01))));

    orList2 = new BsonArray();
    orDoc2 = new BsonDocument();
    orList2.add(new BsonDocument().append("NestedMap1.InPublication",
      new BsonDocument().append("$ne", new BsonBoolean(false))));

    andList3 = new BsonArray();
    andDoc3 = new BsonDocument();

    andList3.add(new BsonDocument().append("ISBN",
      new BsonDocument().append("$ne", new BsonString("111-1111111111"))));
    andList3.add(new BsonDocument().append("Title",
      new BsonDocument().append("$eq", new BsonString("Book 101 Title"))));
    andDoc3.append("$and", andList3);

    orList2.add(andDoc3);
    orDoc2.append("$or", orList2);

    andList2.add(orDoc2);
    andDoc2.append("$and", andList2);

    orListArray.add(andDoc2);
    expressionDocument.append("$or", orListArray);

    // Condition Expression:
    // {
    // "$or": [
    // {
    // "$or": [
    // {
    // "$and": [
    // {
    // "Id": {
    // "$exists": false
    // }
    // },
    // {
    // "Title1": {
    // "$exists": false
    // }
    // }
    // ]
    // },
    // {
    // "ISBN2": {
    // "$exists": true
    // }
    // }
    // ]
    // },
    // {
    // "$and": [
    // {
    // "NestedMap1.Id": {
    // "$eq": 101.01
    // }
    // },
    // {
    // "$or": [
    // {
    // "NestedMap1.InPublication": {
    // "$ne": false
    // }
    // },
    // {
    // "$and": [
    // {
    // "ISBN": {
    // "$ne": "111-1111111111"
    // }
    // },
    // {
    // "Title": {
    // "$eq": "Book 101 Title"
    // }
    // }
    // ]
    // }
    // ]
    // }
    // ]
    // }
    // ]
    // }

    assertFalse(DocumentComparisonExpressionUtils.evaluateConditionExpression(rawBsonDocument,
      expressionDocument));

    expressionDocument = new BsonDocument();
    andList1 = new BsonArray();
    andList1.add(new BsonDocument().append("NestedList1[0]",
      new BsonDocument().append("$lte", new BsonDouble(-485.33))));
    andList1.add(new BsonDocument().append("NestedList1[1]",
      new BsonDocument().append("$gt", new BsonString("1234abcc"))));
    andList1.add(new BsonDocument().append("NestedList1[2][0]",
      new BsonDocument().append("$gte", new BsonString("xyz0123"))));
    andList1.add(new BsonDocument().append("NestedList1[2][1].Id",
      new BsonDocument().append("$lt", new BsonInt32(120))));
    andList1.add(
      new BsonDocument().append("IdS", new BsonDocument().append("$lt", new BsonString("12"))));
    andList1
      .add(new BsonDocument().append("Id2", new BsonDocument().append("$gt", new BsonInt32(12))));
    andList1.add(new BsonDocument().append("NestedMap1.NList1[2]",
      new BsonDocument().append("$lt", new BsonBinary(Bytes.toBytes("Whit")))));

    expressionDocument.append("$and", andList1);

    // Condition Expression:
    // {
    // "$and": [
    // {
    // "NestedList1[0]": {
    // "$lte": -485.33
    // }
    // },
    // {
    // "NestedList1[1]": {
    // "$gt": "1234abcc"
    // }
    // },
    // {
    // "NestedList1[2][0]": {
    // "$gte": "xyz0123"
    // }
    // },
    // {
    // "NestedList1[2][1].Id": {
    // "$lt": 120
    // }
    // },
    // {
    // "IdS": {
    // "$lt": "12"
    // }
    // },
    // {
    // "Id2": {
    // "$gt": 12
    // }
    // },
    // {
    // "NestedMap1.NList1[2]": {
    // "$lt": {
    // "$binary": {
    // "base64": "V2hpdA==",
    // "subType": "00"
    // }
    // }
    // }
    // }
    // ]
    // }

    assertFalse(DocumentComparisonExpressionUtils.evaluateConditionExpression(rawBsonDocument,
      expressionDocument));

    expressionDocument = new BsonDocument();
    andList1 = new BsonArray();
    andList1.add(new BsonDocument().append("NestedList1[0]",
      new BsonDocument().append("$lte", new BsonDouble(-485.33))));
    andList1.add(new BsonDocument().append("NestedList1[1]",
      new BsonDocument().append("$gte", new BsonString("1234abcc"))));
    andList1.add(new BsonDocument().append("NestedList1[2][0]",
      new BsonDocument().append("$gte", new BsonString("xyz0123"))));
    andList1.add(new BsonDocument().append("NestedList1[2][1].Id",
      new BsonDocument().append("$lte", new BsonInt32(120))));
    andList1.add(
      new BsonDocument().append("IdS", new BsonDocument().append("$lte", new BsonString("12"))));
    andList1
      .add(new BsonDocument().append("Id2", new BsonDocument().append("$gte", new BsonInt32(12))));
    andList1.add(new BsonDocument().append("NestedMap1.NList1[2]",
      new BsonDocument().append("$lt", new BsonBinary(Bytes.toBytes("Whit")))));

    expressionDocument.append("$and", andList1);

    // Condition Expression:
    // {
    // "$and": [
    // {
    // "NestedList1[0]": {
    // "$lte": -485.33
    // }
    // },
    // {
    // "NestedList1[1]": {
    // "$gte": "1234abcc"
    // }
    // },
    // {
    // "NestedList1[2][0]": {
    // "$gte": "xyz0123"
    // }
    // },
    // {
    // "NestedList1[2][1].Id": {
    // "$lte": 120
    // }
    // },
    // {
    // "IdS": {
    // "$lte": "12"
    // }
    // },
    // {
    // "Id2": {
    // "$gte": 12
    // }
    // },
    // {
    // "NestedMap1.NList1[2]": {
    // "$lt": {
    // "$binary": {
    // "base64": "V2hpdA==",
    // "subType": "00"
    // }
    // }
    // }
    // }
    // ]
    // }

    assertFalse(DocumentComparisonExpressionUtils.evaluateConditionExpression(rawBsonDocument,
      expressionDocument));

    expressionDocument = new BsonDocument();

    andList1 = new BsonArray();
    andList1.add(new BsonDocument().append("NestedList1[0]",
      new BsonDocument().append("$gte", new BsonDouble(-485.35))));
    andList1.add(new BsonDocument().append("NestedList1[1]",
      new BsonDocument().append("$lt", new BsonString("1234abce"))));
    andList1.add(new BsonDocument().append("NestedList1[2][0]",
      new BsonDocument().append("$gte", new BsonString("xyz0123"))));
    andList1.add(new BsonDocument().append("NestedList1[2][1].Id",
      new BsonDocument().append("$gt", new BsonInt64(101))));
    andList1.add(
      new BsonDocument().append("IdS", new BsonDocument().append("$gt", new BsonString("100"))));
    andList1.add(
      new BsonDocument().append("Id2", new BsonDocument().append("$lt", new BsonDouble(101.011))));
    andList1.add(new BsonDocument().append("NestedMap1.NList1[2]",
      new BsonDocument().append("$gte", new BsonBinary(Bytes.toBytes("Whitee")))));

    expressionDocument.append("$and", andList1);

    // Condition Expression:
    // {
    // "$and": [
    // {
    // "NestedList1[0]": {
    // "$gte": -485.35
    // }
    // },
    // {
    // "NestedList1[1]": {
    // "$lt": "1234abce"
    // }
    // },
    // {
    // "NestedList1[2][0]": {
    // "$gte": "xyz0123"
    // }
    // },
    // {
    // "NestedList1[2][1].Id": {
    // "$gt": 101
    // }
    // },
    // {
    // "IdS": {
    // "$gt": "100"
    // }
    // },
    // {
    // "Id2": {
    // "$lt": 101.011
    // }
    // },
    // {
    // "NestedMap1.NList1[2]": {
    // "$gte": {
    // "$binary": {
    // "base64": "V2hpdGVl",
    // "subType": "00"
    // }
    // }
    // }
    // }
    // ]
    // }
    assertFalse(DocumentComparisonExpressionUtils.evaluateConditionExpression(rawBsonDocument,
      expressionDocument));

    expressionDocument = new BsonDocument();

    andList1 = new BsonArray();
    andList1.add(new BsonDocument().append("NestedList1[0]",
      new BsonDocument().append("$gte", new BsonDouble(-485.35))));
    andList1.add(new BsonDocument().append("NestedList1[1]",
      new BsonDocument().append("$lte", new BsonString("1234abce"))));
    andList1.add(new BsonDocument().append("NestedList1[2][0]",
      new BsonDocument().append("$gte", new BsonString("xyz0123"))));
    andList1.add(new BsonDocument().append("NestedList1[2][1].Id",
      new BsonDocument().append("$gte", new BsonInt64(101))));
    andList1.add(
      new BsonDocument().append("IdS", new BsonDocument().append("$gte", new BsonString("100"))));
    andList1.add(
      new BsonDocument().append("Id2", new BsonDocument().append("$lte", new BsonDouble(101.011))));
    andList1.add(new BsonDocument().append("NestedMap1.NList1[2]",
      new BsonDocument().append("$gt", new BsonBinary(Bytes.toBytes("Whitee")))));
    andList1.add(new BsonDocument().append("NestedMap1.NList1[2]",
      new BsonDocument().append("$ne", new BsonBinary(Bytes.toBytes("Whitee")))));

    expressionDocument.append("$and", andList1);

    // Condition Expression:
    // {
    // "$and": [
    // {
    // "NestedList1[0]": {
    // "$gte": -485.35
    // }
    // },
    // {
    // "NestedList1[1]": {
    // "$lte": "1234abce"
    // }
    // },
    // {
    // "NestedList1[2][0]": {
    // "$gte": "xyz0123"
    // }
    // },
    // {
    // "NestedList1[2][1].Id": {
    // "$gte": 101
    // }
    // },
    // {
    // "IdS": {
    // "$gte": "100"
    // }
    // },
    // {
    // "Id2": {
    // "$lte": 101.011
    // }
    // },
    // {
    // "NestedMap1.NList1[2]": {
    // "$gt": {
    // "$binary": {
    // "base64": "V2hpdGVl",
    // "subType": "00"
    // }
    // }
    // }
    // },
    // {
    // "NestedMap1.NList1[2]": {
    // "$ne": {
    // "$binary": {
    // "base64": "V2hpdGVl",
    // "subType": "00"
    // }
    // }
    // }
    // }
    // ]
    // }
    assertFalse(DocumentComparisonExpressionUtils.evaluateConditionExpression(rawBsonDocument,
      expressionDocument));

  }

  @Test
  public void testBeginsWithFunction() {
    RawBsonDocument rawBsonDocument = getDocumentValue();
    RawBsonDocument compareValues = getCompareValDocument();

    assertTrue(SQLComparisonExpressionUtils
      .evaluateConditionExpression("begins_with(Title, #Title)", rawBsonDocument, compareValues));

    assertTrue(SQLComparisonExpressionUtils.evaluateConditionExpression("begins_with(ISBN, :ISBN)",
      rawBsonDocument, compareValues));

    assertTrue(SQLComparisonExpressionUtils.evaluateConditionExpression(
      "begins_with(Title, :TitlePrefix)", rawBsonDocument, compareValues));

    assertFalse(SQLComparisonExpressionUtils.evaluateConditionExpression(
      "begins_with(Title, #NestedList1_xyz0123)", rawBsonDocument, compareValues));

    assertFalse(SQLComparisonExpressionUtils.evaluateConditionExpression(
      "begins_with(ISBN, #NestedList1_1)", rawBsonDocument, compareValues));

    assertTrue(SQLComparisonExpressionUtils.evaluateConditionExpression(
      "begins_with(NestedMap1.Title, #Title)", rawBsonDocument, compareValues));

    assertFalse(SQLComparisonExpressionUtils.evaluateConditionExpression(
      "begins_with(NestedMap1.Title, #NestedList1_xyz0123)", rawBsonDocument, compareValues));

    assertTrue(SQLComparisonExpressionUtils.evaluateConditionExpression(
      "begins_with(NestedMap1.NList1[2], #NestedMap1_NList1_3)", rawBsonDocument, compareValues));

    assertFalse(SQLComparisonExpressionUtils.evaluateConditionExpression(
      "begins_with(NestedMap1.NList1[2], $NestedMap1_NList1_30)", rawBsonDocument, compareValues));

    assertFalse(SQLComparisonExpressionUtils.evaluateConditionExpression(
      "begins_with(NonExistentField, #Title)", rawBsonDocument, compareValues));

    assertFalse(SQLComparisonExpressionUtils.evaluateConditionExpression("begins_with(Id, #Title)",
      rawBsonDocument, compareValues));

    try {
      SQLComparisonExpressionUtils.evaluateConditionExpression("begins_with(Title, :1)",
        rawBsonDocument, compareValues);
      fail("Expected BsonConditionInvalidArgumentException");
    } catch (BsonConditionInvalidArgumentException e) {
      // expected
    }

    assertTrue(SQLComparisonExpressionUtils.evaluateConditionExpression(
      "begins_with(Title, #Title) AND field_exists(Id) = begins_with(Title, #Title)",
      rawBsonDocument, compareValues));

    assertFalse(SQLComparisonExpressionUtils.evaluateConditionExpression(
      "begins_with(Title, #NestedList1_xyz0123) AND field_exists(Id)", rawBsonDocument,
      compareValues));

    assertTrue(SQLComparisonExpressionUtils.evaluateConditionExpression(
      "begins_with(Title, #NestedList1_xyz0123) OR field_exists(Id)", rawBsonDocument,
      compareValues));

    assertTrue(SQLComparisonExpressionUtils.evaluateConditionExpression(
      "begins_with(Title, #Title) OR field_not_exists(Id)", rawBsonDocument, compareValues));

    assertFalse(SQLComparisonExpressionUtils.evaluateConditionExpression(
      "NOT begins_with(Title, #Title)", rawBsonDocument, compareValues));

    assertTrue(SQLComparisonExpressionUtils.evaluateConditionExpression(
      "NOT begins_with(Title, #NestedList1_xyz0123)", rawBsonDocument, compareValues));

    assertFalse(SQLComparisonExpressionUtils.evaluateConditionExpression(
      "NOT begins_with(Title, #Title)", rawBsonDocument, compareValues));

    assertTrue(SQLComparisonExpressionUtils.evaluateConditionExpression(
      "NOT begins_with(Title, #NestedList1_xyz0123)", rawBsonDocument, compareValues));

    assertFalse(SQLComparisonExpressionUtils.evaluateConditionExpression(
      "NOT begins_with(Title, :TitlePrefix)", rawBsonDocument, compareValues));

    assertFalse(SQLComparisonExpressionUtils.evaluateConditionExpression(
      "NOT begins_with(NestedMap1.NList1[2], #NestedMap1_NList1_3)", rawBsonDocument,
      compareValues));

    assertTrue(SQLComparisonExpressionUtils.evaluateConditionExpression(
      "NOT begins_with(NestedMap1.NList1[2], $NestedMap1_NList1_30)", rawBsonDocument,
      compareValues));

    assertTrue(SQLComparisonExpressionUtils.evaluateConditionExpression(
      "NOT begins_with(Title, #NestedList1_xyz0123) AND field_exists(Id)", rawBsonDocument,
      compareValues));

    assertFalse(SQLComparisonExpressionUtils.evaluateConditionExpression(
      "NOT begins_with(Title, #Title) OR NOT begins_with(Title, :TitlePrefix)", rawBsonDocument,
      compareValues));
  }

  @Test
  public void testContainsFunction() {
    RawBsonDocument rawBsonDocument = getContainsTestDocument();
    RawBsonDocument compareValues = getContainsCompareValDocument();

    assertTrue(SQLComparisonExpressionUtils.evaluateConditionExpression(
      "contains(Title, :TitleSubstring)", rawBsonDocument, compareValues));

    assertTrue(SQLComparisonExpressionUtils.evaluateConditionExpression(
      "contains(Description, :DescriptionWord)", rawBsonDocument, compareValues));

    assertTrue(SQLComparisonExpressionUtils.evaluateConditionExpression(
      "contains(NestedMap1.Title, :TitleSubstring)", rawBsonDocument, compareValues));

    assertFalse(SQLComparisonExpressionUtils.evaluateConditionExpression(
      "contains(Title, :NonExistentSubstring)", rawBsonDocument, compareValues));

    assertFalse(SQLComparisonExpressionUtils.evaluateConditionExpression(
      "contains(Description, :WrongWord)", rawBsonDocument, compareValues));

    assertTrue(SQLComparisonExpressionUtils
      .evaluateConditionExpression("contains(Tags, :TagScience)", rawBsonDocument, compareValues));

    assertTrue(SQLComparisonExpressionUtils.evaluateConditionExpression(
      "contains(Numbers, :NumberFive)", rawBsonDocument, compareValues));

    assertTrue(SQLComparisonExpressionUtils.evaluateConditionExpression(
      "contains(NestedList1, :NestedListString)", rawBsonDocument, compareValues));

    assertFalse(SQLComparisonExpressionUtils.evaluateConditionExpression(
      "contains(Tags, :NonExistentTag)", rawBsonDocument, compareValues));

    assertFalse(SQLComparisonExpressionUtils.evaluateConditionExpression(
      "contains(Numbers, :NumberTen)", rawBsonDocument, compareValues));

    assertTrue(SQLComparisonExpressionUtils.evaluateConditionExpression(
      "contains(Categories, :CategoryFiction)", rawBsonDocument, compareValues));

    assertTrue(SQLComparisonExpressionUtils.evaluateConditionExpression(
      "contains(StatusSet, :StatusActive)", rawBsonDocument, compareValues));

    assertFalse(SQLComparisonExpressionUtils.evaluateConditionExpression(
      "contains(Categories, :NonExistentCategory)", rawBsonDocument, compareValues));

    assertFalse(SQLComparisonExpressionUtils.evaluateConditionExpression(
      "contains(StatusSet, :StatusInactive)", rawBsonDocument, compareValues));

    assertTrue(SQLComparisonExpressionUtils.evaluateConditionExpression(
      "contains(BinaryDataSet, :BinaryHello)", rawBsonDocument, compareValues));

    assertFalse(SQLComparisonExpressionUtils.evaluateConditionExpression(
      "contains(BinaryDataSet, :BinaryNotFound)", rawBsonDocument, compareValues));

    assertTrue(SQLComparisonExpressionUtils.evaluateConditionExpression(
      "contains(Title, :TitleSubstring) AND contains(Tags, :TagScience)", rawBsonDocument,
      compareValues));

    assertTrue(SQLComparisonExpressionUtils.evaluateConditionExpression(
      "contains(Title, :NonExistentSubstring) OR contains(Tags, :TagScience)", rawBsonDocument,
      compareValues));

    assertFalse(SQLComparisonExpressionUtils.evaluateConditionExpression(
      "contains(Title, :NonExistentSubstring) AND contains(Tags, :TagScience)", rawBsonDocument,
      compareValues));

    assertTrue(SQLComparisonExpressionUtils.evaluateConditionExpression(
      "NOT contains(Title, :NonExistentSubstring)", rawBsonDocument, compareValues));

    assertFalse(SQLComparisonExpressionUtils.evaluateConditionExpression(
      "NOT contains(Title, :TitleSubstring)", rawBsonDocument, compareValues));

    assertFalse(SQLComparisonExpressionUtils.evaluateConditionExpression(
      "contains(NonExistentField, :TitleSubstring)", rawBsonDocument, compareValues));

    assertFalse(SQLComparisonExpressionUtils.evaluateConditionExpression(
      "contains(Title, :NonExistentValue)", rawBsonDocument, compareValues));

    assertFalse(SQLComparisonExpressionUtils
      .evaluateConditionExpression("contains(Title, :NumberFive)", rawBsonDocument, compareValues));

    assertFalse(SQLComparisonExpressionUtils.evaluateConditionExpression(
      "contains(Numbers, :TitleSubstring)", rawBsonDocument, compareValues));

    assertFalse(SQLComparisonExpressionUtils.evaluateConditionExpression(
      "contains(Id, :TitleSubstring)", rawBsonDocument, compareValues));

    assertFalse(SQLComparisonExpressionUtils.evaluateConditionExpression(
      "contains(InPublication, :TitleSubstring)", rawBsonDocument, compareValues));

    assertTrue(SQLComparisonExpressionUtils.evaluateConditionExpression(
      "contains(NestedMap1.SubTags, :TagMath)", rawBsonDocument, compareValues));

    assertFalse(SQLComparisonExpressionUtils.evaluateConditionExpression(
      "contains(NestedMap1.SubTags, :NonExistentTag)", rawBsonDocument, compareValues));
  }

  private static RawBsonDocument getContainsTestDocument() {
    String json = "{\n" + "  \"Title\" : \"Advanced Data Science and Machine Learning\",\n"
      + "  \"Description\" : \"This book covers comprehensive topics in Quantum Computing\",\n"
      + "  \"Tags\" : [ \"science\", \"technology\", \"programming\", \"AI\" ],\n"
      + "  \"Numbers\" : [ 1, 2, 3, 5, 8, 13 ],\n"
      + "  \"NestedList1\" : [ -485.34, \"1234abcd\", \"xyz0123\", \"test_string\" ],\n"
      + "  \"Categories\" : { \"$set\" : [ \"fiction\", \"educational\", \"technical\" ] },\n"
      + "  \"StatusSet\" : { \"$set\" : [ \"active\", \"published\", \"available\" ] },\n"
      + "  \"BinaryDataSet\" : { \"$set\" : [ {\n" + "    \"$binary\" : {\n"
      + "      \"base64\" : \"SGVsbG8=\",\n" + "      \"subType\" : \"00\"\n" + "    }\n"
      + "  }, {\n" + "    \"$binary\" : {\n" + "      \"base64\" : \"V29ybGQ=\",\n"
      + "      \"subType\" : \"00\"\n" + "    }\n" + "  }, {\n" + "    \"$binary\" : {\n"
      + "      \"base64\" : \"VGVzdA==\",\n" + "      \"subType\" : \"00\"\n" + "    }\n"
      + "  } ] },\n" + "  \"NestedMap1\" : {\n"
      + "    \"Title\" : \"Nested Advanced Data Science Guide\",\n"
      + "    \"SubTags\" : [ \"mathematics\", \"statistics\", \"algorithms\" ],\n"
      + "    \"InnerSet\" : { \"$set\" : [ \"regression\", \"classification\" ] }\n" + "  },\n"
      + "  \"Id\" : 101.01,\n" + "  \"InPublication\" : true\n" + "}";
    return RawBsonDocument.parse(json);
  }

  private static RawBsonDocument getContainsCompareValDocument() {
    String json = "{\n" + "  \":TitleSubstring\" : \"Data Science\",\n"
      + "  \":DescriptionWord\" : \"Quantum Comput\",\n"
      + "  \":NonExistentSubstring\" : \"Quantum Physics\",\n" + "  \":WrongWord\" : \"geology\",\n"
      + "  \":TagScience\" : \"science\",\n" + "  \":TagMath\" : \"mathematics\",\n"
      + "  \":NonExistentTag\" : \"biology\",\n" + "  \":NumberFive\" : 5,\n"
      + "  \":NumberTen\" : 10,\n" + "  \":NestedListString\" : \"test_string\",\n"
      + "  \":CategoryFiction\" : \"fiction\",\n" + "  \":NonExistentCategory\" : \"romance\",\n"
      + "  \":StatusActive\" : \"active\",\n" + "  \":StatusInactive\" : \"inactive\",\n"
      + "  \":NonExistentValue\" : \"does_not_exist\",\n" + "  \":BinaryHello\" : {\n"
      + "    \"$binary\" : {\n" + "      \"base64\" : \"SGVsbG8=\",\n"
      + "      \"subType\" : \"00\"\n" + "    }\n" + "  },\n" + "  \":BinaryNotFound\" : {\n"
      + "    \"$binary\" : {\n" + "      \"base64\" : \"Tm90Rm91bmQ=\",\n"
      + "      \"subType\" : \"00\"\n" + "    }\n" + "  }\n" + "}";
    return RawBsonDocument.parse(json);
  }

  private static RawBsonDocument getCompareValDocument() {
    String json = "{\n" + "  \"$Id20\" : 101.011,\n" + "  \"$Id2\" : 12,\n"
      + "  \"#NestedList1_10\" : \"1234abce\",\n" + "  \"$Id1\" : 120,\n" + "  \"$Id10\" : 101,\n"
      + "  \":1\" : 100,\n " + "  \"$Ids1\" : \"12\",\n" + "  \":ISBN\" : \"111-1111111111\",\n"
      + "  \"#NestedList1_xyz0123\" : \"xyz0123\",\n" + "  \"$NestedList1_485\" : -485.33,\n"
      + "  \"$NestedMap1_NList1_30\" : {\n" + "    \"$binary\" : {\n"
      + "      \"base64\" : \"V2hpdGVl\",\n" + "      \"subType\" : \"00\"\n" + "    }\n" + "  },\n"
      + "  \"InPublication\" : false,\n" + "  \"$Ids10\" : \"100\",\n"
      + "  \"#NestedMap1_NList1_3\" : {\n" + "    \"$binary\" : {\n"
      + "      \"base64\" : \"V2hpdA==\",\n" + "      \"subType\" : \"00\"\n" + "    }\n" + "  },\n"
      + "  \"#NestedList1_1\" : \"1234abcc\",\n" + "  \"#NMap1_NList1\" : \"NListVal01\",\n"
      + "  \"$NestedList1_4850\" : -485.35,\n" + "  \"$Id\" : 101.01,\n"
      + "  \"#Title\" : \"Book 101 Title\",\n" + "  \":TitlePrefix\" : \"Book\"\n" + "}";
    // {
    // "$Id20" : 101.011,
    // "$Id2" : 12,
    // "#NestedList1_10" : "1234abce",
    // "$Id1" : 120,
    // "$Id10" : 101,
    // "$Ids1" : "12",
    // ":ISBN" : "111-1111111111",
    // "#NestedList1_xyz0123" : "xyz0123",
    // "$NestedList1_485" : -485.33,
    // "$NestedMap1_NList1_30" : {
    // "$binary" : {
    // "base64" : "V2hpdGVl",
    // "subType" : "00"
    // }
    // },
    // "InPublication" : false,
    // "$Ids10" : "100",
    // "#NestedMap1_NList1_3" : {
    // "$binary" : {
    // "base64" : "V2hpdA==",
    // "subType" : "00"
    // }
    // },
    // "#NestedList1_1" : "1234abcc",
    // "#NMap1_NList1" : "NListVal01",
    // "$NestedList1_4850" : -485.35,
    // "$Id" : 101.01,
    // "#Title" : "Book 101 Title",
    // ":TitlePrefix" : "Book"
    // }
    return RawBsonDocument.parse(json);
  }

  private static RawBsonDocument getDocumentValue() {
    String json = "{\n" + "  \"InPublication\" : false,\n" + "  \"ISBN\" : \"111-1111111111\",\n"
      + "  \"NestedList1\" : [ -485.34, \"1234abcd\", [ \"xyz0123\", {\n"
      + "    \"InPublication\" : false,\n" + "    \"ISBN\" : \"111-1111111111\",\n"
      + "    \"Title\" : \"Book 101 Title\",\n" + "    \"Id\" : 101.01\n" + "  } ] ],\n"
      + "  \"NestedMap1\" : {\n" + "    \"InPublication\" : false,\n"
      + "    \"ISBN\" : \"111-1111111111\",\n" + "    \"Title\" : \"Book 101 Title\",\n"
      + "    \"Id\" : 101.01,\n" + "    \"NList1\" : [ \"NListVal01\", -23.4, {\n"
      + "      \"$binary\" : {\n" + "        \"base64\" : \"V2hpdGU=\",\n"
      + "        \"subType\" : \"00\"\n" + "      }\n" + "    } ]\n" + "  },\n"
      + "  \"Id2\" : 101.01,\n" + "  \"IdS\" : \"101.01\",\n" + "  \">\" : 12,\n "
      + "  \"Title\" : \"Book 101 Title\",\n" + "  \"Id\" : 101.01\n" + "}";
    // {
    // "InPublication" : false,
    // "ISBN" : "111-1111111111",
    // "NestedList1" : [ -485.34, "1234abcd", [ "xyz0123", {
    // "InPublication" : false,
    // "ISBN" : "111-1111111111",
    // "Title" : "Book 101 Title",
    // "Id" : 101.01
    // } ] ],
    // "NestedMap1" : {
    // "InPublication" : false,
    // "ISBN" : "111-1111111111",
    // "Title" : "Book 101 Title",
    // "Id" : 101.01,
    // "NList1" : [ "NListVal01", -23.4, {
    // "$binary" : {
    // "base64" : "V2hpdGU=",
    // "subType" : "00"
    // }
    // } ]
    // },
    // "Id2" : 101.01,
    // "IdS" : "101.01",
    // "Title" : "Book 101 Title",
    // "Id" : 101.01
    // }
    return RawBsonDocument.parse(json);
  }

  @Test
<<<<<<< HEAD
  public void testSizeFunction() {
    RawBsonDocument rawBsonDocument = getSizeTestDocument();
    RawBsonDocument compareValues = getSizeCompareValDocument();

    // Test string size - should return string length
    assertTrue(SQLComparisonExpressionUtils
      .evaluateConditionExpression("size(ShortString) = :Size5", rawBsonDocument, compareValues));
    assertTrue(SQLComparisonExpressionUtils
      .evaluateConditionExpression("size(LongString) = :Size24", rawBsonDocument, compareValues));
    assertTrue(SQLComparisonExpressionUtils
      .evaluateConditionExpression("size(EmptyString) = :Size0", rawBsonDocument, compareValues));

    // Test array size - should return number of elements
    assertTrue(SQLComparisonExpressionUtils.evaluateConditionExpression("size(SmallArray) = :Size3",
      rawBsonDocument, compareValues));
    assertTrue(SQLComparisonExpressionUtils.evaluateConditionExpression("size(LargeArray) = :Size5",
      rawBsonDocument, compareValues));
    assertTrue(SQLComparisonExpressionUtils.evaluateConditionExpression("size(EmptyArray) = :Size0",
      rawBsonDocument, compareValues));

    // Test document size - should return number of fields
    assertTrue(SQLComparisonExpressionUtils.evaluateConditionExpression("size(SmallDoc) = :Size2",
      rawBsonDocument, compareValues));
    assertTrue(SQLComparisonExpressionUtils.evaluateConditionExpression("size(LargeDoc) = :Size4",
      rawBsonDocument, compareValues));
    assertTrue(SQLComparisonExpressionUtils.evaluateConditionExpression("size(EmptyDoc) = :Size0",
      rawBsonDocument, compareValues));

    // Test set size - should return number of elements in set
    assertTrue(SQLComparisonExpressionUtils.evaluateConditionExpression("size(StringSet) = :Size3",
      rawBsonDocument, compareValues));
    assertTrue(SQLComparisonExpressionUtils.evaluateConditionExpression("size(NumberSet) = :Size4",
      rawBsonDocument, compareValues));
    assertTrue(SQLComparisonExpressionUtils.evaluateConditionExpression("size(EmptySet) = :Size0",
      rawBsonDocument, compareValues));

    // Test binary size - should return byte array length
    assertTrue(SQLComparisonExpressionUtils.evaluateConditionExpression("size(BinaryData) = :Size5",
      rawBsonDocument, compareValues));

    // Test nested field sizes
    assertTrue(SQLComparisonExpressionUtils.evaluateConditionExpression(
      "size(NestedDoc.NestedString) = :Size12", rawBsonDocument, compareValues));
    assertTrue(SQLComparisonExpressionUtils.evaluateConditionExpression(
      "size(NestedDoc.NestedArray) = :Size3", rawBsonDocument, compareValues));

    // Test non-existent field - should return 0
    assertTrue(SQLComparisonExpressionUtils.evaluateConditionExpression(
      "size(NonExistentField) = :Size0", rawBsonDocument, compareValues));

    // Test size with comparison operators
    assertTrue(SQLComparisonExpressionUtils
      .evaluateConditionExpression("size(LongString) > :Size20", rawBsonDocument, compareValues));
    assertTrue(SQLComparisonExpressionUtils
      .evaluateConditionExpression("size(LongString) >= :Size24", rawBsonDocument, compareValues));
    assertTrue(SQLComparisonExpressionUtils
      .evaluateConditionExpression("size(ShortString) < :Size10", rawBsonDocument, compareValues));
    assertTrue(SQLComparisonExpressionUtils
      .evaluateConditionExpression("size(ShortString) <= :Size5", rawBsonDocument, compareValues));
    assertTrue(SQLComparisonExpressionUtils
      .evaluateConditionExpression("size(ShortString) <> :Size10", rawBsonDocument, compareValues));

    // Test size with IN operator
    assertTrue(SQLComparisonExpressionUtils.evaluateConditionExpression(
      "size(SmallArray) IN (:Size3, :Size4, :Size5)", rawBsonDocument, compareValues));
    assertFalse(SQLComparisonExpressionUtils.evaluateConditionExpression(
      "size(SmallArray) IN (:Size1, :Size2, :Size4)", rawBsonDocument, compareValues));

    // Test size in complex boolean expressions
    assertTrue(SQLComparisonExpressionUtils.evaluateConditionExpression(
      "size(ShortString) = :Size5 AND size(SmallArray) = :Size3", rawBsonDocument, compareValues));

    assertTrue(SQLComparisonExpressionUtils.evaluateConditionExpression(
      "size(EmptyString) = :Size0 OR size(LargeArray) = :Size5", rawBsonDocument, compareValues));

    assertFalse(SQLComparisonExpressionUtils.evaluateConditionExpression(
      "size(ShortString) = :Size10 AND size(SmallArray) = :Size3", rawBsonDocument, compareValues));

    // Test NOT with size
    assertTrue(SQLComparisonExpressionUtils.evaluateConditionExpression(
      "NOT size(ShortString) = :Size10", rawBsonDocument, compareValues));

    assertFalse(SQLComparisonExpressionUtils.evaluateConditionExpression(
      "NOT size(ShortString) = :Size5", rawBsonDocument, compareValues));

    // Test size combined with other functions
    assertTrue(SQLComparisonExpressionUtils.evaluateConditionExpression(
      "size(ShortString) = :Size5 AND field_exists(ShortString)", rawBsonDocument, compareValues));

    assertTrue(SQLComparisonExpressionUtils.evaluateConditionExpression(
      "size(NonExistentField) = :Size0 AND field_not_exists(NonExistentField)", rawBsonDocument,
      compareValues));

    // Test size with BETWEEN
    assertTrue(SQLComparisonExpressionUtils.evaluateConditionExpression(
      "size(LongString) BETWEEN :Size20 AND :Size30", rawBsonDocument, compareValues));

    assertFalse(SQLComparisonExpressionUtils.evaluateConditionExpression(
      "size(ShortString) BETWEEN :Size10 AND :Size20", rawBsonDocument, compareValues));

    // Test negative cases - wrong size comparisons
    assertFalse(SQLComparisonExpressionUtils
      .evaluateConditionExpression("size(ShortString) = :Size10", rawBsonDocument, compareValues));
    assertFalse(SQLComparisonExpressionUtils
      .evaluateConditionExpression("size(EmptyArray) = :Size5", rawBsonDocument, compareValues));
    assertFalse(SQLComparisonExpressionUtils.evaluateConditionExpression("size(SmallDoc) = :Size10",
      rawBsonDocument, compareValues));

    // Test array element size
    assertTrue(SQLComparisonExpressionUtils.evaluateConditionExpression(
      "size(ArrayOfStrings[0]) = :Size6", rawBsonDocument, compareValues));
    assertTrue(SQLComparisonExpressionUtils.evaluateConditionExpression(
      "size(ArrayOfStrings[1]) = :Size5", rawBsonDocument, compareValues));

    // Test size comparison with specific values (size() only as LHS)
    assertTrue(SQLComparisonExpressionUtils.evaluateConditionExpression(
      "size(ArrayOfStrings[0]) > :Size5", rawBsonDocument, compareValues)); // "String" (6) > 5

    // Test edge cases with very large sizes
    assertTrue(SQLComparisonExpressionUtils.evaluateConditionExpression(
      "size(VeryLargeArray) = :Size100", rawBsonDocument, compareValues));

    // Test size comparisons with specific values (size() only as LHS)
    assertTrue(SQLComparisonExpressionUtils
      .evaluateConditionExpression("size(ShortString) < :Size24", rawBsonDocument, compareValues)); // "Hello"
                                                                                                    // (5)
                                                                                                    // <
                                                                                                    // 24

    assertTrue(SQLComparisonExpressionUtils.evaluateConditionExpression("size(EmptyArray) < :Size3",
      rawBsonDocument, compareValues)); // 0 < 3

    assertTrue(SQLComparisonExpressionUtils.evaluateConditionExpression("size(SmallDoc) < :Size4",
      rawBsonDocument, compareValues)); // 2 < 4

    // Test error cases for unsupported types
    try {
      SQLComparisonExpressionUtils.evaluateConditionExpression("size(NumberField) = :Size5",
        rawBsonDocument, compareValues);
      fail("Expected BsonConditionInvalidArgumentException for number field");
    } catch (BsonConditionInvalidArgumentException e) {
      // expected
    }

    try {
      SQLComparisonExpressionUtils.evaluateConditionExpression("size(BooleanField) = :Size1",
        rawBsonDocument, compareValues);
      fail("Expected BsonConditionInvalidArgumentException for boolean field");
    } catch (BsonConditionInvalidArgumentException e) {
      // expected
    }

    try {
      SQLComparisonExpressionUtils.evaluateConditionExpression("size(NullField) = :Size0",
        rawBsonDocument, compareValues);
      fail("Expected BsonConditionInvalidArgumentException for null field");
    } catch (BsonConditionInvalidArgumentException e) {
      // expected
    }
  }

  private static RawBsonDocument getSizeTestDocument() {
    String json = "{\n" + "  \"ShortString\" : \"Hello\",\n"
      + "  \"LongString\" : \"This is a longer string!\",\n" + "  \"EmptyString\" : \"\",\n"
      + "  \"SmallArray\" : [ 1, 2, 3 ],\n"
      + "  \"LargeArray\" : [ \"a\", \"b\", \"c\", \"d\", \"e\" ],\n" + "  \"EmptyArray\" : [ ],\n"
      + "  \"SmallDoc\" : {\n" + "    \"field1\" : \"value1\",\n" + "    \"field2\" : \"value2\"\n"
      + "  },\n" + "  \"LargeDoc\" : {\n" + "    \"name\" : \"John\",\n" + "    \"age\" : 30,\n"
      + "    \"city\" : \"New York\",\n" + "    \"active\" : true\n" + "  },\n"
      + "  \"EmptyDoc\" : { },\n"
      + "  \"StringSet\" : { \"$set\" : [ \"apple\", \"banana\", \"cherry\" ] },\n"
      + "  \"NumberSet\" : { \"$set\" : [ 10, 20, 30, 40 ] },\n"
      + "  \"EmptySet\" : { \"$set\" : [ ] },\n" + "  \"BinaryData\" : {\n"
      + "    \"$binary\" : {\n" + "      \"base64\" : \"SGVsbG8=\",\n"
      + "      \"subType\" : \"00\"\n" + "    }\n" + "  },\n" + "  \"NestedDoc\" : {\n"
      + "    \"NestedString\" : \"Nested Value\",\n"
      + "    \"NestedArray\" : [ \"x\", \"y\", \"z\" ]\n" + "  },\n"
      + "  \"ArrayOfStrings\" : [ \"String\", \"World\" ],\n" + "  \"NumberField\" : 42,\n"
      + "  \"BooleanField\" : true,\n" + "  \"NullField\" : null,\n" + "  \"VeryLargeArray\" : [ ";

    // Generate a large array with 100 elements
    for (int i = 0; i < 100; i++) {
      json += i;
      if (i < 99) {
        json += ", ";
      }
    }
    json += " ]\n}";

    return RawBsonDocument.parse(json);
  }

  private static RawBsonDocument getSizeCompareValDocument() {
    String json = "{\n" + "  \":Size0\" : 0,\n" + "  \":Size1\" : 1,\n" + "  \":Size2\" : 2,\n"
      + "  \":Size3\" : 3,\n" + "  \":Size4\" : 4,\n" + "  \":Size5\" : 5,\n"
      + "  \":Size6\" : 6,\n" + "  \":Size10\" : 10,\n" + "  \":Size12\" : 12,\n"
      + "  \":Size20\" : 20,\n" + "  \":Size24\" : 24,\n" + "  \":Size30\" : 30,\n"
      + "  \":Size100\" : 100\n" + "}";
=======
  public void testFieldTypeFunction() {
    RawBsonDocument rawBsonDocument = getFieldTypeTestDocument();
    RawBsonDocument compareValues = getFieldTypeCompareValDocument();

    // Test String type (S)
    assertTrue(SQLComparisonExpressionUtils.evaluateConditionExpression(
      "field_type(StringField, :TypeS)", rawBsonDocument, compareValues));
    assertFalse(SQLComparisonExpressionUtils.evaluateConditionExpression(
      "field_type(StringField, :TypeN)", rawBsonDocument, compareValues));

    // Test Number type (N) - testing both integer and double
    assertTrue(SQLComparisonExpressionUtils.evaluateConditionExpression(
      "field_type(NumberFieldInt, :TypeN)", rawBsonDocument, compareValues));
    assertTrue(SQLComparisonExpressionUtils.evaluateConditionExpression(
      "field_type(NumberFieldDouble, :TypeN)", rawBsonDocument, compareValues));
    assertFalse(SQLComparisonExpressionUtils.evaluateConditionExpression(
      "field_type(NumberFieldInt, :TypeS)", rawBsonDocument, compareValues));

    // Test Binary type (B)
    assertTrue(SQLComparisonExpressionUtils.evaluateConditionExpression(
      "field_type(BinaryField, :TypeB)", rawBsonDocument, compareValues));
    assertFalse(SQLComparisonExpressionUtils.evaluateConditionExpression(
      "field_type(BinaryField, :TypeS)", rawBsonDocument, compareValues));

    // Test Boolean type (BOOL)
    assertTrue(SQLComparisonExpressionUtils.evaluateConditionExpression(
      "field_type(BooleanFieldTrue, :TypeBOOL)", rawBsonDocument, compareValues));
    assertTrue(SQLComparisonExpressionUtils.evaluateConditionExpression(
      "field_type(BooleanFieldFalse, :TypeBOOL)", rawBsonDocument, compareValues));
    assertFalse(SQLComparisonExpressionUtils.evaluateConditionExpression(
      "field_type(BooleanFieldTrue, :TypeS)", rawBsonDocument, compareValues));

    // Test Null type (NULL)
    assertTrue(SQLComparisonExpressionUtils.evaluateConditionExpression(
      "field_type(NullField, :TypeNULL)", rawBsonDocument, compareValues));
    assertFalse(SQLComparisonExpressionUtils.evaluateConditionExpression(
      "field_type(NullField, :TypeS)", rawBsonDocument, compareValues));

    // Test List/Array type (L)
    assertTrue(SQLComparisonExpressionUtils.evaluateConditionExpression(
      "field_type(ArrayField, :TypeL)", rawBsonDocument, compareValues));
    assertFalse(SQLComparisonExpressionUtils.evaluateConditionExpression(
      "field_type(ArrayField, :TypeS)", rawBsonDocument, compareValues));

    // Test Map/Document type (M)
    assertTrue(SQLComparisonExpressionUtils.evaluateConditionExpression(
      "field_type(DocumentField, :TypeM)", rawBsonDocument, compareValues));
    assertFalse(SQLComparisonExpressionUtils.evaluateConditionExpression(
      "field_type(DocumentField, :TypeS)", rawBsonDocument, compareValues));

    // Test String Set type (SS)
    assertTrue(SQLComparisonExpressionUtils.evaluateConditionExpression(
      "field_type(StringSetField, :TypeSS)", rawBsonDocument, compareValues));
    assertFalse(SQLComparisonExpressionUtils.evaluateConditionExpression(
      "field_type(StringSetField, :TypeNS)", rawBsonDocument, compareValues));

    // Test Number Set type (NS)
    assertTrue(SQLComparisonExpressionUtils.evaluateConditionExpression(
      "field_type(NumberSetField, :TypeNS)", rawBsonDocument, compareValues));
    assertFalse(SQLComparisonExpressionUtils.evaluateConditionExpression(
      "field_type(NumberSetField, :TypeSS)", rawBsonDocument, compareValues));

    // Test Binary Set type (BS)
    assertTrue(SQLComparisonExpressionUtils.evaluateConditionExpression(
      "field_type(BinarySetField, :TypeBS)", rawBsonDocument, compareValues));
    assertFalse(SQLComparisonExpressionUtils.evaluateConditionExpression(
      "field_type(BinarySetField, :TypeSS)", rawBsonDocument, compareValues));

    // Test nested field types
    assertTrue(SQLComparisonExpressionUtils.evaluateConditionExpression(
      "field_type(NestedDoc.NestedString, :TypeS)", rawBsonDocument, compareValues));
    assertTrue(SQLComparisonExpressionUtils.evaluateConditionExpression(
      "field_type(NestedDoc.NestedNumber, :TypeN)", rawBsonDocument, compareValues));
    assertFalse(SQLComparisonExpressionUtils.evaluateConditionExpression(
      "field_type(NestedDoc.NestedString, :TypeN)", rawBsonDocument, compareValues));

    // Test non-existent field
    assertFalse(SQLComparisonExpressionUtils.evaluateConditionExpression(
      "field_type(NonExistentField, :TypeS)", rawBsonDocument, compareValues));

    // Test complex expressions with field_type
    assertTrue(SQLComparisonExpressionUtils.evaluateConditionExpression(
      "field_type(StringField, :TypeS) AND field_type(NumberFieldInt, :TypeN)", rawBsonDocument,
      compareValues));

    assertTrue(SQLComparisonExpressionUtils.evaluateConditionExpression(
      "field_type(StringField, :TypeN) OR field_type(NumberFieldInt, :TypeN)", rawBsonDocument,
      compareValues));

    assertFalse(SQLComparisonExpressionUtils.evaluateConditionExpression(
      "field_type(StringField, :TypeN) AND field_type(NumberFieldInt, :TypeS)", rawBsonDocument,
      compareValues));

    // Test NOT with field_type
    assertTrue(SQLComparisonExpressionUtils.evaluateConditionExpression(
      "NOT field_type(StringField, :TypeN)", rawBsonDocument, compareValues));

    assertFalse(SQLComparisonExpressionUtils.evaluateConditionExpression(
      "NOT field_type(StringField, :TypeS)", rawBsonDocument, compareValues));

    // Test field_type combined with other functions
    assertTrue(SQLComparisonExpressionUtils.evaluateConditionExpression(
      "field_type(StringField, :TypeS) AND field_exists(StringField)", rawBsonDocument,
      compareValues));

    assertFalse(SQLComparisonExpressionUtils.evaluateConditionExpression(
      "field_type(NonExistentField, :TypeS) AND field_exists(NonExistentField)", rawBsonDocument,
      compareValues));

    // Test attribute_type (alternative syntax for field_type)
    assertTrue(SQLComparisonExpressionUtils.evaluateConditionExpression(
      "attribute_type(StringField, :TypeS)", rawBsonDocument, compareValues));
    assertFalse(SQLComparisonExpressionUtils.evaluateConditionExpression(
      "attribute_type(StringField, :TypeN)", rawBsonDocument, compareValues));

    // Test attribute_type with different data types
    assertTrue(SQLComparisonExpressionUtils.evaluateConditionExpression(
      "attribute_type(NumberFieldInt, :TypeN)", rawBsonDocument, compareValues));
    assertTrue(SQLComparisonExpressionUtils.evaluateConditionExpression(
      "attribute_type(BooleanFieldTrue, :TypeBOOL)", rawBsonDocument, compareValues));
    assertTrue(SQLComparisonExpressionUtils.evaluateConditionExpression(
      "attribute_type(ArrayField, :TypeL)", rawBsonDocument, compareValues));
    assertTrue(SQLComparisonExpressionUtils.evaluateConditionExpression(
      "attribute_type(DocumentField, :TypeM)", rawBsonDocument, compareValues));

    // Test attribute_type with sets
    assertTrue(SQLComparisonExpressionUtils.evaluateConditionExpression(
      "attribute_type(StringSetField, :TypeSS)", rawBsonDocument, compareValues));
    assertTrue(SQLComparisonExpressionUtils.evaluateConditionExpression(
      "attribute_type(NumberSetField, :TypeNS)", rawBsonDocument, compareValues));
    assertTrue(SQLComparisonExpressionUtils.evaluateConditionExpression(
      "attribute_type(BinarySetField, :TypeBS)", rawBsonDocument, compareValues));

    // Test attribute_type with nested fields
    assertTrue(SQLComparisonExpressionUtils.evaluateConditionExpression(
      "attribute_type(NestedDoc.NestedString, :TypeS)", rawBsonDocument, compareValues));
    assertFalse(SQLComparisonExpressionUtils.evaluateConditionExpression(
      "attribute_type(NestedDoc.NestedString, :TypeN)", rawBsonDocument, compareValues));

    // Test attribute_type in complex expressions
    assertTrue(SQLComparisonExpressionUtils.evaluateConditionExpression(
      "attribute_type(StringField, :TypeS) AND attribute_type(NumberFieldInt, :TypeN)",
      rawBsonDocument, compareValues));

    assertTrue(SQLComparisonExpressionUtils.evaluateConditionExpression(
      "attribute_type(StringField, :TypeN) OR attribute_type(NumberFieldInt, :TypeN)",
      rawBsonDocument, compareValues));

    assertFalse(SQLComparisonExpressionUtils.evaluateConditionExpression(
      "attribute_type(StringField, :TypeN) AND attribute_type(NumberFieldInt, :TypeS)",
      rawBsonDocument, compareValues));

    // Test NOT with attribute_type
    assertTrue(SQLComparisonExpressionUtils.evaluateConditionExpression(
      "NOT attribute_type(StringField, :TypeN)", rawBsonDocument, compareValues));

    assertFalse(SQLComparisonExpressionUtils.evaluateConditionExpression(
      "NOT attribute_type(StringField, :TypeS)", rawBsonDocument, compareValues));

    // Test mixing field_type and attribute_type
    assertTrue(SQLComparisonExpressionUtils.evaluateConditionExpression(
      "field_type(StringField, :TypeS) AND attribute_type(NumberFieldInt, :TypeN)", rawBsonDocument,
      compareValues));

    assertTrue(SQLComparisonExpressionUtils.evaluateConditionExpression(
      "field_type(StringField, :TypeN) OR attribute_type(NumberFieldInt, :TypeN)", rawBsonDocument,
      compareValues));

    // Test attribute_type with non-existent field
    assertFalse(SQLComparisonExpressionUtils.evaluateConditionExpression(
      "attribute_type(NonExistentField, :TypeS)", rawBsonDocument, compareValues));

    // Test attribute_type combined with other functions
    assertTrue(SQLComparisonExpressionUtils.evaluateConditionExpression(
      "attribute_type(StringField, :TypeS) AND attribute_exists(StringField)", rawBsonDocument,
      compareValues));

    assertFalse(SQLComparisonExpressionUtils.evaluateConditionExpression(
      "attribute_type(NonExistentField, :TypeS) AND attribute_not_exists(NonExistentField)",
      rawBsonDocument, compareValues));

    // Test empty sets - should return false for type checking
    assertFalse(SQLComparisonExpressionUtils.evaluateConditionExpression(
      "field_type(EmptyStringSet, :TypeSS)", rawBsonDocument, compareValues));
    assertFalse(SQLComparisonExpressionUtils.evaluateConditionExpression(
      "field_type(EmptyNumberSet, :TypeNS)", rawBsonDocument, compareValues));
    assertFalse(SQLComparisonExpressionUtils.evaluateConditionExpression(
      "field_type(EmptyBinarySet, :TypeBS)", rawBsonDocument, compareValues));

    // Test empty sets with attribute_type syntax
    assertFalse(SQLComparisonExpressionUtils.evaluateConditionExpression(
      "attribute_type(EmptyStringSet, :TypeSS)", rawBsonDocument, compareValues));
    assertFalse(SQLComparisonExpressionUtils.evaluateConditionExpression(
      "attribute_type(EmptyNumberSet, :TypeNS)", rawBsonDocument, compareValues));
    assertFalse(SQLComparisonExpressionUtils.evaluateConditionExpression(
      "attribute_type(EmptyBinarySet, :TypeBS)", rawBsonDocument, compareValues));

    // Test empty sets in complex expressions
    assertTrue(SQLComparisonExpressionUtils.evaluateConditionExpression(
      "field_type(StringSetField, :TypeSS) AND NOT field_type(EmptyStringSet, :TypeSS)",
      rawBsonDocument, compareValues));

    assertFalse(SQLComparisonExpressionUtils.evaluateConditionExpression(
      "field_type(EmptyStringSet, :TypeSS) AND field_type(StringSetField, :TypeSS)",
      rawBsonDocument, compareValues));

    // Test array element access at specific indices
    // ArrayField contains: [ "item1", "item2", 123 ]
    assertTrue(SQLComparisonExpressionUtils.evaluateConditionExpression(
      "field_type(ArrayField[0], :TypeS)", rawBsonDocument, compareValues));
    assertTrue(SQLComparisonExpressionUtils.evaluateConditionExpression(
      "field_type(ArrayField[1], :TypeS)", rawBsonDocument, compareValues));
    assertTrue(SQLComparisonExpressionUtils.evaluateConditionExpression(
      "field_type(ArrayField[2], :TypeN)", rawBsonDocument, compareValues));

    // Test negative cases for array element types
    assertFalse(SQLComparisonExpressionUtils.evaluateConditionExpression(
      "field_type(ArrayField[0], :TypeN)", rawBsonDocument, compareValues));
    assertFalse(SQLComparisonExpressionUtils.evaluateConditionExpression(
      "field_type(ArrayField[2], :TypeS)", rawBsonDocument, compareValues));

    // Test array element access with attribute_type
    assertTrue(SQLComparisonExpressionUtils.evaluateConditionExpression(
      "attribute_type(ArrayField[0], :TypeS)", rawBsonDocument, compareValues));
    assertTrue(SQLComparisonExpressionUtils.evaluateConditionExpression(
      "attribute_type(ArrayField[2], :TypeN)", rawBsonDocument, compareValues));
    assertFalse(SQLComparisonExpressionUtils.evaluateConditionExpression(
      "attribute_type(ArrayField[1], :TypeN)", rawBsonDocument, compareValues));

    // Test nested array element access
    // NestedDoc.NestedArray contains: [ 1, 2, 3 ]
    assertTrue(SQLComparisonExpressionUtils.evaluateConditionExpression(
      "field_type(NestedDoc.NestedArray[0], :TypeN)", rawBsonDocument, compareValues));
    assertTrue(SQLComparisonExpressionUtils.evaluateConditionExpression(
      "field_type(NestedDoc.NestedArray[1], :TypeN)", rawBsonDocument, compareValues));
    assertTrue(SQLComparisonExpressionUtils.evaluateConditionExpression(
      "field_type(NestedDoc.NestedArray[2], :TypeN)", rawBsonDocument, compareValues));
    assertFalse(SQLComparisonExpressionUtils.evaluateConditionExpression(
      "field_type(NestedDoc.NestedArray[0], :TypeS)", rawBsonDocument, compareValues));

    // Test non-existent array indices
    assertFalse(SQLComparisonExpressionUtils.evaluateConditionExpression(
      "field_type(ArrayField[5], :TypeS)", rawBsonDocument, compareValues));
    assertFalse(SQLComparisonExpressionUtils.evaluateConditionExpression(
      "field_type(NestedDoc.NestedArray[10], :TypeN)", rawBsonDocument, compareValues));
  }

  private static RawBsonDocument getFieldTypeTestDocument() {
    String json = "{\n" + "  \"StringField\" : \"Hello World\",\n" + "  \"NumberFieldInt\" : 42,\n"
      + "  \"NumberFieldDouble\" : 3.14159,\n" + "  \"BinaryField\" : {\n" + "    \"$binary\" : {\n"
      + "      \"base64\" : \"SGVsbG8gV29ybGQ=\",\n" + "      \"subType\" : \"00\"\n" + "    }\n"
      + "  },\n" + "  \"BooleanFieldTrue\" : true,\n" + "  \"BooleanFieldFalse\" : false,\n"
      + "  \"NullField\" : null,\n" + "  \"ArrayField\" : [ \"item1\", \"item2\", 123 ],\n"
      + "  \"DocumentField\" : {\n" + "    \"nestedKey\" : \"nestedValue\",\n"
      + "    \"nestedNum\" : 999\n" + "  },\n"
      + "  \"StringSetField\" : { \"$set\" : [ \"apple\", \"banana\", \"cherry\" ] },\n"
      + "  \"NumberSetField\" : { \"$set\" : [ 10, 20, 30 ] },\n"
      + "  \"BinarySetField\" : { \"$set\" : [ {\n" + "    \"$binary\" : {\n"
      + "      \"base64\" : \"VGVzdA==\",\n" + "      \"subType\" : \"00\"\n" + "    }\n"
      + "  }, {\n" + "    \"$binary\" : {\n" + "      \"base64\" : \"RGF0YQ==\",\n"
      + "      \"subType\" : \"00\"\n" + "    }\n" + "  } ] },\n"
      + "  \"EmptyStringSet\" : { \"$set\" : [ ] },\n"
      + "  \"EmptyNumberSet\" : { \"$set\" : [ ] },\n"
      + "  \"EmptyBinarySet\" : { \"$set\" : [ ] },\n" + "  \"NestedDoc\" : {\n"
      + "    \"NestedString\" : \"nested value\",\n" + "    \"NestedNumber\" : 777,\n"
      + "    \"NestedArray\" : [ 1, 2, 3 ]\n" + "  }\n" + "}";
    return RawBsonDocument.parse(json);
  }

  private static RawBsonDocument getFieldTypeCompareValDocument() {
    String json =
      "{\n" + "  \":TypeS\" : \"S\",\n" + "  \":TypeN\" : \"N\",\n" + "  \":TypeB\" : \"B\",\n"
        + "  \":TypeBOOL\" : \"BOOL\",\n" + "  \":TypeNULL\" : \"NULL\",\n"
        + "  \":TypeL\" : \"L\",\n" + "  \":TypeM\" : \"M\",\n" + "  \":TypeSS\" : \"SS\",\n"
        + "  \":TypeNS\" : \"NS\",\n" + "  \":TypeBS\" : \"BS\"\n" + "}";
>>>>>>> e8ff86e6
    return RawBsonDocument.parse(json);
  }

}<|MERGE_RESOLUTION|>--- conflicted
+++ resolved
@@ -1893,206 +1893,6 @@
   }
 
   @Test
-<<<<<<< HEAD
-  public void testSizeFunction() {
-    RawBsonDocument rawBsonDocument = getSizeTestDocument();
-    RawBsonDocument compareValues = getSizeCompareValDocument();
-
-    // Test string size - should return string length
-    assertTrue(SQLComparisonExpressionUtils
-      .evaluateConditionExpression("size(ShortString) = :Size5", rawBsonDocument, compareValues));
-    assertTrue(SQLComparisonExpressionUtils
-      .evaluateConditionExpression("size(LongString) = :Size24", rawBsonDocument, compareValues));
-    assertTrue(SQLComparisonExpressionUtils
-      .evaluateConditionExpression("size(EmptyString) = :Size0", rawBsonDocument, compareValues));
-
-    // Test array size - should return number of elements
-    assertTrue(SQLComparisonExpressionUtils.evaluateConditionExpression("size(SmallArray) = :Size3",
-      rawBsonDocument, compareValues));
-    assertTrue(SQLComparisonExpressionUtils.evaluateConditionExpression("size(LargeArray) = :Size5",
-      rawBsonDocument, compareValues));
-    assertTrue(SQLComparisonExpressionUtils.evaluateConditionExpression("size(EmptyArray) = :Size0",
-      rawBsonDocument, compareValues));
-
-    // Test document size - should return number of fields
-    assertTrue(SQLComparisonExpressionUtils.evaluateConditionExpression("size(SmallDoc) = :Size2",
-      rawBsonDocument, compareValues));
-    assertTrue(SQLComparisonExpressionUtils.evaluateConditionExpression("size(LargeDoc) = :Size4",
-      rawBsonDocument, compareValues));
-    assertTrue(SQLComparisonExpressionUtils.evaluateConditionExpression("size(EmptyDoc) = :Size0",
-      rawBsonDocument, compareValues));
-
-    // Test set size - should return number of elements in set
-    assertTrue(SQLComparisonExpressionUtils.evaluateConditionExpression("size(StringSet) = :Size3",
-      rawBsonDocument, compareValues));
-    assertTrue(SQLComparisonExpressionUtils.evaluateConditionExpression("size(NumberSet) = :Size4",
-      rawBsonDocument, compareValues));
-    assertTrue(SQLComparisonExpressionUtils.evaluateConditionExpression("size(EmptySet) = :Size0",
-      rawBsonDocument, compareValues));
-
-    // Test binary size - should return byte array length
-    assertTrue(SQLComparisonExpressionUtils.evaluateConditionExpression("size(BinaryData) = :Size5",
-      rawBsonDocument, compareValues));
-
-    // Test nested field sizes
-    assertTrue(SQLComparisonExpressionUtils.evaluateConditionExpression(
-      "size(NestedDoc.NestedString) = :Size12", rawBsonDocument, compareValues));
-    assertTrue(SQLComparisonExpressionUtils.evaluateConditionExpression(
-      "size(NestedDoc.NestedArray) = :Size3", rawBsonDocument, compareValues));
-
-    // Test non-existent field - should return 0
-    assertTrue(SQLComparisonExpressionUtils.evaluateConditionExpression(
-      "size(NonExistentField) = :Size0", rawBsonDocument, compareValues));
-
-    // Test size with comparison operators
-    assertTrue(SQLComparisonExpressionUtils
-      .evaluateConditionExpression("size(LongString) > :Size20", rawBsonDocument, compareValues));
-    assertTrue(SQLComparisonExpressionUtils
-      .evaluateConditionExpression("size(LongString) >= :Size24", rawBsonDocument, compareValues));
-    assertTrue(SQLComparisonExpressionUtils
-      .evaluateConditionExpression("size(ShortString) < :Size10", rawBsonDocument, compareValues));
-    assertTrue(SQLComparisonExpressionUtils
-      .evaluateConditionExpression("size(ShortString) <= :Size5", rawBsonDocument, compareValues));
-    assertTrue(SQLComparisonExpressionUtils
-      .evaluateConditionExpression("size(ShortString) <> :Size10", rawBsonDocument, compareValues));
-
-    // Test size with IN operator
-    assertTrue(SQLComparisonExpressionUtils.evaluateConditionExpression(
-      "size(SmallArray) IN (:Size3, :Size4, :Size5)", rawBsonDocument, compareValues));
-    assertFalse(SQLComparisonExpressionUtils.evaluateConditionExpression(
-      "size(SmallArray) IN (:Size1, :Size2, :Size4)", rawBsonDocument, compareValues));
-
-    // Test size in complex boolean expressions
-    assertTrue(SQLComparisonExpressionUtils.evaluateConditionExpression(
-      "size(ShortString) = :Size5 AND size(SmallArray) = :Size3", rawBsonDocument, compareValues));
-
-    assertTrue(SQLComparisonExpressionUtils.evaluateConditionExpression(
-      "size(EmptyString) = :Size0 OR size(LargeArray) = :Size5", rawBsonDocument, compareValues));
-
-    assertFalse(SQLComparisonExpressionUtils.evaluateConditionExpression(
-      "size(ShortString) = :Size10 AND size(SmallArray) = :Size3", rawBsonDocument, compareValues));
-
-    // Test NOT with size
-    assertTrue(SQLComparisonExpressionUtils.evaluateConditionExpression(
-      "NOT size(ShortString) = :Size10", rawBsonDocument, compareValues));
-
-    assertFalse(SQLComparisonExpressionUtils.evaluateConditionExpression(
-      "NOT size(ShortString) = :Size5", rawBsonDocument, compareValues));
-
-    // Test size combined with other functions
-    assertTrue(SQLComparisonExpressionUtils.evaluateConditionExpression(
-      "size(ShortString) = :Size5 AND field_exists(ShortString)", rawBsonDocument, compareValues));
-
-    assertTrue(SQLComparisonExpressionUtils.evaluateConditionExpression(
-      "size(NonExistentField) = :Size0 AND field_not_exists(NonExistentField)", rawBsonDocument,
-      compareValues));
-
-    // Test size with BETWEEN
-    assertTrue(SQLComparisonExpressionUtils.evaluateConditionExpression(
-      "size(LongString) BETWEEN :Size20 AND :Size30", rawBsonDocument, compareValues));
-
-    assertFalse(SQLComparisonExpressionUtils.evaluateConditionExpression(
-      "size(ShortString) BETWEEN :Size10 AND :Size20", rawBsonDocument, compareValues));
-
-    // Test negative cases - wrong size comparisons
-    assertFalse(SQLComparisonExpressionUtils
-      .evaluateConditionExpression("size(ShortString) = :Size10", rawBsonDocument, compareValues));
-    assertFalse(SQLComparisonExpressionUtils
-      .evaluateConditionExpression("size(EmptyArray) = :Size5", rawBsonDocument, compareValues));
-    assertFalse(SQLComparisonExpressionUtils.evaluateConditionExpression("size(SmallDoc) = :Size10",
-      rawBsonDocument, compareValues));
-
-    // Test array element size
-    assertTrue(SQLComparisonExpressionUtils.evaluateConditionExpression(
-      "size(ArrayOfStrings[0]) = :Size6", rawBsonDocument, compareValues));
-    assertTrue(SQLComparisonExpressionUtils.evaluateConditionExpression(
-      "size(ArrayOfStrings[1]) = :Size5", rawBsonDocument, compareValues));
-
-    // Test size comparison with specific values (size() only as LHS)
-    assertTrue(SQLComparisonExpressionUtils.evaluateConditionExpression(
-      "size(ArrayOfStrings[0]) > :Size5", rawBsonDocument, compareValues)); // "String" (6) > 5
-
-    // Test edge cases with very large sizes
-    assertTrue(SQLComparisonExpressionUtils.evaluateConditionExpression(
-      "size(VeryLargeArray) = :Size100", rawBsonDocument, compareValues));
-
-    // Test size comparisons with specific values (size() only as LHS)
-    assertTrue(SQLComparisonExpressionUtils
-      .evaluateConditionExpression("size(ShortString) < :Size24", rawBsonDocument, compareValues)); // "Hello"
-                                                                                                    // (5)
-                                                                                                    // <
-                                                                                                    // 24
-
-    assertTrue(SQLComparisonExpressionUtils.evaluateConditionExpression("size(EmptyArray) < :Size3",
-      rawBsonDocument, compareValues)); // 0 < 3
-
-    assertTrue(SQLComparisonExpressionUtils.evaluateConditionExpression("size(SmallDoc) < :Size4",
-      rawBsonDocument, compareValues)); // 2 < 4
-
-    // Test error cases for unsupported types
-    try {
-      SQLComparisonExpressionUtils.evaluateConditionExpression("size(NumberField) = :Size5",
-        rawBsonDocument, compareValues);
-      fail("Expected BsonConditionInvalidArgumentException for number field");
-    } catch (BsonConditionInvalidArgumentException e) {
-      // expected
-    }
-
-    try {
-      SQLComparisonExpressionUtils.evaluateConditionExpression("size(BooleanField) = :Size1",
-        rawBsonDocument, compareValues);
-      fail("Expected BsonConditionInvalidArgumentException for boolean field");
-    } catch (BsonConditionInvalidArgumentException e) {
-      // expected
-    }
-
-    try {
-      SQLComparisonExpressionUtils.evaluateConditionExpression("size(NullField) = :Size0",
-        rawBsonDocument, compareValues);
-      fail("Expected BsonConditionInvalidArgumentException for null field");
-    } catch (BsonConditionInvalidArgumentException e) {
-      // expected
-    }
-  }
-
-  private static RawBsonDocument getSizeTestDocument() {
-    String json = "{\n" + "  \"ShortString\" : \"Hello\",\n"
-      + "  \"LongString\" : \"This is a longer string!\",\n" + "  \"EmptyString\" : \"\",\n"
-      + "  \"SmallArray\" : [ 1, 2, 3 ],\n"
-      + "  \"LargeArray\" : [ \"a\", \"b\", \"c\", \"d\", \"e\" ],\n" + "  \"EmptyArray\" : [ ],\n"
-      + "  \"SmallDoc\" : {\n" + "    \"field1\" : \"value1\",\n" + "    \"field2\" : \"value2\"\n"
-      + "  },\n" + "  \"LargeDoc\" : {\n" + "    \"name\" : \"John\",\n" + "    \"age\" : 30,\n"
-      + "    \"city\" : \"New York\",\n" + "    \"active\" : true\n" + "  },\n"
-      + "  \"EmptyDoc\" : { },\n"
-      + "  \"StringSet\" : { \"$set\" : [ \"apple\", \"banana\", \"cherry\" ] },\n"
-      + "  \"NumberSet\" : { \"$set\" : [ 10, 20, 30, 40 ] },\n"
-      + "  \"EmptySet\" : { \"$set\" : [ ] },\n" + "  \"BinaryData\" : {\n"
-      + "    \"$binary\" : {\n" + "      \"base64\" : \"SGVsbG8=\",\n"
-      + "      \"subType\" : \"00\"\n" + "    }\n" + "  },\n" + "  \"NestedDoc\" : {\n"
-      + "    \"NestedString\" : \"Nested Value\",\n"
-      + "    \"NestedArray\" : [ \"x\", \"y\", \"z\" ]\n" + "  },\n"
-      + "  \"ArrayOfStrings\" : [ \"String\", \"World\" ],\n" + "  \"NumberField\" : 42,\n"
-      + "  \"BooleanField\" : true,\n" + "  \"NullField\" : null,\n" + "  \"VeryLargeArray\" : [ ";
-
-    // Generate a large array with 100 elements
-    for (int i = 0; i < 100; i++) {
-      json += i;
-      if (i < 99) {
-        json += ", ";
-      }
-    }
-    json += " ]\n}";
-
-    return RawBsonDocument.parse(json);
-  }
-
-  private static RawBsonDocument getSizeCompareValDocument() {
-    String json = "{\n" + "  \":Size0\" : 0,\n" + "  \":Size1\" : 1,\n" + "  \":Size2\" : 2,\n"
-      + "  \":Size3\" : 3,\n" + "  \":Size4\" : 4,\n" + "  \":Size5\" : 5,\n"
-      + "  \":Size6\" : 6,\n" + "  \":Size10\" : 10,\n" + "  \":Size12\" : 12,\n"
-      + "  \":Size20\" : 20,\n" + "  \":Size24\" : 24,\n" + "  \":Size30\" : 30,\n"
-      + "  \":Size100\" : 100\n" + "}";
-=======
   public void testFieldTypeFunction() {
     RawBsonDocument rawBsonDocument = getFieldTypeTestDocument();
     RawBsonDocument compareValues = getFieldTypeCompareValDocument();
@@ -2368,8 +2168,209 @@
         + "  \":TypeBOOL\" : \"BOOL\",\n" + "  \":TypeNULL\" : \"NULL\",\n"
         + "  \":TypeL\" : \"L\",\n" + "  \":TypeM\" : \"M\",\n" + "  \":TypeSS\" : \"SS\",\n"
         + "  \":TypeNS\" : \"NS\",\n" + "  \":TypeBS\" : \"BS\"\n" + "}";
->>>>>>> e8ff86e6
     return RawBsonDocument.parse(json);
   }
 
+  @Test
+  public void testSizeFunction() {
+    RawBsonDocument rawBsonDocument = getSizeTestDocument();
+    RawBsonDocument compareValues = getSizeCompareValDocument();
+
+    // Test string size - should return string length
+    assertTrue(SQLComparisonExpressionUtils
+            .evaluateConditionExpression("size(ShortString) = :Size5", rawBsonDocument, compareValues));
+    assertTrue(SQLComparisonExpressionUtils
+            .evaluateConditionExpression("size(LongString) = :Size24", rawBsonDocument, compareValues));
+    assertTrue(SQLComparisonExpressionUtils
+            .evaluateConditionExpression("size(EmptyString) = :Size0", rawBsonDocument, compareValues));
+
+    // Test array size - should return number of elements
+    assertTrue(SQLComparisonExpressionUtils.evaluateConditionExpression("size(SmallArray) = :Size3",
+            rawBsonDocument, compareValues));
+    assertTrue(SQLComparisonExpressionUtils.evaluateConditionExpression("size(LargeArray) = :Size5",
+            rawBsonDocument, compareValues));
+    assertTrue(SQLComparisonExpressionUtils.evaluateConditionExpression("size(EmptyArray) = :Size0",
+            rawBsonDocument, compareValues));
+
+    // Test document size - should return number of fields
+    assertTrue(SQLComparisonExpressionUtils.evaluateConditionExpression("size(SmallDoc) = :Size2",
+            rawBsonDocument, compareValues));
+    assertTrue(SQLComparisonExpressionUtils.evaluateConditionExpression("size(LargeDoc) = :Size4",
+            rawBsonDocument, compareValues));
+    assertTrue(SQLComparisonExpressionUtils.evaluateConditionExpression("size(EmptyDoc) = :Size0",
+            rawBsonDocument, compareValues));
+
+    // Test set size - should return number of elements in set
+    assertTrue(SQLComparisonExpressionUtils.evaluateConditionExpression("size(StringSet) = :Size3",
+            rawBsonDocument, compareValues));
+    assertTrue(SQLComparisonExpressionUtils.evaluateConditionExpression("size(NumberSet) = :Size4",
+            rawBsonDocument, compareValues));
+    assertTrue(SQLComparisonExpressionUtils.evaluateConditionExpression("size(EmptySet) = :Size0",
+            rawBsonDocument, compareValues));
+
+    // Test binary size - should return byte array length
+    assertTrue(SQLComparisonExpressionUtils.evaluateConditionExpression("size(BinaryData) = :Size5",
+            rawBsonDocument, compareValues));
+
+    // Test nested field sizes
+    assertTrue(SQLComparisonExpressionUtils.evaluateConditionExpression(
+            "size(NestedDoc.NestedString) = :Size12", rawBsonDocument, compareValues));
+    assertTrue(SQLComparisonExpressionUtils.evaluateConditionExpression(
+            "size(NestedDoc.NestedArray) = :Size3", rawBsonDocument, compareValues));
+
+    // Test non-existent field - should return 0
+    assertTrue(SQLComparisonExpressionUtils.evaluateConditionExpression(
+            "size(NonExistentField) = :Size0", rawBsonDocument, compareValues));
+
+    // Test size with comparison operators
+    assertTrue(SQLComparisonExpressionUtils
+            .evaluateConditionExpression("size(LongString) > :Size20", rawBsonDocument, compareValues));
+    assertTrue(SQLComparisonExpressionUtils
+            .evaluateConditionExpression("size(LongString) >= :Size24", rawBsonDocument, compareValues));
+    assertTrue(SQLComparisonExpressionUtils
+            .evaluateConditionExpression("size(ShortString) < :Size10", rawBsonDocument, compareValues));
+    assertTrue(SQLComparisonExpressionUtils
+            .evaluateConditionExpression("size(ShortString) <= :Size5", rawBsonDocument, compareValues));
+    assertTrue(SQLComparisonExpressionUtils
+            .evaluateConditionExpression("size(ShortString) <> :Size10", rawBsonDocument, compareValues));
+
+    // Test size with IN operator
+    assertTrue(SQLComparisonExpressionUtils.evaluateConditionExpression(
+            "size(SmallArray) IN (:Size3, :Size4, :Size5)", rawBsonDocument, compareValues));
+    assertFalse(SQLComparisonExpressionUtils.evaluateConditionExpression(
+            "size(SmallArray) IN (:Size1, :Size2, :Size4)", rawBsonDocument, compareValues));
+
+    // Test size in complex boolean expressions
+    assertTrue(SQLComparisonExpressionUtils.evaluateConditionExpression(
+            "size(ShortString) = :Size5 AND size(SmallArray) = :Size3", rawBsonDocument, compareValues));
+
+    assertTrue(SQLComparisonExpressionUtils.evaluateConditionExpression(
+            "size(EmptyString) = :Size0 OR size(LargeArray) = :Size5", rawBsonDocument, compareValues));
+
+    assertFalse(SQLComparisonExpressionUtils.evaluateConditionExpression(
+            "size(ShortString) = :Size10 AND size(SmallArray) = :Size3", rawBsonDocument, compareValues));
+
+    // Test NOT with size
+    assertTrue(SQLComparisonExpressionUtils.evaluateConditionExpression(
+            "NOT size(ShortString) = :Size10", rawBsonDocument, compareValues));
+
+    assertFalse(SQLComparisonExpressionUtils.evaluateConditionExpression(
+            "NOT size(ShortString) = :Size5", rawBsonDocument, compareValues));
+
+    // Test size combined with other functions
+    assertTrue(SQLComparisonExpressionUtils.evaluateConditionExpression(
+            "size(ShortString) = :Size5 AND field_exists(ShortString)", rawBsonDocument, compareValues));
+
+    assertTrue(SQLComparisonExpressionUtils.evaluateConditionExpression(
+            "size(NonExistentField) = :Size0 AND field_not_exists(NonExistentField)", rawBsonDocument,
+            compareValues));
+
+    // Test size with BETWEEN
+    assertTrue(SQLComparisonExpressionUtils.evaluateConditionExpression(
+            "size(LongString) BETWEEN :Size20 AND :Size30", rawBsonDocument, compareValues));
+
+    assertFalse(SQLComparisonExpressionUtils.evaluateConditionExpression(
+            "size(ShortString) BETWEEN :Size10 AND :Size20", rawBsonDocument, compareValues));
+
+    // Test negative cases - wrong size comparisons
+    assertFalse(SQLComparisonExpressionUtils
+            .evaluateConditionExpression("size(ShortString) = :Size10", rawBsonDocument, compareValues));
+    assertFalse(SQLComparisonExpressionUtils
+            .evaluateConditionExpression("size(EmptyArray) = :Size5", rawBsonDocument, compareValues));
+    assertFalse(SQLComparisonExpressionUtils.evaluateConditionExpression("size(SmallDoc) = :Size10",
+            rawBsonDocument, compareValues));
+
+    // Test array element size
+    assertTrue(SQLComparisonExpressionUtils.evaluateConditionExpression(
+            "size(ArrayOfStrings[0]) = :Size6", rawBsonDocument, compareValues));
+    assertTrue(SQLComparisonExpressionUtils.evaluateConditionExpression(
+            "size(ArrayOfStrings[1]) = :Size5", rawBsonDocument, compareValues));
+
+    // Test size comparison with specific values (size() only as LHS)
+    assertTrue(SQLComparisonExpressionUtils.evaluateConditionExpression(
+            "size(ArrayOfStrings[0]) > :Size5", rawBsonDocument, compareValues)); // "String" (6) > 5
+
+    // Test edge cases with very large sizes
+    assertTrue(SQLComparisonExpressionUtils.evaluateConditionExpression(
+            "size(VeryLargeArray) = :Size100", rawBsonDocument, compareValues));
+
+    // Test size comparisons with specific values (size() only as LHS)
+    assertTrue(SQLComparisonExpressionUtils
+            .evaluateConditionExpression("size(ShortString) < :Size24", rawBsonDocument, compareValues)); // "Hello"
+    // (5)
+    // <
+    // 24
+
+    assertTrue(SQLComparisonExpressionUtils.evaluateConditionExpression("size(EmptyArray) < :Size3",
+            rawBsonDocument, compareValues)); // 0 < 3
+
+    assertTrue(SQLComparisonExpressionUtils.evaluateConditionExpression("size(SmallDoc) < :Size4",
+            rawBsonDocument, compareValues)); // 2 < 4
+
+    // Test error cases for unsupported types
+    try {
+      SQLComparisonExpressionUtils.evaluateConditionExpression("size(NumberField) = :Size5",
+              rawBsonDocument, compareValues);
+      fail("Expected BsonConditionInvalidArgumentException for number field");
+    } catch (BsonConditionInvalidArgumentException e) {
+      // expected
+    }
+
+    try {
+      SQLComparisonExpressionUtils.evaluateConditionExpression("size(BooleanField) = :Size1",
+              rawBsonDocument, compareValues);
+      fail("Expected BsonConditionInvalidArgumentException for boolean field");
+    } catch (BsonConditionInvalidArgumentException e) {
+      // expected
+    }
+
+    try {
+      SQLComparisonExpressionUtils.evaluateConditionExpression("size(NullField) = :Size0",
+              rawBsonDocument, compareValues);
+      fail("Expected BsonConditionInvalidArgumentException for null field");
+    } catch (BsonConditionInvalidArgumentException e) {
+      // expected
+    }
+  }
+
+  private static RawBsonDocument getSizeTestDocument() {
+    String json = "{\n" + "  \"ShortString\" : \"Hello\",\n"
+            + "  \"LongString\" : \"This is a longer string!\",\n" + "  \"EmptyString\" : \"\",\n"
+            + "  \"SmallArray\" : [ 1, 2, 3 ],\n"
+            + "  \"LargeArray\" : [ \"a\", \"b\", \"c\", \"d\", \"e\" ],\n" + "  \"EmptyArray\" : [ ],\n"
+            + "  \"SmallDoc\" : {\n" + "    \"field1\" : \"value1\",\n" + "    \"field2\" : \"value2\"\n"
+            + "  },\n" + "  \"LargeDoc\" : {\n" + "    \"name\" : \"John\",\n" + "    \"age\" : 30,\n"
+            + "    \"city\" : \"New York\",\n" + "    \"active\" : true\n" + "  },\n"
+            + "  \"EmptyDoc\" : { },\n"
+            + "  \"StringSet\" : { \"$set\" : [ \"apple\", \"banana\", \"cherry\" ] },\n"
+            + "  \"NumberSet\" : { \"$set\" : [ 10, 20, 30, 40 ] },\n"
+            + "  \"EmptySet\" : { \"$set\" : [ ] },\n" + "  \"BinaryData\" : {\n"
+            + "    \"$binary\" : {\n" + "      \"base64\" : \"SGVsbG8=\",\n"
+            + "      \"subType\" : \"00\"\n" + "    }\n" + "  },\n" + "  \"NestedDoc\" : {\n"
+            + "    \"NestedString\" : \"Nested Value\",\n"
+            + "    \"NestedArray\" : [ \"x\", \"y\", \"z\" ]\n" + "  },\n"
+            + "  \"ArrayOfStrings\" : [ \"String\", \"World\" ],\n" + "  \"NumberField\" : 42,\n"
+            + "  \"BooleanField\" : true,\n" + "  \"NullField\" : null,\n" + "  \"VeryLargeArray\" : [ ";
+
+    // Generate a large array with 100 elements
+    for (int i = 0; i < 100; i++) {
+      json += i;
+      if (i < 99) {
+        json += ", ";
+      }
+    }
+    json += " ]\n}";
+
+    return RawBsonDocument.parse(json);
+  }
+
+  private static RawBsonDocument getSizeCompareValDocument() {
+    String json = "{\n" + "  \":Size0\" : 0,\n" + "  \":Size1\" : 1,\n" + "  \":Size2\" : 2,\n"
+            + "  \":Size3\" : 3,\n" + "  \":Size4\" : 4,\n" + "  \":Size5\" : 5,\n"
+            + "  \":Size6\" : 6,\n" + "  \":Size10\" : 10,\n" + "  \":Size12\" : 12,\n"
+            + "  \":Size20\" : 20,\n" + "  \":Size24\" : 24,\n" + "  \":Size30\" : 30,\n"
+            + "  \":Size100\" : 100\n" + "}";
+    return RawBsonDocument.parse(json);
+  }
+
 }