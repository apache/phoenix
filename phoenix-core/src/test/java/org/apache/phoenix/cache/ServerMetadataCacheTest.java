--- conflicted
+++ resolved
@@ -45,13 +45,9 @@
 
 import java.sql.Connection;
 import java.sql.DriverManager;
-<<<<<<< HEAD
 import java.sql.ResultSet;
 import java.sql.SQLException;
-=======
-import java.sql.SQLException;
 import java.sql.Statement;
->>>>>>> 0cf4cb8c
 import java.util.Map;
 import java.util.Properties;
 import java.util.Random;
@@ -428,452 +424,6 @@
     }
 
     /**
-     * Client-1 creates a table, upserts data and alters the table.
-     * Client-2 queries the table before and after the alter.
-     * Check queries work successfully in both cases and verify number of addTable invocations.
-     */
-    @Test
-    public void testSelectQueryWithOldDDLTimestamp() throws SQLException {
-        Properties props = PropertiesUtil.deepCopy(TEST_PROPERTIES);
-        String url1 = QueryUtil.getConnectionUrl(props, config, "client1");
-        String url2 = QueryUtil.getConnectionUrl(props, config, "client2");
-        String tableName = generateUniqueName();
-        ConnectionQueryServices spyCqs1 = Mockito.spy(driver.getConnectionQueryServices(url1, props));
-        ConnectionQueryServices spyCqs2 = Mockito.spy(driver.getConnectionQueryServices(url2, props));
-        int expectedNumCacheUpdates;
-
-        try (Connection conn1 = spyCqs1.connect(url1, props);
-             Connection conn2 = spyCqs2.connect(url2, props)) {
-
-            // create table with UCF=never and upsert data using client-1
-            createTable(conn1, tableName, NEVER);
-            upsert(conn1, tableName);
-
-            // select query from client-2 works to populate client side metadata cache
-            // there should be 1 update to the client cache
-            query(conn2, tableName);
-            expectedNumCacheUpdates = 1;
-            Mockito.verify(spyCqs2, Mockito.times(expectedNumCacheUpdates))
-                    .addTable(any(PTable.class), anyLong());
-
-            // add column using client-1 to update last ddl timestamp
-            alterTableAddColumn(conn1, tableName, "newCol1");
-
-            // reset the spy CQSI object
-            Mockito.reset(spyCqs2);
-
-            // select query from client-2 with old ddl timestamp works
-            // there should be one update to the client cache
-            query(conn2, tableName);
-            expectedNumCacheUpdates = 1;
-            Mockito.verify(spyCqs2, Mockito.times(expectedNumCacheUpdates))
-                    .addTable(any(PTable.class), anyLong());
-
-            // select query from client-2 with latest ddl timestamp works
-            // there should be no more updates to client cache
-            query(conn2, tableName);
-            Mockito.verify(spyCqs2, Mockito.times(expectedNumCacheUpdates))
-                    .addTable(any(PTable.class), anyLong());
-        }
-    }
-
-    /**
-     * Test DDL timestamp validation retry logic in case of any exception
-     * from Server other than StaleMetadataCacheException.
-     */
-    @Test
-    public void testSelectQueryServerSideExceptionInValidation() throws Exception {
-        Properties props = PropertiesUtil.deepCopy(TEST_PROPERTIES);
-        String url1 = QueryUtil.getConnectionUrl(props, config, "client1");
-        String url2 = QueryUtil.getConnectionUrl(props, config, "client2");
-        String tableName = generateUniqueName();
-        ConnectionQueryServices spyCqs1 = Mockito.spy(driver.getConnectionQueryServices(url1, props));
-        ConnectionQueryServices spyCqs2 = Mockito.spy(driver.getConnectionQueryServices(url2, props));
-        ServerMetadataCache cache = null;
-
-        try (Connection conn1 = spyCqs1.connect(url1, props);
-             Connection conn2 = spyCqs2.connect(url2, props)) {
-
-            // create table and upsert using client-1
-            createTable(conn1, tableName, NEVER);
-            upsert(conn1, tableName);
-
-            // Instrument ServerMetadataCache to throw a SQLException once
-            cache = ServerMetadataCache.getInstance(config);
-            ServerMetadataCache spyCache = Mockito.spy(cache);
-            Mockito.doThrow(new SQLException("FAIL")).doCallRealMethod().when(spyCache)
-                    .getLastDDLTimestampForTable(any(), any(), eq(Bytes.toBytes(tableName)));
-            ServerMetadataCache.setInstance(spyCache);
-
-            // query using client-2 should succeed
-            query(conn2, tableName);
-
-            // verify live region servers were refreshed
-            Mockito.verify(spyCqs2, Mockito.times(1)).refreshLiveRegionServers();
-        }
-    }
-
-    /**
-     * Test Select query works when ddl timestamp validation with old timestamp encounters an exception.
-     * Verify that the list of live region servers was refreshed when ddl timestamp validation is retried.
-     * Verify that the client cache was updated after encountering StaleMetadataCacheException.
-     */
-    @Test
-    public void testSelectQueryWithOldDDLTimestampWithExceptionRetry() throws Exception {
-        Properties props = PropertiesUtil.deepCopy(TEST_PROPERTIES);
-        String url1 = QueryUtil.getConnectionUrl(props, config, "client1");
-        String url2 = QueryUtil.getConnectionUrl(props, config, "client2");
-        String tableName = generateUniqueName();
-        ConnectionQueryServices spyCqs1 = Mockito.spy(driver.getConnectionQueryServices(url1, props));
-        ConnectionQueryServices spyCqs2 = Mockito.spy(driver.getConnectionQueryServices(url2, props));
-        int expectedNumCacheUpdates;
-        ServerMetadataCache cache = null;
-
-        try (Connection conn1 = spyCqs1.connect(url1, props);
-             Connection conn2 = spyCqs2.connect(url2, props)) {
-
-            // create table and upsert using client-1
-            createTable(conn1, tableName, NEVER);
-            upsert(conn1, tableName);
-
-            // query using client-2 to populate cache
-            query(conn2, tableName);
-            expectedNumCacheUpdates = 1;
-            Mockito.verify(spyCqs2, Mockito.times(expectedNumCacheUpdates))
-                    .addTable(any(PTable.class), anyLong());
-
-            // add column using client-1 to update last ddl timestamp
-            alterTableAddColumn(conn1, tableName, "newCol1");
-
-            // reset the spy CQSI object
-            Mockito.reset(spyCqs2);
-
-            // Instrument ServerMetadataCache to throw a SQLException once
-            cache = ServerMetadataCache.getInstance(config);
-            ServerMetadataCache spyCache = Mockito.spy(cache);
-            Mockito.doThrow(new SQLException("FAIL")).doCallRealMethod().when(spyCache)
-                    .getLastDDLTimestampForTable(any(), any(), eq(Bytes.toBytes(tableName)));
-            ServerMetadataCache.setInstance(spyCache);
-
-            // query using client-2 should succeed, one cache update
-            query(conn2, tableName);
-            expectedNumCacheUpdates = 1;
-            Mockito.verify(spyCqs2, Mockito.times(expectedNumCacheUpdates))
-                    .addTable(any(PTable.class), anyLong());
-
-            // verify live region servers were refreshed
-            Mockito.verify(spyCqs2, Mockito.times(1)).refreshLiveRegionServers();
-        }
-    }
-
-    /**
-     * Test Select Query fails in case DDL timestamp validation throws SQLException twice.
-     */
-    @Test
-    public void testSelectQueryFails() throws Exception {
-        Properties props = PropertiesUtil.deepCopy(TEST_PROPERTIES);
-        String url1 = QueryUtil.getConnectionUrl(props, config, "client1");
-        String url2 = QueryUtil.getConnectionUrl(props, config, "client2");
-        String tableName = generateUniqueName();
-        ConnectionQueryServices spyCqs1 = Mockito.spy(driver.getConnectionQueryServices(url1, props));
-        ConnectionQueryServices spyCqs2 = Mockito.spy(driver.getConnectionQueryServices(url2, props));
-        ServerMetadataCache cache = null;
-
-        try (Connection conn1 = spyCqs1.connect(url1, props);
-             Connection conn2 = spyCqs2.connect(url2, props)) {
-
-            // create table and upsert using client-1
-            createTable(conn1, tableName, NEVER);
-            upsert(conn1, tableName);
-
-            // Instrument ServerMetadataCache to throw a SQLException twice
-            cache = ServerMetadataCache.getInstance(config);
-            ServerMetadataCache spyCache = Mockito.spy(cache);
-            SQLException e = new SQLException("FAIL");
-            Mockito.doThrow(e).when(spyCache)
-                    .getLastDDLTimestampForTable(any(), any(), eq(Bytes.toBytes(tableName)));
-            ServerMetadataCache.setInstance(spyCache);
-
-            // query using client-2 should fail
-            query(conn2, tableName);
-            Assert.fail("Query should have thrown Exception");
-        }
-        catch (Exception e) {
-            Assert.assertTrue("SQLException was not thrown when last ddl timestamp validation encountered errors twice.", e instanceof SQLException);
-        }
-    }
-  
-    
-    /**
-     * Client-1 creates a table, 2 level of views on it and alters the first level view.
-     * Client-2 queries the second level view, verify that there were 3 cache updates in client-2,
-     * one each for the two views and base table.
-     */
-    @Test
-    public void testSelectQueryOnView() throws Exception {
-        Properties props = PropertiesUtil.deepCopy(TEST_PROPERTIES);
-        String url1 = QueryUtil.getConnectionUrl(props, config, "client1");
-        String url2 = QueryUtil.getConnectionUrl(props, config, "client2");
-        String tableName = generateUniqueName();
-        ConnectionQueryServices spyCqs1 = Mockito.spy(driver.getConnectionQueryServices(url1, props));
-        ConnectionQueryServices spyCqs2 = Mockito.spy(driver.getConnectionQueryServices(url2, props));
-        int expectedNumCacheUpdates;
-
-        try (Connection conn1 = spyCqs1.connect(url1, props);
-             Connection conn2 = spyCqs2.connect(url2, props)) {
-
-            // create table using client-1
-            createTable(conn1, tableName, NEVER);
-            upsert(conn1, tableName);
-
-            // create 2 level of views using client-1
-            String view1 = generateUniqueName();
-            String view2 = generateUniqueName();
-            createView(conn1, tableName, view1);
-            createView(conn1, view1, view2);
-
-            // query second level view using client-2
-            query(conn2, view2);
-            expectedNumCacheUpdates = 3; // table, view1, view2
-            Mockito.verify(spyCqs2, Mockito.times(expectedNumCacheUpdates))
-                    .addTable(any(PTable.class), anyLong());
-
-            // alter first level view using client-1 to update its last ddl timestamp
-            alterViewAddColumn(conn1, view1, "foo");
-
-            // reset the spy CQSI object
-            Mockito.reset(spyCqs2);
-
-            // query second level view
-            query(conn2, view2);
-
-            // verify there was a getTable RPC for the view and all its ancestors
-            Mockito.verify(spyCqs2, Mockito.times(1)).getTable(eq(null),
-                    any(byte[].class), eq(PVarchar.INSTANCE.toBytes(tableName)),
-                    anyLong(), anyLong());
-            Mockito.verify(spyCqs2, Mockito.times(1)).getTable(eq(null),
-                    any(byte[].class), eq(PVarchar.INSTANCE.toBytes(view1)),
-                    anyLong(), anyLong());
-            Mockito.verify(spyCqs2, Mockito.times(1)).getTable(eq(null),
-                    any(byte[].class), eq(PVarchar.INSTANCE.toBytes(view2)),
-                    anyLong(), anyLong());
-
-            // verify that the view and all its ancestors were updated in the client cache
-            expectedNumCacheUpdates = 3; // table, view1, view2
-            Mockito.verify(spyCqs2, Mockito.times(expectedNumCacheUpdates))
-                    .addTable(any(PTable.class), anyLong());
-        }
-    }
-
-    /**
-     * Verify queries on system tables work as we will validate last ddl timestamps for them also.
-     */
-    @Test
-    public void testSelectQueryOnSystemTables() throws Exception {
-        Properties props = PropertiesUtil.deepCopy(TEST_PROPERTIES);
-        String url = QueryUtil.getConnectionUrl(props, config, "client");
-        ConnectionQueryServices cqs = driver.getConnectionQueryServices(url, props);
-
-        try (Connection conn = cqs.connect(url, props)) {
-            query(conn, PhoenixDatabaseMetaData.SYSTEM_CATALOG_NAME);
-            query(conn, PhoenixDatabaseMetaData.SYSTEM_TASK_NAME);
-            query(conn, PhoenixDatabaseMetaData.SYSTEM_CHILD_LINK_NAME);
-            query(conn, PhoenixDatabaseMetaData.SYSTEM_LOG_NAME);
-        }
-    }
-
-    /**
-     * Test query on index with stale last ddl timestamp.
-     * Client-1 creates a table and an index on it. Client-2 queries table (with index hint) to populate its cache.
-     * Client-1 alters a property on the index. Client-2 queries the table again.
-     * Verify that the second query works and the index metadata was updated in the client cache.
-     */
-    @Test
-    public void testSelectQueryAfterAlterIndex() throws Exception {
-        Properties props = PropertiesUtil.deepCopy(TEST_PROPERTIES);
-        String url1 = QueryUtil.getConnectionUrl(props, config, "client1");
-        String url2 = QueryUtil.getConnectionUrl(props, config, "client2");
-        String tableName = generateUniqueName();
-        String indexName = generateUniqueName();
-        ConnectionQueryServices spyCqs1 = Mockito.spy(driver.getConnectionQueryServices(url1, props));
-        ConnectionQueryServices spyCqs2 = Mockito.spy(driver.getConnectionQueryServices(url2, props));
-
-        try (Connection conn1 = spyCqs1.connect(url1, props);
-             Connection conn2 = spyCqs2.connect(url2, props)) {
-
-            //client-1 creates a table and an index on it
-            createTable(conn1, tableName, NEVER);
-            createIndex(conn1, tableName, indexName, "v1");
-            TestUtil.waitForIndexState(conn1, indexName, PIndexState.ACTIVE);
-
-            //client-2 populates its cache, 1 getTable&addTable call for the table
-            //no getTable calls for Index since we add all indexes in the cache from a table's PTable object
-            queryWithNoIndexHint(conn2, tableName);
-
-            //client-1 updates index property
-            alterIndexChangeStateToRebuild(conn1, tableName, indexName);
-
-            //client-2's query using the index should work
-            queryWithIndexHint(conn2, tableName, indexName);
-
-            //verify client-2 cache was updated with the index's base table metadata
-            //this would have also updated the index metadata in its cache
-            Mockito.verify(spyCqs2, Mockito.times(2)).getTable(eq(null),
-                    any(byte[].class), eq(PVarchar.INSTANCE.toBytes(tableName)),
-                    anyLong(), anyLong());
-            Mockito.verify(spyCqs2, Mockito.times(2))
-                    .addTable(any(PTable.class), anyLong());
-
-            //client-2 queries again with latest metadata
-            //verify no more getTable/addTable calls
-            queryWithIndexHint(conn2, tableName, indexName);
-            Mockito.verify(spyCqs2, Mockito.times(2)).getTable(eq(null),
-                    any(byte[].class), eq(PVarchar.INSTANCE.toBytes(tableName)),
-                    anyLong(), anyLong());
-            Mockito.verify(spyCqs2, Mockito.times(2))
-                    .addTable(any(PTable.class), anyLong());
-        }
-    }
-
-    /**
-     * Test that a client can learn about a newly created index.
-     * Client-1 creates a table, client-2 queries the table to populate its cache.
-     * Client-1 creates an index on the table. Client-2 queries the table using the index.
-     * Verify that client-2 uses the index for the query.
-     */
-    @Test
-    public void testSelectQueryAddIndex() throws Exception {
-        Properties props = PropertiesUtil.deepCopy(TEST_PROPERTIES);
-        String url1 = QueryUtil.getConnectionUrl(props, config, "client1");
-        String url2 = QueryUtil.getConnectionUrl(props, config, "client2");
-        String tableName = generateUniqueName();
-        String indexName = generateUniqueName();
-        ConnectionQueryServices spyCqs1 = Mockito.spy(driver.getConnectionQueryServices(url1, props));
-        ConnectionQueryServices spyCqs2 = Mockito.spy(driver.getConnectionQueryServices(url2, props));
-
-        try (Connection conn1 = spyCqs1.connect(url1, props);
-             Connection conn2 = spyCqs2.connect(url2, props)) {
-
-            //client-1 creates table
-            createTable(conn1, tableName, NEVER);
-
-            //client-2 populates its cache
-            query(conn2, tableName);
-
-            //client-1 creates an index on the table
-            createIndex(conn1, tableName, indexName, "v1");
-            TestUtil.waitForIndexState(conn1, indexName, PIndexState.ACTIVE);
-
-            //simulate changing table's ddl timestamp by altering it for now
-            //TODO: remove this when PHOENIX-7056 is committed.
-            alterTableAddColumn(conn1, tableName, "col1");
-
-            //client-2 query should be able to use this index
-            PhoenixStatement stmt = conn2.createStatement().unwrap(PhoenixStatement.class);
-            ResultSet rs = stmt.executeQuery("SELECT /*+ INDEX(" + tableName + " " + indexName + ") */ * FROM " + tableName + " WHERE v1=1");
-            Assert.assertEquals("", indexName, stmt.getQueryPlan().getContext().getCurrentTable().getTable().getName().getString());
-        }
-    }
-
-    /**
-     * Test that a client can learn about a dropped index.
-     * Client-1 creates a table and an index, client-2 queries the table to populate its cache.
-     * Client-1 drops the index. Client-2 queries the table with index hint.
-     * Verify that client-2 uses the data table for the query.
-     */
-    @Test
-    public void testSelectQueryDropIndex() throws Exception {
-        Properties props = PropertiesUtil.deepCopy(TEST_PROPERTIES);
-        String url1 = QueryUtil.getConnectionUrl(props, config, "client1");
-        String url2 = QueryUtil.getConnectionUrl(props, config, "client2");
-        String tableName = generateUniqueName();
-        String indexName = generateUniqueName();
-        ConnectionQueryServices spyCqs1 = Mockito.spy(driver.getConnectionQueryServices(url1, props));
-        ConnectionQueryServices spyCqs2 = Mockito.spy(driver.getConnectionQueryServices(url2, props));
-
-        try (Connection conn1 = spyCqs1.connect(url1, props);
-             Connection conn2 = spyCqs2.connect(url2, props)) {
-
-            //client-1 creates table and index on it
-            createTable(conn1, tableName, NEVER);
-            createIndex(conn1, tableName, indexName, "v1");
-
-            //client-2 populates its cache
-            query(conn2, tableName);
-
-            //client-1 drops the index
-            dropIndex(conn1, tableName, indexName);
-
-            //simulate changing table's ddl timestamp by altering it for now
-            //TODO: remove this when PHOENIX-7056 is committed.
-            alterTableAddColumn(conn1, tableName, "col1");
-
-            //client-2 queries should use data table and not run into table not found error even when index hint is given
-            PhoenixStatement stmt = conn2.createStatement().unwrap(PhoenixStatement.class);
-            ResultSet rs = stmt.executeQuery("SELECT /*+ INDEX(" + tableName + " " + indexName + ") */ * FROM " + tableName + " WHERE v1=1");
-            Assert.assertEquals("", tableName, stmt.getQueryPlan().getContext().getCurrentTable().getTable().getName().getString());
-        }
-    }
-
-
-    //Helper methods
-
-    private void createTable(Connection conn, String tableName, long updateCacheFrequency) throws SQLException {
-        conn.createStatement().execute("CREATE TABLE " + tableName
-                + "(k INTEGER NOT NULL PRIMARY KEY, v1 INTEGER, v2 INTEGER)"
-                + (updateCacheFrequency == 0 ? "" : "UPDATE_CACHE_FREQUENCY="+updateCacheFrequency));
-    }
-
-    private void createView(Connection conn, String parentName, String viewName) throws SQLException {
-        conn.createStatement().execute("CREATE VIEW " + viewName + " AS SELECT * FROM " + parentName);
-    }
-
-    private void createViewWhereClause(Connection conn, String parentName, String viewName, String whereClause) throws SQLException {
-        conn.createStatement().execute("CREATE VIEW " + viewName +
-                " AS SELECT * FROM "+ parentName + whereClause);
-    }
-
-    private void createIndex(Connection conn, String tableName, String indexName, String col) throws SQLException {
-        conn.createStatement().execute("CREATE INDEX " + indexName + " ON " + tableName + "(" + col + ")");
-    }
-
-    private void upsert(Connection conn, String tableName) throws SQLException {
-        conn.createStatement().execute("UPSERT INTO " + tableName +
-                " (k, v1, v2) VALUES ("+  RANDOM.nextInt() +", " + RANDOM.nextInt() + ", " + RANDOM.nextInt() +")");
-        conn.commit();
-    }
-
-    private void query(Connection conn, String tableName) throws SQLException {
-        ResultSet rs = conn.createStatement().executeQuery("SELECT COUNT(*) FROM " + tableName);
-        rs.next();
-    }
-
-    private void queryWithIndexHint(Connection conn, String tableName, String indexName) throws SQLException {
-        ResultSet rs = conn.createStatement().executeQuery("SELECT /*+ INDEX(" + tableName + " " + indexName + ") */ * FROM " + tableName + " WHERE v1=1");
-        rs.next();
-    }
-
-    private void queryWithNoIndexHint(Connection conn, String tableName) throws SQLException {
-        ResultSet rs = conn.createStatement().executeQuery("SELECT /*+ NO_INDEX */ * FROM " + tableName);
-        rs.next();
-    }
-
-    private void alterTableAddColumn(Connection conn, String tableName, String columnName) throws SQLException {
-        conn.createStatement().execute("ALTER TABLE " + tableName + " ADD IF NOT EXISTS "
-                + columnName + " INTEGER");
-    }
-
-    private void alterViewAddColumn(Connection conn, String viewName, String columnName) throws SQLException {
-        conn.createStatement().execute("ALTER VIEW " + viewName + " ADD IF NOT EXISTS "
-                + columnName + " INTEGER");
-    }
-
-<<<<<<< HEAD
-    private void alterIndexChangeStateToRebuild(Connection conn, String tableName, String indexName) throws SQLException, InterruptedException {
-        conn.createStatement().execute("ALTER INDEX " + indexName + " ON " + tableName + " REBUILD");
-        TestUtil.waitForIndexState(conn, indexName, PIndexState.ACTIVE);
-=======
-    /**
      *  Test that we invalidate the cache for parent table and update the last ddl timestamp
      *  of the parent table while we add an index.
      *  Test that we invalidate the cache for parent table and index when we drop an index.
@@ -887,20 +437,14 @@
         String indexName = generateUniqueName();
         byte[] indexNameBytes = Bytes.toBytes(indexName);
         ServerMetadataCache cache = ServerMetadataCache.getInstance(config);
-        String ddl =
-                "create table  " + tableName + " ( k integer PRIMARY KEY," + " v1 integer,"
-                        + " v2 integer)";
-        String createIndexDDL = "create index  " + indexName + " on " + tableName + " (v1)";
-        String dropIndexDDL = "DROP INDEX " + indexName + " ON " + tableName;
-        try (Connection conn = DriverManager.getConnection(getUrl());
-             Statement stmt = conn.createStatement()) {
+        try (Connection conn = DriverManager.getConnection(getUrl())) {
             conn.setAutoCommit(true);
-            stmt.execute(ddl);
+            createTable(conn, tableName, NEVER);
             long tableLastDDLTimestampBeforeIndexCreation = getLastDDLTimestamp(tableName);
             // Populate the cache
             assertNotNull(cache.getLastDDLTimestampForTable(null, null, tableNameBytes));
             Thread.sleep(1);
-            stmt.execute(createIndexDDL);
+            createIndex(conn, tableName, indexName, "v1");
             // Make sure that we have invalidated the last ddl timestamp for parent table
             // on all regionservers after we create an index.
             assertNull(cache.getLastDDLTimestampForTableFromCacheOnly(null, null, tableNameBytes));
@@ -913,7 +457,7 @@
             assertNotNull(indexLastDDLTimestampAfterCreation);
             // Adding a sleep for 1 ms so that we get new last ddl timestamp.
             Thread.sleep(1);
-            stmt.execute(dropIndexDDL);
+            dropIndex(conn, tableName, indexName);
             // Make sure that we invalidate the cache on regionserver for base table and an index
             // after we dropped an index.
             assertNull(cache.getLastDDLTimestampForTableFromCacheOnly(null, null, tableNameBytes));
@@ -945,14 +489,11 @@
         ServerMetadataCache cache = ServerMetadataCache.getInstance(config);
         try(Connection conn = DriverManager.getConnection(getUrl());
             Statement stmt = conn.createStatement()) {
-            String whereClause = " WHERE COL1 < 1000";
-            String tableDDLStmt = getCreateTableStmt(tableName);
-            String viewDDLStmt = getCreateViewStmt(globalViewName, tableName, whereClause);
+            String whereClause = " WHERE v1 < 1000";
             String viewIdxDDLStmt = getCreateViewIndexStmt(globalViewIndexName, globalViewName,
-                    "COL1");
-            String dropIndexDDL = "DROP INDEX " + globalViewIndexName + " ON " + globalViewName;
-            stmt.execute(tableDDLStmt);
-            stmt.execute(viewDDLStmt);
+                    "v1");
+            createTable(conn, tableName, NEVER);
+            createViewWhereClause(conn, tableName, globalViewName, whereClause);
             // Populate the cache
             assertNotNull(cache.getLastDDLTimestampForTable(null, null, globalViewNameBytes));
             long viewLastDDLTimestampBeforeIndexCreation = getLastDDLTimestamp(globalViewName);
@@ -970,7 +511,7 @@
             assertNotNull(indexLastDDLTimestampAfterCreation);
             // Adding a sleep for 1 ms so that we get new last ddl timestamp.
             Thread.sleep(1);
-            stmt.execute(dropIndexDDL);
+            dropIndex(conn, globalViewName, globalViewIndexName);
             // Make sure that we invalidate the cache on regionservers for view and its index after
             // we drop a view index.
             assertNull(cache.getLastDDLTimestampForTableFromCacheOnly(null, null,
@@ -986,7 +527,390 @@
         }
     }
 
-    public long getLastDDLTimestamp(String tableName) throws SQLException {
+    /**
+     * Client-1 creates a table, upserts data and alters the table.
+     * Client-2 queries the table before and after the alter.
+     * Check queries work successfully in both cases and verify number of addTable invocations.
+     */
+    @Test
+    public void testSelectQueryWithOldDDLTimestamp() throws SQLException {
+        Properties props = PropertiesUtil.deepCopy(TEST_PROPERTIES);
+        String url1 = QueryUtil.getConnectionUrl(props, config, "client1");
+        String url2 = QueryUtil.getConnectionUrl(props, config, "client2");
+        String tableName = generateUniqueName();
+        ConnectionQueryServices spyCqs1 = Mockito.spy(driver.getConnectionQueryServices(url1, props));
+        ConnectionQueryServices spyCqs2 = Mockito.spy(driver.getConnectionQueryServices(url2, props));
+        int expectedNumCacheUpdates;
+
+        try (Connection conn1 = spyCqs1.connect(url1, props);
+             Connection conn2 = spyCqs2.connect(url2, props)) {
+
+            // create table with UCF=never and upsert data using client-1
+            createTable(conn1, tableName, NEVER);
+            upsert(conn1, tableName);
+
+            // select query from client-2 works to populate client side metadata cache
+            // there should be 1 update to the client cache
+            query(conn2, tableName);
+            expectedNumCacheUpdates = 1;
+            Mockito.verify(spyCqs2, Mockito.times(expectedNumCacheUpdates))
+                    .addTable(any(PTable.class), anyLong());
+
+            // add column using client-1 to update last ddl timestamp
+            alterTableAddColumn(conn1, tableName, "newCol1");
+
+            // reset the spy CQSI object
+            Mockito.reset(spyCqs2);
+
+            // select query from client-2 with old ddl timestamp works
+            // there should be one update to the client cache
+            query(conn2, tableName);
+            expectedNumCacheUpdates = 1;
+            Mockito.verify(spyCqs2, Mockito.times(expectedNumCacheUpdates))
+                    .addTable(any(PTable.class), anyLong());
+
+            // select query from client-2 with latest ddl timestamp works
+            // there should be no more updates to client cache
+            query(conn2, tableName);
+            Mockito.verify(spyCqs2, Mockito.times(expectedNumCacheUpdates))
+                    .addTable(any(PTable.class), anyLong());
+        }
+    }
+
+    /**
+     * Test DDL timestamp validation retry logic in case of any exception
+     * from Server other than StaleMetadataCacheException.
+     */
+    @Test
+    public void testSelectQueryServerSideExceptionInValidation() throws Exception {
+        Properties props = PropertiesUtil.deepCopy(TEST_PROPERTIES);
+        String url1 = QueryUtil.getConnectionUrl(props, config, "client1");
+        String url2 = QueryUtil.getConnectionUrl(props, config, "client2");
+        String tableName = generateUniqueName();
+        ConnectionQueryServices spyCqs1 = Mockito.spy(driver.getConnectionQueryServices(url1, props));
+        ConnectionQueryServices spyCqs2 = Mockito.spy(driver.getConnectionQueryServices(url2, props));
+        ServerMetadataCache cache = null;
+
+        try (Connection conn1 = spyCqs1.connect(url1, props);
+             Connection conn2 = spyCqs2.connect(url2, props)) {
+
+            // create table and upsert using client-1
+            createTable(conn1, tableName, NEVER);
+            upsert(conn1, tableName);
+
+            // Instrument ServerMetadataCache to throw a SQLException once
+            cache = ServerMetadataCache.getInstance(config);
+            ServerMetadataCache spyCache = Mockito.spy(cache);
+            Mockito.doThrow(new SQLException("FAIL")).doCallRealMethod().when(spyCache)
+                    .getLastDDLTimestampForTable(any(), any(), eq(Bytes.toBytes(tableName)));
+            ServerMetadataCache.setInstance(spyCache);
+
+            // query using client-2 should succeed
+            query(conn2, tableName);
+
+            // verify live region servers were refreshed
+            Mockito.verify(spyCqs2, Mockito.times(1)).refreshLiveRegionServers();
+        }
+    }
+
+    /**
+     * Test Select query works when ddl timestamp validation with old timestamp encounters an exception.
+     * Verify that the list of live region servers was refreshed when ddl timestamp validation is retried.
+     * Verify that the client cache was updated after encountering StaleMetadataCacheException.
+     */
+    @Test
+    public void testSelectQueryWithOldDDLTimestampWithExceptionRetry() throws Exception {
+        Properties props = PropertiesUtil.deepCopy(TEST_PROPERTIES);
+        String url1 = QueryUtil.getConnectionUrl(props, config, "client1");
+        String url2 = QueryUtil.getConnectionUrl(props, config, "client2");
+        String tableName = generateUniqueName();
+        ConnectionQueryServices spyCqs1 = Mockito.spy(driver.getConnectionQueryServices(url1, props));
+        ConnectionQueryServices spyCqs2 = Mockito.spy(driver.getConnectionQueryServices(url2, props));
+        int expectedNumCacheUpdates;
+        ServerMetadataCache cache = null;
+
+        try (Connection conn1 = spyCqs1.connect(url1, props);
+             Connection conn2 = spyCqs2.connect(url2, props)) {
+
+            // create table and upsert using client-1
+            createTable(conn1, tableName, NEVER);
+            upsert(conn1, tableName);
+
+            // query using client-2 to populate cache
+            query(conn2, tableName);
+            expectedNumCacheUpdates = 1;
+            Mockito.verify(spyCqs2, Mockito.times(expectedNumCacheUpdates))
+                    .addTable(any(PTable.class), anyLong());
+
+            // add column using client-1 to update last ddl timestamp
+            alterTableAddColumn(conn1, tableName, "newCol1");
+
+            // reset the spy CQSI object
+            Mockito.reset(spyCqs2);
+
+            // Instrument ServerMetadataCache to throw a SQLException once
+            cache = ServerMetadataCache.getInstance(config);
+            ServerMetadataCache spyCache = Mockito.spy(cache);
+            Mockito.doThrow(new SQLException("FAIL")).doCallRealMethod().when(spyCache)
+                    .getLastDDLTimestampForTable(any(), any(), eq(Bytes.toBytes(tableName)));
+            ServerMetadataCache.setInstance(spyCache);
+
+            // query using client-2 should succeed, one cache update
+            query(conn2, tableName);
+            expectedNumCacheUpdates = 1;
+            Mockito.verify(spyCqs2, Mockito.times(expectedNumCacheUpdates))
+                    .addTable(any(PTable.class), anyLong());
+
+            // verify live region servers were refreshed
+            Mockito.verify(spyCqs2, Mockito.times(1)).refreshLiveRegionServers();
+        }
+    }
+
+    /**
+     * Test Select Query fails in case DDL timestamp validation throws SQLException twice.
+     */
+    @Test
+    public void testSelectQueryFails() throws Exception {
+        Properties props = PropertiesUtil.deepCopy(TEST_PROPERTIES);
+        String url1 = QueryUtil.getConnectionUrl(props, config, "client1");
+        String url2 = QueryUtil.getConnectionUrl(props, config, "client2");
+        String tableName = generateUniqueName();
+        ConnectionQueryServices spyCqs1 = Mockito.spy(driver.getConnectionQueryServices(url1, props));
+        ConnectionQueryServices spyCqs2 = Mockito.spy(driver.getConnectionQueryServices(url2, props));
+        ServerMetadataCache cache = null;
+
+        try (Connection conn1 = spyCqs1.connect(url1, props);
+             Connection conn2 = spyCqs2.connect(url2, props)) {
+
+            // create table and upsert using client-1
+            createTable(conn1, tableName, NEVER);
+            upsert(conn1, tableName);
+
+            // Instrument ServerMetadataCache to throw a SQLException twice
+            cache = ServerMetadataCache.getInstance(config);
+            ServerMetadataCache spyCache = Mockito.spy(cache);
+            SQLException e = new SQLException("FAIL");
+            Mockito.doThrow(e).when(spyCache)
+                    .getLastDDLTimestampForTable(any(), any(), eq(Bytes.toBytes(tableName)));
+            ServerMetadataCache.setInstance(spyCache);
+
+            // query using client-2 should fail
+            query(conn2, tableName);
+            Assert.fail("Query should have thrown Exception");
+        }
+        catch (Exception e) {
+            Assert.assertTrue("SQLException was not thrown when last ddl timestamp validation encountered errors twice.", e instanceof SQLException);
+        }
+    }
+  
+    
+    /**
+     * Client-1 creates a table, 2 level of views on it and alters the first level view.
+     * Client-2 queries the second level view, verify that there were 3 cache updates in client-2,
+     * one each for the two views and base table.
+     */
+    @Test
+    public void testSelectQueryOnView() throws Exception {
+        Properties props = PropertiesUtil.deepCopy(TEST_PROPERTIES);
+        String url1 = QueryUtil.getConnectionUrl(props, config, "client1");
+        String url2 = QueryUtil.getConnectionUrl(props, config, "client2");
+        String tableName = generateUniqueName();
+        ConnectionQueryServices spyCqs1 = Mockito.spy(driver.getConnectionQueryServices(url1, props));
+        ConnectionQueryServices spyCqs2 = Mockito.spy(driver.getConnectionQueryServices(url2, props));
+        int expectedNumCacheUpdates;
+
+        try (Connection conn1 = spyCqs1.connect(url1, props);
+             Connection conn2 = spyCqs2.connect(url2, props)) {
+
+            // create table using client-1
+            createTable(conn1, tableName, NEVER);
+            upsert(conn1, tableName);
+
+            // create 2 level of views using client-1
+            String view1 = generateUniqueName();
+            String view2 = generateUniqueName();
+            createView(conn1, tableName, view1);
+            createView(conn1, view1, view2);
+
+            // query second level view using client-2
+            query(conn2, view2);
+            expectedNumCacheUpdates = 3; // table, view1, view2
+            Mockito.verify(spyCqs2, Mockito.times(expectedNumCacheUpdates))
+                    .addTable(any(PTable.class), anyLong());
+
+            // alter first level view using client-1 to update its last ddl timestamp
+            alterViewAddColumn(conn1, view1, "foo");
+
+            // reset the spy CQSI object
+            Mockito.reset(spyCqs2);
+
+            // query second level view
+            query(conn2, view2);
+
+            // verify there was a getTable RPC for the view and all its ancestors
+            Mockito.verify(spyCqs2, Mockito.times(1)).getTable(eq(null),
+                    any(byte[].class), eq(PVarchar.INSTANCE.toBytes(tableName)),
+                    anyLong(), anyLong());
+            Mockito.verify(spyCqs2, Mockito.times(1)).getTable(eq(null),
+                    any(byte[].class), eq(PVarchar.INSTANCE.toBytes(view1)),
+                    anyLong(), anyLong());
+            Mockito.verify(spyCqs2, Mockito.times(1)).getTable(eq(null),
+                    any(byte[].class), eq(PVarchar.INSTANCE.toBytes(view2)),
+                    anyLong(), anyLong());
+
+            // verify that the view and all its ancestors were updated in the client cache
+            expectedNumCacheUpdates = 3; // table, view1, view2
+            Mockito.verify(spyCqs2, Mockito.times(expectedNumCacheUpdates))
+                    .addTable(any(PTable.class), anyLong());
+        }
+    }
+
+    /**
+     * Verify queries on system tables work as we will validate last ddl timestamps for them also.
+     */
+    @Test
+    public void testSelectQueryOnSystemTables() throws Exception {
+        Properties props = PropertiesUtil.deepCopy(TEST_PROPERTIES);
+        String url = QueryUtil.getConnectionUrl(props, config, "client");
+        ConnectionQueryServices cqs = driver.getConnectionQueryServices(url, props);
+
+        try (Connection conn = cqs.connect(url, props)) {
+            query(conn, PhoenixDatabaseMetaData.SYSTEM_CATALOG_NAME);
+            query(conn, PhoenixDatabaseMetaData.SYSTEM_TASK_NAME);
+            query(conn, PhoenixDatabaseMetaData.SYSTEM_CHILD_LINK_NAME);
+            query(conn, PhoenixDatabaseMetaData.SYSTEM_LOG_NAME);
+        }
+    }
+
+    /**
+     * Test query on index with stale last ddl timestamp.
+     * Client-1 creates a table and an index on it. Client-2 queries table (with index hint) to populate its cache.
+     * Client-1 alters a property on the index. Client-2 queries the table again.
+     * Verify that the second query works and the index metadata was updated in the client cache.
+     */
+    @Test
+    public void testSelectQueryAfterAlterIndex() throws Exception {
+        Properties props = PropertiesUtil.deepCopy(TEST_PROPERTIES);
+        String url1 = QueryUtil.getConnectionUrl(props, config, "client1");
+        String url2 = QueryUtil.getConnectionUrl(props, config, "client2");
+        String tableName = generateUniqueName();
+        String indexName = generateUniqueName();
+        ConnectionQueryServices spyCqs1 = Mockito.spy(driver.getConnectionQueryServices(url1, props));
+        ConnectionQueryServices spyCqs2 = Mockito.spy(driver.getConnectionQueryServices(url2, props));
+
+        try (Connection conn1 = spyCqs1.connect(url1, props);
+             Connection conn2 = spyCqs2.connect(url2, props)) {
+
+            //client-1 creates a table and an index on it
+            createTable(conn1, tableName, NEVER);
+            createIndex(conn1, tableName, indexName, "v1");
+            TestUtil.waitForIndexState(conn1, indexName, PIndexState.ACTIVE);
+
+            //client-2 populates its cache, 1 getTable&addTable call for the table
+            //no getTable calls for Index since we add all indexes in the cache from a table's PTable object
+            queryWithNoIndexHint(conn2, tableName);
+
+            //client-1 updates index property
+            alterIndexChangeStateToRebuild(conn1, tableName, indexName);
+
+            //client-2's query using the index should work
+            queryWithIndexHint(conn2, tableName, indexName);
+
+            //verify client-2 cache was updated with the index's base table metadata
+            //this would have also updated the index metadata in its cache
+            Mockito.verify(spyCqs2, Mockito.times(2)).getTable(eq(null),
+                    any(byte[].class), eq(PVarchar.INSTANCE.toBytes(tableName)),
+                    anyLong(), anyLong());
+            Mockito.verify(spyCqs2, Mockito.times(2))
+                    .addTable(any(PTable.class), anyLong());
+
+            //client-2 queries again with latest metadata
+            //verify no more getTable/addTable calls
+            queryWithIndexHint(conn2, tableName, indexName);
+            Mockito.verify(spyCqs2, Mockito.times(2)).getTable(eq(null),
+                    any(byte[].class), eq(PVarchar.INSTANCE.toBytes(tableName)),
+                    anyLong(), anyLong());
+            Mockito.verify(spyCqs2, Mockito.times(2))
+                    .addTable(any(PTable.class), anyLong());
+        }
+    }
+
+    /**
+     * Test that a client can learn about a newly created index.
+     * Client-1 creates a table, client-2 queries the table to populate its cache.
+     * Client-1 creates an index on the table. Client-2 queries the table using the index.
+     * Verify that client-2 uses the index for the query.
+     */
+    @Test
+    public void testSelectQueryAddIndex() throws Exception {
+        Properties props = PropertiesUtil.deepCopy(TEST_PROPERTIES);
+        String url1 = QueryUtil.getConnectionUrl(props, config, "client1");
+        String url2 = QueryUtil.getConnectionUrl(props, config, "client2");
+        String tableName = generateUniqueName();
+        String indexName = generateUniqueName();
+        ConnectionQueryServices spyCqs1 = Mockito.spy(driver.getConnectionQueryServices(url1, props));
+        ConnectionQueryServices spyCqs2 = Mockito.spy(driver.getConnectionQueryServices(url2, props));
+
+        try (Connection conn1 = spyCqs1.connect(url1, props);
+             Connection conn2 = spyCqs2.connect(url2, props)) {
+
+            //client-1 creates table
+            createTable(conn1, tableName, NEVER);
+
+            //client-2 populates its cache
+            query(conn2, tableName);
+
+            //client-1 creates an index on the table
+            createIndex(conn1, tableName, indexName, "v1");
+            TestUtil.waitForIndexState(conn1, indexName, PIndexState.ACTIVE);
+
+            //client-2 query should be able to use this index
+            PhoenixStatement stmt = conn2.createStatement().unwrap(PhoenixStatement.class);
+            ResultSet rs = stmt.executeQuery("SELECT /*+ INDEX(" + tableName + " " + indexName + ") */ * FROM " + tableName + " WHERE v1=1");
+            Assert.assertEquals("", indexName, stmt.getQueryPlan().getContext().getCurrentTable().getTable().getName().getString());
+        }
+    }
+
+    /**
+     * Test that a client can learn about a dropped index.
+     * Client-1 creates a table and an index, client-2 queries the table to populate its cache.
+     * Client-1 drops the index. Client-2 queries the table with index hint.
+     * Verify that client-2 uses the data table for the query.
+     */
+    @Test
+    public void testSelectQueryDropIndex() throws Exception {
+        Properties props = PropertiesUtil.deepCopy(TEST_PROPERTIES);
+        String url1 = QueryUtil.getConnectionUrl(props, config, "client1");
+        String url2 = QueryUtil.getConnectionUrl(props, config, "client2");
+        String tableName = generateUniqueName();
+        String indexName = generateUniqueName();
+        ConnectionQueryServices spyCqs1 = Mockito.spy(driver.getConnectionQueryServices(url1, props));
+        ConnectionQueryServices spyCqs2 = Mockito.spy(driver.getConnectionQueryServices(url2, props));
+
+        try (Connection conn1 = spyCqs1.connect(url1, props);
+             Connection conn2 = spyCqs2.connect(url2, props)) {
+
+            //client-1 creates table and index on it
+            createTable(conn1, tableName, NEVER);
+            createIndex(conn1, tableName, indexName, "v1");
+
+            //client-2 populates its cache
+            query(conn2, tableName);
+
+            //client-1 drops the index
+            dropIndex(conn1, tableName, indexName);
+
+            //client-2 queries should use data table and not run into table not found error even when index hint is given
+            PhoenixStatement stmt = conn2.createStatement().unwrap(PhoenixStatement.class);
+            ResultSet rs = stmt.executeQuery("SELECT /*+ INDEX(" + tableName + " " + indexName + ") */ * FROM " + tableName + " WHERE v1=1");
+            Assert.assertEquals("", tableName, stmt.getQueryPlan().getContext().getCurrentTable().getTable().getName().getString());
+        }
+    }
+
+
+    //Helper methods
+
+    private long getLastDDLTimestamp(String tableName) throws SQLException {
         Properties props = PropertiesUtil.deepCopy(TEST_PROPERTIES);
         // Need to use different connection than what is used for creating table or indexes.
         String url = QueryUtil.getConnectionUrl(props, config, "client1");
@@ -996,12 +920,59 @@
         }
     }
 
-
-    private String getCreateTableStmt(String tableName) {
-        return   "CREATE TABLE " + tableName +
-                "  (a_string varchar not null, col1 integer" +
-                "  CONSTRAINT pk PRIMARY KEY (a_string)) ";
->>>>>>> 0cf4cb8c
+    private void createTable(Connection conn, String tableName, long updateCacheFrequency) throws SQLException {
+        conn.createStatement().execute("CREATE TABLE " + tableName
+                + "(k INTEGER NOT NULL PRIMARY KEY, v1 INTEGER, v2 INTEGER)"
+                + (updateCacheFrequency == 0 ? "" : "UPDATE_CACHE_FREQUENCY="+updateCacheFrequency));
+    }
+
+    private void createView(Connection conn, String parentName, String viewName) throws SQLException {
+        conn.createStatement().execute("CREATE VIEW " + viewName + " AS SELECT * FROM " + parentName);
+    }
+
+    private void createViewWhereClause(Connection conn, String parentName, String viewName, String whereClause) throws SQLException {
+        conn.createStatement().execute("CREATE VIEW " + viewName +
+                " AS SELECT * FROM "+ parentName + whereClause);
+    }
+
+    private void createIndex(Connection conn, String tableName, String indexName, String col) throws SQLException {
+        conn.createStatement().execute("CREATE INDEX " + indexName + " ON " + tableName + "(" + col + ")");
+    }
+
+    private void upsert(Connection conn, String tableName) throws SQLException {
+        conn.createStatement().execute("UPSERT INTO " + tableName +
+                " (k, v1, v2) VALUES ("+  RANDOM.nextInt() +", " + RANDOM.nextInt() + ", " + RANDOM.nextInt() +")");
+        conn.commit();
+    }
+
+    private void query(Connection conn, String tableName) throws SQLException {
+        ResultSet rs = conn.createStatement().executeQuery("SELECT COUNT(*) FROM " + tableName);
+        rs.next();
+    }
+
+    private void queryWithIndexHint(Connection conn, String tableName, String indexName) throws SQLException {
+        ResultSet rs = conn.createStatement().executeQuery("SELECT /*+ INDEX(" + tableName + " " + indexName + ") */ * FROM " + tableName + " WHERE v1=1");
+        rs.next();
+    }
+
+    private void queryWithNoIndexHint(Connection conn, String tableName) throws SQLException {
+        ResultSet rs = conn.createStatement().executeQuery("SELECT /*+ NO_INDEX */ * FROM " + tableName);
+        rs.next();
+    }
+
+    private void alterTableAddColumn(Connection conn, String tableName, String columnName) throws SQLException {
+        conn.createStatement().execute("ALTER TABLE " + tableName + " ADD IF NOT EXISTS "
+                + columnName + " INTEGER");
+    }
+
+    private void alterViewAddColumn(Connection conn, String viewName, String columnName) throws SQLException {
+        conn.createStatement().execute("ALTER VIEW " + viewName + " ADD IF NOT EXISTS "
+                + columnName + " INTEGER");
+    }
+
+    private void alterIndexChangeStateToRebuild(Connection conn, String tableName, String indexName) throws SQLException, InterruptedException {
+        conn.createStatement().execute("ALTER INDEX " + indexName + " ON " + tableName + " REBUILD");
+        TestUtil.waitForIndexState(conn, indexName, PIndexState.ACTIVE);
     }
 
     private void dropIndex(Connection conn, String tableName, String indexName) throws SQLException {
