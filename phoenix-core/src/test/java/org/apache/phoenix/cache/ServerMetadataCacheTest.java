/*
 * Licensed to the Apache Software Foundation (ASF) under one
 * or more contributor license agreements.  See the NOTICE file
 * distributed with this work for additional information
 * regarding copyright ownership.  The ASF licenses this file
 * to you under the Apache License, Version 2.0 (the
 * "License"); you may not use this file except in compliance
 * with the License.  You may obtain a copy of the License at
 *
 * http://www.apache.org/licenses/LICENSE-2.0
 *
 * Unless required by applicable law or agreed to in writing, software
 * distributed under the License is distributed on an "AS IS" BASIS,
 * WITHOUT WARRANTIES OR CONDITIONS OF ANY KIND, either express or implied.
 * See the License for the specific language governing permissions and
 * limitations under the License.
 */
package org.apache.phoenix.cache;

import org.apache.hadoop.hbase.util.Bytes;
import org.apache.phoenix.coprocessor.metrics.MetricsMetadataCachingSource;
import org.apache.phoenix.coprocessor.metrics.MetricsPhoenixCoprocessorSourceFactory;
import org.apache.phoenix.end2end.ParallelStatsDisabledIT;
import org.apache.phoenix.jdbc.PhoenixDatabaseMetaData;
import org.apache.phoenix.jdbc.PhoenixStatement;
import org.apache.phoenix.monitoring.GlobalClientMetrics;
import org.apache.phoenix.query.ConnectionQueryServices;
import org.apache.phoenix.query.QueryServices;
import org.apache.phoenix.schema.ColumnNotFoundException;
import org.apache.phoenix.schema.ConnectionProperty;
import org.apache.phoenix.schema.PIndexState;
import org.apache.phoenix.schema.PTable;
import org.apache.phoenix.schema.TableNotFoundException;
import org.apache.phoenix.schema.types.PVarchar;
import org.apache.phoenix.thirdparty.com.google.common.collect.Maps;
import org.apache.phoenix.util.PhoenixRuntime;
import org.apache.phoenix.util.PropertiesUtil;
import org.apache.phoenix.util.QueryUtil;
import org.apache.phoenix.util.ReadOnlyProps;
import org.apache.phoenix.util.SchemaUtil;
import org.apache.phoenix.util.TestUtil;
import org.junit.After;
import org.junit.Assert;
import org.junit.Before;
import org.junit.BeforeClass;
import org.junit.Test;
import org.junit.experimental.categories.Category;
import org.mockito.Mockito;
import org.slf4j.Logger;
import org.slf4j.LoggerFactory;

import java.sql.Connection;
import java.sql.DriverManager;
import java.sql.ResultSet;
import java.sql.SQLException;
import java.sql.Statement;
import java.util.Map;
import java.util.Properties;
import java.util.Random;

import static org.apache.phoenix.coprocessor.MetaDataEndpointImpl.PHOENIX_METADATA_INVALIDATE_CACHE_ENABLED;
import static org.apache.phoenix.util.TestUtil.TEST_PROPERTIES;
import static org.junit.Assert.assertEquals;
import static org.junit.Assert.assertNotNull;
import static org.junit.Assert.assertNull;
import static org.junit.Assert.assertTrue;
import static org.mockito.Matchers.any;
import static org.mockito.Matchers.anyLong;
import static org.mockito.Matchers.eq;
import static org.mockito.Mockito.times;
import static org.mockito.Mockito.verify;

@Category(ParallelStatsDisabledIT.class)
public class ServerMetadataCacheTest extends ParallelStatsDisabledIT {

    private final Random RANDOM = new Random(42);
    private final long NEVER = (long) ConnectionProperty.UPDATE_CACHE_FREQUENCY.getValue("NEVER");
    private static final Logger LOGGER = LoggerFactory.getLogger(ServerMetadataCacheTest.class);

    @BeforeClass
    public static synchronized void doSetup() throws Exception {
        Map<String, String> props = Maps.newHashMapWithExpectedSize(1);
        props.put(QueryServices.LAST_DDL_TIMESTAMP_VALIDATION_ENABLED, Boolean.toString(true));
<<<<<<< HEAD
        props.put(PHOENIX_METADATA_INVALIDATE_CACHE_ENABLED, Boolean.toString(true));
=======
        props.put(QueryServices.TASK_HANDLING_INTERVAL_MS_ATTRIB,
                Long.toString(Long.MAX_VALUE));
        props.put(QueryServices.TASK_HANDLING_INITIAL_DELAY_MS_ATTRIB,
                Long.toString(Long.MAX_VALUE));
>>>>>>> 6ae5e4dc
        setUpTestDriver(new ReadOnlyProps(props.entrySet().iterator()));
    }

    @Before
    public void resetMetrics() {
        GlobalClientMetrics.GLOBAL_CLIENT_STALE_METADATA_CACHE_EXCEPTION_COUNTER.getMetric().reset();
    }

    @After
    public void resetMetadataCache() {
        ServerMetadataCache.resetCache();
    }

    /**
     * Make sure cache is working fine for base table.
     * @throws Exception
     */
    @Test
    public void testCacheForBaseTable() throws Exception {
        Properties props = PropertiesUtil.deepCopy(TEST_PROPERTIES);
        String tableNameStr =  generateUniqueName();
        PTable pTable;
        // use a spyed ConnectionQueryServices so we can verify calls to getTable
        ConnectionQueryServices spyCQS = Mockito.spy(driver.getConnectionQueryServices(getUrl(),
                PropertiesUtil.deepCopy(TEST_PROPERTIES)));
        try(Connection conn = spyCQS.connect(getUrl(), props)) {
            conn.setAutoCommit(false);
            // Create a test table.
            createTable(conn, tableNameStr, NEVER);
            pTable = PhoenixRuntime.getTableNoCache(conn,
                    tableNameStr);// --> First call to CQSI#getTable
            ServerMetadataCache cache = ServerMetadataCache.getInstance(config);
            // Override the connection to use in ServerMetadataCache
            cache.setConnectionForTesting(conn);
            byte[] tableName = Bytes.toBytes(tableNameStr);
            long lastDDLTimestampFromCache = cache.getLastDDLTimestampForTable(
                    null, null, tableName); // --> Second call to CQSI#getTable
            // Make sure the lastDDLTimestamp are the same.
            assertEquals(pTable.getLastDDLTimestamp().longValue(), lastDDLTimestampFromCache);
            // Verify that we made 2 calls to CQSI#getTable.
            verify(spyCQS, times(2)).getTable(
                    any(), any(),  eq(tableName), anyLong(), anyLong());
            // Make the same call 2 times to make sure it returns from the cache.
            cache.getLastDDLTimestampForTable(null, null, tableName);
            cache.getLastDDLTimestampForTable(null, null, tableName);
            // Both the above 2 calls were served from the cache.
            verify(spyCQS, times(2)).getTable(
                    any(), any(),  eq(tableName), anyLong(), anyLong());
        }
    }

    /**
     * Make sure cache is working fine for global view.
     * @throws Exception
     */
    @Test
    public void testCacheForGlobalView() throws Exception {
        Properties props = PropertiesUtil.deepCopy(TEST_PROPERTIES);
        String tableNameStr =  generateUniqueName();
        PTable viewTable;
        // use a spyed ConnectionQueryServices so we can verify calls to getTable
        ConnectionQueryServices spyCQS = Mockito.spy(driver.getConnectionQueryServices(getUrl(),
                PropertiesUtil.deepCopy(TEST_PROPERTIES)));
        try (Connection conn = spyCQS.connect(getUrl(), props)) {
            conn.setAutoCommit(false);
            // Create a test table.
            createTable(conn, tableNameStr, NEVER);
            // Create view on table.
            String whereClause = " WHERE v1 = 1000";
            String viewNameStr = generateUniqueName();
            createViewWhereClause(conn, tableNameStr, viewNameStr, whereClause);
            viewTable = PhoenixRuntime.getTableNoCache(conn, viewNameStr);  // --> First call to CQSI#getTable
            ServerMetadataCache cache = ServerMetadataCache.getInstance(config);
            // Override the connection to use in ServerMetadataCache
            cache.setConnectionForTesting(conn);

            long lastDDLTimestampFromCache = cache.getLastDDLTimestampForTable(
                    null, null, Bytes.toBytes(viewNameStr)); // --> Second call to CQSI#getTable

            byte[] viewNameBytes = Bytes.toBytes(viewNameStr);
            // Make sure the lastDDLTimestamp are the same.
            assertEquals(viewTable.getLastDDLTimestamp().longValue(), lastDDLTimestampFromCache);
            // Verify that we made 2 calls to CQSI#getTable.
            verify(spyCQS, times(2)).getTable(
                    any(), any(),  eq(viewNameBytes), anyLong(), anyLong());
            // Make the same call 2 times to make sure it returns from the cache.
            cache.getLastDDLTimestampForTable(null, null, viewNameBytes);
            cache.getLastDDLTimestampForTable(null, null, viewNameBytes);
            verify(spyCQS, times(2)).getTable(
                    any(), any(),  eq(viewNameBytes), anyLong(), anyLong());
        }
    }

    /**
     * Make sure cache is working fine for tenant view.
     * @throws Exception
     */
    @Test
    public void testCacheForTenantView() throws Exception {
        Properties props = PropertiesUtil.deepCopy(TEST_PROPERTIES);
        String tableNameStr = generateUniqueName();
        try (Connection conn = DriverManager.getConnection(getUrl(), props)) {
            conn.setAutoCommit(false);
            // Create a test table.
            createTable(conn, tableNameStr, NEVER);
        }
        String tenantId = "T_" + generateUniqueName();
        Properties tenantProps = PropertiesUtil.deepCopy(TEST_PROPERTIES);
        tenantProps.setProperty(PhoenixRuntime.TENANT_ID_ATTRIB, tenantId);
        PTable tenantViewTable;
        // Create view on table.
        String whereClause = " WHERE v1 = 1000";
        String tenantViewNameStr = generateUniqueName();
        ConnectionQueryServices spyCQS = Mockito.spy(driver.getConnectionQueryServices(getUrl(),
                PropertiesUtil.deepCopy(TEST_PROPERTIES)));
        try (Connection conn = spyCQS.connect(getUrl(), tenantProps)) {
            createViewWhereClause(conn, tableNameStr, tenantViewNameStr, whereClause);
            tenantViewTable = PhoenixRuntime.getTableNoCache(conn,
                    tenantViewNameStr);  // --> First call to CQSI#getTable
            ServerMetadataCache cache = ServerMetadataCache.getInstance(config);
            // Override the connection to use in ServerMetadataCache
            cache.setConnectionForTesting(conn);
            byte[] tenantIDBytes = Bytes.toBytes(tenantId);
            long lastDDLTimestampFromCache = cache.getLastDDLTimestampForTable(tenantIDBytes,
                    null, Bytes.toBytes(tenantViewNameStr)); // --> Second call to CQSI#getTable
            assertEquals(tenantViewTable.getLastDDLTimestamp().longValue(),
                    lastDDLTimestampFromCache);
            byte[] tenantViewNameBytes = Bytes.toBytes(tenantViewNameStr);
            // Verify that we made 2 calls to CQSI#getTable.
            verify(spyCQS, times(2)).getTable(
                    any(), any(),  eq(tenantViewNameBytes), anyLong(), anyLong());
            // Make the same call 2 times to make sure it returns from the cache.
            cache.getLastDDLTimestampForTable(tenantIDBytes,
                    null, Bytes.toBytes(tenantViewNameStr));
            cache.getLastDDLTimestampForTable(tenantIDBytes,
                    null, Bytes.toBytes(tenantViewNameStr));
            verify(spyCQS, times(2)).getTable(
                    any(), any(),  eq(tenantViewNameBytes), anyLong(), anyLong());
        }
    }

    /**
     * Make sure we are invalidating the cache for table with no tenant connection, no schema name
     * and valid table name.
     * @throws Exception
     */
    @Test
    public void testInvalidateCacheForBaseTable() throws Exception {
        Properties props = PropertiesUtil.deepCopy(TEST_PROPERTIES);
        String tableNameStr =  generateUniqueName();
        PTable pTable;
        try (Connection conn = DriverManager.getConnection(getUrl(), props)) {
            conn.setAutoCommit(false);
            // Create a test table.
            createTable(conn, tableNameStr, NEVER);
            pTable = PhoenixRuntime.getTableNoCache(conn, tableNameStr);
            ServerMetadataCache cache = ServerMetadataCache.getInstance(config);
            // Override the connection to use in ServerMetadataCache
            cache.setConnectionForTesting(conn);
            byte[] tableName = Bytes.toBytes(tableNameStr);
            long lastDDLTimestampFromCache = cache.getLastDDLTimestampForTable(
                    null, null, tableName);
            assertEquals(pTable.getLastDDLTimestamp().longValue(), lastDDLTimestampFromCache);
            // Invalidate the cache for this table.
            cache.invalidate(null, null, tableName);
            assertNull(cache.getLastDDLTimestampForTableFromCacheOnly(null, null, tableName));
        }
    }

    /**
     * Make sure we are invalidating the cache for table with no tenant connection,
     * valid schema name and table name.
     * @throws Exception
     */
    @Test
    public void testInvalidateCacheForBaseTableWithSchemaName() throws Exception {
        Properties props = PropertiesUtil.deepCopy(TEST_PROPERTIES);
        String schemaName = generateUniqueName();
        String tableName =  generateUniqueName();
        String fullTableName = SchemaUtil.getTableName(schemaName, tableName);
        PTable pTable;
        try (Connection conn = DriverManager.getConnection(getUrl(), props)) {
            conn.setAutoCommit(false);
            // Create a test table.
            createTable(conn, fullTableName, NEVER);
            pTable = PhoenixRuntime.getTableNoCache(conn, fullTableName);
            ServerMetadataCache cache = ServerMetadataCache.getInstance(config);
            // Override the connection to use in ServerMetadataCache
            cache.setConnectionForTesting(conn);
            byte[] tableNameBytes = Bytes.toBytes(fullTableName);
            long lastDDLTimestampFromCache = cache.getLastDDLTimestampForTable(
                    null, Bytes.toBytes(schemaName), Bytes.toBytes(tableName));
            assertEquals(pTable.getLastDDLTimestamp().longValue(), lastDDLTimestampFromCache);
            // Invalidate the cache for this table.
            cache.invalidate(null, Bytes.toBytes(schemaName), Bytes.toBytes(tableName));
            assertNull(cache.getLastDDLTimestampForTableFromCacheOnly(null,
                    Bytes.toBytes(schemaName), Bytes.toBytes(tableName)));
        }
    }

  /**
     * Make sure we are invalidating the cache for view with tenant connection.
     * @throws Exception
     */
    @Test
    public void testInvalidateCacheForTenantView() throws Exception {
        Properties props = PropertiesUtil.deepCopy(TEST_PROPERTIES);
        String tableNameStr = generateUniqueName();
        try (Connection conn = DriverManager.getConnection(getUrl(), props)) {
            conn.setAutoCommit(false);
            // Create a test table.
            createTable(conn, tableNameStr, NEVER);
        }
        String tenantId = "T_" + generateUniqueName();
        Properties tenantProps = PropertiesUtil.deepCopy(TEST_PROPERTIES);
        tenantProps.setProperty(PhoenixRuntime.TENANT_ID_ATTRIB, tenantId);
        PTable tenantViewTable;
        // Create view on table.
        String whereClause = " WHERE V1 = 1000";
        String tenantViewNameStr = generateUniqueName();
        try (Connection conn = DriverManager.getConnection(getUrl(), tenantProps)) {
            createViewWhereClause(conn, tableNameStr, tenantViewNameStr, whereClause);
            tenantViewTable = PhoenixRuntime.getTableNoCache(conn, tenantViewNameStr);
            ServerMetadataCache cache = ServerMetadataCache.getInstance(config);
            // Override the connection to use in ServerMetadataCache
            cache.setConnectionForTesting(conn);
            byte[] tenantIDBytes = Bytes.toBytes(tenantId);
            byte[] tenantViewNameBytes = Bytes.toBytes(tenantViewNameStr);
            long lastDDLTimestampFromCache = cache.getLastDDLTimestampForTable(
                    tenantIDBytes, null, tenantViewNameBytes);
            assertEquals(tenantViewTable.getLastDDLTimestamp().longValue(),
                    lastDDLTimestampFromCache);
            // Invalidate the cache for this table.
            cache.invalidate(tenantIDBytes, null, tenantViewNameBytes);
            assertNull(cache.getLastDDLTimestampForTableFromCacheOnly(
                    tenantIDBytes, null, tenantViewNameBytes));
        }
    }

    /**
     * Make sure we are invalidating the cache for table with no tenant connection, no schema name
     * and valid table name when we run alter statement.
     * @throws Exception
     */
    @Test
    public void testInvalidateCacheForBaseTableWithAlterStatement() throws Exception {
        Properties props = PropertiesUtil.deepCopy(TEST_PROPERTIES);
        String tableNameStr =  generateUniqueName();
        byte[] tableNameBytes = Bytes.toBytes(tableNameStr);
        PTable pTable;
        ServerMetadataCache cache = ServerMetadataCache.getInstance(config);
        try (Connection conn = DriverManager.getConnection(getUrl(), props)) {
            conn.setAutoCommit(false);
            // Create a test table.
            createTable(conn, tableNameStr, NEVER);
            pTable = PhoenixRuntime.getTableNoCache(conn, tableNameStr);
            long lastDDLTimestamp = pTable.getLastDDLTimestamp();
            assertEquals(lastDDLTimestamp,
                    cache.getLastDDLTimestampForTable(null, null, tableNameBytes));
            String alterDDLStmt = "ALTER TABLE " + tableNameStr + " SET DISABLE_WAL = true";
            conn.createStatement().execute(alterDDLStmt);
            // The above alter statement will invalidate the last ddl timestamp from metadata cache.
            // Notice that we are using cache#getLastDDLTimestampForTableFromCacheOnly which will
            // read the last ddl timestamp only from the cache and return null if not present in
            // the cache.
            assertNull(cache.getLastDDLTimestampForTableFromCacheOnly(null, null, tableNameBytes));
            // This will load the cache with the latest last ddl timestamp value.
            long lastDDLTimestampAfterAlterStmt = cache.getLastDDLTimestampForTable(null,
                    null, tableNameBytes);
            assertNotNull(lastDDLTimestampAfterAlterStmt);
            // Make sure that the last ddl timestamp value after ALTER statement
            // is greater than previous one.
            assertTrue(lastDDLTimestampAfterAlterStmt > lastDDLTimestamp);
        }
    }

  /**
     * Make sure we are invalidating the cache for table with no tenant connection, no schema name
     * and valid table name when we run drop table statement.
     * @throws Exception
     */
    @Test
    public void testInvalidateCacheForBaseTableWithDropTableStatement() throws Exception {
        Properties props = PropertiesUtil.deepCopy(TEST_PROPERTIES);
        String tableNameStr =  generateUniqueName();
        byte[] tableNameBytes = Bytes.toBytes(tableNameStr);
        PTable pTable;
        ServerMetadataCache cache = ServerMetadataCache.getInstance(config);
        try (Connection conn = DriverManager.getConnection(getUrl(), props)) {
            conn.setAutoCommit(false);
            // Create a test table.
            createTable(conn, tableNameStr, NEVER);
            pTable = PhoenixRuntime.getTableNoCache(conn, tableNameStr);
            long lastDDLTimestamp = pTable.getLastDDLTimestamp();
            assertEquals(lastDDLTimestamp,
                    cache.getLastDDLTimestampForTable(null, null, tableNameBytes));
            assertNotNull(cache.getLastDDLTimestampForTableFromCacheOnly(null, null,
                    tableNameBytes));
            String alterDDLStmt = "DROP TABLE " + tableNameStr;
            conn.createStatement().execute(alterDDLStmt);
            // The above alter statement will invalidate the last ddl timestamp from metadata cache.
            // Notice that we are using cache#getLastDDLTimestampForTableFromCacheOnly which will
            // read the last ddl timestamp only from the cache and return null if not present in
            // the cache.
            assertNull(cache.getLastDDLTimestampForTableFromCacheOnly(null, null, tableNameBytes));
        }
    }

    /**
     * Make sure we are invalidating the cache for table with no tenant connection, no schema name
     * and valid table name when we run update index statement.
     * @throws Exception
     */
    @Test
    public void testInvalidateCacheForBaseTableWithUpdateIndexStatement() throws Exception {
        Properties props = PropertiesUtil.deepCopy(TEST_PROPERTIES);
        String url = QueryUtil.getConnectionUrl(props, config, "client");
        String tableNameStr = "TBL_" + generateUniqueName();
        String indexNameStr = "IND_" + generateUniqueName();
        byte[] indexNameBytes = Bytes.toBytes(indexNameStr);
        PTable indexTable;
        ServerMetadataCache cache = ServerMetadataCache.getInstance(config);
        try (Connection conn = DriverManager.getConnection(url, props)) {
            conn.setAutoCommit(false);
            // Create a test table.
            createTable(conn, tableNameStr, NEVER);
            String indexDDLStmt = "CREATE INDEX " + indexNameStr + " ON " + tableNameStr + "(v1)";
            conn.createStatement().execute(indexDDLStmt);
            TestUtil.waitForIndexState(conn, indexNameStr, PIndexState.ACTIVE);
            indexTable = PhoenixRuntime.getTableNoCache(conn, indexNameStr);
            long lastDDLTimestamp = indexTable.getLastDDLTimestamp();
            assertEquals(lastDDLTimestamp,
                    cache.getLastDDLTimestampForTable(null, null, indexNameBytes));
            Thread.sleep(1);
            // Disable an index. This should change the LAST_DDL_TIMESTAMP.
            String disableIndexDDL = "ALTER INDEX " + indexNameStr + " ON " + tableNameStr
                    + " DISABLE";
            conn.createStatement().execute(disableIndexDDL);
            TestUtil.waitForIndexState(conn, indexNameStr, PIndexState.DISABLE);
            // The above alter index statement will invalidate the last ddl timestamp from metadata
            // cache. Notice that we are using cache#getLastDDLTimestampForTableFromCacheOnly which
            // will read the last ddl timestamp only from the cache and return null if not present
            // in the cache.
            assertNull(cache.getLastDDLTimestampForTableFromCacheOnly(null, null, indexNameBytes));
            // This will load the cache with the latest last ddl timestamp value.
            long lastDDLTimestampAfterUpdateIndexStmt = cache.getLastDDLTimestampForTable(null,
                    null, indexNameBytes);
            assertNotNull(lastDDLTimestampAfterUpdateIndexStmt);
            // Make sure that the last ddl timestamp value after ALTER statement
            // is greater than previous one.
            assertTrue(lastDDLTimestampAfterUpdateIndexStmt > lastDDLTimestamp);
        }
    }

    /**
     *  Test that we invalidate the cache for parent table and update the last ddl timestamp
     *  of the parent table while we add an index.
     *  Test that we invalidate the cache for parent table and index when we drop an index.
     *  Also we update the last ddl timestamp for parent table when we drop an index.
     * @throws Exception
     */
    @Test
    public void testUpdateLastDDLTimestampTableAfterIndexCreation() throws Exception {
        String tableName = generateUniqueName();
        byte[] tableNameBytes = Bytes.toBytes(tableName);
        String indexName = generateUniqueName();
        byte[] indexNameBytes = Bytes.toBytes(indexName);
        ServerMetadataCache cache = ServerMetadataCache.getInstance(config);
        try (Connection conn = DriverManager.getConnection(getUrl())) {
            conn.setAutoCommit(true);
            createTable(conn, tableName, NEVER);
            long tableLastDDLTimestampBeforeIndexCreation = getLastDDLTimestamp(tableName);
            // Populate the cache
            assertNotNull(cache.getLastDDLTimestampForTable(null, null, tableNameBytes));
            Thread.sleep(1);
            createIndex(conn, tableName, indexName, "v1");
            // Make sure that we have invalidated the last ddl timestamp for parent table
            // on all regionservers after we create an index.
            assertNull(cache.getLastDDLTimestampForTableFromCacheOnly(null, null, tableNameBytes));
            long tableLastDDLTimestampAfterIndexCreation = getLastDDLTimestamp(tableName);
            assertNotNull(tableLastDDLTimestampAfterIndexCreation);
            assertTrue(tableLastDDLTimestampAfterIndexCreation >
                    tableLastDDLTimestampBeforeIndexCreation);
            long indexLastDDLTimestampAfterCreation = getLastDDLTimestamp(indexName);
            // Make sure that last ddl timestamp is cached on the regionserver.
            assertNotNull(indexLastDDLTimestampAfterCreation);
            // Adding a sleep for 1 ms so that we get new last ddl timestamp.
            Thread.sleep(1);
            dropIndex(conn, tableName, indexName);
            // Make sure that we invalidate the cache on regionserver for base table and an index
            // after we dropped an index.
            assertNull(cache.getLastDDLTimestampForTableFromCacheOnly(null, null, tableNameBytes));
            assertNull(cache.getLastDDLTimestampForTableFromCacheOnly(null, null, indexNameBytes));
            long tableLastDDLTimestampAfterIndexDeletion = getLastDDLTimestamp(tableName);
            // Verify that last ddl timestamp after index deletion is greater than
            // the previous last ddl timestamp.
            assertNotNull(tableLastDDLTimestampAfterIndexDeletion);
            assertTrue(tableLastDDLTimestampAfterIndexDeletion >
                    tableLastDDLTimestampAfterIndexCreation);
        }
    }

    /**
     *  Test that we invalidate the cache of the immediate parent view
     *  and update the last ddl timestamp of the immediate parent view while we add an index.
     *  Test that we invalidate the cache for parent view and view index when we drop an index.
     *  Also we update the last ddl timestamp for parent view when we drop an index.
     * @throws Exception
     */
    @Test
    public void testUpdateLastDDLTimestampViewAfterIndexCreation() throws Exception {
        String tableName = "T_" + generateUniqueName();
        String globalViewName = "GV_" + generateUniqueName();
        byte[] globalViewNameBytes = Bytes.toBytes(globalViewName);
        String globalViewIndexName = "GV_IDX_" + generateUniqueName();
        byte[] globalViewIndexNameBytes = Bytes.toBytes(globalViewIndexName);

        ServerMetadataCache cache = ServerMetadataCache.getInstance(config);
        try(Connection conn = DriverManager.getConnection(getUrl());
            Statement stmt = conn.createStatement()) {
            String whereClause = " WHERE v1 < 1000";
            createTable(conn, tableName, NEVER);
            createViewWhereClause(conn, tableName, globalViewName, whereClause);
            // Populate the cache
            assertNotNull(cache.getLastDDLTimestampForTable(null, null, globalViewNameBytes));
            long viewLastDDLTimestampBeforeIndexCreation = getLastDDLTimestamp(globalViewName);
            createIndex(conn, globalViewName, globalViewIndexName, "v1");

            // Make sure that we have invalidated the last ddl timestamp for parent global view
            // on all regionserver after we create a view index.
            assertNull(cache.getLastDDLTimestampForTableFromCacheOnly(null, null,
                    globalViewNameBytes));
            long viewLastDDLTimestampAfterIndexCreation = getLastDDLTimestamp(globalViewName);
            assertTrue(viewLastDDLTimestampAfterIndexCreation >
                    viewLastDDLTimestampBeforeIndexCreation);
            long indexLastDDLTimestampAfterCreation = getLastDDLTimestamp(globalViewIndexName);
            // Make sure that last ddl timestamp is cached on the regionserver.
            assertNotNull(indexLastDDLTimestampAfterCreation);
            // Adding a sleep for 1 ms so that we get new last ddl timestamp.
            Thread.sleep(1);
            dropIndex(conn, globalViewName, globalViewIndexName);
            // Make sure that we invalidate the cache on regionservers for view and its index after
            // we drop a view index.
            assertNull(cache.getLastDDLTimestampForTableFromCacheOnly(null, null,
                    globalViewNameBytes));
            assertNull(cache.getLastDDLTimestampForTableFromCacheOnly(null, null,
                    globalViewIndexNameBytes));
            long viewLastDDLTimestampAfterIndexDeletion = getLastDDLTimestamp(globalViewName);
            // Verify that last ddl timestamp of view after index deletion is greater than
            // the previous last ddl timestamp.
            assertNotNull(viewLastDDLTimestampAfterIndexDeletion);
            assertTrue(viewLastDDLTimestampAfterIndexDeletion >
                    viewLastDDLTimestampAfterIndexCreation);
        }
    }

    /**
     * Client-1 creates a table, upserts data and alters the table.
     * Client-2 queries the table before and after the alter.
     * Check queries work successfully in both cases and verify number of addTable invocations.
     */
    @Test
    public void testSelectQueryWithOldDDLTimestamp() throws SQLException {
        Properties props = PropertiesUtil.deepCopy(TEST_PROPERTIES);
        String url1 = QueryUtil.getConnectionUrl(props, config, "client1");
        String url2 = QueryUtil.getConnectionUrl(props, config, "client2");
        String tableName = generateUniqueName();
        ConnectionQueryServices spyCqs1 = Mockito.spy(driver.getConnectionQueryServices(url1, props));
        ConnectionQueryServices spyCqs2 = Mockito.spy(driver.getConnectionQueryServices(url2, props));
        int expectedNumCacheUpdates;

        try (Connection conn1 = spyCqs1.connect(url1, props);
             Connection conn2 = spyCqs2.connect(url2, props)) {

            // create table with UCF=never and upsert data using client-1
            createTable(conn1, tableName, NEVER);
            upsert(conn1, tableName, true);

            // select query from client-2 works to populate client side metadata cache
            // there should be 1 update to the client cache
            query(conn2, tableName);
            expectedNumCacheUpdates = 1;
            Mockito.verify(spyCqs2, Mockito.times(expectedNumCacheUpdates))
                    .addTable(any(PTable.class), anyLong());

            // add column using client-1 to update last ddl timestamp
            alterTableAddColumn(conn1, tableName, "newCol1");

            // reset the spy CQSI object
            Mockito.reset(spyCqs2);

            // select query from client-2 with old ddl timestamp works
            // there should be one update to the client cache
            //verify client got a StaleMetadataCacheException
            query(conn2, tableName);
            expectedNumCacheUpdates = 1;
            Mockito.verify(spyCqs2, Mockito.times(expectedNumCacheUpdates))
                    .addTable(any(PTable.class), anyLong());
            Assert.assertEquals("Client should have encountered a StaleMetadataCacheException",
                    1, GlobalClientMetrics.GLOBAL_CLIENT_STALE_METADATA_CACHE_EXCEPTION_COUNTER.getMetric().getValue());

            // select query from client-2 with latest ddl timestamp works
            // there should be no more updates to client cache
            //verify client did not get another StaleMetadataCacheException
            query(conn2, tableName);
            Mockito.verify(spyCqs2, Mockito.times(expectedNumCacheUpdates))
                    .addTable(any(PTable.class), anyLong());
            Assert.assertEquals("Client should have encountered a StaleMetadataCacheException",
                    1, GlobalClientMetrics.GLOBAL_CLIENT_STALE_METADATA_CACHE_EXCEPTION_COUNTER.getMetric().getValue());
        }
    }

    /**
     * Test DDL timestamp validation retry logic in case of any exception
     * from Server other than StaleMetadataCacheException.
     */
    @Test
    public void testSelectQueryServerSideExceptionInValidation() throws Exception {
        Properties props = PropertiesUtil.deepCopy(TEST_PROPERTIES);
        String url1 = QueryUtil.getConnectionUrl(props, config, "client1");
        String url2 = QueryUtil.getConnectionUrl(props, config, "client2");
        String tableName = generateUniqueName();
        ConnectionQueryServices spyCqs1 = Mockito.spy(driver.getConnectionQueryServices(url1, props));
        ConnectionQueryServices spyCqs2 = Mockito.spy(driver.getConnectionQueryServices(url2, props));
        ServerMetadataCache cache = null;

        try (Connection conn1 = spyCqs1.connect(url1, props);
             Connection conn2 = spyCqs2.connect(url2, props)) {

            // create table and upsert using client-1
            createTable(conn1, tableName, NEVER);
            upsert(conn1, tableName, true);

            // Instrument ServerMetadataCache to throw a SQLException once
            cache = ServerMetadataCache.getInstance(config);
            ServerMetadataCache spyCache = Mockito.spy(cache);
            Mockito.doThrow(new SQLException("FAIL")).doCallRealMethod().when(spyCache)
                    .getLastDDLTimestampForTable(any(), any(), eq(Bytes.toBytes(tableName)));
            ServerMetadataCache.setInstance(spyCache);

            // query using client-2 should succeed
            query(conn2, tableName);

            // verify live region servers were refreshed
            Mockito.verify(spyCqs2, Mockito.times(1)).refreshLiveRegionServers();
        }
    }

    /**
     * Test Select query works when ddl timestamp validation with old timestamp encounters an exception.
     * Verify that the list of live region servers was refreshed when ddl timestamp validation is retried.
     * Verify that the client cache was updated after encountering StaleMetadataCacheException.
     */
    @Test
    public void testSelectQueryWithOldDDLTimestampWithExceptionRetry() throws Exception {
        Properties props = PropertiesUtil.deepCopy(TEST_PROPERTIES);
        String url1 = QueryUtil.getConnectionUrl(props, config, "client1");
        String url2 = QueryUtil.getConnectionUrl(props, config, "client2");
        String tableName = generateUniqueName();
        ConnectionQueryServices spyCqs1 = Mockito.spy(driver.getConnectionQueryServices(url1, props));
        ConnectionQueryServices spyCqs2 = Mockito.spy(driver.getConnectionQueryServices(url2, props));
        int expectedNumCacheUpdates;
        ServerMetadataCache cache = null;

        try (Connection conn1 = spyCqs1.connect(url1, props);
             Connection conn2 = spyCqs2.connect(url2, props)) {

            // create table and upsert using client-1
            createTable(conn1, tableName, NEVER);
            upsert(conn1, tableName, true);

            // query using client-2 to populate cache
            query(conn2, tableName);
            expectedNumCacheUpdates = 1;
            Mockito.verify(spyCqs2, Mockito.times(expectedNumCacheUpdates))
                    .addTable(any(PTable.class), anyLong());

            // add column using client-1 to update last ddl timestamp
            alterTableAddColumn(conn1, tableName, "newCol1");

            // reset the spy CQSI object
            Mockito.reset(spyCqs2);

            // Instrument ServerMetadataCache to throw a SQLException once
            cache = ServerMetadataCache.getInstance(config);
            ServerMetadataCache spyCache = Mockito.spy(cache);
            Mockito.doThrow(new SQLException("FAIL")).doCallRealMethod().when(spyCache)
                    .getLastDDLTimestampForTable(any(), any(), eq(Bytes.toBytes(tableName)));
            ServerMetadataCache.setInstance(spyCache);

            // query using client-2 should succeed, one cache update
            query(conn2, tableName);
            expectedNumCacheUpdates = 1;
            Mockito.verify(spyCqs2, Mockito.times(expectedNumCacheUpdates))
                    .addTable(any(PTable.class), anyLong());

            // verify live region servers were refreshed
            Mockito.verify(spyCqs2, Mockito.times(1)).refreshLiveRegionServers();
        }
    }

    /**
     * Test Select Query fails in case DDL timestamp validation throws SQLException twice.
     */
    @Test
    public void testSelectQueryFails() throws Exception {
        Properties props = PropertiesUtil.deepCopy(TEST_PROPERTIES);
        String url1 = QueryUtil.getConnectionUrl(props, config, "client1");
        String url2 = QueryUtil.getConnectionUrl(props, config, "client2");
        String tableName = generateUniqueName();
        ConnectionQueryServices spyCqs1 = Mockito.spy(driver.getConnectionQueryServices(url1, props));
        ConnectionQueryServices spyCqs2 = Mockito.spy(driver.getConnectionQueryServices(url2, props));
        ServerMetadataCache cache = null;

        try (Connection conn1 = spyCqs1.connect(url1, props);
             Connection conn2 = spyCqs2.connect(url2, props)) {

            // create table and upsert using client-1
            createTable(conn1, tableName, NEVER);
            upsert(conn1, tableName, true);

            // Instrument ServerMetadataCache to throw a SQLException twice
            cache = ServerMetadataCache.getInstance(config);
            ServerMetadataCache spyCache = Mockito.spy(cache);
            SQLException e = new SQLException("FAIL");
            Mockito.doThrow(e).when(spyCache)
                    .getLastDDLTimestampForTable(any(), any(), eq(Bytes.toBytes(tableName)));
            ServerMetadataCache.setInstance(spyCache);

            // query using client-2 should fail
            query(conn2, tableName);
            Assert.fail("Query should have thrown Exception");
        }
        catch (Exception e) {
            Assert.assertTrue("SQLException was not thrown when last ddl timestamp validation encountered errors twice.", e instanceof SQLException);
        }
    }


    /**
     * Client-1 creates a table, 2 level of views on it and alters the first level view.
     * Client-2 queries the second level view, verify that there were 3 cache updates in client-2,
     * one each for the two views and base table.
     */
    @Test
    public void testSelectQueryOnView() throws Exception {
        Properties props = PropertiesUtil.deepCopy(TEST_PROPERTIES);
        String url1 = QueryUtil.getConnectionUrl(props, config, "client1");
        String url2 = QueryUtil.getConnectionUrl(props, config, "client2");
        String tableName = generateUniqueName();
        ConnectionQueryServices spyCqs1 = Mockito.spy(driver.getConnectionQueryServices(url1, props));
        ConnectionQueryServices spyCqs2 = Mockito.spy(driver.getConnectionQueryServices(url2, props));
        int expectedNumCacheUpdates;

        try (Connection conn1 = spyCqs1.connect(url1, props);
             Connection conn2 = spyCqs2.connect(url2, props)) {

            // create table using client-1
            createTable(conn1, tableName, NEVER);
            upsert(conn1, tableName, true);

            // create 2 level of views using client-1
            String view1 = generateUniqueName();
            String view2 = generateUniqueName();
            createView(conn1, tableName, view1);
            createView(conn1, view1, view2);

            // query second level view using client-2
            query(conn2, view2);
            expectedNumCacheUpdates = 3; // table, view1, view2
            Mockito.verify(spyCqs2, Mockito.times(expectedNumCacheUpdates))
                    .addTable(any(PTable.class), anyLong());

            // alter first level view using client-1 to update its last ddl timestamp
            alterViewAddColumn(conn1, view1, "foo");

            // reset the spy CQSI object
            Mockito.reset(spyCqs2);

            // query second level view
            query(conn2, view2);

            // verify there was a getTable RPC for the view and all its ancestors
            Mockito.verify(spyCqs2, Mockito.times(1)).getTable(eq(null),
                    any(byte[].class), eq(PVarchar.INSTANCE.toBytes(tableName)),
                    anyLong(), anyLong());
            Mockito.verify(spyCqs2, Mockito.times(1)).getTable(eq(null),
                    any(byte[].class), eq(PVarchar.INSTANCE.toBytes(view1)),
                    anyLong(), anyLong());
            Mockito.verify(spyCqs2, Mockito.times(1)).getTable(eq(null),
                    any(byte[].class), eq(PVarchar.INSTANCE.toBytes(view2)),
                    anyLong(), anyLong());

            // verify that the view and all its ancestors were updated in the client cache
            expectedNumCacheUpdates = 3; // table, view1, view2
            Mockito.verify(spyCqs2, Mockito.times(expectedNumCacheUpdates))
                    .addTable(any(PTable.class), anyLong());
        }
    }

    /**
     * Verify queries on system tables work as we will validate last ddl timestamps for them also.
     */
    @Test
    public void testSelectQueryOnSystemTables() throws Exception {
        Properties props = PropertiesUtil.deepCopy(TEST_PROPERTIES);
        String url = QueryUtil.getConnectionUrl(props, config, "client");
        ConnectionQueryServices cqs = driver.getConnectionQueryServices(url, props);

        try (Connection conn = cqs.connect(url, props)) {
            query(conn, PhoenixDatabaseMetaData.SYSTEM_CATALOG_NAME);
            query(conn, PhoenixDatabaseMetaData.SYSTEM_TASK_NAME);
            query(conn, PhoenixDatabaseMetaData.SYSTEM_CHILD_LINK_NAME);
            query(conn, PhoenixDatabaseMetaData.SYSTEM_LOG_NAME);
        }
    }

    /**
     * Test query on index with stale last ddl timestamp.
     * Client-1 creates a table and an index on it. Client-2 queries table to populate its cache.
     * Client-1 alters a property on the index. Client-2 queries the table again.
     * Verify that the second query works and the index metadata was updated in the client cache.
     */
    @Test
    public void testSelectQueryAfterAlterIndex() throws Exception {
        Properties props = PropertiesUtil.deepCopy(TEST_PROPERTIES);
        String url1 = QueryUtil.getConnectionUrl(props, config, "client1");
        String url2 = QueryUtil.getConnectionUrl(props, config, "client2");
        String tableName = generateUniqueName();
        String indexName = generateUniqueName();
        ConnectionQueryServices spyCqs1 = Mockito.spy(driver.getConnectionQueryServices(url1, props));
        ConnectionQueryServices spyCqs2 = Mockito.spy(driver.getConnectionQueryServices(url2, props));

        try (Connection conn1 = spyCqs1.connect(url1, props);
             Connection conn2 = spyCqs2.connect(url2, props)) {

            //client-1 creates a table and an index on it
            createTable(conn1, tableName, NEVER);
            createIndex(conn1, tableName, indexName, "v1");
            TestUtil.waitForIndexState(conn1, indexName, PIndexState.ACTIVE);

            //client-2 populates its cache, 1 getTable and 1 addTable call for the table
            query(conn2, tableName);
            Mockito.verify(spyCqs2, Mockito.times(1)).getTable(eq(null),
                    any(byte[].class), eq(PVarchar.INSTANCE.toBytes(tableName)),
                    anyLong(), anyLong());
            Mockito.verify(spyCqs2, Mockito.times(1))
                    .addTable(any(PTable.class), anyLong());

            //client-1 updates index property
            alterIndexChangeState(conn1, tableName, indexName, " REBUILD");

            //client-2's query using the index should work
            PhoenixStatement stmt = conn2.createStatement().unwrap(PhoenixStatement.class);
            stmt.executeQuery("SELECT k FROM " + tableName + " WHERE v1=1");
            Assert.assertEquals("Query on secondary key should have used index.", indexName, stmt.getQueryPlan().getTableRef().getTable().getTableName().toString());

            //verify client-2 cache was updated with the index's base table metadata
            //this would have also updated the index metadata in its cache
            Mockito.verify(spyCqs2, Mockito.times(2)).getTable(eq(null),
                    any(byte[].class), eq(PVarchar.INSTANCE.toBytes(tableName)),
                    anyLong(), anyLong());
            Mockito.verify(spyCqs2, Mockito.times(2))
                    .addTable(any(PTable.class), anyLong());

            //client-2 queries again with latest metadata
            //verify no more getTable/addTable calls
            queryWithIndex(conn2, tableName);
            Mockito.verify(spyCqs2, Mockito.times(2)).getTable(eq(null),
                    any(byte[].class), eq(PVarchar.INSTANCE.toBytes(tableName)),
                    anyLong(), anyLong());
            Mockito.verify(spyCqs2, Mockito.times(2))
                    .addTable(any(PTable.class), anyLong());
        }
    }

    /**
     * Test that a client can learn about a newly created index.
     * Client-1 creates a table, client-2 queries the table to populate its cache.
     * Client-1 creates an index on the table. Client-2 queries the table using the index.
     * Verify that client-2 uses the index for the query.
     */
    @Test
    public void testSelectQueryAddIndex() throws Exception {
        Properties props = PropertiesUtil.deepCopy(TEST_PROPERTIES);
        String url1 = QueryUtil.getConnectionUrl(props, config, "client1");
        String url2 = QueryUtil.getConnectionUrl(props, config, "client2");
        String tableName = generateUniqueName();
        String indexName = generateUniqueName();
        ConnectionQueryServices spyCqs1 = Mockito.spy(driver.getConnectionQueryServices(url1, props));
        ConnectionQueryServices spyCqs2 = Mockito.spy(driver.getConnectionQueryServices(url2, props));

        try (Connection conn1 = spyCqs1.connect(url1, props);
             Connection conn2 = spyCqs2.connect(url2, props)) {

            //client-1 creates table
            createTable(conn1, tableName, NEVER);

            //client-2 populates its cache
            query(conn2, tableName);

            //client-1 creates an index on the table
            createIndex(conn1, tableName, indexName, "v1");
            TestUtil.waitForIndexState(conn1, indexName, PIndexState.ACTIVE);

            //client-2 query should be able to use this index
            PhoenixStatement stmt = conn2.createStatement().unwrap(PhoenixStatement.class);
            ResultSet rs = stmt.executeQuery("SELECT k FROM " + tableName + " WHERE v1=1");
            Assert.assertEquals("Query on secondary key should have used index.", indexName, stmt.getQueryPlan().getContext().getCurrentTable().getTable().getName().getString());
        }
    }

    /**
     * Test that a client can learn about a dropped index.
     * Client-1 creates a table and an index, client-2 queries the table to populate its cache.
     * Client-1 drops the index. Client-2 queries the table with index hint.
     * Verify that client-2 uses the data table for the query.
     */
    @Test
    public void testSelectQueryDropIndex() throws Exception {
        Properties props = PropertiesUtil.deepCopy(TEST_PROPERTIES);
        String url1 = QueryUtil.getConnectionUrl(props, config, "client1");
        String url2 = QueryUtil.getConnectionUrl(props, config, "client2");
        String tableName = generateUniqueName();
        String indexName = generateUniqueName();
        ConnectionQueryServices spyCqs1 = Mockito.spy(driver.getConnectionQueryServices(url1, props));
        ConnectionQueryServices spyCqs2 = Mockito.spy(driver.getConnectionQueryServices(url2, props));

        try (Connection conn1 = spyCqs1.connect(url1, props);
             Connection conn2 = spyCqs2.connect(url2, props)) {

            //client-1 creates table and index on it
            createTable(conn1, tableName, NEVER);
            createIndex(conn1, tableName, indexName, "v1");

            //client-2 populates its cache
            query(conn2, tableName);

            //client-1 drops the index
            dropIndex(conn1, tableName, indexName);

            //client-2 queries should use data table and not run into table not found error even when index hint is given
            PhoenixStatement stmt = conn2.createStatement().unwrap(PhoenixStatement.class);
            ResultSet rs = stmt.executeQuery("SELECT /*+ INDEX(" + tableName + " " + indexName + ") */ * FROM " + tableName + " WHERE v1=1");
            Assert.assertEquals("Query should have used data table since index was dropped", tableName, stmt.getQueryPlan().getContext().getCurrentTable().getTable().getName().getString());
        }
    }

    /**
     * Test the case when a client upserts into multiple tables before calling commit.
     * Verify that last ddl timestamp was validated for all involved tables only once.
     */
    @Test
    public void testUpsertMultipleTablesWithOldDDLTimestamp() throws Exception {
        Properties props = PropertiesUtil.deepCopy(TEST_PROPERTIES);
        String url1 = QueryUtil.getConnectionUrl(props, config, "client1");
        String url2 = QueryUtil.getConnectionUrl(props, config, "client2");
        String tableName1 = generateUniqueName();
        String tableName2 = generateUniqueName();
        ConnectionQueryServices spyCqs1 = Mockito.spy(driver.getConnectionQueryServices(url1, props));
        ConnectionQueryServices spyCqs2 = Mockito.spy(driver.getConnectionQueryServices(url2, props));

        try (Connection conn1 = spyCqs1.connect(url1, props);
             Connection conn2 = spyCqs2.connect(url2, props)) {

            //client-1 creates 2 tables
            createTable(conn1, tableName1, NEVER);
            createTable(conn1, tableName2, NEVER);

            //client-2 populates its cache, 1 getTable call for each table
            query(conn2, tableName1);
            query(conn2, tableName2);

            //client-1 alters one of the tables
            alterTableAddColumn(conn1, tableName2, "col3");

            //client-2 upserts multiple rows to both tables before calling commit
            //verify the table metadata was fetched for each table
            multiTableUpsert(conn2, tableName1, tableName2);
            Mockito.verify(spyCqs2, Mockito.times(2)).getTable(eq(null),
                    any(byte[].class), eq(PVarchar.INSTANCE.toBytes(tableName1)),
                    anyLong(), anyLong());
            Mockito.verify(spyCqs2, Mockito.times(2)).getTable(eq(null),
                    any(byte[].class), eq(PVarchar.INSTANCE.toBytes(tableName2)),
                    anyLong(), anyLong());
        }
    }

    /**
     * Test upserts into a multi-level view hierarchy.
     */
    @Test
    public void testUpsertViewWithOldDDLTimestamp() throws Exception {
        Properties props = PropertiesUtil.deepCopy(TEST_PROPERTIES);
        String url1 = QueryUtil.getConnectionUrl(props, config, "client1");
        String url2 = QueryUtil.getConnectionUrl(props, config, "client2");
        String tableName = generateUniqueName();
        String viewName1 = generateUniqueName();
        String viewName2 = generateUniqueName();
        ConnectionQueryServices spyCqs1 = Mockito.spy(driver.getConnectionQueryServices(url1, props));
        ConnectionQueryServices spyCqs2 = Mockito.spy(driver.getConnectionQueryServices(url2, props));

        try (Connection conn1 = spyCqs1.connect(url1, props);
             Connection conn2 = spyCqs2.connect(url2, props)) {

            //client-1 creates a table and views
            createTable(conn1, tableName, NEVER);
            createView(conn1, tableName, viewName1);
            createView(conn1, viewName1, viewName2);

            //client-2 populates its cache, 1 getTable RPC each for table, view1, view2
            query(conn2, viewName2);
            Mockito.verify(spyCqs2, Mockito.times(1)).getTable(eq(null),
                    any(byte[].class), eq(PVarchar.INSTANCE.toBytes(tableName)),
                    anyLong(), anyLong());
            Mockito.verify(spyCqs2, Mockito.times(1)).getTable(eq(null),
                    any(byte[].class), eq(PVarchar.INSTANCE.toBytes(viewName1)),
                    anyLong(), anyLong());
            Mockito.verify(spyCqs2, Mockito.times(1)).getTable(eq(null),
                    any(byte[].class), eq(PVarchar.INSTANCE.toBytes(viewName2)),
                    anyLong(), anyLong());

            //client-1 alters first level view
            alterViewAddColumn(conn1, viewName1, "col3");

            //client-2 upserts into second level view
            //verify there was a getTable RPC for the view and all its ancestors
            //verify that the client got a StaleMetadataCacheException
            upsert(conn2, viewName2, true);

            Mockito.verify(spyCqs2, Mockito.times(2)).getTable(eq(null),
                    any(byte[].class), eq(PVarchar.INSTANCE.toBytes(tableName)),
                    anyLong(), anyLong());
            Mockito.verify(spyCqs2, Mockito.times(2)).getTable(eq(null),
                    any(byte[].class), eq(PVarchar.INSTANCE.toBytes(viewName1)),
                    anyLong(), anyLong());
            Mockito.verify(spyCqs2, Mockito.times(2)).getTable(eq(null),
                    any(byte[].class), eq(PVarchar.INSTANCE.toBytes(viewName2)),
                    anyLong(), anyLong());
            Assert.assertEquals("Client should have encountered a StaleMetadataCacheException",
                    1, GlobalClientMetrics.GLOBAL_CLIENT_STALE_METADATA_CACHE_EXCEPTION_COUNTER.getMetric().getValue());
            //client-2 upserts into first level view
            //verify no getTable RPCs
            //verify that the client did not get a StaleMetadataCacheException
            upsert(conn2, viewName1, true);

            Mockito.verify(spyCqs2, Mockito.times(2)).getTable(eq(null),
                    any(byte[].class), eq(PVarchar.INSTANCE.toBytes(tableName)),
                    anyLong(), anyLong());
            Mockito.verify(spyCqs2, Mockito.times(2)).getTable(eq(null),
                    any(byte[].class), eq(PVarchar.INSTANCE.toBytes(viewName1)),
                    anyLong(), anyLong());
            Mockito.verify(spyCqs2, Mockito.times(2)).getTable(eq(null),
                    any(byte[].class), eq(PVarchar.INSTANCE.toBytes(viewName2)),
                    anyLong(), anyLong());
            Assert.assertEquals("Client should not have encountered another StaleMetadataCacheException",
                    1, GlobalClientMetrics.GLOBAL_CLIENT_STALE_METADATA_CACHE_EXCEPTION_COUNTER.getMetric().getValue());
        }
    }

    /**
     * Test that upserts into a table which was dropped throws a TableNotFoundException.
     */
    @Test
    public void testUpsertDroppedTable() throws SQLException {
        Properties props = PropertiesUtil.deepCopy(TEST_PROPERTIES);
        String url1 = QueryUtil.getConnectionUrl(props, config, "client1");
        String url2 = QueryUtil.getConnectionUrl(props, config, "client2");
        String tableName = generateUniqueName();
        ConnectionQueryServices spyCqs1 = Mockito.spy(driver.getConnectionQueryServices(url1, props));
        ConnectionQueryServices spyCqs2 = Mockito.spy(driver.getConnectionQueryServices(url2, props));

        try (Connection conn1 = spyCqs1.connect(url1, props);
             Connection conn2 = spyCqs2.connect(url2, props)) {

            // client-1 creates tables and executes upserts
            createTable(conn1, tableName, NEVER);
            upsert(conn1, tableName, false);
            upsert(conn1, tableName, false);
            upsert(conn1, tableName, false);

            // client-2 drops the table
            conn2.createStatement().execute("DROP TABLE " + tableName);

            //client-1 commits
            conn1.commit();
            Assert.fail("Commit should have failed with TableNotFoundException");
        }
        catch (Exception e) {
            Assert.assertTrue("TableNotFoundException was not thrown when table was dropped concurrently with upserts.", e instanceof TableNotFoundException);
        }
    }

    /**
     * Client-1 creates a table and executes some upserts.
     * Client-2 drops a column for which client-1 had executed upserts.
     * Client-1 calls commit. Verify that client-1 gets ColumnNotFoundException
     */
    @Test
    public void testUpsertDroppedTableColumn() throws SQLException {
        Properties props = PropertiesUtil.deepCopy(TEST_PROPERTIES);
        String url1 = QueryUtil.getConnectionUrl(props, config, "client1");
        String url2 = QueryUtil.getConnectionUrl(props, config, "client2");
        String tableName = generateUniqueName();
        ConnectionQueryServices spyCqs1 = Mockito.spy(driver.getConnectionQueryServices(url1, props));
        ConnectionQueryServices spyCqs2 = Mockito.spy(driver.getConnectionQueryServices(url2, props));

        try (Connection conn1 = spyCqs1.connect(url1, props);
             Connection conn2 = spyCqs2.connect(url2, props)) {

            // client-1 creates tables and executes upserts
            createTable(conn1, tableName, NEVER);
            upsert(conn1, tableName, false);
            upsert(conn1, tableName, false);
            upsert(conn1, tableName, false);

            // client-2 drops a column
            alterTableDropColumn(conn2, tableName, "v1");

            //client-1 commits
            conn1.commit();
            Assert.fail("Commit should have failed with ColumnNotFoundException");
        }
        catch (Exception e) {
            Assert.assertTrue("ColumnNotFoundException was not thrown when column was dropped concurrently with upserts.", e instanceof ColumnNotFoundException);
        }
    }

    /**
     * Client-1 creates a table and executes some upserts.
     * Client-2 adds a column to the table.
     * Client-1 calls commit. Verify that client-1 does not get any errors.
     */
    @Test
    public void testUpsertAddTableColumn() throws SQLException {
        Properties props = PropertiesUtil.deepCopy(TEST_PROPERTIES);
        String url1 = QueryUtil.getConnectionUrl(props, config, "client1");
        String url2 = QueryUtil.getConnectionUrl(props, config, "client2");
        String tableName = generateUniqueName();
        ConnectionQueryServices spyCqs1 = Mockito.spy(driver.getConnectionQueryServices(url1, props));
        ConnectionQueryServices spyCqs2 = Mockito.spy(driver.getConnectionQueryServices(url2, props));

        try (Connection conn1 = spyCqs1.connect(url1, props);
             Connection conn2 = spyCqs2.connect(url2, props)) {

            // client-1 creates tables and executes upserts
            createTable(conn1, tableName, NEVER);
            upsert(conn1, tableName, false);
            upsert(conn1, tableName, false);
            upsert(conn1, tableName, false);

            // client-2 adds a column
            alterTableAddColumn(conn2, tableName, "v5");

            //client-1 commits
            conn1.commit();
        }
    }

    /**
     * Client-1 creates a table and executes some upserts.
     * Client-2 creates an index on the table.
     * Client-1 calls commit. Verify that index mutations were correctly generated
     */
    @Test
    public void testConcurrentUpsertIndexCreation() throws SQLException {
        Properties props = PropertiesUtil.deepCopy(TEST_PROPERTIES);
        String url1 = QueryUtil.getConnectionUrl(props, config, "client1");
        String url2 = QueryUtil.getConnectionUrl(props, config, "client2");
        String tableName = generateUniqueName();
        String indexName = generateUniqueName();
        ConnectionQueryServices spyCqs1 = Mockito.spy(driver.getConnectionQueryServices(url1, props));
        ConnectionQueryServices spyCqs2 = Mockito.spy(driver.getConnectionQueryServices(url2, props));

        try (Connection conn1 = spyCqs1.connect(url1, props);
             Connection conn2 = spyCqs2.connect(url2, props)) {

            // client-1 creates tables and executes upserts
            createTable(conn1, tableName, NEVER);
            upsert(conn1, tableName, false);
            upsert(conn1, tableName, false);
            upsert(conn1, tableName, false);

            // client-2 creates an index
            createIndex(conn2, tableName, indexName, "v1");

            //client-1 commits
            upsert(conn1, tableName, false);
            upsert(conn1, tableName, false);
            conn1.commit();

            //verify index rows
            int tableCount, indexCount;
            ResultSet rs = conn1.createStatement().executeQuery("SELECT COUNT(*) FROM " + tableName);
            rs.next();
            tableCount = rs.getInt(1);

            rs = conn1.createStatement().executeQuery("SELECT COUNT(*) FROM " + indexName);
            rs.next();
            indexCount = rs.getInt(1);

            Assert.assertEquals("All index mutations were not generated when index was created concurrently with upserts.", tableCount, indexCount);
        }
    }

    /**
     * Client-1 creates a table, index and executes some upserts.
     * Client-2 drops the index on the table.
     * Client-1 calls commit. Verify that client-1 does not see any errors
     */
    @Test
    public void testConcurrentUpsertDropIndex() throws SQLException {
        Properties props = PropertiesUtil.deepCopy(TEST_PROPERTIES);
        String url1 = QueryUtil.getConnectionUrl(props, config, "client1");
        String url2 = QueryUtil.getConnectionUrl(props, config, "client2");
        String tableName = generateUniqueName();
        String indexName = generateUniqueName();
        ConnectionQueryServices spyCqs1 = Mockito.spy(driver.getConnectionQueryServices(url1, props));
        ConnectionQueryServices spyCqs2 = Mockito.spy(driver.getConnectionQueryServices(url2, props));

        try (Connection conn1 = spyCqs1.connect(url1, props);
             Connection conn2 = spyCqs2.connect(url2, props)) {

            // client-1 creates tables, index and executes upserts
            createTable(conn1, tableName, NEVER);
            createIndex(conn1, tableName, indexName, "v1");
            upsert(conn1, tableName, false);
            upsert(conn1, tableName, false);
            upsert(conn1, tableName, false);

            // client-2 drops the index
            dropIndex(conn2, tableName, indexName);

            //client-1 commits
            upsert(conn1, tableName, false);
            upsert(conn1, tableName, false);
            conn1.commit();
        }
    }
    /**
     * Client-1 creates a table, index in disabled state and executes some upserts.
     * Client-2 marks the index as Rebuild.
     * Client-1 calls commit. Verify that index mutations were correctly generated
     */
    @Test
    public void testConcurrentUpsertIndexStateChange() throws Exception {
        Properties props = PropertiesUtil.deepCopy(TEST_PROPERTIES);
        String url1 = QueryUtil.getConnectionUrl(props, config, "client1");
        String url2 = QueryUtil.getConnectionUrl(props, config, "client2");
        String tableName = generateUniqueName();
        String indexName = generateUniqueName();
        ConnectionQueryServices spyCqs1 = Mockito.spy(driver.getConnectionQueryServices(url1, props));
        ConnectionQueryServices spyCqs2 = Mockito.spy(driver.getConnectionQueryServices(url2, props));

        try (Connection conn1 = spyCqs1.connect(url1, props);
             Connection conn2 = spyCqs2.connect(url2, props)) {

            // client-1 creates tables and executes upserts
            createTable(conn1, tableName, NEVER);
            createIndex(conn1, tableName, indexName, "v1");
            alterIndexChangeState(conn1, tableName, indexName, " DISABLE");
            upsert(conn1, tableName, false);
            upsert(conn1, tableName, false);
            upsert(conn1, tableName, false);

            // client-2 creates an index
            alterIndexChangeState(conn2, tableName, indexName, " REBUILD");

            //client-1 commits
            upsert(conn1, tableName, false);
            upsert(conn1, tableName, false);
            conn1.commit();

            //verify index rows
            int tableCount, indexCount;
            ResultSet rs = conn1.createStatement().executeQuery("SELECT COUNT(*) FROM " + tableName);
            rs.next();
            tableCount = rs.getInt(1);

            rs = conn1.createStatement().executeQuery("SELECT COUNT(*) FROM " + indexName);
            rs.next();
            indexCount = rs.getInt(1);

            Assert.assertEquals("All index mutations were not generated when index was created concurrently with upserts.", tableCount, indexCount);
        }
    }

    /**
     * Test that upserts into a view whose parent was dropped throws a TableNotFoundException.
     */
    @Test
    public void testConcurrentUpsertDropView() throws Exception {
        Properties props = PropertiesUtil.deepCopy(TEST_PROPERTIES);
        String url1 = QueryUtil.getConnectionUrl(props, config, "client1");
        String url2 = QueryUtil.getConnectionUrl(props, config, "client2");
        String tableName = generateUniqueName();
        String viewName1 = generateUniqueName();
        String viewName2 = generateUniqueName();
        ConnectionQueryServices spyCqs1 = Mockito.spy(driver.getConnectionQueryServices(url1, props));
        ConnectionQueryServices spyCqs2 = Mockito.spy(driver.getConnectionQueryServices(url2, props));

        try (Connection conn1 = spyCqs1.connect(url1, props);
             Connection conn2 = spyCqs2.connect(url2, props)) {

            //client-1 creates tables and views
            createTable(conn1, tableName, NEVER);
            createView(conn1, tableName, viewName1);
            createView(conn1, viewName1, viewName2);

            //client-2 upserts into second level view
            upsert(conn2, viewName2, false);

            //client-1 drop first level view
            dropView(conn1, viewName1, true);

            //client-2 upserts into second level view and commits
            upsert(conn2, viewName2, true);
        }
        catch (Exception e) {
            Assert.assertTrue("TableNotFoundException was not thrown when parent view " +
                            "was dropped (cascade) concurrently with upserts.",
                    e instanceof TableNotFoundException);
        }
    }

    /**
     * Test server side metrics are populated correctly.
     * Client-1 creates a table and creates an index on it.
     * Client-2 queries the table.
     */
    @Test
    public void testServerSideMetrics() throws Exception {
        Properties props = PropertiesUtil.deepCopy(TEST_PROPERTIES);
        String url1 = QueryUtil.getConnectionUrl(props, config, "client1");
        String url2 = QueryUtil.getConnectionUrl(props, config, "client2");
        String tableName = generateUniqueName();
        String indexName = generateUniqueName();
        ConnectionQueryServices cqs1 = driver.getConnectionQueryServices(url1, props);
        ConnectionQueryServices cqs2 = driver.getConnectionQueryServices(url2, props);
        MetricsMetadataCachingSource metricsSource
                = MetricsPhoenixCoprocessorSourceFactory.getInstance().getMetadataCachingSource();

        //take a snapshot of current metric values
        MetricsMetadataCachingSource.MetadataCachingMetricValues oldMetricValues
                = metricsSource.getCurrentMetricValues();

        long cacheHit = 0;
        long cacheMiss = 0;
        long validateDDLRequestCount = 0;
        long cacheInvOpsCount = 0;
        long cacheInvSuccessCount = 0;
        long cacheInvFailureCount = 0;
        long cacheInvRpcTimeCount = 0;
        long cacheInvTotalTimeCount = 0;

        try (Connection conn1 = cqs1.connect(url1, props);
             Connection conn2 = cqs2.connect(url2, props)) {

            // no metric changes
            createTable(conn1, tableName, NEVER);

            // client validates table, regionserver does not find table in its cache
            query(conn2, tableName);
            validateDDLRequestCount++;
            cacheMiss++;

            // last_ddl_timestamp is bumped for the table
            // cache invalidation operation succeeds for table
            // cache invalidation operation succeeds for index state change
            // only one region server in tests for cache invalidation RPC
            createIndex(conn1, tableName, indexName, "v1");
            cacheInvOpsCount += 2;
            cacheInvRpcTimeCount += 2;
            cacheInvTotalTimeCount += 2;
            cacheInvSuccessCount += 2;

            // client validates only table since it does not know about the index yet
            // regionserver does not find table in its cache
            query(conn2, tableName);
            validateDDLRequestCount++;
            cacheMiss++;

            // client validates both index and table this time
            // regionserver finds table but does not find index in its cache
            query(conn2, tableName);
            validateDDLRequestCount++;
            cacheHit++; //table
            cacheMiss++; //index

            // client validates index and table again
            // regionserver finds both index and table in its cache
            query(conn2, tableName);
            validateDDLRequestCount++;
            cacheHit += 2;

            MetricsMetadataCachingSource.MetadataCachingMetricValues newMetricValues
                    = metricsSource.getCurrentMetricValues();

            assertEquals("Incorrect number of cache hits on region server.", cacheHit,
                    newMetricValues.getCacheHitCount() - oldMetricValues.getCacheHitCount());

            assertEquals("Incorrect number of cache misses on region server.", cacheMiss,
                newMetricValues.getCacheMissCount() - oldMetricValues.getCacheMissCount());

            assertEquals("Incorrect number of validate ddl timestamp requests.",
                    validateDDLRequestCount,
                    newMetricValues.getValidateDDLTimestampRequestsCount()
                            - oldMetricValues.getValidateDDLTimestampRequestsCount());

            assertEquals("Incorrect number of cache invalidation ops count.",
                    cacheInvOpsCount,
                    newMetricValues.getCacheInvalidationOpsCount()
                            - oldMetricValues.getCacheInvalidationOpsCount());

            assertEquals("Incorrect number of successful cache invalidation ops count.",
                    cacheInvSuccessCount,
                    newMetricValues.getCacheInvalidationSuccessCount()
                            - oldMetricValues.getCacheInvalidationSuccessCount());

            assertEquals("Incorrect number of failed cache invalidation ops count.",
                    cacheInvFailureCount,
                    newMetricValues.getCacheInvalidationFailureCount()
                            - oldMetricValues.getCacheInvalidationFailureCount());

            assertEquals("Incorrect number of cache invalidation RPC times.",
                    cacheInvRpcTimeCount,
                    newMetricValues.getCacheInvalidationRpcTimeCount()
                            - oldMetricValues.getCacheInvalidationRpcTimeCount());

            assertEquals("Incorrect number of cache invalidation total times.",
                    cacheInvTotalTimeCount,
                    newMetricValues.getCacheInvalidationTotalTimeCount()
                            - oldMetricValues.getCacheInvalidationTotalTimeCount());
        }
    }

    //Helper methods

    private long getLastDDLTimestamp(String tableName) throws SQLException {
        Properties props = PropertiesUtil.deepCopy(TEST_PROPERTIES);
        // Need to use different connection than what is used for creating table or indexes.
        String url = QueryUtil.getConnectionUrl(props, config, "client1");
        try (Connection conn = DriverManager.getConnection(url)) {
            PTable table = PhoenixRuntime.getTableNoCache(conn, tableName);
            return table.getLastDDLTimestamp();
        }
    }

    private void createTable(Connection conn, String tableName, long updateCacheFrequency) throws SQLException {
        conn.createStatement().execute("CREATE TABLE " + tableName
                + "(k INTEGER NOT NULL PRIMARY KEY, v1 INTEGER, v2 INTEGER)"
                + (updateCacheFrequency == 0 ? "" : "UPDATE_CACHE_FREQUENCY="+updateCacheFrequency));
    }

    private void createView(Connection conn, String parentName, String viewName) throws SQLException {
        conn.createStatement().execute("CREATE VIEW " + viewName + " AS SELECT * FROM " + parentName);
    }

    private void createViewWhereClause(Connection conn, String parentName, String viewName, String whereClause) throws SQLException {
        conn.createStatement().execute("CREATE VIEW " + viewName +
                " AS SELECT * FROM "+ parentName + whereClause);
    }

    private void createIndex(Connection conn, String tableName, String indexName, String col) throws SQLException {
        conn.createStatement().execute("CREATE INDEX " + indexName + " ON " + tableName + "(" + col + ")");
    }

    private void upsert(Connection conn, String tableName, boolean doCommit) throws SQLException {
        conn.createStatement().execute("UPSERT INTO " + tableName +
                " (k, v1, v2) VALUES ("+  RANDOM.nextInt() +", " + RANDOM.nextInt() + ", " + RANDOM.nextInt() +")");
        if (doCommit) {
            conn.commit();
        }
    }

    private void query(Connection conn, String tableName) throws SQLException {
        ResultSet rs = conn.createStatement().executeQuery("SELECT COUNT(*) FROM " + tableName);
        rs.next();
    }

    private void queryWithIndex(Connection conn, String tableName) throws SQLException {
        ResultSet rs = conn.createStatement().executeQuery("SELECT k FROM " + tableName + " WHERE v1=1");
        rs.next();
    }

    private void alterTableAddColumn(Connection conn, String tableName, String columnName) throws SQLException {
        conn.createStatement().execute("ALTER TABLE " + tableName + " ADD IF NOT EXISTS "
                + columnName + " INTEGER");
    }

    private void alterTableDropColumn(Connection conn, String tableName, String columnName) throws SQLException {
        conn.createStatement().execute("ALTER TABLE " + tableName + " DROP COLUMN " + columnName);
    }

    private void alterViewAddColumn(Connection conn, String viewName, String columnName) throws SQLException {
        conn.createStatement().execute("ALTER VIEW " + viewName + " ADD IF NOT EXISTS "
                + columnName + " INTEGER");
    }

    private void alterIndexChangeState(Connection conn, String tableName, String indexName, String state) throws SQLException, InterruptedException {
        conn.createStatement().execute("ALTER INDEX " + indexName + " ON " + tableName + state);
    }

    private void dropIndex(Connection conn, String tableName, String indexName) throws SQLException {
        conn.createStatement().execute("DROP INDEX " + indexName + " ON " + tableName);
    }

    private void dropView(Connection conn, String viewName, boolean cascade) throws SQLException {
        String sql = "DROP VIEW " + viewName;
        if (cascade) {
            sql += " CASCADE";
        }
        conn.createStatement().execute(sql);
    }

    private void multiTableUpsert(Connection conn, String tableName1, String tableName2) throws SQLException {
        conn.createStatement().execute("UPSERT INTO " + tableName1 +
                " (k, v1, v2) VALUES ("+  RANDOM.nextInt() +", " + RANDOM.nextInt() + ", " + RANDOM.nextInt() +")");
        conn.createStatement().execute("UPSERT INTO " + tableName1 +
                " (k, v1, v2) VALUES ("+  RANDOM.nextInt() +", " + RANDOM.nextInt() + ", " + RANDOM.nextInt() +")");
        conn.createStatement().execute("UPSERT INTO " + tableName2 +
                " (k, v1, v2) VALUES ("+  RANDOM.nextInt() +", " + RANDOM.nextInt() + ", " + RANDOM.nextInt() +")");
        conn.createStatement().execute("UPSERT INTO " + tableName1 +
                " (k, v1, v2) VALUES ("+  RANDOM.nextInt() +", " + RANDOM.nextInt() + ", " + RANDOM.nextInt() +")");
        conn.createStatement().execute("UPSERT INTO " + tableName2 +
                " (k, v1, v2) VALUES ("+  RANDOM.nextInt() +", " + RANDOM.nextInt() + ", " + RANDOM.nextInt() +")");
        conn.commit();
    }
}<|MERGE_RESOLUTION|>--- conflicted
+++ resolved
@@ -81,14 +81,11 @@
     public static synchronized void doSetup() throws Exception {
         Map<String, String> props = Maps.newHashMapWithExpectedSize(1);
         props.put(QueryServices.LAST_DDL_TIMESTAMP_VALIDATION_ENABLED, Boolean.toString(true));
-<<<<<<< HEAD
         props.put(PHOENIX_METADATA_INVALIDATE_CACHE_ENABLED, Boolean.toString(true));
-=======
         props.put(QueryServices.TASK_HANDLING_INTERVAL_MS_ATTRIB,
                 Long.toString(Long.MAX_VALUE));
         props.put(QueryServices.TASK_HANDLING_INITIAL_DELAY_MS_ATTRIB,
                 Long.toString(Long.MAX_VALUE));
->>>>>>> 6ae5e4dc
         setUpTestDriver(new ReadOnlyProps(props.entrySet().iterator()));
     }
 
