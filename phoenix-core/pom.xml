--- conflicted
+++ resolved
@@ -609,7 +609,6 @@
       <artifactId>hamcrest-core</artifactId>
       <scope>test</scope>
     </dependency>
-<<<<<<< HEAD
     <!-- Tracing test dependencies -->
     <dependency>
       <groupId>io.opentelemetry</groupId>
@@ -629,8 +628,5 @@
       <version>${opentelemetry.version}</version>
       <scope>test</scope>
     </dependency>
-
-=======
->>>>>>> 005986de
   </dependencies>
 </project>